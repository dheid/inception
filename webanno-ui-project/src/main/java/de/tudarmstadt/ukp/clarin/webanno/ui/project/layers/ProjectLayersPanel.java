/*
 * Copyright 2012
 * Ubiquitous Knowledge Processing (UKP) Lab and FG Language Technology
 * Technische Universität Darmstadt
 *
 * Licensed under the Apache License, Version 2.0 (the "License");
 * you may not use this file except in compliance with the License.
 * You may obtain a copy of the License at
 *
 *  http://www.apache.org/licenses/LICENSE-2.0
 *
 * Unless required by applicable law or agreed to in writing, software
 * distributed under the License is distributed on an "AS IS" BASIS,
 * WITHOUT WARRANTIES OR CONDITIONS OF ANY KIND, either express or implied.
 * See the License for the specific language governing permissions and
 * limitations under the License.
 */
package de.tudarmstadt.ukp.clarin.webanno.ui.project.layers;

import static de.tudarmstadt.ukp.clarin.webanno.api.WebAnnoConst.CHAIN_TYPE;
import static de.tudarmstadt.ukp.clarin.webanno.api.WebAnnoConst.COREFERENCE_RELATION_FEATURE;
import static de.tudarmstadt.ukp.clarin.webanno.api.WebAnnoConst.COREFERENCE_TYPE_FEATURE;
import static de.tudarmstadt.ukp.clarin.webanno.api.WebAnnoConst.RELATION_TYPE;
import static de.tudarmstadt.ukp.clarin.webanno.api.WebAnnoConst.SPAN_TYPE;
import static java.util.Arrays.asList;
import static java.util.Objects.isNull;
import static org.apache.commons.collections.CollectionUtils.isEmpty;
import static org.apache.commons.lang3.StringUtils.isBlank;

import java.io.BufferedInputStream;
import java.io.ByteArrayInputStream;
import java.io.ByteArrayOutputStream;
import java.io.IOException;
import java.io.InputStream;
import java.io.Serializable;
import java.nio.charset.CharsetEncoder;
import java.nio.charset.StandardCharsets;
import java.util.ArrayList;
import java.util.Arrays;
import java.util.HashMap;
import java.util.List;
import java.util.Map;

import javax.persistence.NoResultException;

import org.apache.commons.io.IOUtils;
import org.apache.commons.lang3.StringUtils;
import org.apache.commons.lang3.exception.ExceptionUtils;
import org.apache.uima.UIMAFramework;
import org.apache.uima.cas.CAS;
import org.apache.uima.resource.ResourceInitializationException;
import org.apache.uima.resource.metadata.TypeSystemDescription;
import org.apache.uima.util.InvalidXMLException;
import org.apache.uima.util.XMLInputSource;
import org.apache.wicket.AttributeModifier;
import org.apache.wicket.Component;
import org.apache.wicket.ajax.AjaxRequestTarget;
import org.apache.wicket.ajax.form.AjaxFormComponentUpdatingBehavior;
import org.apache.wicket.ajax.form.OnChangeAjaxBehavior;
import org.apache.wicket.core.request.handler.IPartialPageRequestHandler;
import org.apache.wicket.extensions.markup.html.form.select.Select;
import org.apache.wicket.extensions.markup.html.form.select.SelectOption;
import org.apache.wicket.feedback.IFeedback;
import org.apache.wicket.markup.ComponentTag;
import org.apache.wicket.markup.MarkupStream;
import org.apache.wicket.markup.html.WebMarkupContainer;
import org.apache.wicket.markup.html.basic.Label;
import org.apache.wicket.markup.html.form.Button;
import org.apache.wicket.markup.html.form.CheckBox;
import org.apache.wicket.markup.html.form.ChoiceRenderer;
import org.apache.wicket.markup.html.form.DropDownChoice;
import org.apache.wicket.markup.html.form.EnumChoiceRenderer;
import org.apache.wicket.markup.html.form.Form;
import org.apache.wicket.markup.html.form.ListChoice;
import org.apache.wicket.markup.html.form.TextArea;
import org.apache.wicket.markup.html.form.TextField;
import org.apache.wicket.markup.html.form.upload.FileUpload;
import org.apache.wicket.markup.html.form.upload.FileUploadField;
import org.apache.wicket.markup.html.list.ListItem;
import org.apache.wicket.markup.html.list.ListView;
import org.apache.wicket.markup.html.panel.EmptyPanel;
import org.apache.wicket.model.CompoundPropertyModel;
import org.apache.wicket.model.IModel;
import org.apache.wicket.model.LoadableDetachableModel;
import org.apache.wicket.model.Model;
import org.apache.wicket.model.PropertyModel;
import org.apache.wicket.model.StringResourceModel;
import org.apache.wicket.request.cycle.RequestCycle;
import org.apache.wicket.spring.injection.annot.SpringBean;
import org.apache.wicket.util.resource.IResourceStream;
import org.slf4j.Logger;
import org.slf4j.LoggerFactory;

import de.tudarmstadt.ukp.clarin.webanno.api.AnnotationSchemaService;
import de.tudarmstadt.ukp.clarin.webanno.api.ProjectService;
import de.tudarmstadt.ukp.clarin.webanno.api.WebAnnoConst;
import de.tudarmstadt.ukp.clarin.webanno.api.annotation.feature.FeatureSupport;
import de.tudarmstadt.ukp.clarin.webanno.api.annotation.feature.FeatureSupportRegistry;
import de.tudarmstadt.ukp.clarin.webanno.api.annotation.feature.FeatureType;
import de.tudarmstadt.ukp.clarin.webanno.api.event.LayerConfigurationChangedEvent;
import de.tudarmstadt.ukp.clarin.webanno.export.ImportUtil;
import de.tudarmstadt.ukp.clarin.webanno.export.model.ExportedAnnotationFeature;
import de.tudarmstadt.ukp.clarin.webanno.export.model.ExportedAnnotationLayer;
import de.tudarmstadt.ukp.clarin.webanno.export.model.ExportedAnnotationLayerReference;
import de.tudarmstadt.ukp.clarin.webanno.export.model.ExportedTagSet;
import de.tudarmstadt.ukp.clarin.webanno.model.AnnotationFeature;
import de.tudarmstadt.ukp.clarin.webanno.model.AnnotationLayer;
import de.tudarmstadt.ukp.clarin.webanno.model.Project;
import de.tudarmstadt.ukp.clarin.webanno.model.TagSet;
import de.tudarmstadt.ukp.clarin.webanno.security.UserDao;
import de.tudarmstadt.ukp.clarin.webanno.security.model.User;
import de.tudarmstadt.ukp.clarin.webanno.support.JSONUtil;
import de.tudarmstadt.ukp.clarin.webanno.support.lambda.LambdaAjaxButton;
import de.tudarmstadt.ukp.clarin.webanno.support.lambda.LambdaAjaxFormComponentUpdatingBehavior;
import de.tudarmstadt.ukp.clarin.webanno.support.lambda.LambdaAjaxLink;
import de.tudarmstadt.ukp.clarin.webanno.support.lambda.LambdaBehavior;
import de.tudarmstadt.ukp.clarin.webanno.support.lambda.LambdaModel;
import de.tudarmstadt.ukp.clarin.webanno.support.lambda.LambdaModelAdapter;
import de.tudarmstadt.ukp.clarin.webanno.support.spring.ApplicationEventPublisherHolder;
import de.tudarmstadt.ukp.clarin.webanno.support.wicket.AjaxDownloadLink;
import de.tudarmstadt.ukp.clarin.webanno.support.wicket.InputStreamResourceStream;
import de.tudarmstadt.ukp.clarin.webanno.ui.core.settings.ProjectSettingsPanel;
import de.tudarmstadt.ukp.clarin.webanno.ui.core.settings.ProjectSettingsPanelBase;
import de.tudarmstadt.ukp.clarin.webanno.xmi.TypeSystemAnalysis;
import de.tudarmstadt.ukp.clarin.webanno.xmi.TypeSystemAnalysis.RelationDetails;
import de.tudarmstadt.ukp.dkpro.core.api.segmentation.type.SurfaceForm;
import de.tudarmstadt.ukp.dkpro.core.api.segmentation.type.Token;

/**
 * A Panel Used to add Layers to a selected {@link Project} in the project settings page
 */
@ProjectSettingsPanel(label = "Layers", prio = 300)
public class ProjectLayersPanel
    extends ProjectSettingsPanelBase
{
    private static final Logger LOG = LoggerFactory.getLogger(ProjectLayersPanel.class);
    private static final long serialVersionUID = -7870526462864489252L;

    private @SpringBean AnnotationSchemaService annotationService;
    private @SpringBean ProjectService repository;
    private @SpringBean UserDao userRepository;
    private @SpringBean FeatureSupportRegistry featureSupportRegistry;
    private @SpringBean ApplicationEventPublisherHolder applicationEventPublisherHolder;

    private final String FIRST = "first";
    private final String NEXT = "next";

    private LayerSelectionForm layerSelectionForm;
    private FeatureSelectionForm featureSelectionForm;
    private LayerDetailForm layerDetailForm;
    private final FeatureDetailForm featureDetailForm;
    private final ImportLayerForm importLayerForm;
    private Select<AnnotationLayer> layerSelection;

    private String layerType = WebAnnoConst.SPAN_TYPE;

    public ProjectLayersPanel(String id, final IModel<Project> aProjectModel)
    {
        super(id, aProjectModel);
        setOutputMarkupId(true);

        layerSelectionForm = new LayerSelectionForm("layerSelectionForm");

        featureSelectionForm = new FeatureSelectionForm("featureSelectionForm");
        featureSelectionForm.setVisible(false);
        featureSelectionForm.setOutputMarkupPlaceholderTag(true);

        layerDetailForm = new LayerDetailForm("layerDetailForm");

        featureDetailForm = new FeatureDetailForm("featureDetailForm");
        featureDetailForm.setVisible(false);
        featureDetailForm.setOutputMarkupPlaceholderTag(true);

        add(layerSelectionForm);
        add(featureSelectionForm);
        add(layerDetailForm);
        add(featureDetailForm);

        importLayerForm = new ImportLayerForm("importLayerForm");
        add(importLayerForm);
    }

    @Override
    protected void onModelChanged()
    {
        super.onModelChanged();
        layerSelectionForm.getModelObject().layerSelection = null;

        layerDetailForm.setModelObject(null);

        featureSelectionForm.getModelObject().feature = null;
        featureSelectionForm.setVisible(false);

        featureDetailForm.setModelObject(null);
    }

    private class LayerSelectionForm
        extends Form<SelectionModel>
    {
        private static final long serialVersionUID = -1L;

        public LayerSelectionForm(String id)
        {
            super(id, new CompoundPropertyModel<>(new SelectionModel()));

            add(new Button("create", new StringResourceModel("label"))
            {
                private static final long serialVersionUID = -4482428496358679571L;

                @Override
                public void onSubmit()
                {
                    LayerSelectionForm.this.getModelObject().layerSelection = null;

                    layerDetailForm.setModelObject(new AnnotationLayer());
                    featureDetailForm.setModelObject(null);

                    featureSelectionForm.setVisible(false);
                }
            });

            final Map<AnnotationLayer, String> colors = new HashMap<>();

            layerSelection = new Select<>("layerSelection");
            ListView<AnnotationLayer> layers = new ListView<AnnotationLayer>("layers",
                    new LoadableDetachableModel<List<AnnotationLayer>>()
                    {
                        private static final long serialVersionUID = 1L;

                        @Override
                        protected List<AnnotationLayer> load()
                        {
                            Project project = ProjectLayersPanel.this.getModelObject();

                            if (project.getId() != null) {
                                List<AnnotationLayer> _layers = annotationService
                                        .listAnnotationLayer(project);
                                AnnotationLayer tokenLayer = annotationService
                                        .getLayer(Token.class.getName(), project);
                                _layers.remove(tokenLayer);
                                for (AnnotationLayer layer : _layers) {
                                    if (layer.isBuiltIn() && layer.isEnabled()) {
                                        colors.put(layer, "green");
                                    }
                                    else if (layer.isEnabled()) {
                                        colors.put(layer, "blue");
                                    }
                                    else {
                                        colors.put(layer, "red");
                                    }
                                }
                                return _layers;
                            }
                            return new ArrayList<>();
                        }
                    })
            {
                private static final long serialVersionUID = 8901519963052692214L;

                @Override
                protected void populateItem(final ListItem<AnnotationLayer> item)
                {
                    item.add(new SelectOption<AnnotationLayer>("layer",
                            new Model<>(item.getModelObject()))
                    {
                        private static final long serialVersionUID = 3095089418860168215L;

                        @Override
                        public void onComponentTagBody(MarkupStream markupStream,
                                ComponentTag openTag)
                        {
                            replaceComponentTagBody(markupStream, openTag,
                                    item.getModelObject().getUiName());
                        }
                    }.add(new AttributeModifier("style",
                            "color:" + colors.get(item.getModelObject()) + ";")));
                }
            };
            add(layerSelection.add(layers));
            layerSelection.setOutputMarkupId(true);
            layerSelection.add(new OnChangeAjaxBehavior()
            {
                private static final long serialVersionUID = 1L;

                @Override
                protected void onUpdate(AjaxRequestTarget aTarget)
                {
                    layerDetailForm.setModelObject(getModelObject().layerSelection);

                    LayerSelectionForm.this.setVisible(true);

                    featureSelectionForm.clearInput();
                    featureSelectionForm.setVisible(true);

                    featureDetailForm.setModelObject(null);

                    layerType = getModelObject().layerSelection.getType();

                    aTarget.add(layerDetailForm);
                    aTarget.add(featureSelectionForm);
                    aTarget.add(featureDetailForm);
                }
            });
        }
    }

    private class ImportLayerForm
        extends Form<String>
    {
        private static final long serialVersionUID = -7777616763931128598L;

        private FileUploadField fileUpload;

        @SuppressWarnings({ "unchecked", "rawtypes" })
        public ImportLayerForm(String id)
        {
            super(id);
            add(fileUpload = new FileUploadField("content", new Model()));
            add(new LambdaAjaxButton("import", this::actionImport));
        }

        private void actionImport(AjaxRequestTarget aTarget, Form<String> aForm)
        {
            List<FileUpload> uploadedFiles = fileUpload.getFileUploads();
            Project project = ProjectLayersPanel.this.getModelObject();

            if (isEmpty(uploadedFiles)) {
                error("Please choose file with layer details before uploading");
                return;
            }
            else if (isNull(project.getId())) {
                error("Project not yet created, please save project details!");
                return;
            }
            for (FileUpload uploadedFile : uploadedFiles) {
                try (BufferedInputStream bis = IOUtils.buffer(uploadedFile.getInputStream())) {
                    byte[] buf = new byte[5];
                    bis.mark(buf.length + 1);
                    bis.read(buf, 0, buf.length);
                    bis.reset();

                    // If the file starts with an XML preamble, then we assume it is an UIMA
                    // type system file.
                    if (Arrays.equals(buf, new byte[] { '<', '?', 'x', 'm', 'l' })) {
                        importUimaTypeSystemFile(bis);
                    }
                    else {
                        importLayerFile(bis);
                    }
                }
                catch (Exception e) {
                    error("Error importing layers: " + ExceptionUtils.getRootCauseMessage(e));
                    aTarget.addChildren(getPage(), IFeedback.class);
                    LOG.error("Error importing layers", e);
                }
            }
            featureDetailForm.setVisible(false);
            aTarget.add(ProjectLayersPanel.this);
        }

        private void importUimaTypeSystemFile(InputStream aIS)
            throws IOException, InvalidXMLException, ResourceInitializationException
        {
            Project project = ProjectLayersPanel.this.getModelObject();
            TypeSystemDescription tsd = UIMAFramework.getXMLParser()
                    .parseTypeSystemDescription(new XMLInputSource(aIS, null));
            TypeSystemAnalysis analysis = TypeSystemAnalysis.of(tsd);
            for (AnnotationLayer l : analysis.getLayers()) {
                if (!annotationService.existsLayer(l.getName(), project)) {
                    l.setProject(project);

                    // Need to set the attach type
                    if (WebAnnoConst.RELATION_TYPE.equals(l.getType())) {
                        RelationDetails relDetails = analysis.getRelationDetails(l.getName());

                        AnnotationLayer attachLayer;
                        try {
                            // First check if this type is already in the project
                            attachLayer = annotationService.getLayer(relDetails.getAttachLayer(),
                                    project);
                        }
                        catch (NoResultException e) {
                            // If it does not exist in the project yet, then we create it
                            attachLayer = analysis.getLayer(relDetails.getAttachLayer());
                            attachLayer.setProject(project);
                            annotationService.createLayer(attachLayer);
                        }

                        l.setAttachType(attachLayer);
                    }

                    annotationService.createLayer(l);
                }

                // Import the features for the layer except if the layer is a built-in layer.
                // We must not touch the built-in layers because WebAnno may rely on their
                // structure. This is a conservative measure for now any may be relaxed in the
                // future.
                AnnotationLayer persistedLayer = annotationService.getLayer(l.getName(), project);
                if (!persistedLayer.isBuiltIn()) {
                    for (AnnotationFeature f : analysis.getFeatures(l.getName())) {
                        if (!annotationService.existsFeature(f.getName(), persistedLayer)) {
                            f.setProject(project);
                            f.setLayer(persistedLayer);
                            annotationService.createFeature(f);
                        }
                    }
                }
            }
        }

        private void importLayerFile(InputStream aIS) throws IOException
        {
            User user = userRepository.getCurrentUser();
            Project project = ProjectLayersPanel.this.getModelObject();
            
            String text = IOUtils.toString(aIS, "UTF-8");

            ExportedAnnotationLayer[] exLayers = JSONUtil.getJsonConverter().getObjectMapper()
                    .readValue(text, ExportedAnnotationLayer[].class);
            
            // First import the layers but without setting the attach-layers/features
            Map<String, ExportedAnnotationLayer> exLayersMap = new HashMap<>();
            Map<String, AnnotationLayer> layersMap = new HashMap<>();
            for (ExportedAnnotationLayer exLayer : exLayers) {
                AnnotationLayer layer = createLayer(exLayer, user);
                layersMap.put(layer.getName(), layer);
                exLayersMap.put(layer.getName(), exLayer);
            }
            
            // Second fill in the attach-layer and attach-feature information
            for (AnnotationLayer layer : layersMap.values()) {
                ExportedAnnotationLayer exLayer = exLayersMap.get(layer.getName());
                if (exLayer.getAttachType() != null) {
                    layer.setAttachType(layersMap.get(exLayer.getAttachType().getName()));
                }
                if (exLayer.getAttachFeature() != null) {
                    AnnotationLayer attachLayer = annotationService.getLayer(
                            exLayer.getAttachType().getName(), project);
                    AnnotationFeature attachFeature = annotationService
                            .getFeature(exLayer.getAttachFeature().getName(), attachLayer);
                    layer.setAttachFeature(attachFeature);
                }
                annotationService.createLayer(layer);
            }
            
            layerDetailForm.setModelObject(layersMap.get(exLayers[0].getName()));
            featureSelectionForm.setVisible(true);
        }

        private AnnotationLayer createLayer(ExportedAnnotationLayer aExLayer, User aUser)
            throws IOException
        {
            Project project = ProjectLayersPanel.this.getModelObject();
            AnnotationLayer layer;
            
            if (annotationService.existsLayer(aExLayer.getName(), aExLayer.getType(), project)) {
                layer = annotationService.getLayer(aExLayer.getName(), project);
                ImportUtil.setLayer(annotationService, layer, aExLayer, project, aUser);
            }
            else {
                layer = new AnnotationLayer();
                ImportUtil.setLayer(annotationService, layer, aExLayer, project, aUser);
            }
            
            for (ExportedAnnotationFeature exfeature : aExLayer.getFeatures()) {
                ExportedTagSet exTagset = exfeature.getTagSet();
                TagSet tagSet = null;
                if (exTagset != null
                        && annotationService.existsTagSet(exTagset.getName(), project)) {
                    tagSet = annotationService.getTagSet(exTagset.getName(), project);
                    ImportUtil.createTagSet(tagSet, exTagset, project, aUser, annotationService);
                }
                else if (exTagset != null) {
                    tagSet = new TagSet();
                    ImportUtil.createTagSet(tagSet, exTagset, project, aUser, annotationService);
                }
                if (annotationService.existsFeature(exfeature.getName(), layer)) {
                    AnnotationFeature feature = annotationService.getFeature(exfeature.getName(),
                            layer);
                    feature.setTagset(tagSet);
                    ImportUtil.setFeature(annotationService, feature, exfeature, project, aUser);
                    continue;
                }
                AnnotationFeature feature = new AnnotationFeature();
                feature.setLayer(layer);
                feature.setTagset(tagSet);
                ImportUtil.setFeature(annotationService, feature, exfeature, project, aUser);
            }
            
            return layer;
        }
    }

    public class SelectionModel
        implements Serializable
    {
        private static final long serialVersionUID = -1L;

        private AnnotationLayer layerSelection;
        public AnnotationFeature feature;
    }

    private static enum LayerExportMode
    {
        JSON, UIMA
    }

    private class LayerDetailForm
        extends Form<AnnotationLayer>
    {
        private static final long serialVersionUID = -1L;

        private static final String TYPE_PREFIX = "webanno.custom.";
        private DropDownChoice<String> layerTypes;
        private DropDownChoice<AnnotationLayer> attachTypes;

        private CheckBox lockToTokenOffset;
        private CheckBox allowStacking;
        private CheckBox crossSentence;
        private CheckBox showTextInHover;
        private CheckBox multipleTokens;
        private CheckBox linkedListBehavior;

        private LayerExportMode exportMode = LayerExportMode.JSON;

        public LayerDetailForm(String id)
        {
            super(id, CompoundPropertyModel.of(Model.of()));

            setOutputMarkupPlaceholderTag(true);

            add(new TextField<String>("uiName").setRequired(true));
            add(new TextArea<String>("description").setOutputMarkupPlaceholderTag(true));

            add(new Label("name")
            {
                private static final long serialVersionUID = 1L;

                @Override
                protected void onConfigure()
                {
                    setVisible(StringUtils
                            .isNotBlank(LayerDetailForm.this.getModelObject().getName()));
                }
            });

            add(new CheckBox("enabled"));
            add(layerTypes = (DropDownChoice<String>) new DropDownChoice<String>("type",
                    Arrays.asList(new String[] { SPAN_TYPE, RELATION_TYPE, CHAIN_TYPE }))
            {
                private static final long serialVersionUID = 1244555334843130802L;

                @Override
                public boolean isEnabled()
                {
                    return isNull(LayerDetailForm.this.getModelObject().getId());
                }
            }.setRequired(true));
            layerTypes.add(new AjaxFormComponentUpdatingBehavior("change")
            {
                private static final long serialVersionUID = 6790949494089940303L;

                @Override
                protected void onUpdate(AjaxRequestTarget target)
                {
                    layerType = getModelObject().getType();
                    target.add(lockToTokenOffset);
                    target.add(allowStacking);
                    target.add(crossSentence);
                    target.add(showTextInHover);
                    target.add(multipleTokens);
                    target.add(linkedListBehavior);
                    target.add(attachTypes);
                }
            });

            attachTypes = new DropDownChoice<AnnotationLayer>("attachType")
            {
                private static final long serialVersionUID = -6705445053442011120L;

                {
                    setChoices(new LoadableDetachableModel<List<AnnotationLayer>>()
                    {
                        private static final long serialVersionUID = 1784646746122513331L;

                        @Override
                        protected List<AnnotationLayer> load()
                        {
                            List<AnnotationLayer> allLayers = annotationService
                                    .listAnnotationLayer(ProjectLayersPanel.this.getModelObject());

                            if (LayerDetailForm.this.getModelObject().getId() != null) {
                                if (LayerDetailForm.this.getModelObject().getAttachType() == null) {
                                    return new ArrayList<>();
                                }

                                return Arrays.asList(
                                        LayerDetailForm.this.getModelObject().getAttachType());
                            }
                            if (!layerType.equals(RELATION_TYPE)) {
                                return new ArrayList<>();
                            }

                            List<AnnotationLayer> attachTeypes = new ArrayList<>();
                            // remove a span layer which is already used as attach type for the
                            // other
                            List<AnnotationLayer> usedLayers = new ArrayList<>();
                            for (AnnotationLayer layer : allLayers) {
                                if (layer.getAttachType() != null) {
                                    usedLayers.add(layer.getAttachType());
                                }
                            }
                            allLayers.removeAll(usedLayers);

                            for (AnnotationLayer layer : allLayers) {
                                if (layer.getType().equals(SPAN_TYPE) && !layer.isBuiltIn()) {
                                    attachTeypes.add(layer);
                                }
                            }

                            return attachTeypes;
                        }
                    });
                    setChoiceRenderer(new ChoiceRenderer<>("uiName"));
                }

                @Override
                protected void onConfigure()
                {
                    setEnabled(isNull(LayerDetailForm.this.getModelObject().getId()));
                    setNullValid(isVisible());
                }
            };
            attachTypes.setOutputMarkupPlaceholderTag(true);
            add(attachTypes);

            // Behaviors of layers
            add(new CheckBox("readonly"));

            add(lockToTokenOffset = new CheckBox("lockToTokenOffset")
            {
                private static final long serialVersionUID = -4934708834659137207L;

                {
                    setOutputMarkupPlaceholderTag(true);
                }

                @Override
                protected void onConfigure()
                {
                    super.onConfigure();
                    AnnotationLayer layer = LayerDetailForm.this.getModelObject();
                    // Makes no sense for relation layers or layers that attach to tokens
                    setVisible(!isBlank(layer.getType()) && !RELATION_TYPE.equals(layer.getType())
                            && layer.getAttachFeature() == null);
                    setEnabled(
                            // Surface form must be locked to token boundaries for CONLL-U writer
                            // to work.
                            !SurfaceForm.class.getName().equals(layer.getName()) &&
                            // Not configurable for chains
                            !CHAIN_TYPE.equals(layer.getType()));
                }
            });

            add(allowStacking = new CheckBox("allowStacking")
            {
                private static final long serialVersionUID = 7800627916287273008L;

                {
                    setOutputMarkupPlaceholderTag(true);
                }

                @Override
                protected void onConfigure()
                {
                    super.onConfigure();
                    AnnotationLayer layer = LayerDetailForm.this.getModelObject();
                    setVisible(!isBlank(layer.getType()));
                    setEnabled(
                            // Surface form must be locked to token boundaries for CONLL-U writer
                            // to work.
                            !SurfaceForm.class.getName().equals(layer.getName()) &&
                            // Not configurable for chains
                            !CHAIN_TYPE.equals(layer.getType()) &&
                            // Not configurable for layers that attach to tokens (currently that is
                            // the only layer on which we use the attach feature)
                            layer.getAttachFeature() == null);
                }
            });

            add(crossSentence = new CheckBox("crossSentence")
            {
                private static final long serialVersionUID = -5986386642712152491L;

                {
                    setOutputMarkupPlaceholderTag(true);
                }

                @Override
                protected void onConfigure()
                {
                    super.onConfigure();
                    AnnotationLayer layer = LayerDetailForm.this.getModelObject();
                    setVisible(!isBlank(layer.getType()));
                    setEnabled(
                            // Surface form must be locked to token boundaries for CONLL-U writer
                            // to work.
                            !SurfaceForm.class.getName().equals(layer.getName()) &&
                            // Not configurable for chains
                            !CHAIN_TYPE.equals(layer.getType())
                            // Not configurable for layers that attach to tokens (currently that
                            // is the only layer on which we use the attach feature)
                                            && layer.getAttachFeature() == null);
                }
            });

            add(showTextInHover = new CheckBox("showTextInHover")
            {

                private static final long serialVersionUID = -7739913125218251672L;

                {
                    setOutputMarkupPlaceholderTag(true);
                }

                @Override
                protected void onConfigure()
                {
                    super.onConfigure();
                    AnnotationLayer layer = LayerDetailForm.this.getModelObject();
                    setVisible(!isBlank(layer.getType()) &&
                        // Not configurable for chains or relations
                        !CHAIN_TYPE.equals(layer.getType()) && 
                        !RELATION_TYPE.equals(layer.getType()));
                    setEnabled(
                            // Surface form must be locked to token boundaries for CONLL-U writer
                            // to work.
                            !SurfaceForm.class.getName().equals(layer.getName()));
                }
            });

            add(multipleTokens = (CheckBox) new CheckBox("multipleTokens")
                    .add(LambdaBehavior.onConfigure(_this -> {
                        AnnotationLayer layer = LayerDetailForm.this.getModelObject();
                        // Makes no sense for relations
                        _this.setVisible(!isBlank(layer.getType())
                                && !RELATION_TYPE.equals(layer.getType()));
                        _this.setEnabled(
                                // Surface form must be locked to token boundaries for CONLL-U
                                // writer to work.
                                !SurfaceForm.class.getName().equals(layer.getName()) &&
                                // Not configurable for chains
                                !CHAIN_TYPE.equals(layer.getType())
                                // Not configurable for layers that attach to tokens (currently
                                // that is the only layer on which we use the attach feature)
                                                && layer.getAttachFeature() == null);
                    })).setOutputMarkupPlaceholderTag(true));

            add(linkedListBehavior = new CheckBox("linkedListBehavior")
            {
                private static final long serialVersionUID = 1319818165277559402L;

                {
                    setOutputMarkupPlaceholderTag(true);
                }

                @Override
                protected void onConfigure()
                {
                    super.onConfigure();
                    AnnotationLayer layer = LayerDetailForm.this.getModelObject();
                    setVisible(!isBlank(layer.getType()) && CHAIN_TYPE.equals(layer.getType()));
                }
            });
            linkedListBehavior.add(new AjaxFormComponentUpdatingBehavior("change")
            {
                private static final long serialVersionUID = -2904306846882446294L;

                @Override
                protected void onUpdate(AjaxRequestTarget aTarget)
                {
                    featureSelectionForm.updateChoices();
                    aTarget.add(featureSelectionForm);
                    aTarget.add(featureDetailForm);
                }
            });

            add(new TextArea<String>("onClickJavascriptAction")
                    .add(new AttributeModifier("placeholder",
                            "alert($PARAM.PID + ' ' + $PARAM.PNAME + ' ' + $PARAM.DOCID + ' ' + "
                                    + "$PARAM.DOCNAME + ' ' + $PARAM.fieldname);")));

            add(new DropDownChoice<LayerExportMode>("exportMode",
                    new PropertyModel<LayerExportMode>(this, "exportMode"),
                    asList(LayerExportMode.values()), new EnumChoiceRenderer<>(this))
                            .add(new LambdaAjaxFormComponentUpdatingBehavior("change")));

            add(new AjaxDownloadLink("export",
                    LambdaModel.of(this::getExportLayerFileName).autoDetaching(),
                    LambdaModel.of(this::exportLayer)));

            add(new LambdaAjaxButton<>("save", this::actionSave));
            add(new LambdaAjaxLink("cancel", this::actionCancel));
        }

        private void actionSave(AjaxRequestTarget aTarget, Form<?> aForm)
        {
            aTarget.add(ProjectLayersPanel.this);
            aTarget.addChildren(getPage(), IFeedback.class);

            AnnotationLayer layer = LayerDetailForm.this.getModelObject();

            if (layer.isLockToTokenOffset() && layer.isMultipleTokens()) {
                layer.setLockToTokenOffset(false);
            }

            final Project project = ProjectLayersPanel.this.getModelObject();
            if (isNull(layer.getId())) {
                String layerName = StringUtils
                        .capitalize(LayerDetailForm.this.getModelObject().getUiName());

                layerName = layerName.replaceAll("\\W", "");
                
                if (layerName.isEmpty() || !isAscii(layerName)) {
                    error("Non ASCII characters can not be used as layer name!");
                    return;
                }
                
                if (annotationService.existsLayer(TYPE_PREFIX + layerName, layer.getType(),
                        project)) {
                    error("A layer with the name [" + TYPE_PREFIX + layerName
                            + "] already exists in this project.");
                    return;
                }
<<<<<<< HEAD
                if (layer.getType().equals(RELATION_TYPE) && layer.getAttachType() == null) {
=======
                
                if (layer.getType().equals(RELATION_TYPE)
                        && layer.getAttachType() == null) {
>>>>>>> 6b5cdf64
                    error("A relation layer needs an attach type!");
                    return;
                }

                if ((TYPE_PREFIX + layerName).endsWith(".")) {
                    error("Layer names cannot end in '.'.");
                    return;
                }

                layer.setProject(project);
                layer.setName(TYPE_PREFIX + layerName);
                
                if (layer.getType().equals(WebAnnoConst.CHAIN_TYPE)) {
                    AnnotationFeature relationFeature = new AnnotationFeature();
                    relationFeature.setType(CAS.TYPE_NAME_STRING);
                    relationFeature.setName(COREFERENCE_RELATION_FEATURE);
                    relationFeature.setLayer(layer);
                    relationFeature.setEnabled(true);
                    relationFeature.setUiName("Reference Relation");
                    relationFeature.setProject(project);

                    annotationService.createFeature(relationFeature);

                    AnnotationFeature typeFeature = new AnnotationFeature();
                    typeFeature.setType(CAS.TYPE_NAME_STRING);
                    typeFeature.setName(COREFERENCE_TYPE_FEATURE);
                    typeFeature.setLayer(layer);
                    typeFeature.setEnabled(true);
                    typeFeature.setUiName("Reference Type");
                    typeFeature.setProject(project);

                    annotationService.createFeature(typeFeature);
                }
                
                featureSelectionForm.setVisible(true);
            }
<<<<<<< HEAD

=======
            
            annotationService.createLayer(layer);
            
>>>>>>> 6b5cdf64
            // Trigger LayerConfigurationChangedEvent
            applicationEventPublisherHolder.get()
                    .publishEvent(new LayerConfigurationChangedEvent(this, project));
        }

        private void actionCancel(AjaxRequestTarget aTarget)
        {
            aTarget.add(ProjectLayersPanel.this);
            aTarget.addChildren(getPage(), IFeedback.class);

            layerSelectionForm.getModelObject().layerSelection = null;

            layerDetailForm.setModelObject(null);

            featureSelectionForm.setVisible(false);
            featureDetailForm.setModelObject(null);
        }

        private String getExportLayerFileName()
        {
            switch (exportMode) {
            case JSON:
                return "layer.json";
            case UIMA:
                return "typesytem.xml";
            default:
                throw new IllegalStateException("Unknown mode: [" + exportMode + "]");
            }
        }

        private IResourceStream exportLayer()
        {
            switch (exportMode) {
            case JSON:
                return exportLayerJson();
            case UIMA:
                return exportUimaTypeSystem();
            default:
                throw new IllegalStateException("Unknown mode: [" + exportMode + "]");
            }
        }

        private IResourceStream exportUimaTypeSystem()
        {
            try (ByteArrayOutputStream bos = new ByteArrayOutputStream()) {
                TypeSystemDescription tsd = annotationService
                        .getProjectTypes(ProjectLayersPanel.this.getModelObject());
                tsd.toXML(bos);
                return new InputStreamResourceStream(new ByteArrayInputStream(bos.toByteArray()));
            }
            catch (Exception e) {
                error("Unable to generate the UIMA type system file: "
                        + ExceptionUtils.getRootCauseMessage(e));
                LOG.error("Unable to generate the UIMA type system file", e);
                IPartialPageRequestHandler handler = RequestCycle.get()
                        .find(IPartialPageRequestHandler.class);
                if (handler != null) {
                    handler.addChildren(getPage(), IFeedback.class);
                }
                return null;
            }
        }

        private IResourceStream exportLayerJson()
        {
            try {
                AnnotationLayer layer = layerDetailForm.getModelObject();

                List<ExportedAnnotationLayer> exLayers = new ArrayList<>();

                ExportedAnnotationLayer exMainLayer = ImportUtil.exportLayerDetails(null, null,
                        layer, annotationService);
                exLayers.add(exMainLayer);

                // If the layer is attached to another layer, then we also have to export
                // that, otherwise we would be missing it during re-import.
                if (layer.getAttachType() != null) {
                    AnnotationLayer attachLayer = layer.getAttachType();
                    ExportedAnnotationLayer exAttachLayer = ImportUtil.exportLayerDetails(null,
                            null, attachLayer, annotationService);
                    exMainLayer.setAttachType(
                            new ExportedAnnotationLayerReference(exAttachLayer.getName()));
                    exLayers.add(exAttachLayer);
                }

                return new InputStreamResourceStream(new ByteArrayInputStream(
                        JSONUtil.toPrettyJsonString(exLayers).getBytes("UTF-8")));
            }
            catch (Exception e) {
                error("Unable to generate the JSON file: " + ExceptionUtils.getRootCauseMessage(e));
                LOG.error("Unable to generate the JSON file", e);
                IPartialPageRequestHandler handler = RequestCycle.get()
                        .find(IPartialPageRequestHandler.class);
                if (handler != null) {
                    handler.addChildren(getPage(), IFeedback.class);
                }
                return null;
            }
        }

        @Override
        protected void onConfigure()
        {
            super.onConfigure();

            setVisible(getModelObject() != null);
        }
    }

    public static boolean isAscii(String v)
    {
        CharsetEncoder asciiEncoder = StandardCharsets.US_ASCII.newEncoder();
        return asciiEncoder.canEncode(v);
    }

    private class FeatureDetailForm
        extends Form<AnnotationFeature>
    {
        private static final String MID_TRAITS_CONTAINER = "traitsContainer";
        private static final String MID_TRAITS = "traits";
        private static final long serialVersionUID = -1L;
        private DropDownChoice<FeatureType> featureType;
        private CheckBox required;
        private WebMarkupContainer traitsContainer;

        public FeatureDetailForm(String id)
        {
            super(id, CompoundPropertyModel.of(Model.of()));

            add(traitsContainer = new WebMarkupContainer(MID_TRAITS_CONTAINER));
            traitsContainer.setOutputMarkupId(true);

            add(new Label("name")
            {
                private static final long serialVersionUID = 1L;

                @Override
                protected void onConfigure()
                {
                    setVisible(StringUtils
                            .isNotBlank(FeatureDetailForm.this.getModelObject().getName()));
                }
            });
            add(new TextField<String>("uiName").setRequired(true));
            add(new TextArea<String>("description").setOutputMarkupPlaceholderTag(true));
            add(new CheckBox("enabled"));
            add(new CheckBox("visible"));
            add(new CheckBox("includeInHover")
            {

                private static final long serialVersionUID = -8273152168889478682L;

                @Override
                protected void onConfigure()
                {
                    String layertype = layerDetailForm.getModelObject().getType();
                    // Currently not configurable for chains or relations
                    // TODO: technically it is possible
                    setVisible(!CHAIN_TYPE.equals(layertype) && !RELATION_TYPE.equals(layertype));
                }

            });
            add(new CheckBox("remember"));
            add(required = new CheckBox("required")
            {
                private static final long serialVersionUID = -2716373442353375910L;

                {
                    setOutputMarkupId(true);
                }

                @Override
                protected void onConfigure()
                {
                    super.onConfigure();
                    boolean relevant = CAS.TYPE_NAME_STRING
                            .equals(FeatureDetailForm.this.getModelObject().getType());
                    setEnabled(relevant);
                    if (!relevant) {
                        FeatureDetailForm.this.getModelObject().setRequired(false);
                    }
                }
            });
            add(new CheckBox("hideUnconstraintFeature"));

            add(featureType = new DropDownChoice<FeatureType>("type")
            {
                private static final long serialVersionUID = 9029205407108101183L;

                {
                    IModel<FeatureType> model = LambdaModelAdapter.of(() -> {
                        return featureSupportRegistry
                                .getFeatureType(featureDetailForm.getModelObject());
                    }, (v) -> FeatureDetailForm.this.getModelObject().setType(v.getName()));
                    setRequired(true);
                    setNullValid(false);
                    setChoiceRenderer(new ChoiceRenderer<>("uiName"));
                    setModel(model);
                }

                @Override
                protected void onConfigure()
                {
                    if (isNull(FeatureDetailForm.this.getModelObject().getId())) {
                        setEnabled(true);
                        setChoices(LambdaModel.of(() -> featureSupportRegistry
                                .getUserSelectableTypes(layerDetailForm.getModelObject())));
                    }
                    else {
                        setEnabled(false);
                        setChoices(LambdaModel.of(() -> featureSupportRegistry
                                .getAllTypes(layerDetailForm.getModelObject())));
                    }
                }

                @Override
                protected void onModelChanged()
                {
                    // If the feature type has changed, we need to set up a new traits editor
                    Component newTraits;
                    if (FeatureDetailForm.this.getModelObject() != null
                            && getModelObject() != null) {
                        FeatureSupport<?> fs = featureSupportRegistry
                                .getFeatureSupport(getModelObject().getFeatureSupportId());
                        newTraits = fs.createTraitsEditor(MID_TRAITS,
                                FeatureDetailForm.this.getModel());
                    }
                    else {
                        newTraits = new EmptyPanel(MID_TRAITS);
                    }

                    traitsContainer.addOrReplace(newTraits);
                }
            });
            featureType.add(new AjaxFormComponentUpdatingBehavior("change")
            {
                private static final long serialVersionUID = -2904306846882446294L;

                @Override
                protected void onUpdate(AjaxRequestTarget aTarget)
                {
                    aTarget.add(required);
                    aTarget.add(traitsContainer);
                }
            });

            add(new Button("save", new StringResourceModel("label"))
            {
                private static final long serialVersionUID = 1L;

                @Override
                public void onAfterSubmit()
                {
                    // Processing the data in onAfterSubmit so the traits panel can use the
                    // override onSubmit in its nested form and store the traits before
                    // we clear the currently selected feature.

                    AnnotationFeature feature = FeatureDetailForm.this.getModelObject();
                    String name = feature.getUiName();
                    name = name.replaceAll("\\W", "");
                    // Check if feature name is not from the restricted names list
                    if (WebAnnoConst.RESTRICTED_FEATURE_NAMES.contains(name)) {
                        error("'" + feature.getUiName().toLowerCase() + " (" + name + ")'"
                                + " is a reserved feature name. Please use a different name "
                                + "for the feature.");
                        return;
                    }
                    if (RELATION_TYPE.equals(layerDetailForm.getModelObject().getType())
                            && (name.equals(WebAnnoConst.FEAT_REL_SOURCE)
                                    || name.equals(WebAnnoConst.FEAT_REL_TARGET)
                                    || name.equals(FIRST) || name.equals(NEXT))) {
                        error("'" + feature.getUiName().toLowerCase() + " (" + name + ")'"
                                + " is a reserved feature name on relation layers. . Please "
                                + "use a different name for the feature.");
                        return;
                    }
                    // Checking if feature name doesn't start with a number or underscore
                    // And only uses alphanumeric characters
                    if (StringUtils.isNumeric(name.substring(0, 1))
                            || name.substring(0, 1).equals("_")
                            || !StringUtils.isAlphanumeric(name.replace("_", ""))) {
                        error("Feature names must start with a letter and consist only of "
                                + "letters, digits, or underscores.");
                        return;
                    }
                    if (isNull(feature.getId())) {
                        feature.setLayer(layerDetailForm.getModelObject());
                        feature.setProject(ProjectLayersPanel.this.getModelObject());

                        if (annotationService.existsFeature(feature.getName(),
                                feature.getLayer())) {
                            error("This feature is already added for this layer!");
                            return;
                        }

                        if (annotationService.existsFeature(name, feature.getLayer())) {
                            error("This feature already exists!");
                            return;
                        }
                        feature.setName(name);

                        FeatureSupport<?> fs = featureSupportRegistry
                                .getFeatureSupport(featureDetailForm.featureType.getModelObject()
                                        .getFeatureSupportId());

                        // Let the feature support finalize the configuration of the feature
                        fs.configureFeature(feature);

                    }

                    // Save feature
                    annotationService.createFeature(feature);

                    // Clear currently selected feature / feature details
                    featureSelectionForm.getModelObject().feature = null;
                    featureDetailForm.setModelObject(null);

                    // Trigger LayerConfigurationChangedEvent
                    applicationEventPublisherHolder.get().publishEvent(
                            new LayerConfigurationChangedEvent(this, feature.getProject()));
                }
            });

            add(new Button("cancel", new StringResourceModel("label"))
            {
                private static final long serialVersionUID = 1L;

                {
                    // Avoid saving data
                    setDefaultFormProcessing(false);
                }

                @Override
                public void onSubmit()
                {
                    // cancel selection of feature list
                    featureSelectionForm.feature.setModelObject(null);
                    featureDetailForm.setModelObject(null);
                }
            });
        }

        @Override
        protected void onModelChanged()
        {
            super.onModelChanged();

            // Since feature type uses a lambda model, it needs to be notified explicitly.
            featureType.modelChanged();
        }

        @Override
        protected void onConfigure()
        {
            super.onConfigure();

            setVisible(getModelObject() != null);
        }
    }

    public class FeatureSelectionForm
        extends Form<SelectionModel>
    {
        private static final long serialVersionUID = -1L;

        private ListChoice<AnnotationFeature> feature;

        public FeatureSelectionForm(String id)
        {
            super(id, new CompoundPropertyModel<>(new SelectionModel()));

            add(feature = new ListChoice<AnnotationFeature>("feature")
            {
                private static final long serialVersionUID = 1L;
                {
                    setChoices(regenerateModel());
                    setChoiceRenderer(new ChoiceRenderer<AnnotationFeature>()
                    {
                        private static final long serialVersionUID = 4610648616450168333L;

                        @Override
                        public Object getDisplayValue(AnnotationFeature aObject)
                        {
                            return aObject.getUiName() + " : ["
                                    + StringUtils.substringAfterLast(aObject.getType(), ".") + "]";
                        }
                    });
                    setNullValid(false);
                }

                @Override
                protected void onSelectionChanged(AnnotationFeature aNewSelection)
                {
                    if (aNewSelection != null) {
                        featureDetailForm.setModelObject(aNewSelection);
                    }
                }

                @Override
                protected boolean wantOnSelectionChangedNotifications()
                {
                    return true;
                }

                @Override
                protected CharSequence getDefaultChoice(String aSelectedValue)
                {
                    return "";
                }
            });

            add(new Button("new", new StringResourceModel("label"))
            {
                private static final long serialVersionUID = 1L;

                @Override
                public void onSubmit()
                {
                    // cancel selection of feature list
                    feature.setModelObject(null);

                    AnnotationFeature newFeature = new AnnotationFeature();
                    newFeature.setLayer(layerDetailForm.getModelObject());
                    newFeature.setProject(ProjectLayersPanel.this.getModelObject());
                    featureDetailForm.setDefaultModelObject(newFeature);
                }

                @Override
                public boolean isEnabled()
                {
                    return layerDetailForm.getModelObject() != null
                            && !layerDetailForm.getModelObject().isBuiltIn()
                            && !layerDetailForm.getModelObject().getType().equals(CHAIN_TYPE);
                }
            });
        }

        private LoadableDetachableModel<List<AnnotationFeature>> regenerateModel()
        {
            return new LoadableDetachableModel<List<AnnotationFeature>>()
            {
                private static final long serialVersionUID = 1L;

                @Override
                protected List<AnnotationFeature> load()
                {
                    List<AnnotationFeature> features = annotationService
                            .listAnnotationFeature(layerDetailForm.getModelObject());
                    if (CHAIN_TYPE.equals(layerDetailForm.getModelObject().getType())
                            && !layerDetailForm.getModelObject().isLinkedListBehavior()) {
                        List<AnnotationFeature> filtered = new ArrayList<>();
                        for (AnnotationFeature f : features) {
                            if (!WebAnnoConst.COREFERENCE_RELATION_FEATURE.equals(f.getName())) {
                                filtered.add(f);
                            }
                        }
                        return filtered;
                    }
                    else {
                        return features;
                    }
                }
            };
        }

        public void updateChoices()
        {
            feature.setChoices(regenerateModel());
        }
    }
}<|MERGE_RESOLUTION|>--- conflicted
+++ resolved
@@ -833,13 +833,7 @@
                             + "] already exists in this project.");
                     return;
                 }
-<<<<<<< HEAD
                 if (layer.getType().equals(RELATION_TYPE) && layer.getAttachType() == null) {
-=======
-                
-                if (layer.getType().equals(RELATION_TYPE)
-                        && layer.getAttachType() == null) {
->>>>>>> 6b5cdf64
                     error("A relation layer needs an attach type!");
                     return;
                 }
@@ -876,13 +870,9 @@
                 
                 featureSelectionForm.setVisible(true);
             }
-<<<<<<< HEAD
-
-=======
             
             annotationService.createLayer(layer);
             
->>>>>>> 6b5cdf64
             // Trigger LayerConfigurationChangedEvent
             applicationEventPublisherHolder.get()
                     .publishEvent(new LayerConfigurationChangedEvent(this, project));
