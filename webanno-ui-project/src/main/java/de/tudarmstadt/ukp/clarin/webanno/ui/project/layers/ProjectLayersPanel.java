--- conflicted
+++ resolved
@@ -813,21 +813,12 @@
             }
 
             final Project project = ProjectLayersPanel.this.getModelObject();
-<<<<<<< HEAD
-            if (isNull(layer.getId())) {
-                String layerName = StringUtils
-                        .capitalize(LayerDetailForm.this.getModelObject().getUiName());
-
-=======
-            
             // Set type name only when the layer is initially created. After that, only the UI
             // name may be updated. Also any validation related to the type name only needs to
             // happen on the initial creation.
             boolean isNewLayer = isNull(layer.getId());
             if (isNewLayer) {
                 String layerName = StringUtils.capitalize(layer.getUiName());
-                
->>>>>>> 69b9b812
                 layerName = layerName.replaceAll("\\W", "");
 
                 if (layerName.isEmpty()) {
@@ -843,20 +834,10 @@
                             + "layer has been created.");
                     return;
                 }
-<<<<<<< HEAD
-                if (layer.getType().equals(RELATION_TYPE) && layer.getAttachType() == null) {
-                    error("A relation layer needs an attach type!");
-                    return;
-                }
-
-                if ((TYPE_PREFIX + layerName).endsWith(".")) {
-                    error("Layer names cannot end in '.'.");
-=======
                 
                 if (annotationService.existsLayer(TYPE_PREFIX + layerName, project)) {
                     error("A layer with the name [" + TYPE_PREFIX + layerName
                             + "] already exists in this project.");
->>>>>>> 69b9b812
                     return;
                 }
 
