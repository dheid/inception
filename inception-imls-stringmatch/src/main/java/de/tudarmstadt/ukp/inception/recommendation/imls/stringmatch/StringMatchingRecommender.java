/*
 * Copyright 2018
 * Ubiquitous Knowledge Processing (UKP) Lab
 * Technische Universität Darmstadt
 *
 * Licensed under the Apache License, Version 2.0 (the "License");
 * you may not use this file except in compliance with the License.
 * You may obtain a copy of the License at
 *
 * http://www.apache.org/licenses/LICENSE-2.0
 *
 * Unless required by applicable law or agreed to in writing, software
 * distributed under the License is distributed on an "AS IS" BASIS,
 * WITHOUT WARRANTIES OR CONDITIONS OF ANY KIND, either express or implied.
 * See the License for the specific language governing permissions and
 * limitations under the License.
 */
package de.tudarmstadt.ukp.inception.recommendation.imls.stringmatch;

import static java.util.Arrays.asList;
import static java.util.Collections.emptyMap;
import static java.util.Comparator.comparingInt;
import static org.apache.commons.lang3.StringUtils.isNoneBlank;
import static org.apache.commons.lang3.StringUtils.isNotEmpty;
import static org.apache.uima.fit.util.CasUtil.getAnnotationType;
import static org.apache.uima.fit.util.CasUtil.getType;
import static org.apache.uima.fit.util.CasUtil.select;
import static org.apache.uima.fit.util.CasUtil.selectCovered;

import java.util.ArrayList;
import java.util.Collection;
import java.util.HashMap;
import java.util.List;
import java.util.Map;
import java.util.Map.Entry;
import java.util.stream.Collectors;
import java.util.stream.IntStream;

import org.apache.uima.cas.CAS;
import org.apache.uima.cas.Feature;
import org.apache.uima.cas.Type;
import org.apache.uima.cas.text.AnnotationFS;
import org.dkpro.statistics.agreement.unitizing.KrippendorffAlphaUnitizingAgreement;
import org.dkpro.statistics.agreement.unitizing.UnitizingAnnotationStudy;
import org.slf4j.Logger;
import org.slf4j.LoggerFactory;

import de.tudarmstadt.ukp.dkpro.core.api.segmentation.type.Sentence;
import de.tudarmstadt.ukp.dkpro.core.api.segmentation.type.Token;
import de.tudarmstadt.ukp.inception.recommendation.api.evaluation.DataSplitter;
import de.tudarmstadt.ukp.inception.recommendation.api.model.Recommender;
import de.tudarmstadt.ukp.inception.recommendation.api.recommender.RecommendationEngine;
import de.tudarmstadt.ukp.inception.recommendation.api.recommender.RecommendationException;
import de.tudarmstadt.ukp.inception.recommendation.api.recommender.RecommenderContext;
import de.tudarmstadt.ukp.inception.recommendation.api.recommender.RecommenderContext.Key;
import de.tudarmstadt.ukp.inception.recommendation.api.type.PredictedSpan;
import de.tudarmstadt.ukp.inception.recommendation.imls.stringmatch.trie.Trie;
import de.tudarmstadt.ukp.inception.recommendation.imls.stringmatch.trie.WhitespaceNormalizingSanitizer;

public class StringMatchingRecommender
    implements RecommendationEngine
{
    public static final Key<Trie<DictEntry>> KEY_MODEL = new Key<>("model");

    private final Logger log = LoggerFactory.getLogger(getClass());

    private final String layerName;
    private final String featureName;
    private final int maxRecommendations;
    private final StringMatchingRecommenderTraits traits;
    
    private Map<String, String> pretrainData = emptyMap();

    public StringMatchingRecommender(Recommender aRecommender,
            StringMatchingRecommenderTraits aTraits)
    {
        layerName = aRecommender.getLayer().getName();
        featureName = aRecommender.getFeature().getName();
        maxRecommendations = aRecommender.getMaxRecommendations();
        traits = aTraits;
    }

<<<<<<< HEAD
    public void pretrain(Map<String, String> aGazeteerData)
    {
        if (aGazeteerData != null) {
            pretrainData = new HashMap<>(aGazeteerData);
        }
        else {
            pretrainData = emptyMap();
        }
=======
    private <T> Trie<T> createTrie()
    {
        return new Trie<>(WhitespaceNormalizingSanitizer.factory());
>>>>>>> be2303a6
    }
    
    @Override
    public void train(RecommenderContext aContext, List<CAS> aCasses)
    {
        Trie<DictEntry> dict = createTrie();
        
        // Load the pre-train data into the trie before learning from the annotated data
        for (Entry<String, String> preTrainItem : pretrainData.entrySet()) {
            learn(dict, preTrainItem.getKey(), preTrainItem.getValue());
        }
        
        // Learn from the annotated data
        for (CAS cas : aCasses) {
            Type annotationType = getType(cas, layerName);
            Feature labelFeature = annotationType.getFeatureByBaseName(featureName);

            for (AnnotationFS ann : select(cas, annotationType)) {
                learn(dict, ann.getCoveredText(), ann.getFeatureValueAsString(labelFeature));
            }
        }
        
        aContext.put(KEY_MODEL, dict);
        aContext.markAsReadyForPrediction();
        
        log.debug("Learned dictionary model with {} entries", dict.size());
    }

    @Override
    public void predict(RecommenderContext aContext, CAS aCas) throws RecommendationException
    {
        Trie<DictEntry> dict = aContext.get(KEY_MODEL).orElseThrow(() -> 
                new RecommendationException("Key [" + KEY_MODEL + "] not found in context"));
        
        Type predictionType = getAnnotationType(aCas, PredictedSpan.class);
        Feature confidenceFeature = predictionType.getFeatureByBaseName("score");
        Feature labelFeature = predictionType.getFeatureByBaseName("label");

        List<Sample> data = predict(0, aCas, dict);
        
        for (Sample sample : data) {
            for (Span span : sample.getSpans()) {
                AnnotationFS annotation = aCas.createAnnotation(predictionType, span.getBegin(),
                        span.getEnd());
                annotation.setDoubleValue(confidenceFeature, span.getScore());
                annotation.setStringValue(labelFeature, span.getLabel());
                aCas.addFsToIndexes(annotation);
            }
        }
    }

    private List<Sample> predict(int aDocNo, CAS aCas, Trie<DictEntry> aDict)
    {
        Type sentenceType = getType(aCas, Sentence.class);
        Type tokenType = getType(aCas, Token.class);

        List<Sample> data = new ArrayList<>();
        String text = aCas.getDocumentText();
        for (AnnotationFS sentence : select(aCas, sentenceType)) {
            List<Span> spans = new ArrayList<>();
            
            Collection<AnnotationFS> tokens = selectCovered(tokenType, sentence);
            for (AnnotationFS token : tokens) {
                Trie<DictEntry>.Node node = aDict.getNode(text, token.getBegin());
                if (node != null) {
                    int begin = token.getBegin();
                    int end = begin + node.level;
                    
                    // Need to check that the match actually ends at a token boundary!
                    if (tokens.stream().filter(t -> t.getEnd() == end).findAny().isPresent()) {
                        for (LabelStats lc : node.value.getBest(maxRecommendations)) {
                            spans.add(new Span(begin, end, text.substring(begin, end),
                                    lc.getLabel(), lc.getRelFreq()));
                        }
                    }
                }
            }
            
            data.add(new Sample(aDocNo, sentence.getBegin(), sentence.getEnd(),
                    sentence.getCoveredText(), tokens, spans));
        }
        
        return data;
    }

    @Override
    public double evaluate(List<CAS> aCasses, DataSplitter aDataSplitter)
    {
        List<Sample> data = extractData(aCasses, layerName, featureName);
        List<Sample> trainingSet = new ArrayList<>();
        List<Sample> testSet = new ArrayList<>();

        // For the DKPro Statistics evaluation study, we need to define a continuum over the data.
        // We do this in terms of character positions which are aggregated over all samples in the
        // test set. Thus, the continuum size is equal to the sum of the length of all samples in
        // the test set.
        int testSetContinuumSize = 0;
        
        for (Sample sample : data) {
            switch (aDataSplitter.getTargetSet(sample)) {
            case TRAIN:
                trainingSet.add(sample);
                break;
            case TEST:
                testSet.add(sample);
                testSetContinuumSize += sample.getText().length();
                break;
            default:
                // Do nothing
                break;
            }            
        }

        long trainingSetLabeledSamplesCount = trainingSet.stream()
                .filter(sample -> !sample.getSpans().isEmpty())
                .count();

        long testSetLabeledSamplesCount = testSet.stream()
                .filter(sample -> !sample.getSpans().isEmpty())
                .count();

        if (trainingSetLabeledSamplesCount < 2 || testSetLabeledSamplesCount < 2) {
            log.info(
                    "Not enough labeled data: training set [{}] items ([{}] labeled), test set [{}] ([{}] labeled) of total [{}]",
                    trainingSet.size(), trainingSetLabeledSamplesCount, testSet.size(),
                    testSetLabeledSamplesCount, data.size());
            return 0.0;
        }

        log.info(
                "Training on [{}] items ([{}] labeled), predicting on [{}] ([{}] labeled) of total [{}]",
                trainingSet.size(), trainingSetLabeledSamplesCount, testSet.size(),
                testSetLabeledSamplesCount, data.size());
            
        // Train
        Trie<DictEntry> dict = createTrie();
        for (Sample sample : trainingSet) {
            for (Span span : sample.getSpans()) {
                learn(dict, span.getText(), span.getLabel());
            }
        }

        // Predict
        List<Sample> actualData = new ArrayList<>();
        for (Sample sample : testSet) {
            List<Span> spans = new ArrayList<>();
            
            for (TokenSpan token : sample.getTokens()) {
                Trie<DictEntry>.Node node = dict.getNode(sample.getText(),
                        token.getBegin() - sample.getBegin());
                if (node != null) {
                    int begin = token.getBegin();
                    int end = token.getBegin() + node.level;
                    
                    // Need to check that the match actually ends at a token boundary!
                    if (sample.hasTokenEndingAt(end)) {
                        for (LabelStats lc : node.value.getBest(maxRecommendations)) {
                            spans.add(new Span(begin, end,
                                    sample.getText().substring(begin - sample.getBegin(),
                                            end - sample.getBegin()),
                                    lc.getLabel(), lc.getRelFreq()));
                        }
                    }
                }
            }
            
            actualData.add(new Sample(sample, spans));
        }
        
        // Evaluate
        UnitizingAnnotationStudy study = new UnitizingAnnotationStudy(2, 0, testSetContinuumSize);
        
        // Add reference data to the study
        addDataToStudy(testSet, study, 0);
        
        // Add actual data to the study
        addDataToStudy(actualData, study, 1);

        double score = new KrippendorffAlphaUnitizingAgreement(study).calculateAgreement();
        
        // KrippendorffAlphaUnitizingAgreement can return a negative score on systematic
        // disagreement, but the score threshold is expected to take 0 as the lowest value...
        // ... so to avoid confusing the user completely by returning a negative number and
        // not having the recommender activate even if the threshold is set to 0, we just cap
        // the score here at 0.
        return Math.max(0, score);
    }
    
    private void addDataToStudy(Collection<Sample> aData, UnitizingAnnotationStudy aStudy,
            int aAnnotatorId)
    {
        // Offset of the current sample within the evaluation continuum
        int offset = 0;
        
        for (Sample sample : aData) {
            // Add all labeled spans to the study
            for (Span span : sample.getSpans()) {
                // Length of the labeled span
                int length = span.getEnd() - span.getBegin();
                
                // Begin offset of the span within the current sample
                int beginInSample = span.getBegin() - sample.getBegin();
                
                aStudy.addUnit(offset + beginInSample, length, aAnnotatorId, span.getLabel());
            }
            
            // Shift within continuum
            offset += sample.getLength();
        }
    }
    
    private void learn(Trie<DictEntry> aDict, String aText, String aLabel) {
        if (isNoneBlank(aLabel)) {
            DictEntry entry = aDict.get(aText);
            if (entry == null) {
                entry = new DictEntry(aText);
                aDict.put(aText, entry);
            }
            
            entry.put(aLabel);
        }
    }
    
    private List<Sample> extractData(List<CAS> aCasses, String aLayerName, String aFeatureName)
    {
        long start = System.currentTimeMillis();
        
        List<Sample> data = new ArrayList<>();
        
        int docNo = 0;
        for (CAS cas : aCasses) {
            Type sentenceType = getType(cas, Sentence.class);
            Type tokenType = getType(cas, Token.class);
            Type annotationType = getType(cas, aLayerName);
            Feature labelFeature = annotationType.getFeatureByBaseName(aFeatureName);
            
            for (AnnotationFS sentence : select(cas, sentenceType)) {
                List<Span> spans = new ArrayList<>();
                
                for (AnnotationFS annotation : selectCovered(annotationType, sentence)) {
                    String label = annotation.getFeatureValueAsString(labelFeature);
                    if (isNotEmpty(label)) {
                        spans.add(new Span(annotation.getBegin(), annotation.getEnd(),
                                annotation.getCoveredText(),
                                annotation.getFeatureValueAsString(labelFeature), -1.0));
                    }
                }
                
                Collection<AnnotationFS> tokens = selectCovered(tokenType, sentence);

                data.add(new Sample(docNo, sentence.getBegin(), sentence.getEnd(),
                        sentence.getCoveredText(), tokens, spans));
            }
            
            docNo++;
        }
        
        log.trace("Extracting data took {}ms", System.currentTimeMillis() - start);
        
        return data;
    }
    
    private static class Sample
    {
        private final int docNo;
        private final int begin;
        private final int end;
        private final String text;
        private final List<TokenSpan> tokens;
        private final List<Span> spans;

        public Sample(Sample aSample, Collection<Span> aSpans)
        {
            docNo = aSample.getDocNo();
            begin = aSample.getBegin();
            end = aSample.getEnd();
            text = aSample.getText();
            tokens = aSample.getTokens();
            spans = asList(aSpans.toArray(new Span[aSpans.size()]));
        }

        public Sample(int aDocNo, int aBegin, int aEnd, String aText,
                Collection<AnnotationFS> aTokens, Collection<Span> aSpans)
        {
            super();
            docNo = aDocNo;
            begin = aBegin;
            end = aEnd;
            text = aText;
            tokens = aTokens.stream().map(fs -> new TokenSpan(fs.getBegin(), fs.getEnd()))
                    .collect(Collectors.toList());
            spans = asList(aSpans.toArray(new Span[aSpans.size()]));
        }
        
        public int getDocNo()
        {
            return docNo;
        }
        
        public int getBegin()
        {
            return begin;
        }
        
        public int getEnd()
        {
            return end;
        }
        
        public int getLength()
        {
            return end - begin;
        }
        
        public String getText()
        {
            return text;
        }
        
        public List<TokenSpan> getTokens()
        {
            return tokens;
        }
        
        public List<Span> getSpans()
        {
            return spans;
        }
        
        public boolean hasTokenEndingAt(int aOffset)
        {
            return tokens.stream().filter(t -> t.end == aOffset).findAny().isPresent();
        }
    }

    private static class TokenSpan
    {
        private final int begin;
        private final int end;

        public TokenSpan(int aBegin, int aEnd)
        {
            super();
            begin = aBegin;
            end = aEnd;
        }

        public int getBegin()
        {
            return begin;
        }

        public int getEnd()
        {
            return end;
        }
    }
    
    private static class LabelStats
    {
        private final String label;
        private final int count;
        private final double relFreq;

        public LabelStats(String aLabel, int aCount, double aRelFreq)
        {
            super();
            label = aLabel;
            count = aCount;
            relFreq = aRelFreq;
        }

        /**
         * The label (e.g. NN, PER, OTH, etc.)
         */
        public String getLabel()
        {
            return label;
        }
        
        /**
         * How often the label was observed.
         */
        public int getCount()
        {
            return count;
        }

        /**
         * How often the label was observed in relation to the total number of observations of the
         * mention.
         */
        public double getRelFreq()
        {
            return relFreq;
        }
    }

    private static class Span
    {
        private final int begin;
        private final int end;
        private final String text;
        private final String label;
        private final double score;
        
        public Span(int aBegin, int aEnd, String aText, String aLabel, double aScore)
        {
            super();
            begin = aBegin;
            end = aEnd;
            text = aText;
            label = aLabel;
            score = aScore;
        }
        
        public int getBegin()
        {
            return begin;
        }
        
        public int getEnd()
        {
            return end;
        }
        
        public String getText()
        {
            return text;
        }
        
        public String getLabel()
        {
            return label;
        }
        
        public double getScore()
        {
            return score;
        }
    }
    
    private static class DictEntry
    {
        private String key;
        private String[] labels;
        private int[] counts;
        
        public DictEntry(String aKey)
        {
            key = aKey;
        }
        
        public void put(String aLabel)
        {
            // No data yet - create it
            if (labels == null) {
                labels = new String[] { aLabel };
                counts = new int[] { 1 };
                return;
            }
            
            // Data is available
            int i = asList(labels).indexOf(aLabel);
            
            // Label already exists
            if (i != -1) {
                counts[i]++;
                return;
            }
            
            // Label does not exist yet
            String[] newLabels = new String[labels.length + 1];
            System.arraycopy(labels, 0, newLabels, 0, labels.length);
            labels = newLabels;
            
            int[] newCounts = new int[counts.length + 1];
            System.arraycopy(counts, 0, newCounts, 0, counts.length);
            counts = newCounts;
            
            labels[labels.length - 1] = aLabel;
            counts[counts.length - 1] = 1;
        }
        
        public List<LabelStats> getBest(int aN)
        {
            int total = IntStream.of(counts).sum();
            
            List<LabelStats> best = new ArrayList<>();
            for (int i = 0; i < labels.length; i++) {
                best.add(new LabelStats(labels[i], counts[i], (double) counts[i] / (double) total));
            }
            
            return best.stream()
                    .sorted(comparingInt(LabelStats::getCount).reversed())
                    .limit(aN)
                    .collect(Collectors.toList());
        }
        
        @Override
        public String toString()
        {
            StringBuilder builder = new StringBuilder();
            builder.append("DictEntry [key=");
            builder.append(key);
            builder.append("]");
            return builder.toString();
        }
    }
}<|MERGE_RESOLUTION|>--- conflicted
+++ resolved
@@ -80,7 +80,6 @@
         traits = aTraits;
     }
 
-<<<<<<< HEAD
     public void pretrain(Map<String, String> aGazeteerData)
     {
         if (aGazeteerData != null) {
@@ -89,11 +88,11 @@
         else {
             pretrainData = emptyMap();
         }
-=======
+    }
+
     private <T> Trie<T> createTrie()
     {
         return new Trie<>(WhitespaceNormalizingSanitizer.factory());
->>>>>>> be2303a6
     }
     
     @Override
