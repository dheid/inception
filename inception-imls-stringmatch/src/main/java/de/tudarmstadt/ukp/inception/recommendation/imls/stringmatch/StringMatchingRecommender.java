--- conflicted
+++ resolved
@@ -60,11 +60,11 @@
     implements RecommendationEngine
 {
     public static final Key<Trie<DictEntry>> KEY_MODEL = new Key<>("model");
-<<<<<<< HEAD
+
     private static final String NO_LABEL = "no_label";
-=======
+
     private static final String UNKNOWN_LABEL = "unknown";
->>>>>>> 14c99ed2
+
 
     private final Logger log = LoggerFactory.getLogger(getClass());
 
