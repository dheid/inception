/*******************************************************************************
 * Copyright 2012
 * Ubiquitous Knowledge Processing (UKP) Lab and FG Language Technology
 * Technische Universität Darmstadt
 *
 * Licensed under the Apache License, Version 2.0 (the "License");
 * you may not use this file except in compliance with the License.
 * You may obtain a copy of the License at
 *
 *  http://www.apache.org/licenses/LICENSE-2.0
 *
 * Unless required by applicable law or agreed to in writing, software
 * distributed under the License is distributed on an "AS IS" BASIS,
 * WITHOUT WARRANTIES OR CONDITIONS OF ANY KIND, either express or implied.
 * See the License for the specific language governing permissions and
 * limitations under the License.
 ******************************************************************************/
package de.tudarmstadt.ukp.clarin.webanno.webapp.page.annotation;

import static de.tudarmstadt.ukp.clarin.webanno.brat.controller.BratAjaxCasUtil.getAddr;
import static de.tudarmstadt.ukp.clarin.webanno.brat.controller.BratAjaxCasUtil.getLastSentenceAddressInDisplayWindow;
import static de.tudarmstadt.ukp.clarin.webanno.brat.controller.BratAjaxCasUtil.selectByAddr;
import static de.tudarmstadt.ukp.clarin.webanno.brat.controller.BratAjaxCasUtil.selectSentenceAt;

import java.io.IOException;
import java.io.StringReader;
import java.util.ArrayList;
import java.util.List;

import org.apache.commons.lang.exception.ExceptionUtils;
import org.apache.commons.logging.Log;
import org.apache.commons.logging.LogFactory;
import org.apache.uima.UIMAException;
import org.apache.uima.cas.FeatureStructure;
import org.apache.uima.jcas.JCas;
import org.apache.wicket.ajax.AjaxRequestTarget;
import org.apache.wicket.ajax.form.AjaxFormComponentUpdatingBehavior;
import org.apache.wicket.ajax.form.AjaxFormSubmitBehavior;
import org.apache.wicket.ajax.markup.html.AjaxLink;
import org.apache.wicket.extensions.ajax.markup.html.modal.ModalWindow;
import org.apache.wicket.markup.head.IHeaderResponse;
import org.apache.wicket.markup.head.OnLoadHeaderItem;
import org.apache.wicket.markup.html.basic.Label;
import org.apache.wicket.markup.html.form.Form;
import org.apache.wicket.markup.html.form.NumberTextField;
import org.apache.wicket.markup.html.panel.FeedbackPanel;
import org.apache.wicket.model.Model;
import org.apache.wicket.spring.injection.annot.SpringBean;
import org.springframework.dao.DataRetrievalFailureException;
import org.springframework.security.core.context.SecurityContextHolder;
import org.wicketstuff.annotation.mount.MountPath;

import wicket.contrib.input.events.EventType;
import wicket.contrib.input.events.InputBehavior;
import wicket.contrib.input.events.key.KeyType;
import de.tudarmstadt.ukp.clarin.webanno.api.AnnotationService;
import de.tudarmstadt.ukp.clarin.webanno.api.RepositoryService;
import de.tudarmstadt.ukp.clarin.webanno.api.UserDao;
import de.tudarmstadt.ukp.clarin.webanno.brat.annotation.BratAnnotator;
import de.tudarmstadt.ukp.clarin.webanno.brat.annotation.BratAnnotatorModel;
import de.tudarmstadt.ukp.clarin.webanno.brat.annotation.component.AnnotationDetailEditorPanel;
import de.tudarmstadt.ukp.clarin.webanno.brat.controller.BratAjaxCasUtil;
import de.tudarmstadt.ukp.clarin.webanno.brat.project.PreferencesUtil;
import de.tudarmstadt.ukp.clarin.webanno.constraints.grammar.ConstraintsGrammar;
import de.tudarmstadt.ukp.clarin.webanno.constraints.grammar.ParseException;
import de.tudarmstadt.ukp.clarin.webanno.constraints.grammar.syntaxtree.Parse;
import de.tudarmstadt.ukp.clarin.webanno.constraints.model.ParsedConstraints;
import de.tudarmstadt.ukp.clarin.webanno.constraints.model.Scope;
import de.tudarmstadt.ukp.clarin.webanno.constraints.visitor.ParserVisitor;
import de.tudarmstadt.ukp.clarin.webanno.model.AnnotationDocument;
import de.tudarmstadt.ukp.clarin.webanno.model.AnnotationDocumentState;
import de.tudarmstadt.ukp.clarin.webanno.model.ConstraintSet;
import de.tudarmstadt.ukp.clarin.webanno.model.Mode;
import de.tudarmstadt.ukp.clarin.webanno.model.Project;
import de.tudarmstadt.ukp.clarin.webanno.model.ScriptDirection;
import de.tudarmstadt.ukp.clarin.webanno.model.SourceDocument;
import de.tudarmstadt.ukp.clarin.webanno.model.User;
import de.tudarmstadt.ukp.clarin.webanno.webapp.dialog.OpenModalWindowPanel;
import de.tudarmstadt.ukp.clarin.webanno.webapp.home.page.ApplicationPageBase;
import de.tudarmstadt.ukp.clarin.webanno.webapp.page.annotation.component.AnnotationLayersModalPanel;
import de.tudarmstadt.ukp.clarin.webanno.webapp.page.annotation.component.DocumentNamePanel;
import de.tudarmstadt.ukp.clarin.webanno.webapp.page.annotation.component.ExportModalPanel;
import de.tudarmstadt.ukp.clarin.webanno.webapp.page.annotation.component.FinishImage;
import de.tudarmstadt.ukp.clarin.webanno.webapp.page.annotation.component.FinishLink;
import de.tudarmstadt.ukp.clarin.webanno.webapp.page.annotation.component.GuidelineModalPanel;
import de.tudarmstadt.ukp.clarin.webanno.webapp.page.welcome.WelcomePage;
import de.tudarmstadt.ukp.dkpro.core.api.segmentation.type.Sentence;

/**
 * A wicket page for the Brat Annotation/Visualization page. Included components for pagination,
 * annotation layer configuration, and Exporting document
 *
 * @author Seid Muhie Yimam
 *
 */
@MountPath("/annotation.html")
public class AnnotationPage
    extends ApplicationPageBase
{
    private static final Log LOG = LogFactory.getLog(AnnotationPage.class);

    private static final long serialVersionUID = 1378872465851908515L;

    @SpringBean(name = "documentRepository")
    private RepositoryService repository;

    @SpringBean(name = "annotationService")
    private AnnotationService annotationService;

    @SpringBean(name = "userRepository")
    private UserDao userRepository;

    private BratAnnotator annotator;

    private FinishImage finish;

    private NumberTextField<Integer> gotoPageTextField;
    private AnnotationDetailEditorPanel annotationDetailEditorPanel;

    private int gotoPageAddress;

    // Open the dialog window on first load
    boolean firstLoad = true;

    private Label numberOfPages;
    private DocumentNamePanel documentNamePanel;

    private long currentprojectId;

    private int totalNumberOfSentence;

    private boolean closeButtonClicked;
    public BratAnnotatorModel bModel = new BratAnnotatorModel();

    public AnnotationPage()
    {
        annotationDetailEditorPanel = new AnnotationDetailEditorPanel(
                "annotationDetailEditorPanel", new Model<BratAnnotatorModel>(bModel))
        {
            private static final long serialVersionUID = 2857345299480098279L;

            @Override
            protected void onChange(AjaxRequestTarget aTarget, BratAnnotatorModel aBModel)
            {
                aTarget.addChildren(getPage(), FeedbackPanel.class);

                try {
                    annotator.bratRender(aTarget, getCas(aBModel));
                }
                catch (UIMAException | ClassNotFoundException | IOException e) {
                    LOG.info("Error reading CAS " + e.getMessage());
                    error("Error reading CAS " + e.getMessage());
                    return;
                }

                annotator.bratRenderHighlight(aTarget, aBModel.getSelection().getAnnotation());

                annotator.onChange(aTarget, aBModel);
                annotator.onAnnotate(aTarget, aBModel, aBModel.getSelection().getBegin(), aBModel
                        .getSelection().getEnd());
                if (!aBModel.getSelection().isAnnotate()) {
                    annotator.onDelete(aTarget, aBModel, aBModel.getSelection().getBegin(), aBModel
                            .getSelection().getEnd());
                }

            }

            @Override
            protected void onAutoForward(AjaxRequestTarget aTarget, BratAnnotatorModel aBModel)
            {
                try {
                    annotator.autoForward(aTarget, getCas(aBModel));
                }
                catch (UIMAException | ClassNotFoundException | IOException e) {
                    LOG.info("Error reading CAS " + e.getMessage());
                    error("Error reading CAS " + e.getMessage());
                    return;
                }
            }
        };

        annotationDetailEditorPanel.setOutputMarkupId(true);
        add(annotationDetailEditorPanel);

        annotator = new BratAnnotator("embedder1", new Model<BratAnnotatorModel>(bModel),
                annotationDetailEditorPanel)
        {

            private static final long serialVersionUID = 7279648231521710155L;

            @Override
            public void onChange(AjaxRequestTarget aTarget, BratAnnotatorModel aBratAnnotatorModel)
            {
                bModel = aBratAnnotatorModel;
                aTarget.add(numberOfPages);
            }

            @Override
            public void renderHead(IHeaderResponse aResponse)
            {
                super.renderHead(aResponse);

                // If the page is reloaded in the browser and a document was already open, we need
                // to render it. We use the "later" commands here to avoid polluting the Javascript
                // header items with document data and because loading times are not that critical
                // on a reload.
                if (getModelObject().getProject() != null) {
                    // We want to trigger a late rendering only on a page reload, but not on a
                    // Ajax request.
                    if (!aResponse.getResponse().getClass().getName().endsWith("AjaxResponse")) {
                        aResponse.render(OnLoadHeaderItem.forScript(bratInitLaterCommand()));
                        aResponse.render(OnLoadHeaderItem.forScript(bratRenderLaterCommand()));
                    }
                }
            }
        };

        // This is an Annotation Operation, set model to ANNOTATION mode
        bModel.setMode(Mode.ANNOTATION);
        add(annotator);

        add(documentNamePanel = (DocumentNamePanel) new DocumentNamePanel("documentNamePanel",
                new Model<BratAnnotatorModel>(bModel)).setOutputMarkupId(true));

        numberOfPages = new Label("numberOfPages", new Model<String>());
        numberOfPages.setOutputMarkupId(true);
        add(numberOfPages);

        final ModalWindow openDocumentsModal;
        add(openDocumentsModal = new ModalWindow("openDocumentsModal"));
        openDocumentsModal.setOutputMarkupId(true);

        openDocumentsModal.setInitialWidth(500);
        openDocumentsModal.setInitialHeight(300);
        openDocumentsModal.setResizable(true);
        openDocumentsModal.setWidthUnit("px");
        openDocumentsModal.setHeightUnit("px");
        openDocumentsModal.setTitle("Open document");
        openDocumentsModal.setCloseButtonCallback(new ModalWindow.CloseButtonCallback()
        {
            private static final long serialVersionUID = -5423095433535634321L;

            @Override
            public boolean onCloseButtonClicked(AjaxRequestTarget aTarget)
            {
                closeButtonClicked = true;
                return true;
            }
        });

        add(new AjaxLink<Void>("showOpenDocumentModal")
        {
            private static final long serialVersionUID = 7496156015186497496L;

            @Override
            public void onClick(AjaxRequestTarget target)
            {
                closeButtonClicked = false;
                openDocumentsModal.setContent(new OpenModalWindowPanel(openDocumentsModal
                        .getContentId(), bModel, openDocumentsModal, Mode.ANNOTATION)
                {

                    private static final long serialVersionUID = -3434069761864809703L;

                    @Override
                    protected void onCancel(AjaxRequestTarget aTarget)
                    {
                        closeButtonClicked = true;
                    };
                });
                openDocumentsModal.setWindowClosedCallback(new ModalWindow.WindowClosedCallback()
                {
                    private static final long serialVersionUID = -1746088901018629567L;

                    @Override
                    public void onClose(AjaxRequestTarget target)
                    {
                        // A hack, the dialog opens for the first time, and if no document is
                        // selected window will be "blind down". Something in the brat js causes
                        // this!
                        if (bModel.getProject() == null || bModel.getDocument() == null) {
                            setResponsePage(WelcomePage.class);
                        }

                        // Dialog was cancelled rather that a document was selected.
                        if (closeButtonClicked) {
                            return;
                        }

                        loadDocumentAction(target);
                    }
                });
                // target.appendJavaScript("Wicket.Window.unloadConfirmation = false;");
                openDocumentsModal.show(target);
            }
        });

        add(new AnnotationLayersModalPanel("annotationLayersModalPanel",
                new Model<BratAnnotatorModel>(bModel))
        {
            private static final long serialVersionUID = -4657965743173979437L;

            @Override
            protected void onChange(AjaxRequestTarget aTarget)
            {
                // annotator.reloadContent(aTarget);
                aTarget.appendJavaScript("Wicket.Window.unloadConfirmation = false;"
                        + "window.location.reload()");

            }
        });

        add(new ExportModalPanel("exportModalPanel", new Model<BratAnnotatorModel>(bModel)));
        // Show the previous document, if exist
        add(new AjaxLink<Void>("showPreviousDocument")
        {
            private static final long serialVersionUID = 7496156015186497496L;

            /**
             * Get the current beginning sentence address and add on it the size of the display
             * window
             */
            @Override
            public void onClick(AjaxRequestTarget aTarget)
            {
                // List of all Source Documents in the project
                List<SourceDocument> listOfSourceDocuements = repository.listSourceDocuments(bModel
                        .getProject());

                String username = SecurityContextHolder.getContext().getAuthentication().getName();
                User user = userRepository.get(username);

                List<SourceDocument> sourceDocumentsinIgnorState = new ArrayList<SourceDocument>();
                for (SourceDocument sourceDocument : listOfSourceDocuements) {
                    if (repository.existsAnnotationDocument(sourceDocument, user)
                            && repository.getAnnotationDocument(sourceDocument, user).getState()
                                    .equals(AnnotationDocumentState.IGNORE)) {
                        sourceDocumentsinIgnorState.add(sourceDocument);
                    }
                }

                listOfSourceDocuements.removeAll(sourceDocumentsinIgnorState);

                // Index of the current source document in the list
                int currentDocumentIndex = listOfSourceDocuements.indexOf(bModel.getDocument());

                // If the first the document
                if (currentDocumentIndex == 0) {
                    aTarget.appendJavaScript("alert('This is the first document!')");
                    return;
                }
                bModel.setDocumentName(listOfSourceDocuements.get(currentDocumentIndex - 1)
                        .getName());
                bModel.setDocument(listOfSourceDocuements.get(currentDocumentIndex - 1));

                loadDocumentAction(aTarget);
            }
        }.add(new InputBehavior(new KeyType[] { KeyType.Shift, KeyType.Page_up }, EventType.click)));

        // Show the next document if exist
        add(new AjaxLink<Void>("showNextDocument")
        {
            private static final long serialVersionUID = 7496156015186497496L;

            /**
             * Get the current beginning sentence address and add on it the size of the display
             * window
             */
            @Override
            public void onClick(AjaxRequestTarget aTarget)
            {
                // List of all Source Documents in the project
                List<SourceDocument> listOfSourceDocuements = repository.listSourceDocuments(bModel
                        .getProject());

                String username = SecurityContextHolder.getContext().getAuthentication().getName();
                User user = userRepository.get(username);

                List<SourceDocument> sourceDocumentsinIgnorState = new ArrayList<SourceDocument>();
                for (SourceDocument sourceDocument : listOfSourceDocuements) {
                    if (repository.existsAnnotationDocument(sourceDocument, user)
                            && repository.getAnnotationDocument(sourceDocument, user).getState()
                                    .equals(AnnotationDocumentState.IGNORE)) {
                        sourceDocumentsinIgnorState.add(sourceDocument);
                    }
                }

                listOfSourceDocuements.removeAll(sourceDocumentsinIgnorState);

                // Index of the current source document in the list
                int currentDocumentIndex = listOfSourceDocuements.indexOf(bModel.getDocument());

                // If the first document
                if (currentDocumentIndex == listOfSourceDocuements.size() - 1) {
                    aTarget.appendJavaScript("alert('This is the last document!')");
                    return;
                }
                bModel.setDocumentName(listOfSourceDocuements.get(currentDocumentIndex + 1)
                        .getName());
                bModel.setDocument(listOfSourceDocuements.get(currentDocumentIndex + 1));

                loadDocumentAction(aTarget);
            }
        }.add(new InputBehavior(new KeyType[] { KeyType.Shift, KeyType.Page_down }, EventType.click)));

        // Show the next page of this document
        add(new AjaxLink<Void>("showNext")
        {
            private static final long serialVersionUID = 7496156015186497496L;

            /**
             * Get the current beginning sentence address and add on it the size of the display
             * window
             */
            @Override
            public void onClick(AjaxRequestTarget aTarget)
            {
                try {
                    if (bModel.getDocument() != null) {
                        JCas jCas = getJCas();
                        int nextSentenceAddress = BratAjaxCasUtil.getNextPageFirstSentenceAddress(
                                jCas, bModel.getSentenceAddress(), bModel.getPreferences()
                                        .getWindowSize());
                        if (bModel.getSentenceAddress() != nextSentenceAddress) {

                            ubdateSentenceNumber(jCas, nextSentenceAddress);

                            aTarget.addChildren(getPage(), FeedbackPanel.class);
                            annotator.bratRenderLater(aTarget);
                            gotoPageTextField.setModelObject(BratAjaxCasUtil
                                    .getFirstSentenceNumber(jCas, bModel.getSentenceAddress()) + 1);
                            updateSentenceAddress(jCas, aTarget);
                        }

                        else {
                            aTarget.appendJavaScript("alert('This is last page!')");
                        }
                    }
                    else {
                        aTarget.appendJavaScript("alert('Please open a document first!')");
                    }
                }
                catch (Exception e) {
                    error(e.getMessage());
                    aTarget.addChildren(getPage(), FeedbackPanel.class);
                }
            }
        }.add(new InputBehavior(new KeyType[] { KeyType.Page_down }, EventType.click)));

        // Show the previous page of this document
        add(new AjaxLink<Void>("showPrevious")
        {
            private static final long serialVersionUID = 7496156015186497496L;

            @Override
            public void onClick(AjaxRequestTarget aTarget)
            {
                try {
                    if (bModel.getDocument() != null) {

                        JCas jCas = getJCas();

                        int previousSentenceAddress = BratAjaxCasUtil
                                .getPreviousDisplayWindowSentenceBeginAddress(jCas, bModel
                                        .getSentenceAddress(), bModel.getPreferences()
                                        .getWindowSize());
                        if (bModel.getSentenceAddress() != previousSentenceAddress) {

                            ubdateSentenceNumber(jCas, previousSentenceAddress);

                            aTarget.addChildren(getPage(), FeedbackPanel.class);
                            annotator.bratRenderLater(aTarget);
                            gotoPageTextField.setModelObject(BratAjaxCasUtil
                                    .getFirstSentenceNumber(jCas, bModel.getSentenceAddress()) + 1);
                            updateSentenceAddress(jCas, aTarget);
                        }
                        else {
                            aTarget.appendJavaScript("alert('This is First Page!')");
                        }
                    }
                    else {
                        aTarget.appendJavaScript("alert('Please open a document first!')");
                    }
                }
                catch (Exception e) {
                    error(e.getMessage());
                    aTarget.addChildren(getPage(), FeedbackPanel.class);
                }
<<<<<<< HEAD
             }
         }.add(new InputBehavior(new KeyType[] { KeyType.Page_up }, EventType.click)));
=======
            }
        }.add(new InputBehavior(new KeyType[] { KeyType.Page_up }, EventType.click)));
>>>>>>> 0e58a056

        add(new AjaxLink<Void>("showFirst")
        {
            private static final long serialVersionUID = 7496156015186497496L;

            @Override
            public void onClick(AjaxRequestTarget aTarget)
            {
                try {
                    if (bModel.getDocument() != null) {

                        JCas jCas = getJCas();

                        if (bModel.getFirstSentenceAddress() != bModel.getSentenceAddress()) {

                            ubdateSentenceNumber(jCas, bModel.getFirstSentenceAddress());

                            aTarget.addChildren(getPage(), FeedbackPanel.class);
                            annotator.bratRenderLater(aTarget);
                            gotoPageTextField.setModelObject(BratAjaxCasUtil
                                    .getFirstSentenceNumber(jCas, bModel.getSentenceAddress()) + 1);
                            updateSentenceAddress(jCas, aTarget);
                        }
                        else {
                            aTarget.appendJavaScript("alert('This is first page!')");
                        }
                    }
                    else {
                        aTarget.appendJavaScript("alert('Please open a document first!')");
                    }
                }
                catch (Exception e) {
                    error(e.getMessage());
                    aTarget.addChildren(getPage(), FeedbackPanel.class);
                }
            }
        }.add(new InputBehavior(new KeyType[] { KeyType.Home }, EventType.click)));

        add(new AjaxLink<Void>("showLast")
        {
            private static final long serialVersionUID = 7496156015186497496L;

            @Override
            public void onClick(AjaxRequestTarget aTarget)
            {
                try {
                    if (bModel.getDocument() != null) {

                        JCas jCas = getJCas();

                        int lastDisplayWindowBeginingSentenceAddress = BratAjaxCasUtil
                                .getLastDisplayWindowFirstSentenceAddress(jCas, bModel
                                        .getPreferences().getWindowSize());
                        if (lastDisplayWindowBeginingSentenceAddress != bModel.getSentenceAddress()) {

                            ubdateSentenceNumber(jCas, lastDisplayWindowBeginingSentenceAddress);

                            aTarget.addChildren(getPage(), FeedbackPanel.class);
                            annotator.bratRenderLater(aTarget);
                            gotoPageTextField.setModelObject(BratAjaxCasUtil
                                    .getFirstSentenceNumber(jCas, bModel.getSentenceAddress()) + 1);
                            updateSentenceAddress(jCas, aTarget);
                        }
                        else {
                            aTarget.appendJavaScript("alert('This is last Page!')");
                        }
                    }
                    else {
                        aTarget.appendJavaScript("alert('Please open a document first!')");
                    }
                }
                catch (Exception e) {
                    error(e.getMessage());
                    aTarget.addChildren(getPage(), FeedbackPanel.class);
                }
            }
        }.add(new InputBehavior(new KeyType[] { KeyType.End }, EventType.click)));

        add(new AjaxLink<Void>("toggleScriptDirection")
        {
            private static final long serialVersionUID = -4332566542278611728L;

            @Override
            public void onClick(AjaxRequestTarget aTarget)
            {
                if (ScriptDirection.LTR.equals(bModel.getScriptDirection())) {
                    bModel.setScriptDirection(ScriptDirection.RTL);
                }
                else {
                    bModel.setScriptDirection(ScriptDirection.LTR);
                }
                annotator.bratRenderLater(aTarget);
            }
        });
        add(new GuidelineModalPanel("guidelineModalPanel", new Model<BratAnnotatorModel>(bModel)));

        gotoPageTextField = (NumberTextField<Integer>) new NumberTextField<Integer>("gotoPageText",
                new Model<Integer>(0));
        Form<Void> gotoPageTextFieldForm = new Form<Void>("gotoPageTextFieldForm");
<<<<<<< HEAD
        gotoPageTextFieldForm.add(new AjaxFormSubmitBehavior(gotoPageTextFieldForm, "onsubmit") {
            private static final long serialVersionUID = -4549805321484461545L;
            @Override
            protected void onSubmit(AjaxRequestTarget aTarget) {
                try {
                     if (gotoPageAddress == 0) {
                            aTarget.appendJavaScript("alert('The sentence number entered is not valid')");
                            return;
                        }
                    if (bModel.getSentenceAddress() != gotoPageAddress) {
                        JCas jCas = getJCas();

                        ubdateSentenceNumber(jCas,gotoPageAddress);
=======
        gotoPageTextFieldForm.add(new AjaxFormSubmitBehavior(gotoPageTextFieldForm, "onsubmit")
        {
            private static final long serialVersionUID = -4549805321484461545L;

            @Override
            protected void onSubmit(AjaxRequestTarget aTarget)
            {
                try {
                    if (gotoPageAddress == 0) {
                        aTarget.appendJavaScript("alert('The sentence number entered is not valid')");
                        return;
                    }
                    if (bModel.getSentenceAddress() != gotoPageAddress) {
                        JCas jCas = getJCas();

                        ubdateSentenceNumber(jCas, gotoPageAddress);
>>>>>>> 0e58a056

                        aTarget.addChildren(getPage(), FeedbackPanel.class);
                        annotator.bratRenderLater(aTarget);
                        aTarget.add(numberOfPages);
                        gotoPageTextField.setModelObject(BratAjaxCasUtil.getFirstSentenceNumber(
                                jCas, bModel.getSentenceAddress()) + 1);
                        aTarget.add(gotoPageTextField);
                    }
                }
                catch (Exception e) {
                    error(e.getMessage());
                    aTarget.addChildren(getPage(), FeedbackPanel.class);
                }
            }
        });
        gotoPageTextField.setType(Integer.class);
        gotoPageTextField.setMinimum(1);
        gotoPageTextField.setDefaultModelObject(1);
        add(gotoPageTextFieldForm.add(gotoPageTextField));

        gotoPageTextField.add(new AjaxFormComponentUpdatingBehavior("onchange")
        {
            private static final long serialVersionUID = 56637289242712170L;

            @Override
            protected void onUpdate(AjaxRequestTarget aTarget)
            {
                try {
                    if (gotoPageTextField.getModelObject() < 1) {
                        aTarget.appendJavaScript("alert('Page number shouldn't be less than 1')");
                    }
                    else {
                        updateSentenceAddress(getJCas(), aTarget);
                    }
                }
                catch (Exception e) {
                    error(e.getMessage());
                    aTarget.addChildren(getPage(), FeedbackPanel.class);
                }
            }
        });

        add(new AjaxLink<Void>("gotoPageLink")
        {
            private static final long serialVersionUID = 7496156015186497496L;

            @Override
            public void onClick(AjaxRequestTarget aTarget)
            {
                try {
                    if (gotoPageAddress == 0) {
                        aTarget.appendJavaScript("alert('The sentence number entered is not valid')");
                        return;
                    }
                    if (bModel.getDocument() == null) {
                        aTarget.appendJavaScript("alert('Please open a document first!')");
                        return;
                    }
                    if (bModel.getSentenceAddress() != gotoPageAddress) {
                        JCas jCas = getJCas();
                        ubdateSentenceNumber(jCas, gotoPageAddress);

                        aTarget.addChildren(getPage(), FeedbackPanel.class);
                        annotator.bratRenderLater(aTarget);
                        aTarget.add(numberOfPages);
                        gotoPageTextField.setModelObject(BratAjaxCasUtil.getFirstSentenceNumber(
                                jCas, bModel.getSentenceAddress()) + 1);
                        aTarget.add(gotoPageTextField);
                    }
                }
                catch (Exception e) {
                    error(e.getMessage());
                    aTarget.addChildren(getPage(), FeedbackPanel.class);
                }
            }
        });

        finish = new FinishImage("finishImage", new Model<BratAnnotatorModel>(bModel));
        finish.setOutputMarkupId(true);

        add(new FinishLink("showYesNoModalPanel", new Model<BratAnnotatorModel>(bModel), finish)
        {
            private static final long serialVersionUID = -4657965743173979437L;
        });
    }

    private void updateSentenceAddress(JCas aJCas, AjaxRequestTarget aTarget)
        throws UIMAException, IOException, ClassNotFoundException
    {
        gotoPageAddress = BratAjaxCasUtil.getSentenceAddress(aJCas,
                gotoPageTextField.getModelObject());

        String labelText = "";
        if (bModel.getDocument() != null) {
            // FIXME Why do we have to re-load the CAS here?
            // bratAnnotatorModel.getUser() is always set to the logged-in user
            JCas jCas1 = repository.readAnnotationCas(bModel.getDocument(), bModel.getUser());
            JCas jCas = jCas1;
            totalNumberOfSentence = BratAjaxCasUtil.getNumberOfPages(jCas);

            // If only one page, start displaying from sentence 1
            if (totalNumberOfSentence == 1) {
                bModel.setSentenceAddress(bModel.getFirstSentenceAddress());
            }
            int sentenceNumber = BratAjaxCasUtil.getFirstSentenceNumber(jCas,
                    bModel.getSentenceAddress());
            int firstSentenceNumber = sentenceNumber + 1;
            int lastSentenceNumber;
            if (firstSentenceNumber + bModel.getPreferences().getWindowSize() - 1 < totalNumberOfSentence) {
                lastSentenceNumber = firstSentenceNumber + bModel.getPreferences().getWindowSize()
                        - 1;
            }
            else {
                lastSentenceNumber = totalNumberOfSentence;
            }

            labelText = "showing " + firstSentenceNumber + "-" + lastSentenceNumber + " of "
                    + totalNumberOfSentence + " sentences";

        }
        else {
            labelText = "";// no document yet selected
        }

        numberOfPages.setDefaultModelObject(labelText);
        aTarget.add(numberOfPages);
        aTarget.add(gotoPageTextField);
    }

    @Override
    public void renderHead(IHeaderResponse response)
    {
        super.renderHead(response);

        String jQueryString = "";
        if (firstLoad) {
            jQueryString += "jQuery('#showOpenDocumentModal').trigger('click');";
            firstLoad = false;
        }
        response.render(OnLoadHeaderItem.forScript(jQueryString));
    }

    private JCas getJCas()
        throws UIMAException, IOException, ClassNotFoundException
    {
        String username = SecurityContextHolder.getContext().getAuthentication().getName();
        User user = userRepository.get(username);

        SourceDocument aDocument = bModel.getDocument();

        AnnotationDocument annotationDocument = repository.getAnnotationDocument(aDocument, user);

        // If there is no CAS yet for the annotation document, create one.
        return repository.readAnnotationCas(annotationDocument);
    }

    private void ubdateSentenceNumber(JCas aJCas, int aAddress)
    {
        bModel.setSentenceAddress(aAddress);
        Sentence sentence = selectByAddr(aJCas, Sentence.class, aAddress);
        bModel.setSentenceBeginOffset(sentence.getBegin());
        bModel.setSentenceEndOffset(sentence.getEnd());
        bModel.setSentenceNumber(BratAjaxCasUtil.getSentenceNumber(aJCas, sentence.getBegin()));

        Sentence firstSentence = selectSentenceAt(aJCas, bModel.getSentenceBeginOffset(),
                bModel.getSentenceEndOffset());
        int lastAddressInPage = getLastSentenceAddressInDisplayWindow(aJCas,
                getAddr(firstSentence), bModel.getPreferences().getWindowSize());
        // the last sentence address in the display window
        Sentence lastSentenceInPage = (Sentence) selectByAddr(aJCas, FeatureStructure.class,
                lastAddressInPage);
        bModel.setFSN(BratAjaxCasUtil.getSentenceNumber(aJCas, firstSentence.getBegin()));
        bModel.setLSN(BratAjaxCasUtil.getSentenceNumber(aJCas, lastSentenceInPage.getBegin()));
    }

    private void loadDocumentAction(AjaxRequestTarget aTarget)
    {
        LOG.info("BEGIN LOAD_DOCUMENT_ACTION");

        // Update dynamic elements in action bar
        aTarget.add(finish);
        aTarget.add(numberOfPages);
        aTarget.add(documentNamePanel);

        String username = SecurityContextHolder.getContext().getAuthentication().getName();
        User user = userRepository.get(username);

        bModel.setUser(userRepository.get(username));

        try {
            // Check if there is an annotation document entry in the database. If there is none,
            // create one.
            AnnotationDocument annotationDocument = repository.createOrGetAnnotationDocument(
                    bModel.getDocument(), user);

            // Read the CAS
            JCas jcas = repository.readAnnotationCas(annotationDocument);

            // Update the annotation document CAS
            repository.upgradeCas(jcas.getCas(), annotationDocument);

            // After creating an new CAS or upgrading the CAS, we need to save it
            repository.writeAnnotationCas(jcas.getCas().getJCas(),
                    annotationDocument.getDocument(), user);

            // (Re)initialize brat model after potential creating / upgrading CAS
            bModel.initForDocument(jcas);

            // Load constraints
            bModel.setConstraints(loadConstraints(aTarget, bModel.getProject()));
            
            // Load user preferences
            PreferencesUtil.setAnnotationPreference(username, repository, annotationService,
                    bModel, Mode.ANNOTATION);

            // if project is changed, reset some project specific settings
            if (currentprojectId != bModel.getProject().getId()) {
                bModel.initForProject();
            }

            currentprojectId = bModel.getProject().getId();

            LOG.debug("Configured BratAnnotatorModel for user [" + bModel.getUser() + "] f:["
                    + bModel.getFirstSentenceAddress() + "] l:[" + bModel.getLastSentenceAddress()
                    + "] s:[" + bModel.getSentenceAddress() + "]");

            gotoPageTextField.setModelObject(1);

            updateSentenceAddress(jcas, aTarget);

            // Wicket-level rendering of annotator because it becomes visible
            // after selecting a document
            aTarget.add(annotator);

            // brat-level initialization and rendering of document
            annotator.bratInit(aTarget);
            annotator.bratRender(aTarget, jcas);
        }
        catch (DataRetrievalFailureException e) {
            LOG.error("Error", e);
            aTarget.addChildren(getPage(), FeedbackPanel.class);
            error(e.getMessage());
        }
        catch (IOException e) {
            LOG.error("Error", e);
            aTarget.addChildren(getPage(), FeedbackPanel.class);
            error(e.getMessage());
        }
        catch (UIMAException e) {
            LOG.error("Error", e);
            aTarget.addChildren(getPage(), FeedbackPanel.class);
            error(ExceptionUtils.getRootCauseMessage(e));
        }
        catch (ClassNotFoundException e) {
            LOG.error("Error", e);
            aTarget.addChildren(getPage(), FeedbackPanel.class);
            error(e.getMessage());
        }

        LOG.info("END LOAD_DOCUMENT_ACTION");
    }
    
    private ParsedConstraints loadConstraints(AjaxRequestTarget aTarget, Project aProject)
        throws IOException
    {
        ParsedConstraints merged = null;

        for (ConstraintSet set : repository.listConstraintSets(aProject)) {
            try {
                String script = repository.readConstrainSet(set);
                ConstraintsGrammar parser = new ConstraintsGrammar(new StringReader(script));
                Parse p = parser.Parse();
                ParsedConstraints constraints = p.accept(new ParserVisitor());
                
                if (merged == null) {
                    merged = constraints;
                }
                else {
                    // Merge imports
                    // FIXME check if there are import conflicts
                    merged.getImports().putAll(constraints.getImports());

                    // Merge scopes
                    for (Scope scope : constraints.getScopes()) {
                        Scope target = merged.getScopeByName(scope.getScopeName());
                        if (target == null) {
                            // Scope does not exist yet
                            merged.getScopes().add(scope);
                        }
                        else {
                            // Scope already exists
                            target.getRules().addAll(scope.getRules());
                        }
                    }
                }
            }
            catch (ParseException e) {
                LOG.error("Error", e);
                aTarget.addChildren(getPage(), FeedbackPanel.class);
                error(e.getMessage());
            }
        }

        return merged;
    }
}<|MERGE_RESOLUTION|>--- conflicted
+++ resolved
@@ -156,8 +156,8 @@
                 annotator.bratRenderHighlight(aTarget, aBModel.getSelection().getAnnotation());
 
                 annotator.onChange(aTarget, aBModel);
-                annotator.onAnnotate(aTarget, aBModel, aBModel.getSelection().getBegin(), aBModel
-                        .getSelection().getEnd());
+                annotator.onAnnotate(aTarget, aBModel, aBModel.getSelection().getBegin(),
+                        aBModel.getSelection().getEnd());
                 if (!aBModel.getSelection().isAnnotate()) {
                     annotator.onDelete(aTarget, aBModel, aBModel.getSelection().getBegin(), aBModel
                             .getSelection().getEnd());
@@ -182,14 +182,15 @@
         annotationDetailEditorPanel.setOutputMarkupId(true);
         add(annotationDetailEditorPanel);
 
-        annotator = new BratAnnotator("embedder1", new Model<BratAnnotatorModel>(bModel),
-                annotationDetailEditorPanel)
+        annotator = new BratAnnotator("embedder1",
+                new Model<BratAnnotatorModel>(bModel), annotationDetailEditorPanel)
         {
 
             private static final long serialVersionUID = 7279648231521710155L;
 
             @Override
-            public void onChange(AjaxRequestTarget aTarget, BratAnnotatorModel aBratAnnotatorModel)
+            public void onChange(AjaxRequestTarget aTarget,
+                    BratAnnotatorModel aBratAnnotatorModel)
             {
                 bModel = aBratAnnotatorModel;
                 aTarget.add(numberOfPages);
@@ -278,7 +279,8 @@
                         // A hack, the dialog opens for the first time, and if no document is
                         // selected window will be "blind down". Something in the brat js causes
                         // this!
-                        if (bModel.getProject() == null || bModel.getDocument() == null) {
+                        if (bModel.getProject() == null
+                                || bModel.getDocument() == null) {
                             setResponsePage(WelcomePage.class);
                         }
 
@@ -304,13 +306,15 @@
             protected void onChange(AjaxRequestTarget aTarget)
             {
                 // annotator.reloadContent(aTarget);
-                aTarget.appendJavaScript("Wicket.Window.unloadConfirmation = false;"
-                        + "window.location.reload()");
+                aTarget.appendJavaScript(
+                        "Wicket.Window.unloadConfirmation = false;" +
+                        "window.location.reload()");
 
             }
         });
 
-        add(new ExportModalPanel("exportModalPanel", new Model<BratAnnotatorModel>(bModel)));
+        add(new ExportModalPanel("exportModalPanel", new Model<BratAnnotatorModel>(
+                bModel)));
         // Show the previous document, if exist
         add(new AjaxLink<Void>("showPreviousDocument")
         {
@@ -324,8 +328,8 @@
             public void onClick(AjaxRequestTarget aTarget)
             {
                 // List of all Source Documents in the project
-                List<SourceDocument> listOfSourceDocuements = repository.listSourceDocuments(bModel
-                        .getProject());
+                List<SourceDocument> listOfSourceDocuements = repository
+                        .listSourceDocuments(bModel.getProject());
 
                 String username = SecurityContextHolder.getContext().getAuthentication().getName();
                 User user = userRepository.get(username);
@@ -342,16 +346,18 @@
                 listOfSourceDocuements.removeAll(sourceDocumentsinIgnorState);
 
                 // Index of the current source document in the list
-                int currentDocumentIndex = listOfSourceDocuements.indexOf(bModel.getDocument());
+                int currentDocumentIndex = listOfSourceDocuements.indexOf(bModel
+                        .getDocument());
 
                 // If the first the document
                 if (currentDocumentIndex == 0) {
                     aTarget.appendJavaScript("alert('This is the first document!')");
                     return;
                 }
-                bModel.setDocumentName(listOfSourceDocuements.get(currentDocumentIndex - 1)
-                        .getName());
-                bModel.setDocument(listOfSourceDocuements.get(currentDocumentIndex - 1));
+                bModel.setDocumentName(listOfSourceDocuements.get(
+                        currentDocumentIndex - 1).getName());
+                bModel
+                        .setDocument(listOfSourceDocuements.get(currentDocumentIndex - 1));
 
                 loadDocumentAction(aTarget);
             }
@@ -370,8 +376,8 @@
             public void onClick(AjaxRequestTarget aTarget)
             {
                 // List of all Source Documents in the project
-                List<SourceDocument> listOfSourceDocuements = repository.listSourceDocuments(bModel
-                        .getProject());
+                List<SourceDocument> listOfSourceDocuements = repository
+                        .listSourceDocuments(bModel.getProject());
 
                 String username = SecurityContextHolder.getContext().getAuthentication().getName();
                 User user = userRepository.get(username);
@@ -388,16 +394,18 @@
                 listOfSourceDocuements.removeAll(sourceDocumentsinIgnorState);
 
                 // Index of the current source document in the list
-                int currentDocumentIndex = listOfSourceDocuements.indexOf(bModel.getDocument());
+                int currentDocumentIndex = listOfSourceDocuements.indexOf(bModel
+                        .getDocument());
 
                 // If the first document
                 if (currentDocumentIndex == listOfSourceDocuements.size() - 1) {
                     aTarget.appendJavaScript("alert('This is the last document!')");
                     return;
                 }
-                bModel.setDocumentName(listOfSourceDocuements.get(currentDocumentIndex + 1)
-                        .getName());
-                bModel.setDocument(listOfSourceDocuements.get(currentDocumentIndex + 1));
+                bModel.setDocumentName(listOfSourceDocuements.get(
+                        currentDocumentIndex + 1).getName());
+                bModel
+                        .setDocument(listOfSourceDocuements.get(currentDocumentIndex + 1));
 
                 loadDocumentAction(aTarget);
             }
@@ -418,17 +426,18 @@
                 try {
                     if (bModel.getDocument() != null) {
                         JCas jCas = getJCas();
-                        int nextSentenceAddress = BratAjaxCasUtil.getNextPageFirstSentenceAddress(
-                                jCas, bModel.getSentenceAddress(), bModel.getPreferences()
-                                        .getWindowSize());
+                        int nextSentenceAddress = BratAjaxCasUtil
+                                .getNextPageFirstSentenceAddress(jCas,
+                                        bModel.getSentenceAddress(),
+                                        bModel.getPreferences().getWindowSize());
                         if (bModel.getSentenceAddress() != nextSentenceAddress) {
 
                             ubdateSentenceNumber(jCas, nextSentenceAddress);
 
                             aTarget.addChildren(getPage(), FeedbackPanel.class);
                             annotator.bratRenderLater(aTarget);
-                            gotoPageTextField.setModelObject(BratAjaxCasUtil
-                                    .getFirstSentenceNumber(jCas, bModel.getSentenceAddress()) + 1);
+                            gotoPageTextField.setModelObject(BratAjaxCasUtil.getFirstSentenceNumber(jCas,
+                                    bModel.getSentenceAddress())+1);
                             updateSentenceAddress(jCas, aTarget);
                         }
 
@@ -461,17 +470,17 @@
                         JCas jCas = getJCas();
 
                         int previousSentenceAddress = BratAjaxCasUtil
-                                .getPreviousDisplayWindowSentenceBeginAddress(jCas, bModel
-                                        .getSentenceAddress(), bModel.getPreferences()
-                                        .getWindowSize());
+                                .getPreviousDisplayWindowSentenceBeginAddress(jCas,
+                                        bModel.getSentenceAddress(),
+                                        bModel.getPreferences().getWindowSize());
                         if (bModel.getSentenceAddress() != previousSentenceAddress) {
 
                             ubdateSentenceNumber(jCas, previousSentenceAddress);
 
                             aTarget.addChildren(getPage(), FeedbackPanel.class);
                             annotator.bratRenderLater(aTarget);
-                            gotoPageTextField.setModelObject(BratAjaxCasUtil
-                                    .getFirstSentenceNumber(jCas, bModel.getSentenceAddress()) + 1);
+                            gotoPageTextField.setModelObject(BratAjaxCasUtil.getFirstSentenceNumber(jCas,
+                                    bModel.getSentenceAddress())+1);
                             updateSentenceAddress(jCas, aTarget);
                         }
                         else {
@@ -486,13 +495,8 @@
                     error(e.getMessage());
                     aTarget.addChildren(getPage(), FeedbackPanel.class);
                 }
-<<<<<<< HEAD
              }
          }.add(new InputBehavior(new KeyType[] { KeyType.Page_up }, EventType.click)));
-=======
-            }
-        }.add(new InputBehavior(new KeyType[] { KeyType.Page_up }, EventType.click)));
->>>>>>> 0e58a056
 
         add(new AjaxLink<Void>("showFirst")
         {
@@ -506,14 +510,15 @@
 
                         JCas jCas = getJCas();
 
-                        if (bModel.getFirstSentenceAddress() != bModel.getSentenceAddress()) {
+                        if (bModel.getFirstSentenceAddress() != bModel
+                                .getSentenceAddress()) {
 
                             ubdateSentenceNumber(jCas, bModel.getFirstSentenceAddress());
 
                             aTarget.addChildren(getPage(), FeedbackPanel.class);
                             annotator.bratRenderLater(aTarget);
-                            gotoPageTextField.setModelObject(BratAjaxCasUtil
-                                    .getFirstSentenceNumber(jCas, bModel.getSentenceAddress()) + 1);
+                            gotoPageTextField.setModelObject(BratAjaxCasUtil.getFirstSentenceNumber(jCas,
+                                    bModel.getSentenceAddress())+1);
                             updateSentenceAddress(jCas, aTarget);
                         }
                         else {
@@ -546,14 +551,15 @@
                         int lastDisplayWindowBeginingSentenceAddress = BratAjaxCasUtil
                                 .getLastDisplayWindowFirstSentenceAddress(jCas, bModel
                                         .getPreferences().getWindowSize());
-                        if (lastDisplayWindowBeginingSentenceAddress != bModel.getSentenceAddress()) {
-
-                            ubdateSentenceNumber(jCas, lastDisplayWindowBeginingSentenceAddress);
+                        if (lastDisplayWindowBeginingSentenceAddress != bModel
+                                .getSentenceAddress()) {
+
+                            ubdateSentenceNumber(jCas,lastDisplayWindowBeginingSentenceAddress);
 
                             aTarget.addChildren(getPage(), FeedbackPanel.class);
                             annotator.bratRenderLater(aTarget);
-                            gotoPageTextField.setModelObject(BratAjaxCasUtil
-                                    .getFirstSentenceNumber(jCas, bModel.getSentenceAddress()) + 1);
+                            gotoPageTextField.setModelObject(BratAjaxCasUtil.getFirstSentenceNumber(jCas,
+                                    bModel.getSentenceAddress())+1);
                             updateSentenceAddress(jCas, aTarget);
                         }
                         else {
@@ -587,12 +593,12 @@
                 annotator.bratRenderLater(aTarget);
             }
         });
-        add(new GuidelineModalPanel("guidelineModalPanel", new Model<BratAnnotatorModel>(bModel)));
+        add(new GuidelineModalPanel("guidelineModalPanel", new Model<BratAnnotatorModel>(
+                bModel)));
 
         gotoPageTextField = (NumberTextField<Integer>) new NumberTextField<Integer>("gotoPageText",
                 new Model<Integer>(0));
         Form<Void> gotoPageTextFieldForm = new Form<Void>("gotoPageTextFieldForm");
-<<<<<<< HEAD
         gotoPageTextFieldForm.add(new AjaxFormSubmitBehavior(gotoPageTextFieldForm, "onsubmit") {
             private static final long serialVersionUID = -4549805321484461545L;
             @Override
@@ -606,30 +612,12 @@
                         JCas jCas = getJCas();
 
                         ubdateSentenceNumber(jCas,gotoPageAddress);
-=======
-        gotoPageTextFieldForm.add(new AjaxFormSubmitBehavior(gotoPageTextFieldForm, "onsubmit")
-        {
-            private static final long serialVersionUID = -4549805321484461545L;
-
-            @Override
-            protected void onSubmit(AjaxRequestTarget aTarget)
-            {
-                try {
-                    if (gotoPageAddress == 0) {
-                        aTarget.appendJavaScript("alert('The sentence number entered is not valid')");
-                        return;
-                    }
-                    if (bModel.getSentenceAddress() != gotoPageAddress) {
-                        JCas jCas = getJCas();
-
-                        ubdateSentenceNumber(jCas, gotoPageAddress);
->>>>>>> 0e58a056
 
                         aTarget.addChildren(getPage(), FeedbackPanel.class);
                         annotator.bratRenderLater(aTarget);
                         aTarget.add(numberOfPages);
-                        gotoPageTextField.setModelObject(BratAjaxCasUtil.getFirstSentenceNumber(
-                                jCas, bModel.getSentenceAddress()) + 1);
+                        gotoPageTextField.setModelObject(BratAjaxCasUtil.getFirstSentenceNumber(jCas,
+                                bModel.getSentenceAddress())+1);
                         aTarget.add(gotoPageTextField);
                     }
                 }
@@ -684,13 +672,13 @@
                     }
                     if (bModel.getSentenceAddress() != gotoPageAddress) {
                         JCas jCas = getJCas();
-                        ubdateSentenceNumber(jCas, gotoPageAddress);
+                        ubdateSentenceNumber(jCas,gotoPageAddress);
 
                         aTarget.addChildren(getPage(), FeedbackPanel.class);
                         annotator.bratRenderLater(aTarget);
                         aTarget.add(numberOfPages);
-                        gotoPageTextField.setModelObject(BratAjaxCasUtil.getFirstSentenceNumber(
-                                jCas, bModel.getSentenceAddress()) + 1);
+                        gotoPageTextField.setModelObject(BratAjaxCasUtil.getFirstSentenceNumber(jCas,
+                                bModel.getSentenceAddress())+1);
                         aTarget.add(gotoPageTextField);
                     }
                 }
@@ -704,7 +692,8 @@
         finish = new FinishImage("finishImage", new Model<BratAnnotatorModel>(bModel));
         finish.setOutputMarkupId(true);
 
-        add(new FinishLink("showYesNoModalPanel", new Model<BratAnnotatorModel>(bModel), finish)
+        add(new FinishLink("showYesNoModalPanel",
+                new Model<BratAnnotatorModel>(bModel), finish)
         {
             private static final long serialVersionUID = -4657965743173979437L;
         });
@@ -720,28 +709,30 @@
         if (bModel.getDocument() != null) {
             // FIXME Why do we have to re-load the CAS here?
             // bratAnnotatorModel.getUser() is always set to the logged-in user
-            JCas jCas1 = repository.readAnnotationCas(bModel.getDocument(), bModel.getUser());
+            JCas jCas1 = repository.readAnnotationCas(bModel.getDocument(),
+                    bModel.getUser());
             JCas jCas = jCas1;
             totalNumberOfSentence = BratAjaxCasUtil.getNumberOfPages(jCas);
 
             // If only one page, start displaying from sentence 1
             if (totalNumberOfSentence == 1) {
-                bModel.setSentenceAddress(bModel.getFirstSentenceAddress());
+                bModel.setSentenceAddress(bModel
+                        .getFirstSentenceAddress());
             }
             int sentenceNumber = BratAjaxCasUtil.getFirstSentenceNumber(jCas,
                     bModel.getSentenceAddress());
             int firstSentenceNumber = sentenceNumber + 1;
             int lastSentenceNumber;
             if (firstSentenceNumber + bModel.getPreferences().getWindowSize() - 1 < totalNumberOfSentence) {
-                lastSentenceNumber = firstSentenceNumber + bModel.getPreferences().getWindowSize()
-                        - 1;
+                lastSentenceNumber = firstSentenceNumber
+                        + bModel.getPreferences().getWindowSize() - 1;
             }
             else {
                 lastSentenceNumber = totalNumberOfSentence;
             }
 
-            labelText = "showing " + firstSentenceNumber + "-" + lastSentenceNumber + " of "
-                    + totalNumberOfSentence + " sentences";
+            labelText = "showing " + firstSentenceNumber + "-" + lastSentenceNumber
+                    + " of " + totalNumberOfSentence + " sentences";
 
         }
         else {
@@ -846,9 +837,10 @@
 
             currentprojectId = bModel.getProject().getId();
 
-            LOG.debug("Configured BratAnnotatorModel for user [" + bModel.getUser() + "] f:["
-                    + bModel.getFirstSentenceAddress() + "] l:[" + bModel.getLastSentenceAddress()
-                    + "] s:[" + bModel.getSentenceAddress() + "]");
+            LOG.debug("Configured BratAnnotatorModel for user [" + bModel.getUser()
+                    + "] f:[" + bModel.getFirstSentenceAddress() + "] l:["
+                    + bModel.getLastSentenceAddress() + "] s:["
+                    + bModel.getSentenceAddress() + "]");
 
             gotoPageTextField.setModelObject(1);
 
