/*
 * Copyright 2020
 * Ubiquitous Knowledge Processing (UKP) Lab
 * Technische Universität Darmstadt
 *
 * Licensed under the Apache License, Version 2.0 (the "License");
 * you may not use this file except in compliance with the License.
 * You may obtain a copy of the License at
 *
 *  http://www.apache.org/licenses/LICENSE-2.0
 *
 * Unless required by applicable law or agreed to in writing, software
 * distributed under the License is distributed on an "AS IS" BASIS,
 * WITHOUT WARRANTIES OR CONDITIONS OF ANY KIND, either express or implied.
 * See the License for the specific language governing permissions and
 * limitations under the License.
 */
package de.tudarmstadt.ukp.inception.recommendation.render;

import static de.tudarmstadt.ukp.clarin.webanno.api.annotation.util.WebAnnoCasUtil.getDocumentTitle;

import java.util.Collections;
import java.util.List;

import org.apache.uima.cas.CAS;
import org.apache.uima.cas.text.AnnotationFS;

import de.tudarmstadt.ukp.clarin.webanno.api.AnnotationSchemaService;
import de.tudarmstadt.ukp.clarin.webanno.api.DocumentService;
import de.tudarmstadt.ukp.clarin.webanno.api.annotation.adapter.RelationAdapter;
import de.tudarmstadt.ukp.clarin.webanno.api.annotation.feature.FeatureSupportRegistry;
import de.tudarmstadt.ukp.clarin.webanno.api.annotation.model.AnnotatorState;
import de.tudarmstadt.ukp.clarin.webanno.api.annotation.model.VID;
import de.tudarmstadt.ukp.clarin.webanno.api.annotation.rendering.model.VArc;
import de.tudarmstadt.ukp.clarin.webanno.api.annotation.rendering.model.VDocument;
import de.tudarmstadt.ukp.clarin.webanno.api.annotation.util.WebAnnoCasUtil;
import de.tudarmstadt.ukp.clarin.webanno.api.dao.CasMetadataUtils;
import de.tudarmstadt.ukp.clarin.webanno.model.AnnotationLayer;
import de.tudarmstadt.ukp.inception.recommendation.api.LearningRecordService;
import de.tudarmstadt.ukp.inception.recommendation.api.RecommendationService;
import de.tudarmstadt.ukp.inception.recommendation.api.model.Predictions;
import de.tudarmstadt.ukp.inception.recommendation.api.model.RelationPosition;
import de.tudarmstadt.ukp.inception.recommendation.api.model.RelationSuggestion;

/**
 * Render spans.
 */
public class RecommendationRelationRenderer
    implements RecommendationTypeRenderer
{
    private final RelationAdapter typeAdapter;

    public RecommendationRelationRenderer(RelationAdapter aTypeAdapter)
    {
        typeAdapter = aTypeAdapter;
    }

    /**
     * Add annotations from the CAS, which is controlled by the window size, to the VDocument
     * {@link VDocument}
     *
     * @param aCas
     *            The CAS object containing annotations
     * @param vdoc
     *            A VDocument containing annotations for the given layer
     * @param aState
     *            Data model for brat annotations
     */
    @Override
    public void render(CAS aCas, VDocument vdoc, AnnotatorState aState, AnnotationLayer aLayer,
            RecommendationService aRecommendationService,
            LearningRecordService learningRecordService, AnnotationSchemaService aAnnotationService,
            FeatureSupportRegistry aFsRegistry, DocumentService aDocumentService,
            int aWindowBeginOffset, int aWindowEndOffset)
    {
        if (aCas == null || aRecommendationService == null) {
            return;
        }

        Predictions predictions = aRecommendationService.getPredictions(aState.getUser(),
                aState.getProject());
        // No recommendations available at all
        if (predictions == null) {
            return;
        }

        // TODO #176 use the document Id once it it available in the CAS
        String sourceDocumentName = CasMetadataUtils.getSourceDocumentName(aCas)
                .orElse(getDocumentTitle(aCas));
        // TODO: Group suggestions by same source and target
        List<RelationSuggestion> suggestions = predictions
                .getRelationPredictionsForLayer(sourceDocumentName, aLayer, aWindowBeginOffset, aWindowEndOffset);



        // No recommendations to render for this layer
        if (suggestions.isEmpty()) {
            return;
        }

        String bratTypeName = typeAdapter.getEncodedTypeName();

        //aRecommendationService.calculateVisibility(aCas, aState.getUser().getUsername(), aLayer,
        //        groupedSuggestions, aWindowBeginOffset, aWindowEndOffset);

        // TODO: Sort by confidence
        for (RelationSuggestion suggestion : suggestions) {
            RelationPosition position = suggestion.getPosition();
            AnnotationFS source = WebAnnoCasUtil.selectAnnotationByAddr(aCas, position.getSource());
            AnnotationFS target = WebAnnoCasUtil.selectAnnotationByAddr(aCas, position.getTarget());

<<<<<<< HEAD
            // TODO: Check whether there already exists a relation between the same start and end with the same label
            // TODO: Render threshold

            VArc arc = new VArc(aLayer, suggestion.getVID(), bratTypeName,
                    new VID(source), new VID(target),
                   suggestion.getUiLabel(), Collections.emptyMap(), "#cccccc");
=======
            VArc arc = new VArc(aLayer, suggestion.getVID(), bratTypeName, new VID(source),
                    new VID(target), suggestion.getUiLabel(), Collections.emptyMap(), "#cccccc");
>>>>>>> 4e144f3e

            vdoc.add(arc);
        }
    }
}<|MERGE_RESOLUTION|>--- conflicted
+++ resolved
@@ -88,10 +88,9 @@
         String sourceDocumentName = CasMetadataUtils.getSourceDocumentName(aCas)
                 .orElse(getDocumentTitle(aCas));
         // TODO: Group suggestions by same source and target
+        // TODO: Use window begin and end
         List<RelationSuggestion> suggestions = predictions
-                .getRelationPredictionsForLayer(sourceDocumentName, aLayer, aWindowBeginOffset, aWindowEndOffset);
-
-
+                .getRelationPredictionsForLayer(sourceDocumentName, aLayer, -1, -1);
 
         // No recommendations to render for this layer
         if (suggestions.isEmpty()) {
@@ -100,26 +99,14 @@
 
         String bratTypeName = typeAdapter.getEncodedTypeName();
 
-        //aRecommendationService.calculateVisibility(aCas, aState.getUser().getUsername(), aLayer,
-        //        groupedSuggestions, aWindowBeginOffset, aWindowEndOffset);
-
         // TODO: Sort by confidence
         for (RelationSuggestion suggestion : suggestions) {
             RelationPosition position = suggestion.getPosition();
             AnnotationFS source = WebAnnoCasUtil.selectAnnotationByAddr(aCas, position.getSource());
             AnnotationFS target = WebAnnoCasUtil.selectAnnotationByAddr(aCas, position.getTarget());
 
-<<<<<<< HEAD
-            // TODO: Check whether there already exists a relation between the same start and end with the same label
-            // TODO: Render threshold
-
-            VArc arc = new VArc(aLayer, suggestion.getVID(), bratTypeName,
-                    new VID(source), new VID(target),
-                   suggestion.getUiLabel(), Collections.emptyMap(), "#cccccc");
-=======
             VArc arc = new VArc(aLayer, suggestion.getVID(), bratTypeName, new VID(source),
                     new VID(target), suggestion.getUiLabel(), Collections.emptyMap(), "#cccccc");
->>>>>>> 4e144f3e
 
             vdoc.add(arc);
         }
