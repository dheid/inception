--- conflicted
+++ resolved
@@ -64,9 +64,9 @@
 
     @Transactional
     @Override
-    public void logRecord(SourceDocument aDocument, String aUsername,
-            SpanSuggestion aSuggestion, AnnotationLayer aLayer, AnnotationFeature aFeature,
-            LearningRecordType aUserAction, LearningRecordChangeLocation aLocation)
+    public void logRecord(SourceDocument aDocument, String aUsername, SpanSuggestion aSuggestion,
+            AnnotationLayer aLayer, AnnotationFeature aFeature, LearningRecordType aUserAction,
+            LearningRecordChangeLocation aLocation)
     {
         logRecord(aDocument, aUsername, aSuggestion, aSuggestion.getLabel(), aLayer, aFeature,
                 aUserAction, aLocation);
@@ -74,15 +74,9 @@
 
     @Transactional
     @Override
-    public void logRecord(SourceDocument aDocument, String aUsername,
-<<<<<<< HEAD
-            SpanSuggestion aSuggestion, String aAlternativeLabel, AnnotationLayer aLayer,
-            AnnotationFeature aFeature, LearningRecordType aUserAction, 
-=======
-            AnnotationSuggestion aSuggestion, String aAlternativeLabel, AnnotationLayer aLayer,
-            AnnotationFeature aFeature, LearningRecordType aUserAction,
->>>>>>> 74cd639a
-            LearningRecordChangeLocation aLocation)
+    public void logRecord(SourceDocument aDocument, String aUsername, SpanSuggestion aSuggestion,
+            String aAlternativeLabel, AnnotationLayer aLayer, AnnotationFeature aFeature,
+            LearningRecordType aUserAction, LearningRecordChangeLocation aLocation)
     {
         // It doesn't make any sense at all to have duplicate entries in the learning history,
         // so when adding a new entry, we dump any existing entries which basically are the
@@ -90,8 +84,7 @@
         // matter since there should basically be only one action in the log for any suggestion,
         // irrespective of what that action is.
         String query = String.join("\n", //
-                "DELETE FROM LearningRecord WHERE", //
-                "user = :user AND", //
+                "DELETE FROM LearningRecord WHERE", "user = :user AND", //
                 "sourceDocument = :sourceDocument AND", //
                 "offsetCharacterBegin = :offsetCharacterBegin AND", //
                 "offsetCharacterEnd = :offsetCharacterEnd AND", //
@@ -105,8 +98,7 @@
                 .setParameter("offsetCharacterEnd", aSuggestion.getEnd()) //
                 .setParameter("layer", aLayer) //
                 .setParameter("annotationFeature", aFeature) //
-                .setParameter("annotation", aAlternativeLabel) //
-                .executeUpdate();
+                .setParameter("annotation", aAlternativeLabel).executeUpdate();
 
         LearningRecord record = new LearningRecord();
         record.setUser(aUsername);
@@ -157,7 +149,7 @@
     public LearningRecord getRecordById(long recordId)
     {
         String sql = "FROM LearningRecord l where l.id = :id";
-        LearningRecord learningRecord = entityManager.createQuery(sql, LearningRecord.class) //
+        LearningRecord learningRecord = entityManager.createQuery(sql, LearningRecord.class)
                 .setParameter("id", recordId) //
                 .getSingleResult();
         return learningRecord;
@@ -169,9 +161,7 @@
     {
         String sql = "DELETE FROM LearningRecord l where l.sourceDocument = :document and l.user "
                 + "= :user";
-        entityManager.createQuery(sql) //
-                .setParameter("document", document) //
-                .setParameter("user", user) //
+        entityManager.createQuery(sql).setParameter("document", document).setParameter("user", user)
                 .executeUpdate();
     }
 
