/*
 * Copyright 2012
 * Ubiquitous Knowledge Processing (UKP) Lab
 * Technische Universität Darmstadt
 *
 * Licensed under the Apache License, Version 2.0 (the "License");
 * you may not use this file except in compliance with the License.
 * You may obtain a copy of the License at
 *
 *  http://www.apache.org/licenses/LICENSE-2.0
 *
 * Unless required by applicable law or agreed to in writing, software
 * distributed under the License is distributed on an "AS IS" BASIS,
 * WITHOUT WARRANTIES OR CONDITIONS OF ANY KIND, either express or implied.
 * See the License for the specific language governing permissions and
 * limitations under the License.
 */
package de.tudarmstadt.ukp.inception.recommendation.adapter;

import java.util.ArrayList;
import java.util.Collection;
import java.util.Collections;
import java.util.Comparator;
import java.util.HashMap;
import java.util.List;
import java.util.Map;
import java.util.Map.Entry;
import java.util.stream.Collectors;

import org.apache.uima.jcas.JCas;

import de.tudarmstadt.ukp.clarin.webanno.api.AnnotationSchemaService;
import de.tudarmstadt.ukp.clarin.webanno.api.annotation.adapter.SpanAdapter;
import de.tudarmstadt.ukp.clarin.webanno.api.annotation.coloring.ColoringStrategy;
import de.tudarmstadt.ukp.clarin.webanno.api.annotation.feature.FeatureSupportRegistry;
import de.tudarmstadt.ukp.clarin.webanno.api.annotation.model.AnnotatorState;
import de.tudarmstadt.ukp.clarin.webanno.api.annotation.model.VID;
import de.tudarmstadt.ukp.clarin.webanno.api.annotation.rendering.model.VComment;
import de.tudarmstadt.ukp.clarin.webanno.api.annotation.rendering.model.VCommentType;
import de.tudarmstadt.ukp.clarin.webanno.api.annotation.rendering.model.VDocument;
import de.tudarmstadt.ukp.clarin.webanno.api.annotation.rendering.model.VRange;
import de.tudarmstadt.ukp.clarin.webanno.api.annotation.rendering.model.VSpan;
import de.tudarmstadt.ukp.clarin.webanno.api.annotation.util.TypeUtil;
import de.tudarmstadt.ukp.clarin.webanno.model.AnnotationFeature;
import de.tudarmstadt.ukp.clarin.webanno.model.AnnotationLayer;
import de.tudarmstadt.ukp.dkpro.core.api.metadata.type.DocumentMetaData;
import de.tudarmstadt.ukp.inception.recommendation.RecommendationEditorExtension;
import de.tudarmstadt.ukp.inception.recommendation.api.LearningRecordService;
import de.tudarmstadt.ukp.inception.recommendation.api.RecommendationService;
import de.tudarmstadt.ukp.inception.recommendation.api.model.AnnotationObject;
import de.tudarmstadt.ukp.inception.recommendation.api.model.LearningRecord;
import de.tudarmstadt.ukp.inception.recommendation.api.model.LearningRecordUserAction;
import de.tudarmstadt.ukp.inception.recommendation.api.model.Offset;
import de.tudarmstadt.ukp.inception.recommendation.api.model.Predictions;

/**
 * Render spans.
 */
public class RecommendationSpanRenderer
    implements RecommendationTypeRenderer
{
    private SpanAdapter typeAdapter;
    
    public RecommendationSpanRenderer(SpanAdapter aTypeAdapter)
    {
        typeAdapter = aTypeAdapter;
    }

    /**
     * Add annotations from the CAS, which is controlled by the window size, to the VDocument
     * {@link VDocument}
     *
     * @param aJcas
     *            The JCAS object containing annotations
     * @param vdoc
     *            A VDocument containing annotations for the given layer
     * @param aState
     *            Data model for brat annotations
     * @param aColoringStrategy
     *            the coloring strategy to render this layer
     */
    @Override
    public void render(JCas aJcas, VDocument vdoc, AnnotatorState aState,
        ColoringStrategy aColoringStrategy, AnnotationLayer layer,
        RecommendationService recommendationService, LearningRecordService learningRecordService,
        AnnotationSchemaService aAnnotationService, FeatureSupportRegistry aFsRegistry)
    {
        if (aJcas == null || recommendationService == null) {
            return;
        }

        int windowBegin = aState.getWindowBeginOffset();
        int windowEnd = aState.getWindowEndOffset();

        Predictions model = recommendationService.getPredictions(aState.getUser(),
                aState.getProject());
        if (model == null) {
            return;
        }
        
        // TODO #176 use the document Id once it it available in the CAS
        List<List<AnnotationObject>> recommendations = model
            .getPredictions(DocumentMetaData.get(aJcas).getDocumentTitle(), layer,
                windowBegin, windowEnd, aJcas, false);
        String color = aColoringStrategy.getColor(null, null);
        String bratTypeName = TypeUtil.getUiTypeName(typeAdapter);

        List<VSpan> vspansWithoutRecommendations = new ArrayList<>(vdoc.spans(layer.getId()));
        
        List<LearningRecord> recordedAnnotations = learningRecordService
                .getAllRecordsByDocumentAndUserAndLayer(aState.getDocument(),
                        aState.getUser().getUsername(), layer);
        
        for (List<AnnotationObject> token: recommendations) {
            Map<String, Map<Long, AnnotationObject>> labelMap = new HashMap<>();
 
            // For recommendations with the same label by the same classifier,
            // show only the confidence of the highest one
            for (AnnotationObject ao: token) {
<<<<<<< HEAD
                String label = ao.getLabel();
                if (label != null) {
                    if (isOverlapping(vspansWithoutRecommendations, ao.getOffset(), windowBegin,
                        ao.getFeature())) {
                        break;
                    }
                    
                    if (isRejected(recordedAnnotations, ao)) {
                        continue;
                    }

                    if (!labelMap.containsKey(label)
                            || !labelMap.get(label).containsKey(ao.getRecommenderId())
                            || labelMap.get(label).get(ao.getRecommenderId())
                               .getConfidence() < ao.getConfidence()) {

                        Map<Long, AnnotationObject> confidencePerClassifier;
                        if (labelMap.get(label) == null) {
                            confidencePerClassifier = new HashMap<>();
                        } else {
                            confidencePerClassifier = labelMap.get(label);
                        }
                        
                        confidencePerClassifier.put(ao.getRecommenderId(), ao);
                        labelMap.put(label, confidencePerClassifier);
=======
                boolean hasNoAnnotation = ao.getAnnotation() == null;
                boolean isOverlappingForFeature = isOverlappingForFeature(
                    vspansWithoutRecommendations, ao.getOffset(), windowBegin, ao.getFeature());
                boolean isRejected = isRejected(recordedAnnotations, ao);

                if (hasNoAnnotation || isOverlappingForFeature || isRejected) {
                    continue;
                }

                if (!labelMap.containsKey(ao.getAnnotation())
                        || !labelMap.get(ao.getAnnotation())
                                .containsKey(ao.getRecommenderId())
                        || labelMap.get(ao.getAnnotation()).get(ao.getRecommenderId())
                                .getConfidence() < ao.getConfidence()) {

                    Map<Long, AnnotationObject> confidencePerClassifier;
                    if (labelMap.get(ao.getAnnotation()) == null) {
                        confidencePerClassifier = new HashMap<>();
                    } else {
                        confidencePerClassifier = labelMap.get(ao.getAnnotation());
>>>>>>> 9d8f00e9
                    }

                    confidencePerClassifier.put(ao.getRecommenderId(), ao);
                    labelMap.put(ao.getAnnotation(), confidencePerClassifier);
                }
            }
            
            // Determine the maximum confidence for per Label
            Map<String, Double> maxConfidencePerLabel = new HashMap<>();
            for (String label : labelMap.keySet()) {
                double maxConfidence = 0;
                for (Entry<Long, AnnotationObject> classifier : labelMap.get(label).entrySet()) {
                    if (classifier.getValue().getConfidence() > maxConfidence) {
                        maxConfidence = classifier.getValue().getConfidence();
                    }
                }
                maxConfidencePerLabel.put(label, maxConfidence);
            }
            
            // Sort and filter labels under threshold value
            List<String> filtered = maxConfidencePerLabel.entrySet().stream()
                    .sorted((e1, e2) -> Double.compare(e2.getValue(), e1.getValue()))
                    .limit(recommendationService.getMaxSuggestions(aState.getUser()))
                    .map(Entry::getKey).collect(Collectors.toList());

            // Render annotations for each label
            for (String label : labelMap.keySet()) {
                if (!filtered.contains(label)) {
                    continue;
                }

                // Create VID using the recommendation with the lowest recommendationId
                AnnotationObject prediction = token.stream()
                        .filter(p -> p.getLabel().equals(label))
                        .max(Comparator.comparingInt(AnnotationObject::getId)).orElse(null);

                if (prediction == null) {
                    continue;
                }

                VID vid = new VID(RecommendationEditorExtension.BEAN_NAME, layer.getId(),
                        (int) prediction.getRecommenderId(), prediction.getId(), VID.NONE,
                        VID.NONE);
                
                boolean first = true;
                Map<Long, AnnotationObject> confidencePerClassifier = labelMap.get(label);
                for (Long recommenderId: confidencePerClassifier.keySet()) {
                    AnnotationObject ao = confidencePerClassifier.get(recommenderId);

                    // Only necessary for creating the first
                    if (first) {
                        AnnotationFeature feature = aAnnotationService
                            .getFeature(ao.getFeature(), layer);
                        // Retrieve the UI display label for the given feature value
                        String annotation = aFsRegistry.getFeatureSupport(feature)
                            .renderFeatureValue(feature, ao.getLabel());

                        Map<String, String> featureAnnotation = new HashMap<>();
                        featureAnnotation.put(ao.getFeature(), annotation);

                        VSpan v = new VSpan(layer, vid, bratTypeName,
                                new VRange(ao.getOffset().getBeginCharacter() - windowBegin,
                                        ao.getOffset().getEndCharacter() - windowBegin),
                                featureAnnotation, Collections.emptyMap(), color);
                        vdoc.add(v);
                        first = false;
                    }
                    vdoc.add(new VComment(vid, VCommentType.INFO, ao.getSource()));
                    if (ao.getConfidence() != -1) {
                        vdoc.add(new VComment(vid, VCommentType.INFO,
                            String.format("Confidence: %.2f", ao.getConfidence())));
                    }
                    if (ao.getUiLabel() != null && !ao.getUiLabel().isEmpty()) {
                        vdoc.add(new VComment(vid, VCommentType.INFO,
                            "Description: " + ao.getUiLabel()));
                    }
                }
            }
        }
    }
    
    /**
     * Check if there is already an existing annotation overlapping the prediction
     * 
     */
    private boolean isOverlappingForFeature(Collection<VSpan> vspans, Offset recOffset,
        int windowBegin, String feature)
    {

        for (VSpan v : vspans) {
            for (VRange o : v.getOffsets()) {
                if ((o.getBegin() <= recOffset.getBeginCharacter() - windowBegin)
                        && (o.getEnd() >= recOffset.getEndCharacter() - windowBegin)
                        
                    || (o.getBegin() >= recOffset.getBeginCharacter() - windowBegin)
                        && (o.getEnd() <= recOffset.getEndCharacter() - windowBegin)
                        
                    || (o.getBegin() >= recOffset.getBeginCharacter() - windowBegin)
                        && (o.getEnd() >= recOffset.getEndCharacter() - windowBegin)
                        && (o.getBegin() < recOffset.getEndCharacter() - windowBegin)
                        
                    || (o.getBegin() <= recOffset.getBeginCharacter() - windowBegin)
                        && (o.getEnd() <= recOffset.getEndCharacter() - windowBegin)
                        && (o.getEnd() > recOffset.getBeginCharacter() - windowBegin)) {
                    if (v.getFeatures().get(feature) == null || v.getFeatures().get(feature)
                        .isEmpty()) {
                        continue;
                    }
                    return true;
                }
            }
        }
        return false;
    }
    
    private boolean isRejected(List<LearningRecord> recordedRecommendations, AnnotationObject ao)
    {
        for (LearningRecord record : recordedRecommendations) {
            if (record.getOffsetCharacterBegin() == ao.getOffset().getBeginCharacter()
                    && record.getOffsetCharacterEnd() == ao.getOffset().getEndCharacter()
                    && record.getAnnotation().equals(ao.getLabel())
                    && record.getUserAction().equals(LearningRecordUserAction.REJECTED)) {
                return true;
            }
        }
        return false;
    }
    
}<|MERGE_RESOLUTION|>--- conflicted
+++ resolved
@@ -117,33 +117,6 @@
             // For recommendations with the same label by the same classifier,
             // show only the confidence of the highest one
             for (AnnotationObject ao: token) {
-<<<<<<< HEAD
-                String label = ao.getLabel();
-                if (label != null) {
-                    if (isOverlapping(vspansWithoutRecommendations, ao.getOffset(), windowBegin,
-                        ao.getFeature())) {
-                        break;
-                    }
-                    
-                    if (isRejected(recordedAnnotations, ao)) {
-                        continue;
-                    }
-
-                    if (!labelMap.containsKey(label)
-                            || !labelMap.get(label).containsKey(ao.getRecommenderId())
-                            || labelMap.get(label).get(ao.getRecommenderId())
-                               .getConfidence() < ao.getConfidence()) {
-
-                        Map<Long, AnnotationObject> confidencePerClassifier;
-                        if (labelMap.get(label) == null) {
-                            confidencePerClassifier = new HashMap<>();
-                        } else {
-                            confidencePerClassifier = labelMap.get(label);
-                        }
-                        
-                        confidencePerClassifier.put(ao.getRecommenderId(), ao);
-                        labelMap.put(label, confidencePerClassifier);
-=======
                 boolean hasNoAnnotation = ao.getAnnotation() == null;
                 boolean isOverlappingForFeature = isOverlappingForFeature(
                     vspansWithoutRecommendations, ao.getOffset(), windowBegin, ao.getFeature());
@@ -164,7 +137,6 @@
                         confidencePerClassifier = new HashMap<>();
                     } else {
                         confidencePerClassifier = labelMap.get(ao.getAnnotation());
->>>>>>> 9d8f00e9
                     }
 
                     confidencePerClassifier.put(ao.getRecommenderId(), ao);
