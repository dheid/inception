/*
 * Copyright 2012
 * Ubiquitous Knowledge Processing (UKP) Lab
 * Technische Universität Darmstadt
 *
 * Licensed under the Apache License, Version 2.0 (the "License");
 * you may not use this file except in compliance with the License.
 * You may obtain a copy of the License at
 *
 *  http://www.apache.org/licenses/LICENSE-2.0
 *
 * Unless required by applicable law or agreed to in writing, software
 * distributed under the License is distributed on an "AS IS" BASIS,
 * WITHOUT WARRANTIES OR CONDITIONS OF ANY KIND, either express or implied.
 * See the License for the specific language governing permissions and
 * limitations under the License.
 */
package de.tudarmstadt.ukp.inception.recommendation.render;

import static de.tudarmstadt.ukp.clarin.webanno.api.annotation.util.WebAnnoCasUtil.getDocumentTitle;

import java.util.Collections;
import java.util.Comparator;
import java.util.HashMap;
import java.util.List;
import java.util.Map;
import java.util.Map.Entry;
import java.util.stream.Collectors;

import org.apache.uima.cas.CAS;

import de.tudarmstadt.ukp.clarin.webanno.api.AnnotationSchemaService;
import de.tudarmstadt.ukp.clarin.webanno.api.DocumentService;
import de.tudarmstadt.ukp.clarin.webanno.api.annotation.adapter.SpanAdapter;
import de.tudarmstadt.ukp.clarin.webanno.api.annotation.coloring.ColoringStrategy;
import de.tudarmstadt.ukp.clarin.webanno.api.annotation.feature.FeatureSupportRegistry;
import de.tudarmstadt.ukp.clarin.webanno.api.annotation.model.AnnotatorState;
import de.tudarmstadt.ukp.clarin.webanno.api.annotation.model.VID;
import de.tudarmstadt.ukp.clarin.webanno.api.annotation.rendering.model.VComment;
import de.tudarmstadt.ukp.clarin.webanno.api.annotation.rendering.model.VCommentType;
import de.tudarmstadt.ukp.clarin.webanno.api.annotation.rendering.model.VDocument;
import de.tudarmstadt.ukp.clarin.webanno.api.annotation.rendering.model.VRange;
import de.tudarmstadt.ukp.clarin.webanno.api.annotation.rendering.model.VSpan;
import de.tudarmstadt.ukp.clarin.webanno.api.annotation.util.TypeUtil;
import de.tudarmstadt.ukp.clarin.webanno.model.AnnotationFeature;
import de.tudarmstadt.ukp.clarin.webanno.model.AnnotationLayer;
import de.tudarmstadt.ukp.inception.recommendation.api.LearningRecordService;
import de.tudarmstadt.ukp.inception.recommendation.api.RecommendationService;
import de.tudarmstadt.ukp.inception.recommendation.api.model.AnnotationSuggestion;
import de.tudarmstadt.ukp.inception.recommendation.api.model.Predictions;
import de.tudarmstadt.ukp.inception.recommendation.api.model.Preferences;
import de.tudarmstadt.ukp.inception.recommendation.api.model.SuggestionDocumentGroup;
import de.tudarmstadt.ukp.inception.recommendation.api.model.SuggestionGroup;
import de.tudarmstadt.ukp.inception.recommendation.tasks.PredictionTask;

/**
 * Render spans.
 */
public class RecommendationSpanRenderer
    implements RecommendationTypeRenderer
{
    private SpanAdapter typeAdapter;
    
    public RecommendationSpanRenderer(SpanAdapter aTypeAdapter)
    {
        typeAdapter = aTypeAdapter;
    }

    /**
     * Add annotations from the CAS, which is controlled by the window size, to the VDocument
     * {@link VDocument}
     *
     * @param aCas
     *            The CAS object containing annotations
     * @param vdoc
     *            A VDocument containing annotations for the given layer
     * @param aState
     *            Data model for brat annotations
     * @param aColoringStrategy
     *            the coloring strategy to render this layer
     */
    @Override
    public void render(CAS aCas, VDocument vdoc, AnnotatorState aState,
        ColoringStrategy aColoringStrategy, AnnotationLayer layer,
        RecommendationService recommendationService, LearningRecordService learningRecordService,
        AnnotationSchemaService aAnnotationService, FeatureSupportRegistry aFsRegistry,
        DocumentService aDocumentService, int aWindowBeginOffset, int aWindowEndOffset)
    {
        if (aCas == null || recommendationService == null) {
            return;
        }

        Predictions model = recommendationService.getPredictions(aState.getUser(),
                aState.getProject());
        // No recommendations available at all
        if (model == null) {
            return;
        }
        
        // TODO #176 use the document Id once it it available in the CAS
<<<<<<< HEAD
        SuggestionDocumentGroup groups = model.getPredictions(
                DocumentMetaData.get(aJcas).getDocumentTitle(), layer, aWindowBeginOffset,
                aWindowEndOffset);
=======
        SuggestionDocumentGroup groups = model.getPredictions(getDocumentTitle(aCas), layer,
                windowBegin, windowEnd);
>>>>>>> e0dc041d
        
        // No recommendations to render for this layer
        if (groups.isEmpty()) {
            return;
        }
        
        String color = aColoringStrategy.getColor(null, null);
        String bratTypeName = TypeUtil.getUiTypeName(typeAdapter);

        PredictionTask.calculateVisibility(learningRecordService, aAnnotationService,
<<<<<<< HEAD
                aJcas.getCas(), aState.getUser().getUsername(), layer, groups, aWindowBeginOffset,
                aWindowEndOffset);
=======
                aCas, aState.getUser().getUsername(), layer, groups, windowBegin,
                windowEnd);
>>>>>>> e0dc041d

        Preferences pref = recommendationService.getPreferences(aState.getUser(),
                layer.getProject());

        for (SuggestionGroup suggestion : groups) {
            Map<String, Map<Long, AnnotationSuggestion>> labelMap = new HashMap<>();
 
            // For recommendations with the same label by the same classifier,
            // show only the confidence of the highest one
            for (AnnotationSuggestion ao: suggestion) {

                // Skip rendering AnnotationObjects that should not be rendered
                if (!pref.isShowAllPredictions() && !ao.isVisible()) {
                    continue;
                }

                if (!labelMap.containsKey(ao.getLabel())
                        || !labelMap.get(ao.getLabel())
                                .containsKey(ao.getRecommenderId())
                        || labelMap.get(ao.getLabel()).get(ao.getRecommenderId())
                                .getConfidence() < ao.getConfidence()) {

                    Map<Long, AnnotationSuggestion> confidencePerClassifier;
                    if (labelMap.get(ao.getLabel()) == null) {
                        confidencePerClassifier = new HashMap<>();
                    } else {
                        confidencePerClassifier = labelMap.get(ao.getLabel());
                    }

                    confidencePerClassifier.put(ao.getRecommenderId(), ao);
                    labelMap.put(ao.getLabel(), confidencePerClassifier);
                }
            }
            
            // Determine the maximum confidence for per Label
            Map<String, Double> maxConfidencePerLabel = new HashMap<>();
            for (String label : labelMap.keySet()) {
                double maxConfidence = 0;
                for (Entry<Long, AnnotationSuggestion> classifier : labelMap.get(label)
                        .entrySet()) {
                    if (classifier.getValue().getConfidence() > maxConfidence) {
                        maxConfidence = classifier.getValue().getConfidence();
                    }
                }
                maxConfidencePerLabel.put(label, maxConfidence);
            }
            
            // Sort and filter labels under threshold value
            List<String> filtered = maxConfidencePerLabel.entrySet().stream()
                    .sorted((e1, e2) -> Double.compare(e2.getValue(), e1.getValue()))
                    .limit(pref.getMaxPredictions())
                    .map(Entry::getKey).collect(Collectors.toList());

            // Render annotations for each label
            for (String label : labelMap.keySet()) {
                if (!filtered.contains(label)) {
                    continue;
                }

                // Create VID using the recommendation with the lowest recommendationId
                AnnotationSuggestion canonicalRecommendation = suggestion.stream()
                        .filter(p -> p.getLabel().equals(label))
                        .max(Comparator.comparingInt(AnnotationSuggestion::getId)).orElse(null);

                if (canonicalRecommendation == null) {
                    continue;
                }

                VID vid = canonicalRecommendation.getVID();
                
                boolean first = true;
                Map<Long, AnnotationSuggestion> confidencePerClassifier = labelMap.get(label);
                for (Long recommenderId: confidencePerClassifier.keySet()) {
                    AnnotationSuggestion ao = confidencePerClassifier.get(recommenderId);

                    // Only necessary for creating the first
                    if (first) {
                        AnnotationFeature feature = aAnnotationService
                            .getFeature(ao.getFeature(), layer);
                        // Retrieve the UI display label for the given feature value
                        String annotation = aFsRegistry.getFeatureSupport(feature)
                            .renderFeatureValue(feature, ao.getLabel());

                        Map<String, String> featureAnnotation = new HashMap<>();
                        featureAnnotation.put(ao.getFeature(), annotation);

                        VSpan v = new VSpan(layer, vid, bratTypeName,
                                new VRange(ao.getBegin() - aWindowBeginOffset,
                                        ao.getEnd() - aWindowBeginOffset),
                                featureAnnotation, Collections.emptyMap(), color);
                        vdoc.add(v);
                        first = false;
                    }
                    vdoc.add(new VComment(vid, VCommentType.INFO, ao.getRecommenderName()));
                    if (ao.getConfidence() != -1) {
                        vdoc.add(new VComment(vid, VCommentType.INFO,
                                String.format("Confidence: %.2f", ao.getConfidence())));
                    }
                    if (ao.getUiLabel() != null && !ao.getUiLabel().isEmpty()) {
                        vdoc.add(new VComment(vid, VCommentType.INFO,
                                "Description: " + ao.getUiLabel()));
                    }
                    if (pref.isShowAllPredictions() && !ao.isVisible()) {
                        vdoc.add(new VComment(vid, VCommentType.INFO,
                                "Hidden: " + ao.getReasonForHiding()));
                    }
                }
            }
        }
    }
}<|MERGE_RESOLUTION|>--- conflicted
+++ resolved
@@ -98,14 +98,8 @@
         }
         
         // TODO #176 use the document Id once it it available in the CAS
-<<<<<<< HEAD
-        SuggestionDocumentGroup groups = model.getPredictions(
-                DocumentMetaData.get(aJcas).getDocumentTitle(), layer, aWindowBeginOffset,
-                aWindowEndOffset);
-=======
         SuggestionDocumentGroup groups = model.getPredictions(getDocumentTitle(aCas), layer,
-                windowBegin, windowEnd);
->>>>>>> e0dc041d
+                aWindowBeginOffset, aWindowEndOffset);
         
         // No recommendations to render for this layer
         if (groups.isEmpty()) {
@@ -116,13 +110,8 @@
         String bratTypeName = TypeUtil.getUiTypeName(typeAdapter);
 
         PredictionTask.calculateVisibility(learningRecordService, aAnnotationService,
-<<<<<<< HEAD
-                aJcas.getCas(), aState.getUser().getUsername(), layer, groups, aWindowBeginOffset,
+                aCas, aState.getUser().getUsername(), layer, groups, aWindowBeginOffset,
                 aWindowEndOffset);
-=======
-                aCas, aState.getUser().getUsername(), layer, groups, windowBegin,
-                windowEnd);
->>>>>>> e0dc041d
 
         Preferences pref = recommendationService.getPreferences(aState.getUser(),
                 layer.getProject());
