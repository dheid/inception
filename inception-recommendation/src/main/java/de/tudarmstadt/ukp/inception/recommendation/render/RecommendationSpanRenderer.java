--- conflicted
+++ resolved
@@ -100,13 +100,9 @@
         }
         
         // TODO #176 use the document Id once it it available in the CAS
-<<<<<<< HEAD
-        SuggestionDocumentGroup groups = predictions.getPredictions(getDocumentTitle(aCas), layer,
-=======
         String sourceDocumentName = CasMetadataUtils.getSourceDocumentName(aCas)
                 .orElse(getDocumentTitle(aCas));
-        SuggestionDocumentGroup groups = model.getPredictions(sourceDocumentName, layer,
->>>>>>> 728c042e
+        SuggestionDocumentGroup groups = predictions.getPredictions(sourceDocumentName, layer,
                 aWindowBeginOffset, aWindowEndOffset);
         
         // No recommendations to render for this layer
