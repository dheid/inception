--- conflicted
+++ resolved
@@ -203,11 +203,7 @@
                 VSpan v = new VSpan(aLayer, vid, bratTypeName,
                         new VRange(ao.getBegin() - aWindowBeginOffset,
                                 ao.getEnd() - aWindowBeginOffset),
-<<<<<<< HEAD
-                        featureAnnotation, Collections.emptyMap(), COLOR);
-=======
-                        featureAnnotation, color);
->>>>>>> 8ccf1e98
+                        featureAnnotation, COLOR);
                 v.addLazyDetails(featureSupport.getLazyDetails(feature, ao.getLabel()));
                 v.addLazyDetail(new VLazyDetailQuery(feature.getName(), ao.getLabel()));
                 vdoc.add(v);
