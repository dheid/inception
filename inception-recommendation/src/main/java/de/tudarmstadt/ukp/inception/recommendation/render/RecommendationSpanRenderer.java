--- conflicted
+++ resolved
@@ -201,12 +201,8 @@
                 VSpan v = new VSpan(layer, vid, bratTypeName,
                         new VRange(ao.getBegin() - aWindowBeginOffset,
                                 ao.getEnd() - aWindowBeginOffset),
-<<<<<<< HEAD
-                        featureAnnotation, Collections.emptyMap(), color);
+                        featureAnnotation, color);
                 v.setActionButtons(true);
-=======
-                        featureAnnotation, color);
->>>>>>> dbeabe39
                 v.addLazyDetails(featureSupport.getLazyDetails(feature, ao.getLabel()));
                 v.addLazyDetail(new VLazyDetailQuery(feature.getName(), ao.getLabel()));
                 vdoc.add(v);
