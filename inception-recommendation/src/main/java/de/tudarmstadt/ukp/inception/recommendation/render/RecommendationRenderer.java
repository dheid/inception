--- conflicted
+++ resolved
@@ -74,14 +74,9 @@
             TypeAdapter adapter = aAnnotationService.getAdapter(layer);      
             RecommendationTypeRenderer renderer = getRenderer(adapter);
             if (renderer != null) {
-<<<<<<< HEAD
-                renderer.render(aJCas, aVdoc, aState, coloringStrategy, layer, aRecService,
-                    aLearningRecordService, aAnnotationService, aFsRegistry, aDocumentService,
-                    aWindowBeginOffset, aWindowEndOffset);
-=======
                 renderer.render(aCas, aVdoc, aState, coloringStrategy, layer, aRecService,
                     aLearningRecordService, aAnnotationService, aFsRegistry, aDocumentService);
->>>>>>> e0dc041d
+                    aWindowBeginOffset, aWindowEndOffset);
             }
         }
     }
