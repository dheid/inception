--- conflicted
+++ resolved
@@ -94,13 +94,8 @@
     private @Autowired RecommendationService recommendationService;
     private @Autowired DocumentService documentService;
     private @Autowired LearningRecordService learningRecordService;
-<<<<<<< HEAD
-
-    public PredictionTask(User aUser, Project aProject)
-=======
-    
+
     public PredictionTask(User aUser, Project aProject, String aTrigger)
->>>>>>> be2303a6
     {
         super(aUser, aProject, aTrigger);
     }
@@ -201,40 +196,8 @@
                     }
 
                     try {
-<<<<<<< HEAD
                         RecommendationEngine recommendationEngine = factory.build(recommender);
 
-                        recommendationEngine.predict(ctx, jCas.get().getCas());
-
-                        String predictedTypeName = recommendationEngine.getPredictedType();
-                        String predictedFeatureName = recommendationEngine.getPredictedFeature();
-                        Optional<String> scoreFeatureName = recommendationEngine.getScoreFeature();
-                        Type predictionType = getAnnotationType(jCas.get().getCas(),
-                                predictedTypeName);
-                        Feature labelFeature = predictionType
-                                .getFeatureByBaseName(predictedFeatureName);
-                        Optional<Feature> scoreFeature = scoreFeatureName
-                                .map(predictionType::getFeatureByBaseName);
-
-                        // Extract the suggestions from the data which the recommender has written
-                        // into the CAS
-                        List<AnnotationSuggestion> predictions = extractSuggestions(user,
-                                jCas.get().getCas(), predictionType, labelFeature, scoreFeature,
-                                document, recommender);
-
-                        // Calculate the visbility of the suggestions
-                        Collection<SuggestionGroup> groups = SuggestionGroup.group(predictions);
-                        calculateVisibility(learningRecordService, annoService, jCas.get(),
-                                getUser().getUsername(), layer, groups, 0,
-                                jCas.get().getDocumentText().length());
-
-                        model.putPredictions(layer.getId(), predictions);
-
-                        // In order to just extract the annotations for a single recommender, each
-                        // recommender undoes the changes applied in `recommendationEngine.predict`
-
-                        removePredictions(jCas.get().getCas(), predictionType);
-=======
                         Type predictionType = getAnnotationType(predictionCas.get(),
                                 recommendationEngine.getPredictedType());
                         Feature labelFeature = predictionType
@@ -264,7 +227,6 @@
                                 originalCas.get().getDocumentText().length());
                         
                         model.putPredictions(layer.getId(), predictions);
->>>>>>> be2303a6
                     }
                     catch (Throwable e) {
                         log.error(
