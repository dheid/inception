/*
 * Copyright 2017
 * Ubiquitous Knowledge Processing (UKP) Lab
 * Technische Universität Darmstadt
 * 
 * Licensed under the Apache License, Version 2.0 (the "License");
 * you may not use this file except in compliance with the License.
 * You may obtain a copy of the License at
 *
 * http://www.apache.org/licenses/LICENSE-2.0
 *
 * Unless required by applicable law or agreed to in writing, software
 * distributed under the License is distributed on an "AS IS" BASIS,
 * WITHOUT WARRANTIES OR CONDITIONS OF ANY KIND, either express or implied.
 * See the License for the specific language governing permissions and
 * limitations under the License.
 */

<<<<<<< HEAD
package de.tudarmstadt.ukp.inception.recommendation.tasks;
=======
import static de.tudarmstadt.ukp.inception.recommendation.api.model.AnnotationSuggestion.FLAG_OVERLAP;
import static de.tudarmstadt.ukp.inception.recommendation.api.model.AnnotationSuggestion.FLAG_REJECTED;
import static de.tudarmstadt.ukp.inception.recommendation.api.model.AnnotationSuggestion.FLAG_SKIPPED;
import static java.util.Comparator.comparingInt;
import static java.util.stream.Collectors.toList;
import static org.apache.uima.fit.util.CasUtil.getAnnotationType;
import static org.apache.uima.fit.util.CasUtil.select;
>>>>>>> 8677402b

import java.io.IOException;
import java.util.List;
import java.util.Optional;

import org.apache.uima.UIMAException;
import org.apache.uima.cas.CAS;
import org.apache.uima.cas.CASException;
import org.apache.uima.cas.admin.CASMgr;
import org.apache.uima.cas.impl.CASCompleteSerializer;
import org.apache.uima.cas.impl.Serialization;
import org.apache.uima.resource.ResourceInitializationException;
import org.apache.uima.resource.metadata.TypeSystemDescription;
import org.apache.uima.util.CasCreationUtils;
import org.slf4j.Logger;
import org.slf4j.LoggerFactory;
import org.springframework.beans.factory.annotation.Autowired;

import de.tudarmstadt.ukp.clarin.webanno.api.AnnotationSchemaService;
import de.tudarmstadt.ukp.clarin.webanno.api.DocumentService;
import de.tudarmstadt.ukp.clarin.webanno.model.Project;
import de.tudarmstadt.ukp.clarin.webanno.model.SourceDocument;
import de.tudarmstadt.ukp.clarin.webanno.security.model.User;
import de.tudarmstadt.ukp.inception.recommendation.api.LearningRecordService;
import de.tudarmstadt.ukp.inception.recommendation.api.RecommendationService;
import de.tudarmstadt.ukp.inception.recommendation.api.model.Predictions;
import de.tudarmstadt.ukp.inception.recommendation.util.PredictionUtil;
import de.tudarmstadt.ukp.inception.scheduling.Task;

/**
 * This consumer predicts new annotations for a given annotation layer, if a classification tool for
 * this layer was selected previously.
 */
public class PredictionTask
    extends Task
{
    

    private Logger log = LoggerFactory.getLogger(getClass());

    private @Autowired AnnotationSchemaService annoService;
    private @Autowired RecommendationService recommendationService;
    private @Autowired DocumentService documentService;
    private @Autowired LearningRecordService learningRecordService;

    public PredictionTask(User aUser, Project aProject, String aTrigger)
    {
        super(aUser, aProject, aTrigger);
    }

    @Override
    public void run()
    {
        User user = getUser();

        Project project = getProject();
        Predictions model = new Predictions(project, getUser());
        List<SourceDocument> documents = documentService.listSourceDocuments(project);

        log.info("[{}]: Starting prediction...", user.getUsername());
        long startTime = System.currentTimeMillis();
        nextDocument: for (SourceDocument document : documents) {
            Optional<CAS> originalCas = Optional.empty();
            Optional<CAS> predictionCas = Optional.empty();
            // We lazily load the CAS only at this point because that allows us to skip
            // loading the CAS entirely if there is no enabled layer or recommender.
            // If the CAS cannot be loaded, then we skip to the next document.
            if (!originalCas.isPresent()) {
                try {
                    originalCas = Optional.of(documentService.readAnnotationCas(document,
                            user.getUsername()).getCas());
                }
<<<<<<< HEAD
                catch (IOException e) {
                    log.error(
                            "Cannot read annotation CAS for user [{}] of document "
                                    + "[{}]({}) in project [{}]({}) - skipping document",
                            user.getUsername(), document.getName(), document.getId(),
                            project.getName(), project.getId(), e);
                    continue nextDocument;
                }
                try {
                    annoService.upgradeCasIfRequired(originalCas.get(), document,
                            user.getUsername());
                }
                catch (UIMAException | IOException e) {
                    log.error(
                            "Cannot upgrade annotation CAS for user [{}] of document "
                                    + "[{}]({}) in project [{}]({}) - skipping document",
                            user.getUsername(), document.getName(), document.getId(),
                            project.getName(), project.getId(), e);
                    continue nextDocument;
                }
                try {
                    predictionCas = Optional.of(cloneCAS(originalCas.get()));
                }
                catch (UIMAException e) {
                    log.error("Cannot clone annotation CAS for user [{}] of document "
                            + "[{}]({}) in project [{}]({}) - skipping document",
                            user.getUsername(), document.getName(), document.getId(),
                            project.getName(), project.getId(), e);
                    continue nextDocument;
=======

                List<Recommender> recommenders = recommendationService.getActiveRecommenders(user,
                        layer);

                nextRecommender: for (Recommender r : recommenders) {
                    
                    // Make sure we have the latest recommender config from the DB - the one from
                    // the active recommenders list may be outdated
                    Recommender recommender;
                    try {
                        recommender = recommendationService.getRecommender(r.getId());
                    }
                    catch (NoResultException e) {
                        log.info("[{}][{}]: Recommender no longer available... skipping",
                                user.getUsername(), r.getName());
                        continue nextRecommender;
                    }

                    if (!recommender.isEnabled()) {
                        log.debug("[{}][{}]: Disabled - skipping", user.getUsername(), r.getName());
                        continue nextRecommender;
                    }

                    RecommenderContext ctx = recommendationService.getContext(user, recommender);

                    if (!ctx.isReadyForPrediction()) {
                        log.info("Context for recommender [{}]({}) for user [{}] on document "
                                + "[{}]({}) in project [{}]({}) is not ready yet - skipping recommender",
                                recommender.getName(), recommender.getId(), user.getUsername(),
                                document.getName(), document.getId(), project.getName(),
                                project.getId());
                        continue nextRecommender;
                    }

                    RecommendationEngineFactory<?> factory = recommendationService
                            .getRecommenderFactory(recommender);

                    // We lazily load the CAS only at this point because that allows us to skip
                    // loading the CAS entirely if there is no enabled layer or recommender.
                    // If the CAS cannot be loaded, then we skip to the next document.
                    if (!originalCas.isPresent()) {
                        try {
                            originalCas = Optional.of(documentService.readAnnotationCas(document,
                                    user.getUsername()));
                        }
                        catch (IOException e) {
                            log.error(
                                    "Cannot read annotation CAS for user [{}] of document "
                                            + "[{}]({}) in project [{}]({}) - skipping document",
                                    user.getUsername(), document.getName(), document.getId(),
                                    project.getName(), project.getId(), e);
                            continue nextDocument;
                        }
                        try {
                            annoService.upgradeCasIfRequired(originalCas.get(), document,
                                    user.getUsername());
                        }
                        catch (UIMAException | IOException e) {
                            log.error(
                                    "Cannot upgrade annotation CAS for user [{}] of document "
                                            + "[{}]({}) in project [{}]({}) - skipping document",
                                    user.getUsername(), document.getName(), document.getId(),
                                    project.getName(), project.getId(), e);
                            continue nextDocument;
                        }
                        try {
                            predictionCas = Optional.of(cloneCAS(originalCas.get()));
                        }
                        catch (UIMAException e) {
                            log.error("Cannot clone annotation CAS for user [{}] of document "
                                    + "[{}]({}) in project [{}]({}) - skipping document",
                                    user.getUsername(), document.getName(), document.getId(),
                                    project.getName(), project.getId(), e);
                            continue nextDocument;
                        }
                    }

                    try {
                        RecommendationEngine recommendationEngine = factory.build(recommender);

                        Type predictionType = getAnnotationType(predictionCas.get(),
                                recommendationEngine.getPredictedType());
                        Feature labelFeature = predictionType
                                .getFeatureByBaseName(recommendationEngine.getPredictedFeature());
                        Optional<Feature> scoreFeature = recommendationEngine.getScoreFeature()
                                .map(predictionType::getFeatureByBaseName);
                        
                        // Remove any annotations that will be predicted (either manually created
                        // or from a previous prediction run) from the CAS
                        removePredictions(predictionCas.get(), predictionType);
                        
                        // Perform the actual prediction
                        recommendationEngine.predict(ctx, predictionCas.get());

                        // Extract the suggestions from the data which the recommender has written 
                        // into the CAS
                        List<AnnotationSuggestion> predictions = extractSuggestions(user,
                                predictionCas.get(), predictionType, labelFeature, scoreFeature,
                                document, recommender);
                        
                        // Calculate the visibility of the suggestions. This happens via the 
                        // original CAS which contains only the manually created annotations and 
                        // *not* the suggestions.
                        Collection<SuggestionGroup> groups = SuggestionGroup.group(predictions);
                        calculateVisibility(learningRecordService, annoService, originalCas.get(),
                                getUser().getUsername(), layer, groups, 0,
                                originalCas.get().getDocumentText().length());
                        
                        model.putPredictions(layer.getId(), predictions);
                    }
                    catch (Throwable e) {
                        log.error(
                                "Error applying recommender [{}]({}) for user [{}] to document "
                                        + "[{}]({}) in project [{}]({}) - skipping recommender",
                                recommender.getName(), recommender.getId(), user.getUsername(),
                                document.getName(), document.getId(), project.getName(),
                                project.getId(), e);
                        continue nextRecommender;
                    }
>>>>>>> 8677402b
                }
            }
            model = PredictionUtil.getPredictions(document, annoService, recommendationService, originalCas, predictionCas, user, project, learningRecordService);
        }
        log.info("[{}]: Prediction complete ({} ms)", user.getUsername(),
                (System.currentTimeMillis() - startTime));

        recommendationService.putIncomingPredictions(getUser(), project, model);
    }
    
    private CAS cloneCAS(CAS aCAS) throws ResourceInitializationException, CASException
    {
        CAS clone = CasCreationUtils.createCas((TypeSystemDescription) null, null, null);
        
        CASCompleteSerializer ser = Serialization.serializeCASComplete((CASMgr) aCAS);
        Serialization.deserializeCASComplete(ser, (CASMgr) clone);
        
        // Make sure JCas is properly initialized too
        clone.getJCas();

<<<<<<< HEAD
        return clone;
    }

=======
        log.debug(
                "[{}]({}) for user [{}] on document "
                        + "[{}]({}) in project [{}]({}) generated {} predictions.",
                aRecommender.getName(), aRecommender.getId(), aUser.getUsername(),
                aDocument.getName(), aDocument.getId(), aRecommender.getProject().getName(),
                aRecommender.getProject().getId(), predictionCount);

        return result;
    }

    private void removePredictions(CAS aCas, Type aPredictionType)
    {
        for (AnnotationFS fs : CasUtil.select(aCas, aPredictionType)) {
            aCas.removeFsFromIndexes(fs);
        }
    }

    /**
     * Goes through all AnnotationObjects and determines the visibility of each one
     */
    public static void calculateVisibility(LearningRecordService aLearningRecordService,
            AnnotationSchemaService aAnnotationService, CAS aCas, String aUser,
            AnnotationLayer aLayer, Collection<SuggestionGroup> aRecommendations, int aWindowBegin,
            int aWindowEnd)
    {
        // Collect all annotations of the given layer within the view window
        Type type = CasUtil.getType(aCas, aLayer.getName());
        List<AnnotationFS> annotationsInWindow = select(aCas, type).stream()
                .filter(fs -> aWindowBegin <= fs.getBegin() && fs.getEnd() <= aWindowEnd)
                .collect(toList());

        // Collect all suggestions of the given layer within the view window
        List<SuggestionGroup> suggestionsInWindow = aRecommendations.stream()
                // Only suggestions for the given layer
                .filter(group -> group.getLayerId() == aLayer.getId())
                // ... and in the given window
                .filter(group -> {
                    Offset offset = group.getOffset();
                    return aWindowBegin <= offset.getBegin() && offset.getEnd() <= aWindowEnd;
                }).collect(toList());

        // Get all the skipped/rejected entries for the current layer
        List<LearningRecord> recordedAnnotations = aLearningRecordService.listRecords(aUser,
                aLayer);

        for (AnnotationFeature feature : aAnnotationService.listAnnotationFeature(aLayer)) {
            Feature feat = type.getFeatureByBaseName(feature.getName());

            // Reduce the annotations to the ones which have a non-null feature value. We need to
            // use a multi-valued map here because there may be multiple annotations at a
            // given position.
            MultiValuedMap<Offset, AnnotationFS> annotations = new ArrayListValuedHashMap<>();
            annotationsInWindow.stream()
                    .forEach(fs -> annotations.put(new Offset(fs.getBegin(), fs.getEnd()), fs));
            // We need to constructed a sorted list of the keys for the OverlapIterator below
            List<Offset> sortedAnnotationKeys = new ArrayList<>(annotations.keySet());
            sortedAnnotationKeys
                    .sort(comparingInt(Offset::getBegin).thenComparingInt(Offset::getEnd));

            // Reduce the suggestions to the ones for the given feature. We can use the tree here
            // since we only have a single SuggestionGroup for every position
            Map<Offset, SuggestionGroup> suggestions = new TreeMap<>(
                    comparingInt(Offset::getBegin).thenComparingInt(Offset::getEnd));
            suggestionsInWindow.stream()
                    .filter(group -> group.getFeature().equals(feature.getName()))
                    .forEach(group -> suggestions.put(group.getOffset(), group));

            // If there are no suggestions or no annotations, there is nothing to do here
            if (suggestions.isEmpty() || annotations.isEmpty()) {
                continue;
            }

            // This iterator gives us pairs of annotations and suggestions. Note that both lists
            // must be sorted in the same way. The suggestion offsets are sorted because they are 
            // the keys in a TreeSet - and the annotation offsets are sorted in the same way 
            // manually
            OverlapIterator oi = new OverlapIterator(new ArrayList<>(suggestions.keySet()),
                    sortedAnnotationKeys);

            // Bulk-hide any groups that overlap with existing annotations on the current layer
            // and for the current feature
            while (oi.hasNext()) {
                if (oi.getA().overlaps(oi.getB())) {
                    // Fetch the current suggestion and annotation
                    SuggestionGroup group = suggestions.get(oi.getA());
                    for (AnnotationFS annotation : annotations.get(oi.getB())) {
                        String label = annotation.getFeatureValueAsString(feat);
                        for (AnnotationSuggestion suggestion : group) {
                            if (!aLayer.isAllowStacking()
                                    || (label != null && label.equals(suggestion.getLabel()))
                                    || suggestion.getLabel() == null) {
                                suggestion.hide(FLAG_OVERLAP);
                            }
                        }
                    }

                    // Do not want to process the group again since the relevant annotations are
                    // already hidden
                    oi.ignoraA();
                }
                oi.step();
            }

            // Anything that was not hidden so far might still have been rejected
            suggestions.values().stream().flatMap(SuggestionGroup::stream)
                    .filter(AnnotationSuggestion::isVisible)
                    .forEach(suggestion -> hideSuggestionsRejectedOrSkipped(suggestion,
                            recordedAnnotations));
        }
    }

    private static void hideSuggestionsRejectedOrSkipped(AnnotationSuggestion aSuggestion,
            List<LearningRecord> aRecordedRecommendations)
    {
        // If it was rejected or skipped, hide it
        for (LearningRecord record : aRecordedRecommendations) {
            boolean isAtTheSamePlace = record.getOffsetCharacterBegin() == aSuggestion
                    .getBegin() && record.getOffsetCharacterEnd() == aSuggestion.getEnd();
            if (isAtTheSamePlace && aSuggestion.labelEquals(record.getAnnotation())) {
                switch (record.getUserAction()) {
                case REJECTED:
                    aSuggestion.hide(FLAG_REJECTED);
                    break;
                case SKIPPED:
                    aSuggestion.hide(FLAG_SKIPPED);
                    break;
                default:
                    // Nothing to do for the other cases. ACCEPTED annotation are filtered out
                    // because the overlap with a created annotation and the same for CORRECTED
                }
                return;
            }
        }
    }
>>>>>>> 8677402b
}<|MERGE_RESOLUTION|>--- conflicted
+++ resolved
@@ -15,45 +15,20 @@
  * See the License for the specific language governing permissions and
  * limitations under the License.
  */
+package de.tudarmstadt.ukp.inception.recommendation.tasks;
 
-<<<<<<< HEAD
-package de.tudarmstadt.ukp.inception.recommendation.tasks;
-=======
-import static de.tudarmstadt.ukp.inception.recommendation.api.model.AnnotationSuggestion.FLAG_OVERLAP;
-import static de.tudarmstadt.ukp.inception.recommendation.api.model.AnnotationSuggestion.FLAG_REJECTED;
-import static de.tudarmstadt.ukp.inception.recommendation.api.model.AnnotationSuggestion.FLAG_SKIPPED;
-import static java.util.Comparator.comparingInt;
-import static java.util.stream.Collectors.toList;
-import static org.apache.uima.fit.util.CasUtil.getAnnotationType;
-import static org.apache.uima.fit.util.CasUtil.select;
->>>>>>> 8677402b
+import java.util.List;
 
-import java.io.IOException;
-import java.util.List;
-import java.util.Optional;
-
-import org.apache.uima.UIMAException;
-import org.apache.uima.cas.CAS;
-import org.apache.uima.cas.CASException;
-import org.apache.uima.cas.admin.CASMgr;
-import org.apache.uima.cas.impl.CASCompleteSerializer;
-import org.apache.uima.cas.impl.Serialization;
-import org.apache.uima.resource.ResourceInitializationException;
-import org.apache.uima.resource.metadata.TypeSystemDescription;
-import org.apache.uima.util.CasCreationUtils;
 import org.slf4j.Logger;
 import org.slf4j.LoggerFactory;
 import org.springframework.beans.factory.annotation.Autowired;
 
-import de.tudarmstadt.ukp.clarin.webanno.api.AnnotationSchemaService;
 import de.tudarmstadt.ukp.clarin.webanno.api.DocumentService;
 import de.tudarmstadt.ukp.clarin.webanno.model.Project;
 import de.tudarmstadt.ukp.clarin.webanno.model.SourceDocument;
 import de.tudarmstadt.ukp.clarin.webanno.security.model.User;
-import de.tudarmstadt.ukp.inception.recommendation.api.LearningRecordService;
 import de.tudarmstadt.ukp.inception.recommendation.api.RecommendationService;
 import de.tudarmstadt.ukp.inception.recommendation.api.model.Predictions;
-import de.tudarmstadt.ukp.inception.recommendation.util.PredictionUtil;
 import de.tudarmstadt.ukp.inception.scheduling.Task;
 
 /**
@@ -63,14 +38,10 @@
 public class PredictionTask
     extends Task
 {
-    
-
     private Logger log = LoggerFactory.getLogger(getClass());
 
-    private @Autowired AnnotationSchemaService annoService;
     private @Autowired RecommendationService recommendationService;
     private @Autowired DocumentService documentService;
-    private @Autowired LearningRecordService learningRecordService;
 
     public PredictionTask(User aUser, Project aProject, String aTrigger)
     {
@@ -83,331 +54,17 @@
         User user = getUser();
 
         Project project = getProject();
-        Predictions model = new Predictions(project, getUser());
+        Predictions model = new Predictions(project, user);
         List<SourceDocument> documents = documentService.listSourceDocuments(project);
 
         log.info("[{}]: Starting prediction...", user.getUsername());
         long startTime = System.currentTimeMillis();
-        nextDocument: for (SourceDocument document : documents) {
-            Optional<CAS> originalCas = Optional.empty();
-            Optional<CAS> predictionCas = Optional.empty();
-            // We lazily load the CAS only at this point because that allows us to skip
-            // loading the CAS entirely if there is no enabled layer or recommender.
-            // If the CAS cannot be loaded, then we skip to the next document.
-            if (!originalCas.isPresent()) {
-                try {
-                    originalCas = Optional.of(documentService.readAnnotationCas(document,
-                            user.getUsername()).getCas());
-                }
-<<<<<<< HEAD
-                catch (IOException e) {
-                    log.error(
-                            "Cannot read annotation CAS for user [{}] of document "
-                                    + "[{}]({}) in project [{}]({}) - skipping document",
-                            user.getUsername(), document.getName(), document.getId(),
-                            project.getName(), project.getId(), e);
-                    continue nextDocument;
-                }
-                try {
-                    annoService.upgradeCasIfRequired(originalCas.get(), document,
-                            user.getUsername());
-                }
-                catch (UIMAException | IOException e) {
-                    log.error(
-                            "Cannot upgrade annotation CAS for user [{}] of document "
-                                    + "[{}]({}) in project [{}]({}) - skipping document",
-                            user.getUsername(), document.getName(), document.getId(),
-                            project.getName(), project.getId(), e);
-                    continue nextDocument;
-                }
-                try {
-                    predictionCas = Optional.of(cloneCAS(originalCas.get()));
-                }
-                catch (UIMAException e) {
-                    log.error("Cannot clone annotation CAS for user [{}] of document "
-                            + "[{}]({}) in project [{}]({}) - skipping document",
-                            user.getUsername(), document.getName(), document.getId(),
-                            project.getName(), project.getId(), e);
-                    continue nextDocument;
-=======
 
-                List<Recommender> recommenders = recommendationService.getActiveRecommenders(user,
-                        layer);
-
-                nextRecommender: for (Recommender r : recommenders) {
-                    
-                    // Make sure we have the latest recommender config from the DB - the one from
-                    // the active recommenders list may be outdated
-                    Recommender recommender;
-                    try {
-                        recommender = recommendationService.getRecommender(r.getId());
-                    }
-                    catch (NoResultException e) {
-                        log.info("[{}][{}]: Recommender no longer available... skipping",
-                                user.getUsername(), r.getName());
-                        continue nextRecommender;
-                    }
-
-                    if (!recommender.isEnabled()) {
-                        log.debug("[{}][{}]: Disabled - skipping", user.getUsername(), r.getName());
-                        continue nextRecommender;
-                    }
-
-                    RecommenderContext ctx = recommendationService.getContext(user, recommender);
-
-                    if (!ctx.isReadyForPrediction()) {
-                        log.info("Context for recommender [{}]({}) for user [{}] on document "
-                                + "[{}]({}) in project [{}]({}) is not ready yet - skipping recommender",
-                                recommender.getName(), recommender.getId(), user.getUsername(),
-                                document.getName(), document.getId(), project.getName(),
-                                project.getId());
-                        continue nextRecommender;
-                    }
-
-                    RecommendationEngineFactory<?> factory = recommendationService
-                            .getRecommenderFactory(recommender);
-
-                    // We lazily load the CAS only at this point because that allows us to skip
-                    // loading the CAS entirely if there is no enabled layer or recommender.
-                    // If the CAS cannot be loaded, then we skip to the next document.
-                    if (!originalCas.isPresent()) {
-                        try {
-                            originalCas = Optional.of(documentService.readAnnotationCas(document,
-                                    user.getUsername()));
-                        }
-                        catch (IOException e) {
-                            log.error(
-                                    "Cannot read annotation CAS for user [{}] of document "
-                                            + "[{}]({}) in project [{}]({}) - skipping document",
-                                    user.getUsername(), document.getName(), document.getId(),
-                                    project.getName(), project.getId(), e);
-                            continue nextDocument;
-                        }
-                        try {
-                            annoService.upgradeCasIfRequired(originalCas.get(), document,
-                                    user.getUsername());
-                        }
-                        catch (UIMAException | IOException e) {
-                            log.error(
-                                    "Cannot upgrade annotation CAS for user [{}] of document "
-                                            + "[{}]({}) in project [{}]({}) - skipping document",
-                                    user.getUsername(), document.getName(), document.getId(),
-                                    project.getName(), project.getId(), e);
-                            continue nextDocument;
-                        }
-                        try {
-                            predictionCas = Optional.of(cloneCAS(originalCas.get()));
-                        }
-                        catch (UIMAException e) {
-                            log.error("Cannot clone annotation CAS for user [{}] of document "
-                                    + "[{}]({}) in project [{}]({}) - skipping document",
-                                    user.getUsername(), document.getName(), document.getId(),
-                                    project.getName(), project.getId(), e);
-                            continue nextDocument;
-                        }
-                    }
-
-                    try {
-                        RecommendationEngine recommendationEngine = factory.build(recommender);
-
-                        Type predictionType = getAnnotationType(predictionCas.get(),
-                                recommendationEngine.getPredictedType());
-                        Feature labelFeature = predictionType
-                                .getFeatureByBaseName(recommendationEngine.getPredictedFeature());
-                        Optional<Feature> scoreFeature = recommendationEngine.getScoreFeature()
-                                .map(predictionType::getFeatureByBaseName);
-                        
-                        // Remove any annotations that will be predicted (either manually created
-                        // or from a previous prediction run) from the CAS
-                        removePredictions(predictionCas.get(), predictionType);
-                        
-                        // Perform the actual prediction
-                        recommendationEngine.predict(ctx, predictionCas.get());
-
-                        // Extract the suggestions from the data which the recommender has written 
-                        // into the CAS
-                        List<AnnotationSuggestion> predictions = extractSuggestions(user,
-                                predictionCas.get(), predictionType, labelFeature, scoreFeature,
-                                document, recommender);
-                        
-                        // Calculate the visibility of the suggestions. This happens via the 
-                        // original CAS which contains only the manually created annotations and 
-                        // *not* the suggestions.
-                        Collection<SuggestionGroup> groups = SuggestionGroup.group(predictions);
-                        calculateVisibility(learningRecordService, annoService, originalCas.get(),
-                                getUser().getUsername(), layer, groups, 0,
-                                originalCas.get().getDocumentText().length());
-                        
-                        model.putPredictions(layer.getId(), predictions);
-                    }
-                    catch (Throwable e) {
-                        log.error(
-                                "Error applying recommender [{}]({}) for user [{}] to document "
-                                        + "[{}]({}) in project [{}]({}) - skipping recommender",
-                                recommender.getName(), recommender.getId(), user.getUsername(),
-                                document.getName(), document.getId(), project.getName(),
-                                project.getId(), e);
-                        continue nextRecommender;
-                    }
->>>>>>> 8677402b
-                }
-            }
-            model = PredictionUtil.getPredictions(document, annoService, recommendationService, originalCas, predictionCas, user, project, learningRecordService);
-        }
+        recommendationService.getPredictions(model, documents, user);
+        
         log.info("[{}]: Prediction complete ({} ms)", user.getUsername(),
                 (System.currentTimeMillis() - startTime));
 
         recommendationService.putIncomingPredictions(getUser(), project, model);
     }
-    
-    private CAS cloneCAS(CAS aCAS) throws ResourceInitializationException, CASException
-    {
-        CAS clone = CasCreationUtils.createCas((TypeSystemDescription) null, null, null);
-        
-        CASCompleteSerializer ser = Serialization.serializeCASComplete((CASMgr) aCAS);
-        Serialization.deserializeCASComplete(ser, (CASMgr) clone);
-        
-        // Make sure JCas is properly initialized too
-        clone.getJCas();
-
-<<<<<<< HEAD
-        return clone;
-    }
-
-=======
-        log.debug(
-                "[{}]({}) for user [{}] on document "
-                        + "[{}]({}) in project [{}]({}) generated {} predictions.",
-                aRecommender.getName(), aRecommender.getId(), aUser.getUsername(),
-                aDocument.getName(), aDocument.getId(), aRecommender.getProject().getName(),
-                aRecommender.getProject().getId(), predictionCount);
-
-        return result;
-    }
-
-    private void removePredictions(CAS aCas, Type aPredictionType)
-    {
-        for (AnnotationFS fs : CasUtil.select(aCas, aPredictionType)) {
-            aCas.removeFsFromIndexes(fs);
-        }
-    }
-
-    /**
-     * Goes through all AnnotationObjects and determines the visibility of each one
-     */
-    public static void calculateVisibility(LearningRecordService aLearningRecordService,
-            AnnotationSchemaService aAnnotationService, CAS aCas, String aUser,
-            AnnotationLayer aLayer, Collection<SuggestionGroup> aRecommendations, int aWindowBegin,
-            int aWindowEnd)
-    {
-        // Collect all annotations of the given layer within the view window
-        Type type = CasUtil.getType(aCas, aLayer.getName());
-        List<AnnotationFS> annotationsInWindow = select(aCas, type).stream()
-                .filter(fs -> aWindowBegin <= fs.getBegin() && fs.getEnd() <= aWindowEnd)
-                .collect(toList());
-
-        // Collect all suggestions of the given layer within the view window
-        List<SuggestionGroup> suggestionsInWindow = aRecommendations.stream()
-                // Only suggestions for the given layer
-                .filter(group -> group.getLayerId() == aLayer.getId())
-                // ... and in the given window
-                .filter(group -> {
-                    Offset offset = group.getOffset();
-                    return aWindowBegin <= offset.getBegin() && offset.getEnd() <= aWindowEnd;
-                }).collect(toList());
-
-        // Get all the skipped/rejected entries for the current layer
-        List<LearningRecord> recordedAnnotations = aLearningRecordService.listRecords(aUser,
-                aLayer);
-
-        for (AnnotationFeature feature : aAnnotationService.listAnnotationFeature(aLayer)) {
-            Feature feat = type.getFeatureByBaseName(feature.getName());
-
-            // Reduce the annotations to the ones which have a non-null feature value. We need to
-            // use a multi-valued map here because there may be multiple annotations at a
-            // given position.
-            MultiValuedMap<Offset, AnnotationFS> annotations = new ArrayListValuedHashMap<>();
-            annotationsInWindow.stream()
-                    .forEach(fs -> annotations.put(new Offset(fs.getBegin(), fs.getEnd()), fs));
-            // We need to constructed a sorted list of the keys for the OverlapIterator below
-            List<Offset> sortedAnnotationKeys = new ArrayList<>(annotations.keySet());
-            sortedAnnotationKeys
-                    .sort(comparingInt(Offset::getBegin).thenComparingInt(Offset::getEnd));
-
-            // Reduce the suggestions to the ones for the given feature. We can use the tree here
-            // since we only have a single SuggestionGroup for every position
-            Map<Offset, SuggestionGroup> suggestions = new TreeMap<>(
-                    comparingInt(Offset::getBegin).thenComparingInt(Offset::getEnd));
-            suggestionsInWindow.stream()
-                    .filter(group -> group.getFeature().equals(feature.getName()))
-                    .forEach(group -> suggestions.put(group.getOffset(), group));
-
-            // If there are no suggestions or no annotations, there is nothing to do here
-            if (suggestions.isEmpty() || annotations.isEmpty()) {
-                continue;
-            }
-
-            // This iterator gives us pairs of annotations and suggestions. Note that both lists
-            // must be sorted in the same way. The suggestion offsets are sorted because they are 
-            // the keys in a TreeSet - and the annotation offsets are sorted in the same way 
-            // manually
-            OverlapIterator oi = new OverlapIterator(new ArrayList<>(suggestions.keySet()),
-                    sortedAnnotationKeys);
-
-            // Bulk-hide any groups that overlap with existing annotations on the current layer
-            // and for the current feature
-            while (oi.hasNext()) {
-                if (oi.getA().overlaps(oi.getB())) {
-                    // Fetch the current suggestion and annotation
-                    SuggestionGroup group = suggestions.get(oi.getA());
-                    for (AnnotationFS annotation : annotations.get(oi.getB())) {
-                        String label = annotation.getFeatureValueAsString(feat);
-                        for (AnnotationSuggestion suggestion : group) {
-                            if (!aLayer.isAllowStacking()
-                                    || (label != null && label.equals(suggestion.getLabel()))
-                                    || suggestion.getLabel() == null) {
-                                suggestion.hide(FLAG_OVERLAP);
-                            }
-                        }
-                    }
-
-                    // Do not want to process the group again since the relevant annotations are
-                    // already hidden
-                    oi.ignoraA();
-                }
-                oi.step();
-            }
-
-            // Anything that was not hidden so far might still have been rejected
-            suggestions.values().stream().flatMap(SuggestionGroup::stream)
-                    .filter(AnnotationSuggestion::isVisible)
-                    .forEach(suggestion -> hideSuggestionsRejectedOrSkipped(suggestion,
-                            recordedAnnotations));
-        }
-    }
-
-    private static void hideSuggestionsRejectedOrSkipped(AnnotationSuggestion aSuggestion,
-            List<LearningRecord> aRecordedRecommendations)
-    {
-        // If it was rejected or skipped, hide it
-        for (LearningRecord record : aRecordedRecommendations) {
-            boolean isAtTheSamePlace = record.getOffsetCharacterBegin() == aSuggestion
-                    .getBegin() && record.getOffsetCharacterEnd() == aSuggestion.getEnd();
-            if (isAtTheSamePlace && aSuggestion.labelEquals(record.getAnnotation())) {
-                switch (record.getUserAction()) {
-                case REJECTED:
-                    aSuggestion.hide(FLAG_REJECTED);
-                    break;
-                case SKIPPED:
-                    aSuggestion.hide(FLAG_SKIPPED);
-                    break;
-                default:
-                    // Nothing to do for the other cases. ACCEPTED annotation are filtered out
-                    // because the overlap with a created annotation and the same for CORRECTED
-                }
-                return;
-            }
-        }
-    }
->>>>>>> 8677402b
 }