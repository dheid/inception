--- conflicted
+++ resolved
@@ -311,16 +311,6 @@
     }
 
     @EventListener
-<<<<<<< HEAD
-    public void onDocumentOpen(DocumentOpenedEvent aEvent)
-    {
-        triggerTrainingAndClassification(aEvent.getUser(), aEvent.getDocument().getProject(),
-                "DocumentOpenedEvent");
-    }
-
-    @EventListener
-=======
->>>>>>> b5d4439e
     public void onRecommenderDelete(RecommenderDeletedEvent aEvent)
     {
         RecommendationState state = getState(aEvent.getUser(), aEvent.getProject());
