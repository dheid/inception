--- conflicted
+++ resolved
@@ -190,10 +190,9 @@
      * annotations have been added above).
      */
     @SuppressWarnings("serial")
-    private static final MetaDataKey<Set<RecommendationStateKey>> COMMITTED = //
-            new MetaDataKey<Set<RecommendationStateKey>>()
-            {
-            };
+    private static final MetaDataKey<Set<RecommendationStateKey>> COMMITTED = new MetaDataKey<Set<RecommendationStateKey>>()
+    {
+    };
 
     @Autowired
     public RecommendationServiceImpl(SessionRegistry aSessionRegistry, UserDao aUserRepository,
@@ -337,14 +336,14 @@
     @Override
     public List<AnnotationLayer> listLayersWithEnabledRecommenders(Project aProject)
     {
-        String query = //
-                "SELECT DISTINCT r.layer " //
-                        + "FROM Recommender r " //
-                        + "WHERE r.project = :project AND r.enabled = :enabled " //
-                        + "ORDER BY r.layer.name ASC";
-
-        return entityManager.createQuery(query, AnnotationLayer.class)
-                .setParameter("project", aProject).setParameter("enabled", true).getResultList();
+        String query = "SELECT DISTINCT r.layer " + "FROM Recommender r "
+                + "WHERE r.project = :project AND r.enabled = :enabled "
+                + "ORDER BY r.layer.name ASC";
+
+        return entityManager.createQuery(query, AnnotationLayer.class) //
+                .setParameter("project", aProject) //
+                .setParameter("enabled", true) //
+                .getResultList();
     }
 
     @Override
@@ -359,8 +358,7 @@
     public boolean existsRecommender(Project aProject, String aName)
     {
         String query = String.join("\n", //
-                "SELECT COUNT(*)", //
-                "FROM Recommender ", //
+                "SELECT COUNT(*)", "FROM Recommender ", //
                 "WHERE name = :name ", //
                 "AND project = :project");
 
@@ -429,7 +427,8 @@
         String query = String.join("\n", //
                 "FROM Recommender WHERE", //
                 "project = :project AND", //
-                "enabled = :enabled", "ORDER BY name ASC");
+                "enabled = :enabled", //
+                "ORDER BY name ASC");
 
         return entityManager.createQuery(query, Recommender.class) //
                 .setParameter("project", aProject) //
@@ -446,7 +445,8 @@
                 "layer = :layer", //
                 "ORDER BY name ASC");
 
-        return entityManager.createQuery(query, Recommender.class).setParameter("layer", aLayer)
+        return entityManager.createQuery(query, Recommender.class) //
+                .setParameter("layer", aLayer) //
                 .getResultList();
     }
 
@@ -1013,11 +1013,7 @@
                 log.error("Cannot create prediction CAS, stopping predictions!");
                 return predictions;
             }
-<<<<<<< HEAD
-        
-=======
-
->>>>>>> 74cd639a
+
             // Inherit at the document level. If inheritance at a recommender level is possible,
             // this is done below.
             if (activePredictions != null) {
@@ -1051,11 +1047,7 @@
                     }
 
                     nextRecommender: for (EvaluatedRecommender r : recommenders) {
-<<<<<<< HEAD
-                    
-=======
-
->>>>>>> 74cd639a
+
                         // Make sure we have the latest recommender config from the DB - the one
                         // from the active recommenders list may be outdated
                         Recommender recommender;
@@ -1103,9 +1095,9 @@
                             predictions.log(LogMessage.info(r.getRecommender().getName(),
                                     "Recommender configured with invalid layer or feature... skipping"));
                             log.info(
-                                "[{}][{}]: Recommender configured with invalid layer or feature "
-                                        + "- skipping recommender",
-                                username, r.getRecommender().getName());
+                                    "[{}][{}]: Recommender configured with invalid layer or feature "
+                                            + "- skipping recommender",
+                                    username, r.getRecommender().getName());
                             continue nextRecommender;
                         }
 
@@ -1121,11 +1113,11 @@
                             catch (IOException e) {
                                 predictions.log(LogMessage.error(this,
                                         "Cannot read annotation CAS... skipping"));
-                                    log.error("Cannot read annotation CAS for user [{}] of document "
-                                                + "[{}]({}) in project [{}]({}) - skipping document",
+                                log.error("Cannot read annotation CAS for user [{}] of document "
+                                        + "[{}]({}) in project [{}]({}) - skipping document",
                                         username, document.getName(), document.getId(),
-                                            document.getProject().getName(),
-                                            document.getProject().getId(), e);
+                                        document.getProject().getName(),
+                                        document.getProject().getId(), e);
                                 continue nextDocument;
                             }
                         }
@@ -1139,15 +1131,9 @@
                                 log.info("Recommender context [{}]({}) for user [{}] in project "
                                         + "[{}]({}) is not ready for prediction - skipping recommender",
                                         recommender.getName(), recommender.getId(), username,
-<<<<<<< HEAD
-                                            document.getProject().getName(),
-                                            document.getProject().getId());
-                                
-=======
                                         document.getProject().getName(),
                                         document.getProject().getId());
 
->>>>>>> 74cd639a
                                 // If possible, we inherit recommendations from a previous run while
                                 // the recommender is still busy
                                 if (activePredictions != null) {
@@ -1195,8 +1181,8 @@
                             // Calculate the visibility of the suggestions. This happens via the
                             // original CAS which contains only the manually created annotations
                             // and *not* the suggestions.
-                            SuggestionDocumentGroup<AnnotationSuggestion> groups =
-                                    new SuggestionDocumentGroup<>(suggestions);
+                            SuggestionDocumentGroup<AnnotationSuggestion> groups = new SuggestionDocumentGroup<>(
+                                    suggestions);
                             calculateVisibility(originalCas.get(), username, recommender.getLayer(),
                                     groups, 0, originalCas.get().getDocumentText().length());
 
@@ -1211,7 +1197,7 @@
                                     "Error applying recommender [{}]({}) for user [{}] to document "
                                             + "[{}]({}) in project [{}]({}) - skipping recommender",
                                     recommender.getName(), recommender.getId(), username,
-                                    document.getName(), document.getId(), 
+                                    document.getName(), document.getId(),
                                     document.getProject().getName(), document.getProject().getId(),
                                     e);
 
@@ -1257,16 +1243,10 @@
     {
         List<AnnotationSuggestion> suggestions = activePredictions
                 .getPredictionsByRecommenderAndDocument(aRecommender, document.getName());
-<<<<<<< HEAD
-        
-        log.debug("[{}]({}) for user [{}] on document "
-                + "[{}]({}) in project [{}]({}) inherited {} predictions.",
-=======
 
         log.debug(
                 "[{}]({}) for user [{}] on document "
                         + "[{}]({}) in project [{}]({}) inherited {} predictions.",
->>>>>>> 74cd639a
                 aRecommender.getName(), aRecommender.getId(), aUsername, document.getName(),
                 document.getId(), aRecommender.getProject().getName(),
                 aRecommender.getProject().getId(), suggestions.size());
@@ -1309,21 +1289,14 @@
         engine.predict(ctx, predictionCas);
 
         // Extract the suggestions from the data which the recommender has written into the CAS
-<<<<<<< HEAD
         List<AnnotationSuggestion> suggestions = extractSuggestions(aUsername, originalCas,
                 predictionCas, document, engine.getRecommender());
-                
-=======
-        List<AnnotationSuggestion> suggestions = extractSuggestions(aUsername, predictionCas,
-                document, engine.getRecommender());
-
->>>>>>> 74cd639a
+
         return suggestions;
     }
 
-    private List<AnnotationSuggestion> extractSuggestions(String aUsername,
-            CAS aOriginalCas, CAS aPredictionCas, SourceDocument aDocument,
-            Recommender aRecommender)
+    private List<AnnotationSuggestion> extractSuggestions(String aUsername, CAS aOriginalCas,
+            CAS aPredictionCas, SourceDocument aDocument, Recommender aRecommender)
     {
         AnnotationLayer layer = aRecommender.getLayer();
         String typeName = layer.getName();
@@ -1331,20 +1304,13 @@
 
         Type predictedType = CasUtil.getType(aPredictionCas, typeName);
         Feature predictedFeature = predictedType.getFeatureByBaseName(featureName);
-<<<<<<< HEAD
-        Feature dependentFeature =  predictedType.getFeatureByBaseName("Dependent");
+        Feature dependentFeature = predictedType.getFeatureByBaseName("Dependent");
         Feature governorFeature = predictedType.getFeatureByBaseName("Governor");
 
-        Feature scoreFeature = predictedType.getFeatureByBaseName(featureName + 
-                FEATURE_NAME_SCORE_SUFFIX);
-        Feature scoreExplanationFeature = predictedType.getFeatureByBaseName(featureName + 
-                FEATURE_NAME_SCORE_EXPLANATION_SUFFIX);
-=======
         Feature scoreFeature = predictedType
                 .getFeatureByBaseName(featureName + FEATURE_NAME_SCORE_SUFFIX);
         Feature scoreExplanationFeature = predictedType
                 .getFeatureByBaseName(featureName + FEATURE_NAME_SCORE_EXPLANATION_SUFFIX);
->>>>>>> 74cd639a
         Feature predictionFeature = predictedType.getFeatureByBaseName(FEATURE_NAME_IS_PREDICTION);
 
         int predictionCount = 0;
@@ -1352,98 +1318,31 @@
         List<AnnotationSuggestion> result = new ArrayList<>();
         int id = 0;
 
-        for (Annotation predictedAnnotation : aPredictionCas.<Annotation>select(predictedType)) {
+        for (Annotation predictedAnnotation : aPredictionCas.<Annotation> select(predictedType)) {
             if (!predictedAnnotation.getBooleanValue(predictionFeature)) {
                 continue;
             }
 
-<<<<<<< HEAD
             String label = predictedAnnotation.getFeatureValueAsString(predictedFeature);
             double score = predictedAnnotation.getDoubleValue(scoreFeature);
             String scoreExplanation = predictedAnnotation.getStringValue(scoreExplanationFeature);
             String name = aRecommender.getName();
 
             AnnotationSuggestion suggestion;
-            
+
             switch (layer.getType()) {
             case SPAN_TYPE: {
                 Optional<Offset> targetOffsets = getOffsets(layer, aOriginalCas,
                         predictedAnnotation);
-                
+
                 if (!targetOffsets.isPresent()) {
                     continue;
                 }
 
-                suggestion = new SpanSuggestion(id, aRecommender.getId(), name,
-                        layer.getId(), featureName, aDocument.getName(),
-                        targetOffsets.get().getBegin(), targetOffsets.get().getEnd(),
-                        predictedAnnotation.getCoveredText(), label, label, score,
-                        scoreExplanation);
-=======
-            int begin;
-            int end;
-            switch (aRecommender.getLayer().getAnchoringMode()) {
-            case CHARACTERS: {
-                int[] offsets = { annotationFS.getBegin(), annotationFS.getEnd() };
-                TrimUtils.trim(annotationFS.getCAS().getDocumentText(), offsets);
-                begin = offsets[0];
-                end = offsets[1];
-                break;
-            }
-            case SINGLE_TOKEN: {
-                List<AnnotationFS> tokens = selectCovered(tokenType, annotationFS);
-                if (tokens.isEmpty()) {
-                    // This can happen if a recommender uses different token boundaries (e.g. if a
-                    // remote service performs its own tokenization). We might be smart here by
-                    // looking for overlapping tokens instead of contained tokens.
-                    log.trace("Discarding suggestion because no covering token was found: {}",
-                            annotationFS);
-                    continue;
-                }
-
-                AnnotationFS firstToken = tokens.get(0);
-                AnnotationFS lastToken = tokens.get(tokens.size() - 1);
-
-                if (!firstToken.equals(lastToken)) {
-                    // We only want to accept single-token suggestions
-                    log.trace("Discarding suggestion because only single-token suggestions are "
-                            + "accepted: {}", annotationFS);
-                    continue;
-                }
-
-                begin = firstToken.getBegin();
-                end = lastToken.getEnd();
-                break;
-            }
-            case TOKENS: {
-                List<AnnotationFS> tokens = selectCovered(tokenType, annotationFS);
-                if (tokens.isEmpty()) {
-                    // This can happen if a recommender uses different token boundaries (e.g. if a
-                    // remote service performs its own tokenization). We might be smart here by
-                    // looking for overlapping tokens instead of contained tokens.
-                    log.trace("Discarding suggestion because no covering tokens were found: {}",
-                            annotationFS);
-                    continue;
-                }
-
-                begin = tokens.get(0).getBegin();
-                end = tokens.get(tokens.size() - 1).getEnd();
-                break;
-            }
-            case SENTENCES: {
-                List<AnnotationFS> sentences = selectCovered(sentenceType, annotationFS);
-                if (sentences.isEmpty()) {
-                    // This can happen if a recommender uses different token boundaries (e.g. if a
-                    // remote service performs its own tokenization). We might be smart here by
-                    // looking for overlapping sentences instead of contained sentences.
-                    log.trace("Discarding suggestion because no covering sentences were found: {}",
-                            annotationFS);
-                    continue;
-                }
-
-                begin = sentences.get(0).getBegin();
-                end = sentences.get(sentences.size() - 1).getEnd();
->>>>>>> 74cd639a
+                suggestion = new SpanSuggestion(id, aRecommender.getId(), name, layer.getId(),
+                        featureName, aDocument.getName(), targetOffsets.get().getBegin(),
+                        targetOffsets.get().getEnd(), predictedAnnotation.getCoveredText(), label,
+                        label, score, scoreExplanation);
                 break;
             }
             case WebAnnoConst.RELATION_TYPE: {
@@ -1456,17 +1355,16 @@
                 AnnotationFS originalGovernor = findEquivalent(aOriginalCas, governor).get();
                 AnnotationFS originalDependent = findEquivalent(aOriginalCas, depedent).get();
 
-                suggestion = new RelationSuggestion(id, aRecommender.getId(), name,
-                        layer.getId(), featureName, aDocument.getName(),
-                        originalGovernor, originalDependent, label, label, score, scoreExplanation);
+                suggestion = new RelationSuggestion(id, aRecommender.getId(), name, layer.getId(),
+                        featureName, aDocument.getName(), originalGovernor, originalDependent,
+                        label, label, score, scoreExplanation);
 
                 break;
             }
-            default: 
-                throw new IllegalStateException(
-                        "Unsupport layer type [" + layer.getType() + "]");
-            }
-                        
+            default:
+                throw new IllegalStateException("Unsupport layer type [" + layer.getType() + "]");
+            }
+
             result.add(suggestion);
             id++;
             predictionCount++;
@@ -1492,11 +1390,10 @@
      */
     private Optional<Annotation> findEquivalent(CAS aOriginalCas, AnnotationFS aAnnotation)
     {
-        return aOriginalCas.<Annotation>select(aAnnotation.getType())
-                .filter(candidate -> isEquivalentAnnotation(candidate, aAnnotation))
-                .findFirst();
-    }
-    
+        return aOriginalCas.<Annotation> select(aAnnotation.getType())
+                .filter(candidate -> isEquivalentAnnotation(candidate, aAnnotation)).findFirst();
+    }
+
     /**
      * Calculates the offsets of the given predicted annotation in the original CAS .
      * 
@@ -1513,7 +1410,7 @@
     {
         Type tokenType = getType(aOriginalCas, Token.class);
         Type sentenceType = getType(aOriginalCas, Sentence.class);
-        
+
         int begin;
         int end;
         switch (aLayer.getAnchoringMode()) {
@@ -1525,9 +1422,9 @@
             break;
         }
         case SINGLE_TOKEN: {
-            List<Annotation> tokens = aOriginalCas.<Annotation>select(tokenType)
+            List<Annotation> tokens = aOriginalCas.<Annotation> select(tokenType)
                     .coveredBy(aPredictedAnnotation).limit(2).asList();
-            
+
             if (tokens.isEmpty()) {
                 // This can happen if a recommender uses different token boundaries (e.g. if a
                 // remote service performs its own tokenization). We might be smart here by
@@ -1536,23 +1433,23 @@
                         aPredictedAnnotation);
                 return Optional.empty();
             }
-            
+
             if (tokens.size() > 1) {
                 // We only want to accept single-token suggestions
                 log.trace("Discarding suggestion because only single-token suggestions are "
                         + "accepted: {}", aPredictedAnnotation);
                 return Optional.empty();
             }
-            
+
             AnnotationFS token = tokens.get(0);
             begin = token.getBegin();
             end = token.getEnd();
             break;
         }
         case TOKENS: {
-            List<Annotation> tokens = aOriginalCas.<Annotation>select(tokenType)
+            List<Annotation> tokens = aOriginalCas.<Annotation> select(tokenType)
                     .coveredBy(aPredictedAnnotation).asList();
-            
+
             if (tokens.isEmpty()) {
                 // This can happen if a recommender uses different token boundaries (e.g. if a
                 // remote service performs its own tokenization). We might be smart here by
@@ -1561,7 +1458,7 @@
                         aPredictedAnnotation);
                 return Optional.empty();
             }
-            
+
             begin = tokens.get(0).getBegin();
             end = tokens.get(tokens.size() - 1).getEnd();
             break;
@@ -1576,26 +1473,26 @@
                         aPredictedAnnotation);
                 return Optional.empty();
             }
-            
+
             begin = sentences.get(0).getBegin();
             end = sentences.get(sentences.size() - 1).getEnd();
             break;
         }
         default:
-            throw new IllegalStateException("Unknown anchoring mode: ["
-                    + aLayer.getAnchoringMode() + "]");
-        }        
-        
+            throw new IllegalStateException(
+                    "Unknown anchoring mode: [" + aLayer.getAnchoringMode() + "]");
+        }
+
         return Optional.of(new Offset(begin, end));
     }
-    
+
     /**
      * Goes through all AnnotationObjects and determines the visibility of each one
      */
     @Override
     public void calculateVisibility(CAS aCas, String aUser, AnnotationLayer aLayer,
-            Collection<SuggestionGroup<AnnotationSuggestion>> aRecommendations,
-            int aWindowBegin, int aWindowEnd)
+            Collection<SuggestionGroup<AnnotationSuggestion>> aRecommendations, int aWindowBegin,
+            int aWindowEnd)
     {
         // NOTE: In order to avoid having to upgrade the "original CAS" in computePredictions,this
         // method is implemented in such a way that it gracefully handles cases where the CAS and
@@ -1622,12 +1519,10 @@
                 // Only suggestions for the given layer
                 .filter(group -> group.getLayerId() == aLayer.getId())
                 // ... and in the given window
-                .filter(group -> group.getPosition() instanceof Offset)
-                .filter(group -> {
+                .filter(group -> group.getPosition() instanceof Offset).filter(group -> {
                     Offset offset = (Offset) group.getPosition();
                     return aWindowBegin <= offset.getBegin() && offset.getEnd() <= aWindowEnd;
-                })
-                .map(group -> (SuggestionGroup<SpanSuggestion>) (SuggestionGroup) group)
+                }).map(group -> (SuggestionGroup<SpanSuggestion>) (SuggestionGroup) group)
                 .collect(toList());
 
         // Get all the skipped/rejected entries for the current layer
@@ -1682,13 +1577,8 @@
                     SuggestionGroup<SpanSuggestion> group = suggestions.get(oi.getA());
                     for (AnnotationFS annotation : annotations.get(oi.getB())) {
                         String label = annotation.getFeatureValueAsString(feat);
-<<<<<<< HEAD
                         for (SpanSuggestion suggestion : group) {
-                            // The suggestion would just create an annotation and not set any 
-=======
-                        for (AnnotationSuggestion suggestion : group) {
                             // The suggestion would just create an annotation and not set any
->>>>>>> 74cd639a
                             // feature
                             if (suggestion.getLabel() == null) {
                                 // If there is already an annotation, then we hide any suggestions
@@ -1851,10 +1741,13 @@
     @Override
     public long countEnabledRecommenders()
     {
-        String query = String.join("\n", "SELECT COUNT(*)", "FROM Recommender WHERE",
+        String query = String.join("\n", //
+                "SELECT COUNT(*)", //
+                "FROM Recommender WHERE", //
                 "enabled = :enabled");
 
-        return entityManager.createQuery(query, Long.class).setParameter("enabled", true)
+        return entityManager.createQuery(query, Long.class) //
+                .setParameter("enabled", true) //
                 .getSingleResult();
     }
 }