/*
 * Copyright 2017
 * Ubiquitous Knowledge Processing (UKP) Lab
 * Technische Universität Darmstadt
 * 
 * Licensed under the Apache License, Version 2.0 (the "License");
 * you may not use this file except in compliance with the License.
 * You may obtain a copy of the License at
 *
 * http://www.apache.org/licenses/LICENSE-2.0
 *
 * Unless required by applicable law or agreed to in writing, software
 * distributed under the License is distributed on an "AS IS" BASIS,
 * WITHOUT WARRANTIES OR CONDITIONS OF ANY KIND, either express or implied.
 * See the License for the specific language governing permissions and
 * limitations under the License.
 */
package de.tudarmstadt.ukp.inception.recommendation.service;

import static de.tudarmstadt.ukp.clarin.webanno.api.annotation.util.WebAnnoCasUtil.getAddr;
import static de.tudarmstadt.ukp.clarin.webanno.api.annotation.util.WebAnnoCasUtil.selectSingleFsAt;
import static de.tudarmstadt.ukp.inception.recommendation.api.model.AnnotationSuggestion.FLAG_OVERLAP;
import static de.tudarmstadt.ukp.inception.recommendation.api.model.AnnotationSuggestion.FLAG_REJECTED;
import static de.tudarmstadt.ukp.inception.recommendation.api.model.AnnotationSuggestion.FLAG_SKIPPED;
import static java.util.Comparator.comparingInt;
import static java.util.stream.Collectors.toList;
import static org.apache.uima.fit.util.CasUtil.getType;
import static org.apache.uima.fit.util.CasUtil.select;

import java.io.IOException;
import java.util.ArrayList;
import java.util.Collection;
import java.util.List;
import java.util.Map;
import java.util.Optional;
import java.util.TreeMap;
import java.util.concurrent.ConcurrentHashMap;
import java.util.concurrent.ConcurrentMap;
import java.util.concurrent.atomic.AtomicInteger;

import javax.persistence.EntityManager;
import javax.persistence.NoResultException;
import javax.persistence.PersistenceContext;

import org.apache.commons.collections4.MapIterator;
import org.apache.commons.collections4.MultiValuedMap;
import org.apache.commons.collections4.multimap.ArrayListValuedHashMap;
import org.apache.commons.collections4.multimap.HashSetValuedHashMap;
import org.apache.commons.lang3.Validate;
import org.apache.commons.lang3.builder.EqualsBuilder;
import org.apache.commons.lang3.builder.HashCodeBuilder;
import org.apache.commons.lang3.tuple.ImmutablePair;
import org.apache.commons.lang3.tuple.Pair;
import org.apache.uima.UIMAException;
import org.apache.uima.cas.CAS;
import org.apache.uima.cas.CASException;
import org.apache.uima.cas.Feature;
import org.apache.uima.cas.Type;
import org.apache.uima.cas.admin.CASMgr;
import org.apache.uima.cas.impl.CASCompleteSerializer;
import org.apache.uima.cas.impl.Serialization;
import org.apache.uima.cas.text.AnnotationFS;
import org.apache.uima.fit.util.CasUtil;
import org.apache.uima.resource.ResourceInitializationException;
import org.apache.uima.resource.metadata.FeatureDescription;
import org.apache.uima.resource.metadata.TypeDescription;
import org.apache.uima.resource.metadata.TypeSystemDescription;
import org.apache.uima.util.CasCreationUtils;
import org.slf4j.Logger;
import org.slf4j.LoggerFactory;
import org.springframework.beans.factory.annotation.Autowired;
import org.springframework.context.event.EventListener;
import org.springframework.core.Ordered;
import org.springframework.core.annotation.Order;
import org.springframework.security.core.session.SessionDestroyedEvent;
import org.springframework.security.core.session.SessionInformation;
import org.springframework.security.core.session.SessionRegistry;
import org.springframework.stereotype.Component;
import org.springframework.transaction.annotation.Transactional;

import de.tudarmstadt.ukp.clarin.webanno.api.AnnotationSchemaService;
import de.tudarmstadt.ukp.clarin.webanno.api.DocumentService;
import de.tudarmstadt.ukp.clarin.webanno.api.annotation.adapter.SpanAdapter;
import de.tudarmstadt.ukp.clarin.webanno.api.annotation.event.DocumentOpenedEvent;
import de.tudarmstadt.ukp.clarin.webanno.api.annotation.exception.AnnotationException;
import de.tudarmstadt.ukp.clarin.webanno.api.event.AfterAnnotationUpdateEvent;
import de.tudarmstadt.ukp.clarin.webanno.api.event.AfterDocumentResetEvent;
import de.tudarmstadt.ukp.clarin.webanno.model.AnnotationFeature;
import de.tudarmstadt.ukp.clarin.webanno.model.AnnotationLayer;
import de.tudarmstadt.ukp.clarin.webanno.model.Project;
import de.tudarmstadt.ukp.clarin.webanno.model.SourceDocument;
import de.tudarmstadt.ukp.clarin.webanno.security.UserDao;
import de.tudarmstadt.ukp.clarin.webanno.security.model.User;
import de.tudarmstadt.ukp.clarin.webanno.support.StopWatch;
import de.tudarmstadt.ukp.dkpro.core.api.segmentation.type.Token;
import de.tudarmstadt.ukp.inception.recommendation.api.LearningRecordService;
import de.tudarmstadt.ukp.inception.recommendation.api.RecommendationService;
import de.tudarmstadt.ukp.inception.recommendation.api.RecommenderFactoryRegistry;
import de.tudarmstadt.ukp.inception.recommendation.api.model.AnnotationSuggestion;
import de.tudarmstadt.ukp.inception.recommendation.api.model.EvaluatedRecommender;
import de.tudarmstadt.ukp.inception.recommendation.api.model.LearningRecord;
import de.tudarmstadt.ukp.inception.recommendation.api.model.Offset;
import de.tudarmstadt.ukp.inception.recommendation.api.model.Predictions;
import de.tudarmstadt.ukp.inception.recommendation.api.model.Preferences;
import de.tudarmstadt.ukp.inception.recommendation.api.model.Recommender;
import de.tudarmstadt.ukp.inception.recommendation.api.model.SuggestionGroup;
import de.tudarmstadt.ukp.inception.recommendation.api.recommender.RecommendationEngine;
import de.tudarmstadt.ukp.inception.recommendation.api.recommender.RecommendationEngineFactory;
import de.tudarmstadt.ukp.inception.recommendation.api.recommender.RecommenderContext;
import de.tudarmstadt.ukp.inception.recommendation.event.RecommenderDeletedEvent;
import de.tudarmstadt.ukp.inception.recommendation.tasks.SelectionTask;
import de.tudarmstadt.ukp.inception.recommendation.tasks.TrainingTask;
import de.tudarmstadt.ukp.inception.recommendation.util.OverlapIterator;
import de.tudarmstadt.ukp.inception.scheduling.SchedulingService;
import de.tudarmstadt.ukp.inception.scheduling.Task;

/**
 * The implementation of the RecommendationService.
 */
@Component(RecommendationService.SERVICE_NAME)
public class RecommendationServiceImpl
    implements RecommendationService
{
    private final Logger log = LoggerFactory.getLogger(getClass());


    private static final double NO_SCORE = 0.0;
    private static final int TRAININGS_PER_SELECTION = 5;

    private @PersistenceContext EntityManager entityManager;
    
    private final SessionRegistry sessionRegistry;
    private final UserDao userRepository;
    private final RecommenderFactoryRegistry recommenderFactoryRegistry;
    private final SchedulingService schedulingService;
    private final AnnotationSchemaService annoService;
    private final DocumentService documentService;
    private final LearningRecordService learningRecordService;
    
    private final ConcurrentMap<Pair<User, Project>, AtomicInteger> trainingTaskCounter;
    private final ConcurrentMap<RecommendationStateKey, RecommendationState> states;

    @Autowired
    public RecommendationServiceImpl(SessionRegistry aSessionRegistry, UserDao aUserRepository,
            RecommenderFactoryRegistry aRecommenderFactoryRegistry,
            SchedulingService aSchedulingService, AnnotationSchemaService aAnnoService,
            DocumentService aDocumentService, LearningRecordService aLearningRecordService)
    {
        sessionRegistry = aSessionRegistry;
        userRepository = aUserRepository;
        recommenderFactoryRegistry = aRecommenderFactoryRegistry;
        schedulingService = aSchedulingService;
        annoService = aAnnoService;
        documentService = aDocumentService;
        learningRecordService = aLearningRecordService;
        
        trainingTaskCounter = new ConcurrentHashMap<>();
        states = new ConcurrentHashMap<>();
    }

    public RecommendationServiceImpl(SessionRegistry aSessionRegistry, UserDao aUserRepository,
            RecommenderFactoryRegistry aRecommenderFactoryRegistry,
            SchedulingService aSchedulingService, AnnotationSchemaService aAnnoService,
            DocumentService aDocumentService, LearningRecordService aLearningRecordService,
            EntityManager aEntityManager)
    {
        this(aSessionRegistry, aUserRepository, aRecommenderFactoryRegistry, aSchedulingService,
                aAnnoService, aDocumentService, aLearningRecordService);
        
        entityManager = aEntityManager;
    }

    public RecommendationServiceImpl(EntityManager aEntityManager)
    {
        this(null, null, null, null, null, null, null);

        entityManager = aEntityManager;
    }

    @Override
    public Predictions getPredictions(User aUser, Project aProject)
    {
        RecommendationState state = getState(aUser.getUsername(), aProject);
        return state.getActivePredictions();
    }
    
    @Override
    public Predictions getIncomingPredictions(User aUser, Project aProject)
    {
        RecommendationState state = getState(aUser.getUsername(), aProject);
        return state.getIncomingPredictions();
    }
    
    @Override
    public void putIncomingPredictions(User aUser, Project aProject, Predictions aPredictions)
    {
        RecommendationState state = getState(aUser.getUsername(), aProject);
        synchronized (state) {
            state.setIncomingPredictions(aPredictions);
        }
    }
    
    @Override
    public void setActiveRecommenders(User aUser, AnnotationLayer aLayer,
            List<EvaluatedRecommender> aRecommenders)
    {
        RecommendationState state = getState(aUser.getUsername(), aLayer.getProject());
        synchronized (state) {
            MultiValuedMap<AnnotationLayer, EvaluatedRecommender> activeRecommenders = state
                    .getActiveRecommenders();
            activeRecommenders.remove(aLayer);
            activeRecommenders.putAll(aLayer, aRecommenders);
        }
    }
    
    @Override
    public List<EvaluatedRecommender> getActiveRecommenders(User aUser, AnnotationLayer aLayer)
    {
        RecommendationState state = getState(aUser.getUsername(), aLayer.getProject());
        synchronized (state) {
            MultiValuedMap<AnnotationLayer, EvaluatedRecommender> activeRecommenders = 
                    state.getActiveRecommenders();
            return new ArrayList<>(activeRecommenders.get(aLayer));
        }
    }

    @Override
    @Transactional
    public void createOrUpdateRecommender(Recommender aRecommender)
    {
        if (aRecommender.getId() == null) {
            entityManager.persist(aRecommender);
        }
        else {
            entityManager.merge(aRecommender);
        }
    }

    @Override
    @Transactional
    public void deleteRecommender(Recommender aRecommender)
    {
        Recommender settings = aRecommender;

        if (!entityManager.contains(settings)) {
            settings = entityManager.merge(settings);
        }

        entityManager.remove(settings);
    }

    @Override
    @Transactional
    public List<Recommender> listRecommenders(Project aProject)
    {
        List<Recommender> settings = entityManager
                .createQuery("FROM Recommender WHERE project = :project ORDER BY name ASC",
                        Recommender.class)
                .setParameter("project", aProject).getResultList();
        return settings;
    }
    
    @Override
    public List<AnnotationLayer> listLayersWithEnabledRecommenders(Project aProject)
    {
        String query = 
                "SELECT DISTINCT r.layer " +
                "FROM Recommender r " +
                "WHERE r.project = :project AND r.enabled = :enabled " +
                "ORDER BY r.layer.name ASC";

        return entityManager.createQuery(query, AnnotationLayer.class)
                .setParameter("project", aProject).setParameter("enabled", true).getResultList();
    }

    @Override
    @Transactional(noRollbackFor = NoResultException.class)
    public Recommender getRecommender(long aId)
    {
        return entityManager.find(Recommender.class, aId);
    }
    
    @Override
    @Transactional
    public boolean existsRecommender(Project aProject, String aName)
    {
        String query = String.join("\n",
                "SELECT COUNT(*)",
                "FROM Recommender ",
                "WHERE name = :name ",
                "AND project = :project");

        long count = entityManager
                .createQuery(query, Long.class)
                .setParameter("name", aName)
                .setParameter("project", aProject)
                .getSingleResult();
        
        return count > 0;
    }

    @Override
    @Transactional
    public Optional<Recommender> getRecommender(Project aProject, String aName)
    {
        String query = String.join("\n",
                "FROM Recommender ",
                "WHERE name = :name ",
                "AND project = :project");

        return entityManager
                .createQuery(query, Recommender.class)
                .setParameter("name", aName)
                .setParameter("project", aProject)
                .getResultStream()
                .findFirst();
    }
    
    @Override
    @Transactional
    public Optional<Recommender> getEnabledRecommender(long aRecommenderId)
    {
        String query = String.join("\n",
                "FROM Recommender WHERE ",
                "id = :id AND ",
                "enabled = :enabled" );

        return entityManager.createQuery(query, Recommender.class)
                .setParameter("id", aRecommenderId)
                .setParameter("enabled", true)
                .getResultStream()
                .findFirst();
    }
    
    @Override
    @Transactional
    public List<Recommender> listEnabledRecommenders(AnnotationLayer aLayer)
    {
        String query = String.join("\n",
                "FROM Recommender WHERE ",
                "project = :project AND",
                "layer = :layer AND",
                "enabled = :enabled",
                "ORDER BY name ASC" );

        return entityManager.createQuery(query, Recommender.class)
                .setParameter("project", aLayer.getProject())
                .setParameter("layer", aLayer)
                .setParameter("enabled", true)
                .getResultList();
    }
    
    @Override
    @Transactional
    public List<Recommender> listEnabledRecommenders(Project aProject)
    {
        String query = String.join("\n",
                "FROM Recommender WHERE",
                "project = :project AND",
                "enabled = :enabled",
                "ORDER BY name ASC" );

        return entityManager.createQuery(query, Recommender.class)
                .setParameter("project", aProject)
                .setParameter("enabled", true)
                .getResultList();
    }

    @Override
    @Transactional
    public List<Recommender> listRecommenders(AnnotationLayer aLayer)
    {
        String query = String.join("\n",
                "FROM Recommender WHERE ",
                "layer = :layer",
                "ORDER BY name ASC" );
        
        return entityManager.createQuery(query, Recommender.class)
                .setParameter("layer", aLayer)
                .getResultList();
    }

    /**
     * This is called whenever a document is opened (because of the implicit CAS upgrade and saving
     * of the CAS that happens when a document is opened) as well as when any updates to annotations
     * are made. Therefore, we do not need an extra event listener for {@link DocumentOpenedEvent}
     */
    @EventListener
    public void afterAnnotationUpdate(AfterAnnotationUpdateEvent aEvent)
    {
        triggerTrainingAndClassification(aEvent.getDocument().getUser(),
                aEvent.getDocument().getProject(), "AfterAnnotationUpdateEvent");
    }

    @EventListener
    public void onRecommenderDelete(RecommenderDeletedEvent aEvent)
    {
        RecommendationState state = getState(aEvent.getUser(), aEvent.getProject());
        synchronized (state) {
            state.removePredictions(aEvent.getRecommender());
        }
        triggerTrainingAndClassification(aEvent.getUser(), aEvent.getProject(),
                "RecommenderDeletedEvent");
    }
    
    private void triggerTrainingAndClassification(String aUser, Project aProject, String aEventName)
    {
        User user = userRepository.get(aUser);

        // Update the task count
        Pair<User, Project> key = new ImmutablePair<>(user, aProject);
        AtomicInteger count = trainingTaskCounter.computeIfAbsent(key,
            _key -> new AtomicInteger(0));

        // If it is time for a selection task, we just start a selection task.
        // The selection task then will start the training once its finished,
        // i.e. we do not start it here.
        if (count.getAndIncrement() % TRAININGS_PER_SELECTION == 0) {
            Task task = new SelectionTask(aProject, user, aEventName);
            schedulingService.enqueue(task);
        } else {
            Task task = new TrainingTask(user, aProject, aEventName);
            schedulingService.enqueue(task);
        }
    }
    
    @EventListener
    @Order(Ordered.HIGHEST_PRECEDENCE)
    public void onApplicationEvent(SessionDestroyedEvent event)
    {
        SessionInformation info = sessionRegistry.getSessionInformation(event.getId());
        // Could be an anonymous session without information.
        if (info != null) {
            String username = (String) info.getPrincipal();
            clearState(username);
            schedulingService.stopAllTasksForUser(username);
        }
    }

    @EventListener
    public void afterDocumentReset(AfterDocumentResetEvent aEvent)
    {
        String userName = aEvent.getDocument().getUser();
        Project project = aEvent.getDocument().getProject();
        clearState(userName);
        triggerTrainingAndClassification(userName, project, "AfterDocumentResetEvent");
    }

    @Override
    public Preferences getPreferences(User aUser, Project aProject)
    {
        RecommendationState state = getState(aUser.getUsername(), aProject);
        return state.getPreferences();
    }
    
    @Override
    public void setPreferences(User aUser, Project aProject, Preferences aPreferences)
    {
        RecommendationState state = getState(aUser.getUsername(), aProject);
        state.setPreferences(aPreferences);
    }
    
    @Override
    public RecommendationEngineFactory getRecommenderFactory(Recommender aRecommender)
    {
        return recommenderFactoryRegistry.getFactory(aRecommender.getTool());
    }
    
    private RecommendationState getState(String aUsername, Project aProject)
    {
        synchronized (states) {
            return states.computeIfAbsent(new RecommendationStateKey(aUsername, aProject), (v) -> 
                    new RecommendationState());
        }
    }
    
    private void clearState(String aUsername)
    {
        Validate.notNull(aUsername, "Username must be specified");
        
        synchronized (states) {
            states.keySet().removeIf(key -> aUsername.equals(key.getUser()));
            trainingTaskCounter.keySet()
                    .removeIf(key -> aUsername.equals(key.getKey().getUsername()));
        }
    }
    
    @Override
    public boolean switchPredictions(User aUser, Project aProject)
    {
        RecommendationState state = getState(aUser.getUsername(), aProject);
        synchronized (state) {
            return state.switchPredictions();
        }
    }

    @Override
    public Optional<RecommenderContext> getContext(User aUser, Recommender aRecommender)
    {
        RecommendationState state = getState(aUser.getUsername(), aRecommender.getProject());
        synchronized (state) {
            return state.getContext(aRecommender);
        }
    }
    
    @Override
    public void putContext(User aUser, Recommender aRecommender, RecommenderContext aContext)
    {
        RecommendationState state = getState(aUser.getUsername(), aRecommender.getProject());
        synchronized (state) {
            state.putContext(aRecommender, aContext);
        }
    }
    
    @Override
    public int upsertFeature(AnnotationSchemaService annotationService, SourceDocument aDocument,
            String aUsername, CAS aCas, AnnotationLayer layer, AnnotationFeature aFeature,
            String aValue, int aBegin, int aEnd)
        throws AnnotationException
    {
        // The feature of the predicted label
        SpanAdapter adapter = (SpanAdapter) annotationService.getAdapter(layer);
        
        // Check if there is already an annotation of the target type at the given location
        Type type = CasUtil.getType(aCas, adapter.getAnnotationTypeName());
        AnnotationFS annoFS = selectSingleFsAt(aCas, type, aBegin, aEnd);
        int address;
        if (annoFS != null) {
            // ... if yes, then we update the feature on the existing annotation
            address = getAddr(annoFS);
        }
        else {
            // ... if not, then we create a new annotation - this also takes care of attaching to 
            // an annotation if necessary
            address = getAddr(adapter.add(aDocument, aUsername, aCas, aBegin, aEnd));
        }

        // Update the feature value
        adapter.setFeatureValue(aDocument, aUsername, aCas, address, aFeature, aValue);
        
        return address;
    }

    private static class RecommendationStateKey
    {
        private final String user;
        private final long projectId;
        
        public RecommendationStateKey(String aUser, long aProjectId)
        {
            user = aUser;
            projectId = aProjectId;
        }

        public RecommendationStateKey(String aUser, Project aProject)
        {
            this(aUser, aProject.getId());
        }

        public long getProjectId()
        {
            return projectId;
        }
        
        public String getUser()
        {
            return user;
        }
        
        @Override
        public boolean equals(final Object other)
        {
            if (!(other instanceof RecommendationStateKey)) {
                return false;
            }
            RecommendationStateKey castOther = (RecommendationStateKey) other;
            return new EqualsBuilder().append(user, castOther.user)
                    .append(projectId, castOther.projectId).isEquals();
        }

        @Override
        public int hashCode()
        {
            return new HashCodeBuilder().append(user).append(projectId).toHashCode();
        }
    }
    
    /**
     * We are assuming that the user is actively working on one project at a time.
     * Otherwise, the RecommendationUserState might take up a lot of memory.
     */
    private static class RecommendationState
    {
        private Preferences preferences = new Preferences();
        private MultiValuedMap<AnnotationLayer, EvaluatedRecommender> activeRecommenders = 
                new HashSetValuedHashMap<>();
        private Map<Recommender, RecommenderContext> contexts = new ConcurrentHashMap<>();
        private Predictions activePredictions;
        private Predictions incomingPredictions;
        
        public Preferences getPreferences()
        {
            return preferences;
        }

        public void setPreferences(Preferences aPreferences)
        {
            preferences = aPreferences;
        }

        public MultiValuedMap<AnnotationLayer, EvaluatedRecommender> getActiveRecommenders()
        {
            return activeRecommenders;
        }

        public void setActiveRecommenders(
            MultiValuedMap<AnnotationLayer, EvaluatedRecommender> aActiveRecommenders)
        {
            activeRecommenders = aActiveRecommenders;
        }
        
        public Predictions getActivePredictions()
        {
            return activePredictions;
        }
        
        public void setIncomingPredictions(Predictions aIncomingPredictions)
        {
            Validate.notNull(aIncomingPredictions, "Predictions must be specified");
            
            incomingPredictions = aIncomingPredictions;
        }
        
        public Predictions getIncomingPredictions()
        {
            return incomingPredictions;
        }

        public boolean switchPredictions()
        {
            if (incomingPredictions != null) {
                activePredictions = incomingPredictions;
                incomingPredictions = null;
                return true;
            }
            else {
                return false;
            }
        }
        
        /**
         * Returns the context for the given recommender if there is one.
         */
        public Optional<RecommenderContext> getContext(Recommender aRecommender)
        {
            Validate.notNull(aRecommender, "Recommender must be specified");
            
            return Optional.ofNullable(contexts.get(aRecommender));
        }
        
        public void putContext(Recommender aRecommender, RecommenderContext aContext)
        {
            Validate.notNull(aRecommender, "Recommender must be specified");
            Validate.notNull(aContext, "Context must be specified");
            Validate.isTrue(aContext.isClosed(), "Context must be closed");
            
            contexts.put(aRecommender, aContext);
        }
                
        public void removePredictions(Recommender aRecommender)
        {
            // Remove incoming predictions
            if (incomingPredictions != null) {
                incomingPredictions.removePredictions(aRecommender.getId());
            }

            // Remove active predictions
            if (activePredictions != null) {
                activePredictions.removePredictions(aRecommender.getId());
            }

            // Remove trainedModel
            contexts.remove(aRecommender);

            // Remove from activeRecommenders map.
            // We have to do this, otherwise training and prediction continues for the
            // recommender when a new task is triggered.
            MultiValuedMap<AnnotationLayer, EvaluatedRecommender> newActiveRecommenders = 
                    new HashSetValuedHashMap<>();
            MapIterator<AnnotationLayer, EvaluatedRecommender> it = activeRecommenders
                    .mapIterator();

            while (it.hasNext()) {
                AnnotationLayer layer = it.next();
                EvaluatedRecommender rec = it.getValue();
                if (!rec.getRecommender().equals(aRecommender)) {
                    newActiveRecommenders.put(layer, rec);
                }
            }
            
            setActiveRecommenders(newActiveRecommenders);
        }
    }
    
    @Override
    public Predictions computePredictions(User aUser, Project aProject,
                                          List<SourceDocument> aDocuments)
    {
        String username = aUser.getUsername();
        Predictions predictions = new Predictions(aUser, aProject);

        CAS predictionCas = null;
        try {
            predictionCas = CasCreationUtils.createCas((TypeSystemDescription) null, null, null);
        }
        catch (ResourceInitializationException e) {
            log.info("Cannot create prediction CAS, stopping predictions!");
            return predictions;
        }

        nextDocument: for (SourceDocument document : aDocuments) {
            Optional<CAS> originalCas = Optional.empty();
            nextLayer: for (AnnotationLayer layer : annoService
                    .listAnnotationLayer(document.getProject())) {
                if (!layer.isEnabled()) {
                    continue nextLayer;
                }

<<<<<<< HEAD
                List<EvaluatedRecommender> recommenders = getActiveRecommenders(aUser, layer);
=======
                List<Recommender> recommenders = getActiveRecommenders(aUser, layer);
                
                if (recommenders.isEmpty()) {
                    log.trace("[{}]: No active recommenders on layer [{}]", username,
                            layer.getUiName());
                    continue;
                }
>>>>>>> 6512b643

                nextRecommender: for (EvaluatedRecommender r : recommenders) {
                    
                    // Make sure we have the latest recommender config from the DB - the one from
                    // the active recommenders list may be outdated
                    Recommender recommender;

                    try {
                        recommender = getRecommender(r.getRecommender().getId());
                    }
                    catch (NoResultException e) {
                        log.info("[{}][{}]: Recommender no longer available... skipping",
                                username, r.getRecommender().getName());
                        continue nextRecommender;
                    }

                    if (!recommender.isEnabled()) {
                        log.debug("[{}][{}]: Disabled - skipping", username,
                                r.getRecommender().getName());
                        continue nextRecommender;
                    }

                    Optional<RecommenderContext> context = getContext(aUser, recommender);

                    if (!context.isPresent()) {
                        log.info("No context available for recommender [{}]({}) for user [{}] "
                                + "on document [{}]({}) in project [{}]({}) - skipping recommender",
                                recommender.getName(), recommender.getId(), username,
                                document.getName(), document.getId(),
                                document.getProject().getName(), document.getProject().getId());
                        continue nextRecommender;
                    }
                    
                    RecommenderContext ctx = context.get();

                    RecommendationEngineFactory<?> factory = getRecommenderFactory(recommender);
                    
                    // Check that configured layer and feature are accepted 
                    // by this type of recommender
                    if (!factory.accepts(recommender.getLayer(), recommender.getFeature())) {
                        log.info("[{}][{}]: Recommender configured with invalid layer or feature "
                                + "- skipping recommender", username, r.getRecommender().getName());
                        continue nextRecommender;
                    }

                    // We lazily load the CAS only at this point because that allows us to skip
                    // loading the CAS entirely if there is no enabled layer or recommender.
                    // If the CAS cannot be loaded, then we skip to the next document.
                    if (!originalCas.isPresent()) {
                        try {
                            originalCas = Optional.of(documentService.readAnnotationCas(document,
                                    username));
                        }
                        catch (IOException e) {
                            log.error(
                                    "Cannot read annotation CAS for user [{}] of document "
                                            + "[{}]({}) in project [{}]({}) - skipping document",
                                    username, document.getName(), document.getId(),
                                    document.getProject().getName(), document.getProject().getId(),
                                    e);
                            continue nextDocument;
                        }
                        try {
                            annoService.upgradeCasIfRequired(originalCas.get(), document,
                                    username);
                        }
                        catch (UIMAException | IOException e) {
                            log.error(
                                    "Cannot upgrade annotation CAS for user [{}] of document "
                                            + "[{}]({}) in project [{}]({}) - skipping document",
                                    username, document.getName(), document.getId(),
                                    document.getProject().getName(), document.getProject().getId(),
                                    e);
                            continue nextDocument;
                        }
                    }

                    try {
                        RecommendationEngine recommendationEngine = factory.build(recommender);
                        
                        if (!recommendationEngine.isReadyForPrediction(ctx)) {
                            log.info("Recommender context [{}]({}) for user [{}] in project "
                                    + "[{}]({}) is not ready for prediction - skipping recommender",
                                    recommender.getName(), recommender.getId(), username,
                                    document.getProject().getName(), document.getProject().getId());
                            continue nextRecommender;
                        }

                        log.trace("[{}][{}]: Generating predictions for layer [{}]", username,
                                r.getName(), layer.getUiName());
                        
                        cloneCAS(originalCas.get(), predictionCas);
                        monkeyPatchTypeSystem(aProject, predictionCas);

                        // Perform the actual prediction
                        recommendationEngine.predict(ctx, predictionCas);

                        // Extract the suggestions from the data which the recommender has written 
                        // into the CAS
                        List<AnnotationSuggestion> suggestions = extractSuggestions(aUser,
                                predictionCas,
                                document, recommender);
                        
                        // Calculate the visibility of the suggestions. This happens via the 
                        // original CAS which contains only the manually created annotations and 
                        // *not* the suggestions.
                        Collection<SuggestionGroup> groups = SuggestionGroup.group(suggestions);
                        calculateVisibility(originalCas.get(), username, layer,
                                groups, 0, originalCas.get().getDocumentText().length());

                        predictions.putPredictions(layer.getId(), suggestions);
                    }
                    catch (Throwable e) {
                        log.error(
                                "Error applying recommender [{}]({}) for user [{}] to document "
                                        + "[{}]({}) in project [{}]({}) - skipping recommender",
                                recommender.getName(), recommender.getId(), username,
                                document.getName(), document.getId(),
                                document.getProject().getName(), document.getProject().getId(), e);
                        continue nextRecommender;
                    }
                }
            }
        }

        return predictions;
    }

    private List<AnnotationSuggestion> extractSuggestions(User aUser, CAS aCas,
                                                          SourceDocument aDocument,
                                                          Recommender aRecommender)
    {
        String typeName = aRecommender.getLayer().getName();
        String featureName = aRecommender.getFeature().getName();

        Type predictedType = CasUtil.getType(aCas, typeName);
        Feature predictedFeature = predictedType.getFeatureByBaseName(featureName);
        Feature scoreFeature = predictedType.getFeatureByBaseName(featureName + "_score");
        Feature predictionFeature = predictedType.getFeatureByBaseName(FEATURE_NAME_IS_PREDICTION);

        int predictionCount = 0;

        Type tokenType = getType(aCas, Token.class);

        List<AnnotationSuggestion> result = new ArrayList<>();
        int id = 0;
        for (AnnotationFS annotationFS : CasUtil.select(aCas, predictedType)) {
            if (!annotationFS.getBooleanValue(predictionFeature)) {
                continue;
            }

            List<AnnotationFS> tokens = CasUtil.selectCovered(tokenType, annotationFS);
            AnnotationFS firstToken = tokens.get(0);
            AnnotationFS lastToken = tokens.get(tokens.size() - 1);

            String label = annotationFS.getFeatureValueAsString(predictedFeature);
            double score = annotationFS.getDoubleValue(scoreFeature);
            String name = aRecommender.getName();

            AnnotationSuggestion ao = new AnnotationSuggestion(id, aRecommender.getId(), name,
                    aRecommender.getLayer().getId(), featureName, aDocument.getName(),
                    firstToken.getBegin(), lastToken.getEnd(), annotationFS.getCoveredText(), label,
                    label, score);

            result.add(ao);
            id++;

            predictionCount++;
        }

        log.debug(
                "[{}]({}) for user [{}] on document "
                        + "[{}]({}) in project [{}]({}) generated {} predictions.",
                aRecommender.getName(), aRecommender.getId(), aUser.getUsername(),
                aDocument.getName(), aDocument.getId(), aRecommender.getProject().getName(),
                aRecommender.getProject().getId(), predictionCount);

        return result;
    }
    
    /**
     * Goes through all AnnotationObjects and determines the visibility of each one
     */
    @Override
    public void calculateVisibility(CAS aCas, String aUser, AnnotationLayer aLayer,
            Collection<SuggestionGroup> aRecommendations, int aWindowBegin, int aWindowEnd)
    {
        // Collect all annotations of the given layer within the view window
        Type type = CasUtil.getType(aCas, aLayer.getName());
        List<AnnotationFS> annotationsInWindow = select(aCas, type).stream()
                .filter(fs -> aWindowBegin <= fs.getBegin() && fs.getEnd() <= aWindowEnd)
                .collect(toList());

        // Collect all suggestions of the given layer within the view window
        List<SuggestionGroup> suggestionsInWindow = aRecommendations.stream()
                // Only suggestions for the given layer
                .filter(group -> group.getLayerId() == aLayer.getId())
                // ... and in the given window
                .filter(group -> {
                    Offset offset = group.getOffset();
                    return aWindowBegin <= offset.getBegin() && offset.getEnd() <= aWindowEnd;
                }).collect(toList());

        // Get all the skipped/rejected entries for the current layer
        List<LearningRecord> recordedAnnotations = learningRecordService.listRecords(aUser,
                aLayer);

        for (AnnotationFeature feature : annoService.listAnnotationFeature(aLayer)) {
            Feature feat = type.getFeatureByBaseName(feature.getName());

            // Reduce the annotations to the ones which have a non-null feature value. We need to
            // use a multi-valued map here because there may be multiple annotations at a
            // given position.
            MultiValuedMap<Offset, AnnotationFS> annotations = new ArrayListValuedHashMap<>();
            annotationsInWindow.stream()
                    .forEach(fs -> annotations.put(new Offset(fs.getBegin(), fs.getEnd()), fs));
            // We need to constructed a sorted list of the keys for the OverlapIterator below
            List<Offset> sortedAnnotationKeys = new ArrayList<>(annotations.keySet());
            sortedAnnotationKeys
                    .sort(comparingInt(Offset::getBegin).thenComparingInt(Offset::getEnd));

            // Reduce the suggestions to the ones for the given feature. We can use the tree here
            // since we only have a single SuggestionGroup for every position
            Map<Offset, SuggestionGroup> suggestions = new TreeMap<>(
                    comparingInt(Offset::getBegin).thenComparingInt(Offset::getEnd));
            suggestionsInWindow.stream()
                    .filter(group -> group.getFeature().equals(feature.getName()))
                    .forEach(group -> suggestions.put(group.getOffset(), group));

            // If there are no suggestions or no annotations, there is nothing to do here
            if (suggestions.isEmpty() || annotations.isEmpty()) {
                continue;
            }

            // This iterator gives us pairs of annotations and suggestions. Note that both lists
            // must be sorted in the same way. The suggestion offsets are sorted because they are 
            // the keys in a TreeSet - and the annotation offsets are sorted in the same way 
            // manually
            OverlapIterator oi = new OverlapIterator(new ArrayList<>(suggestions.keySet()),
                    sortedAnnotationKeys);

            // Bulk-hide any groups that overlap with existing annotations on the current layer
            // and for the current feature
            while (oi.hasNext()) {
                if (oi.getA().overlaps(oi.getB())) {
                    // Fetch the current suggestion and annotation
                    SuggestionGroup group = suggestions.get(oi.getA());
                    for (AnnotationFS annotation : annotations.get(oi.getB())) {
                        String label = annotation.getFeatureValueAsString(feat);
                        for (AnnotationSuggestion suggestion : group) {
                            if (!aLayer.isAllowStacking()
                                    || (label != null && label.equals(suggestion.getLabel()))
                                    || suggestion.getLabel() == null) {
                                suggestion.hide(FLAG_OVERLAP);
                            }
                        }
                    }

                    // Do not want to process the group again since the relevant annotations are
                    // already hidden
                    oi.ignoraA();
                }
                oi.step();
            }

            // Anything that was not hidden so far might still have been rejected
            suggestions.values().stream().flatMap(SuggestionGroup::stream)
                    .filter(AnnotationSuggestion::isVisible)
                    .forEach(suggestion -> hideSuggestionsRejectedOrSkipped(suggestion,
                            recordedAnnotations));
        }
    }

    private void hideSuggestionsRejectedOrSkipped(AnnotationSuggestion aSuggestion,
            List<LearningRecord> aRecordedRecommendations)
    {
        // If it was rejected or skipped, hide it
        for (LearningRecord record : aRecordedRecommendations) {
            boolean isAtTheSamePlace = record.getOffsetCharacterBegin() == aSuggestion
                    .getBegin() && record.getOffsetCharacterEnd() == aSuggestion.getEnd();
            if (isAtTheSamePlace && aSuggestion.labelEquals(record.getAnnotation())) {
                switch (record.getUserAction()) {
                case REJECTED:
                    aSuggestion.hide(FLAG_REJECTED);
                    break;
                case SKIPPED:
                    aSuggestion.hide(FLAG_SKIPPED);
                    break;
                default:
                    // Nothing to do for the other cases. ACCEPTED annotation are filtered out
                    // because the overlap with a created annotation and the same for CORRECTED
                }
                return;
            }
        }
    }

    private CAS cloneCAS(CAS aSourceCas, CAS aTargetCas) throws CASException
    {
        CASCompleteSerializer ser = Serialization.serializeCASComplete((CASMgr) aSourceCas);
        Serialization.deserializeCASComplete(ser, (CASMgr) aTargetCas);
        
        // Make sure JCas is properly initialized too
        aTargetCas.getJCas();
        
        return aTargetCas;
    }

    public void monkeyPatchTypeSystem(Project aProject, CAS aCas)
            throws UIMAException, IOException {

        try (StopWatch watch = new StopWatch(log, "adding score features")) {
            TypeSystemDescription tsd = annoService.getFullProjectTypeSystem(aProject);

            for (AnnotationLayer layer : annoService.listAnnotationLayer(aProject)) {
                TypeDescription td = tsd.getType(layer.getName());

                if (td == null) {
                    log.debug("Could not monkey patch type [{}]", layer.getName());
                    continue;
                }

                for (FeatureDescription feature : td.getFeatures()) {
                    String scoreFeatureName = feature.getName() + "_score";
                    td.addFeature(scoreFeatureName, "Score feature", CAS.TYPE_NAME_DOUBLE);
                }

                td.addFeature(FEATURE_NAME_IS_PREDICTION, "Is Prediction", CAS.TYPE_NAME_BOOLEAN);
            }

            annoService.upgradeCas(aCas, tsd);
        }
    }
}<|MERGE_RESOLUTION|>--- conflicted
+++ resolved
@@ -726,17 +726,13 @@
                     continue nextLayer;
                 }
 
-<<<<<<< HEAD
                 List<EvaluatedRecommender> recommenders = getActiveRecommenders(aUser, layer);
-=======
-                List<Recommender> recommenders = getActiveRecommenders(aUser, layer);
                 
                 if (recommenders.isEmpty()) {
                     log.trace("[{}]: No active recommenders on layer [{}]", username,
                             layer.getUiName());
                     continue;
                 }
->>>>>>> 6512b643
 
                 nextRecommender: for (EvaluatedRecommender r : recommenders) {
                     
@@ -826,7 +822,7 @@
                         }
 
                         log.trace("[{}][{}]: Generating predictions for layer [{}]", username,
-                                r.getName(), layer.getUiName());
+                                r.getRecommender().getName(), layer.getUiName());
                         
                         cloneCAS(originalCas.get(), predictionCas);
                         monkeyPatchTypeSystem(aProject, predictionCas);
