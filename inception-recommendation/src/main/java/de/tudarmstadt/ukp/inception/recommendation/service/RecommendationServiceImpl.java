--- conflicted
+++ resolved
@@ -808,7 +808,6 @@
                     }
 
                     try {
-<<<<<<< HEAD
                         RecommendationEngine recommendationEngine = factory.build(recommender, ctx);
                         
                         if (!recommendationEngine.isReadyForPrediction(ctx)) {
@@ -819,11 +818,9 @@
                             continue nextRecommender;
                         }
 
-=======
                         log.trace("[{}][{}]: Generating predictions for layer [{}]", username,
                                 r.getName(), layer.getUiName());
                         
->>>>>>> d58dba6d
                         cloneCAS(originalCas.get(), predictionCas);
                         monkeyPatchTypeSystem(aProject, predictionCas);
 
