/*
 * Copyright 2017
 * Ubiquitous Knowledge Processing (UKP) Lab
 * Technische Universität Darmstadt
 * 
 * Licensed under the Apache License, Version 2.0 (the "License");
 * you may not use this file except in compliance with the License.
 * You may obtain a copy of the License at
 *
 * http://www.apache.org/licenses/LICENSE-2.0
 *
 * Unless required by applicable law or agreed to in writing, software
 * distributed under the License is distributed on an "AS IS" BASIS,
 * WITHOUT WARRANTIES OR CONDITIONS OF ANY KIND, either express or implied.
 * See the License for the specific language governing permissions and
 * limitations under the License.
 */
package de.tudarmstadt.ukp.inception.recommendation.service;

import static de.tudarmstadt.ukp.clarin.webanno.api.annotation.util.WebAnnoCasUtil.getAddr;
import static de.tudarmstadt.ukp.clarin.webanno.api.annotation.util.WebAnnoCasUtil.selectSingleFsAt;
import static de.tudarmstadt.ukp.inception.recommendation.api.model.AnnotationSuggestion.FLAG_OVERLAP;
import static de.tudarmstadt.ukp.inception.recommendation.api.model.AnnotationSuggestion.FLAG_REJECTED;
import static de.tudarmstadt.ukp.inception.recommendation.api.model.AnnotationSuggestion.FLAG_SKIPPED;
import static java.util.Comparator.comparingInt;
import static java.util.stream.Collectors.toList;
import static org.apache.uima.fit.util.CasUtil.getType;
import static org.apache.uima.fit.util.CasUtil.select;

import java.io.IOException;
import java.util.ArrayList;
import java.util.Collection;
import java.util.List;
import java.util.Map;
import java.util.Optional;
import java.util.TreeMap;
import java.util.concurrent.ConcurrentHashMap;
import java.util.concurrent.ConcurrentMap;
import java.util.concurrent.atomic.AtomicInteger;

import javax.persistence.EntityManager;
import javax.persistence.NoResultException;
import javax.persistence.PersistenceContext;

import org.apache.commons.collections4.MapIterator;
import org.apache.commons.collections4.MultiValuedMap;
import org.apache.commons.collections4.multimap.ArrayListValuedHashMap;
import org.apache.commons.collections4.multimap.HashSetValuedHashMap;
import org.apache.commons.lang3.Validate;
import org.apache.commons.lang3.builder.EqualsBuilder;
import org.apache.commons.lang3.builder.HashCodeBuilder;
import org.apache.commons.lang3.tuple.ImmutablePair;
import org.apache.commons.lang3.tuple.Pair;
import org.apache.uima.UIMAException;
import org.apache.uima.cas.CAS;
import org.apache.uima.cas.CASException;
import org.apache.uima.cas.Feature;
import org.apache.uima.cas.Type;
import org.apache.uima.cas.admin.CASMgr;
import org.apache.uima.cas.impl.CASCompleteSerializer;
import org.apache.uima.cas.impl.Serialization;
import org.apache.uima.cas.text.AnnotationFS;
import org.apache.uima.fit.util.CasUtil;
import org.apache.uima.resource.ResourceInitializationException;
import org.apache.uima.resource.metadata.FeatureDescription;
import org.apache.uima.resource.metadata.TypeDescription;
import org.apache.uima.resource.metadata.TypeSystemDescription;
import org.apache.uima.util.CasCreationUtils;
import org.slf4j.Logger;
import org.slf4j.LoggerFactory;
import org.springframework.beans.factory.annotation.Autowired;
import org.springframework.context.event.EventListener;
import org.springframework.core.Ordered;
import org.springframework.core.annotation.Order;
import org.springframework.security.core.session.SessionDestroyedEvent;
import org.springframework.security.core.session.SessionInformation;
import org.springframework.security.core.session.SessionRegistry;
import org.springframework.stereotype.Component;
import org.springframework.transaction.annotation.Transactional;

import de.tudarmstadt.ukp.clarin.webanno.api.AnnotationSchemaService;
import de.tudarmstadt.ukp.clarin.webanno.api.DocumentService;
import de.tudarmstadt.ukp.clarin.webanno.api.annotation.adapter.SpanAdapter;
import de.tudarmstadt.ukp.clarin.webanno.api.annotation.event.DocumentOpenedEvent;
import de.tudarmstadt.ukp.clarin.webanno.api.annotation.exception.AnnotationException;
import de.tudarmstadt.ukp.clarin.webanno.api.event.AfterAnnotationUpdateEvent;
import de.tudarmstadt.ukp.clarin.webanno.api.event.AfterDocumentResetEvent;
import de.tudarmstadt.ukp.clarin.webanno.model.AnnotationFeature;
import de.tudarmstadt.ukp.clarin.webanno.model.AnnotationLayer;
import de.tudarmstadt.ukp.clarin.webanno.model.Project;
import de.tudarmstadt.ukp.clarin.webanno.model.SourceDocument;
import de.tudarmstadt.ukp.clarin.webanno.security.UserDao;
import de.tudarmstadt.ukp.clarin.webanno.security.model.User;
import de.tudarmstadt.ukp.clarin.webanno.support.StopWatch;
import de.tudarmstadt.ukp.dkpro.core.api.segmentation.type.Token;
import de.tudarmstadt.ukp.inception.recommendation.api.LearningRecordService;
import de.tudarmstadt.ukp.inception.recommendation.api.RecommendationService;
import de.tudarmstadt.ukp.inception.recommendation.api.RecommenderFactoryRegistry;
import de.tudarmstadt.ukp.inception.recommendation.api.model.AnnotationSuggestion;
import de.tudarmstadt.ukp.inception.recommendation.api.model.LearningRecord;
import de.tudarmstadt.ukp.inception.recommendation.api.model.Offset;
import de.tudarmstadt.ukp.inception.recommendation.api.model.Predictions;
import de.tudarmstadt.ukp.inception.recommendation.api.model.Preferences;
import de.tudarmstadt.ukp.inception.recommendation.api.model.Recommender;
import de.tudarmstadt.ukp.inception.recommendation.api.model.SuggestionGroup;
import de.tudarmstadt.ukp.inception.recommendation.api.recommender.RecommendationEngine;
import de.tudarmstadt.ukp.inception.recommendation.api.recommender.RecommendationEngineFactory;
import de.tudarmstadt.ukp.inception.recommendation.api.recommender.RecommenderContext;
import de.tudarmstadt.ukp.inception.recommendation.event.RecommenderDeletedEvent;
import de.tudarmstadt.ukp.inception.recommendation.tasks.SelectionTask;
import de.tudarmstadt.ukp.inception.recommendation.tasks.TrainingTask;
import de.tudarmstadt.ukp.inception.recommendation.util.OverlapIterator;
import de.tudarmstadt.ukp.inception.scheduling.SchedulingService;
import de.tudarmstadt.ukp.inception.scheduling.Task;

/**
 * The implementation of the RecommendationService.
 */
@Component(RecommendationService.SERVICE_NAME)
public class RecommendationServiceImpl
    implements RecommendationService
{
    private final Logger log = LoggerFactory.getLogger(getClass());


    private static final double NO_SCORE = 0.0;
    private static final int TRAININGS_PER_SELECTION = 5;

    private @PersistenceContext EntityManager entityManager;
    
    private final SessionRegistry sessionRegistry;
    private final UserDao userRepository;
    private final RecommenderFactoryRegistry recommenderFactoryRegistry;
    private final SchedulingService schedulingService;
    private final AnnotationSchemaService annoService;
    private final DocumentService documentService;
    private final LearningRecordService learningRecordService;
    
    private final ConcurrentMap<Pair<User, Project>, AtomicInteger> trainingTaskCounter;
    private final ConcurrentMap<RecommendationStateKey, RecommendationState> states;

    @Autowired
    public RecommendationServiceImpl(SessionRegistry aSessionRegistry, UserDao aUserRepository,
            RecommenderFactoryRegistry aRecommenderFactoryRegistry,
            SchedulingService aSchedulingService, AnnotationSchemaService aAnnoService,
            DocumentService aDocumentService, LearningRecordService aLearningRecordService)
    {
        sessionRegistry = aSessionRegistry;
        userRepository = aUserRepository;
        recommenderFactoryRegistry = aRecommenderFactoryRegistry;
        schedulingService = aSchedulingService;
        annoService = aAnnoService;
        documentService = aDocumentService;
        learningRecordService = aLearningRecordService;
        
        trainingTaskCounter = new ConcurrentHashMap<>();
        states = new ConcurrentHashMap<>();
    }

    public RecommendationServiceImpl(SessionRegistry aSessionRegistry, UserDao aUserRepository,
            RecommenderFactoryRegistry aRecommenderFactoryRegistry,
            SchedulingService aSchedulingService, AnnotationSchemaService aAnnoService,
            DocumentService aDocumentService, LearningRecordService aLearningRecordService,
            EntityManager aEntityManager)
    {
        this(aSessionRegistry, aUserRepository, aRecommenderFactoryRegistry, aSchedulingService,
                aAnnoService, aDocumentService, aLearningRecordService);
        
        entityManager = aEntityManager;
    }

    public RecommendationServiceImpl(EntityManager aEntityManager)
    {
        this(null, null, null, null, null, null, null);

        entityManager = aEntityManager;
    }

    @Override
    public Predictions getPredictions(User aUser, Project aProject)
    {
        RecommendationState state = getState(aUser.getUsername(), aProject);
        return state.getActivePredictions();
    }
    
    @Override
    public Predictions getIncomingPredictions(User aUser, Project aProject)
    {
        RecommendationState state = getState(aUser.getUsername(), aProject);
        return state.getIncomingPredictions();
    }
    
    @Override
    public void putIncomingPredictions(User aUser, Project aProject, Predictions aPredictions)
    {
        RecommendationState state = getState(aUser.getUsername(), aProject);
        synchronized (state) {
            state.setIncomingPredictions(aPredictions);
        }
    }
    
    @Override
    public void setActiveRecommenders(User aUser, AnnotationLayer aLayer,
            List<Recommender> aRecommenders)
    {
        RecommendationState state = getState(aUser.getUsername(), aLayer.getProject());
        synchronized (state) {
            MultiValuedMap<AnnotationLayer, Recommender> activeRecommenders = state
                    .getActiveRecommenders();
            activeRecommenders.remove(aLayer);
            activeRecommenders.putAll(aLayer, aRecommenders);
        }
    }
    
    @Override
    public List<Recommender> getActiveRecommenders(User aUser, AnnotationLayer aLayer)
    {
        RecommendationState state = getState(aUser.getUsername(), aLayer.getProject());
        synchronized (state) {
            MultiValuedMap<AnnotationLayer, Recommender> activeRecommenders = 
                    state.getActiveRecommenders();
            return new ArrayList<>(activeRecommenders.get(aLayer));
        }
    }

    @Override
    @Transactional
    public void createOrUpdateRecommender(Recommender aRecommender)
    {
        if (aRecommender.getId() == null) {
            entityManager.persist(aRecommender);
        }
        else {
            entityManager.merge(aRecommender);
        }
    }

    @Override
    @Transactional
    public void deleteRecommender(Recommender aRecommender)
    {
        Recommender settings = aRecommender;

        if (!entityManager.contains(settings)) {
            settings = entityManager.merge(settings);
        }

        entityManager.remove(settings);
    }

    @Override
    @Transactional
    public List<Recommender> listRecommenders(Project aProject)
    {
        List<Recommender> settings = entityManager
                .createQuery("FROM Recommender WHERE project = :project ORDER BY name ASC",
                        Recommender.class)
                .setParameter("project", aProject).getResultList();
        return settings;
    }
    
    @Override
    public List<AnnotationLayer> listLayersWithEnabledRecommenders(Project aProject)
    {
        String query = 
                "SELECT DISTINCT r.layer " +
                "FROM Recommender r " +
                "WHERE r.project = :project AND r.enabled = :enabled " +
                "ORDER BY r.layer.name ASC";

        return entityManager.createQuery(query, AnnotationLayer.class)
                .setParameter("project", aProject).setParameter("enabled", true).getResultList();
    }

    @Override
    @Transactional(noRollbackFor = NoResultException.class)
    public Recommender getRecommender(long aId)
    {
        return entityManager.find(Recommender.class, aId);
    }
    
    @Override
    @Transactional
    public boolean existsRecommender(Project aProject, String aName)
    {
        String query = String.join("\n",
                "SELECT COUNT(*)",
                "FROM Recommender ",
                "WHERE name = :name ",
                "AND project = :project");

        long count = entityManager
                .createQuery(query, Long.class)
                .setParameter("name", aName)
                .setParameter("project", aProject)
                .getSingleResult();
        
        return count > 0;
    }

    @Override
    @Transactional
    public Optional<Recommender> getRecommender(Project aProject, String aName)
    {
        String query = String.join("\n",
                "FROM Recommender ",
                "WHERE name = :name ",
                "AND project = :project");

        return entityManager
                .createQuery(query, Recommender.class)
                .setParameter("name", aName)
                .setParameter("project", aProject)
                .getResultStream()
                .findFirst();
    }
    
    @Override
    @Transactional
    public Optional<Recommender> getEnabledRecommender(long aRecommenderId)
    {
        String query = String.join("\n",
                "FROM Recommender WHERE ",
                "id = :id AND ",
                "enabled = :enabled" );

        return entityManager.createQuery(query, Recommender.class)
                .setParameter("id", aRecommenderId)
                .setParameter("enabled", true)
                .getResultStream()
                .findFirst();
    }
    
    @Override
    @Transactional
    public List<Recommender> listEnabledRecommenders(AnnotationLayer aLayer)
    {
        String query = String.join("\n",
                "FROM Recommender WHERE ",
                "project = :project AND",
                "layer = :layer AND",
                "enabled = :enabled",
                "ORDER BY name ASC" );

        return entityManager.createQuery(query, Recommender.class)
                .setParameter("project", aLayer.getProject())
                .setParameter("layer", aLayer)
                .setParameter("enabled", true)
                .getResultList();
    }
    
    @Override
    @Transactional
    public List<Recommender> listEnabledRecommenders(Project aProject)
    {
        String query = String.join("\n",
                "FROM Recommender WHERE",
                "project = :project AND",
                "enabled = :enabled",
                "ORDER BY name ASC" );

        return entityManager.createQuery(query, Recommender.class)
                .setParameter("project", aProject)
                .setParameter("enabled", true)
                .getResultList();
    }

    @Override
    @Transactional
    public List<Recommender> listRecommenders(AnnotationLayer aLayer)
    {
        String query = String.join("\n",
                "FROM Recommender WHERE ",
                "layer = :layer",
                "ORDER BY name ASC" );
        
        return entityManager.createQuery(query, Recommender.class)
                .setParameter("layer", aLayer)
                .getResultList();
    }

    /**
     * This is called whenever a document is opened (because of the implicit CAS upgrade and saving
     * of the CAS that happens when a document is opened) as well as when any updates to annotations
     * are made. Therefore, we do not need an extra event listener for {@link DocumentOpenedEvent}
     */
    @EventListener
    public void afterAnnotationUpdate(AfterAnnotationUpdateEvent aEvent)
    {
        triggerTrainingAndClassification(aEvent.getDocument().getUser(),
                aEvent.getDocument().getProject(), "AfterAnnotationUpdateEvent");
    }

    @EventListener
    public void onRecommenderDelete(RecommenderDeletedEvent aEvent)
    {
        RecommendationState state = getState(aEvent.getUser(), aEvent.getProject());
        synchronized (state) {
            state.removePredictions(aEvent.getRecommender());
        }
        triggerTrainingAndClassification(aEvent.getUser(), aEvent.getProject(),
                "RecommenderDeletedEvent");
    }
    
    private void triggerTrainingAndClassification(String aUser, Project aProject, String aEventName)
    {
        User user = userRepository.get(aUser);

        // Update the task count
        Pair<User, Project> key = new ImmutablePair<>(user, aProject);
        AtomicInteger count = trainingTaskCounter.computeIfAbsent(key,
            _key -> new AtomicInteger(0));

        // If it is time for a selection task, we just start a selection task.
        // The selection task then will start the training once its finished,
        // i.e. we do not start it here.
        if (count.getAndIncrement() % TRAININGS_PER_SELECTION == 0) {
            Task task = new SelectionTask(aProject, user, aEventName);
            schedulingService.enqueue(task);
        } else {
            Task task = new TrainingTask(user, aProject, aEventName);
            schedulingService.enqueue(task);
        }
    }
    
    @EventListener
    @Order(Ordered.HIGHEST_PRECEDENCE)
    public void onApplicationEvent(SessionDestroyedEvent event)
    {
        SessionInformation info = sessionRegistry.getSessionInformation(event.getId());
        // Could be an anonymous session without information.
        if (info != null) {
            String username = (String) info.getPrincipal();
            clearState(username);
            schedulingService.stopAllTasksForUser(username);
        }
    }

    @EventListener
    public void afterDocumentReset(AfterDocumentResetEvent aEvent)
    {
        String userName = aEvent.getDocument().getUser();
        Project project = aEvent.getDocument().getProject();
        clearState(userName);
        triggerTrainingAndClassification(userName, project, "AfterDocumentResetEvent");
    }

    @Override
    public Preferences getPreferences(User aUser, Project aProject)
    {
        RecommendationState state = getState(aUser.getUsername(), aProject);
        return state.getPreferences();
    }
    
    @Override
    public void setPreferences(User aUser, Project aProject, Preferences aPreferences)
    {
        RecommendationState state = getState(aUser.getUsername(), aProject);
        state.setPreferences(aPreferences);
    }
    
    @Override
    public RecommendationEngineFactory getRecommenderFactory(Recommender aRecommender)
    {
        return recommenderFactoryRegistry.getFactory(aRecommender.getTool());
    }
    
    private RecommendationState getState(String aUsername, Project aProject)
    {
        synchronized (states) {
            return states.computeIfAbsent(new RecommendationStateKey(aUsername, aProject), (v) -> 
                    new RecommendationState());
        }
    }
    
    private void clearState(String aUsername)
    {
        Validate.notNull(aUsername, "Username must be specified");
        
        synchronized (states) {
            states.keySet().removeIf(key -> aUsername.equals(key.getUser()));
        }
    }
    
    @Override
    public boolean switchPredictions(User aUser, Project aProject)
    {
        RecommendationState state = getState(aUser.getUsername(), aProject);
        synchronized (state) {
            return state.switchPredictions();
        }
    }

    @Override
    public Optional<RecommenderContext> getContext(User aUser, Recommender aRecommender)
    {
        RecommendationState state = getState(aUser.getUsername(), aRecommender.getProject());
        synchronized (state) {
            return state.getContext(aRecommender);
        }
    }
    
    @Override
    public void putContext(User aUser, Recommender aRecommender, RecommenderContext aContext)
    {
        RecommendationState state = getState(aUser.getUsername(), aRecommender.getProject());
        synchronized (state) {
            state.putContext(aRecommender, aContext);
        }
    }
    
    @Override
    public int upsertFeature(AnnotationSchemaService annotationService, SourceDocument aDocument,
            String aUsername, CAS aCas, AnnotationLayer layer, AnnotationFeature aFeature,
            String aValue, int aBegin, int aEnd)
        throws AnnotationException
    {
        // The feature of the predicted label
        SpanAdapter adapter = (SpanAdapter) annotationService.getAdapter(layer);
        
        // Check if there is already an annotation of the target type at the given location
        Type type = CasUtil.getType(aCas, adapter.getAnnotationTypeName());
        AnnotationFS annoFS = selectSingleFsAt(aCas, type, aBegin, aEnd);
        int address;
        if (annoFS != null) {
            // ... if yes, then we update the feature on the existing annotation
            address = getAddr(annoFS);
        }
        else {
            // ... if not, then we create a new annotation - this also takes care of attaching to 
            // an annotation if necessary
            address = getAddr(adapter.add(aDocument, aUsername, aCas, aBegin, aEnd));
        }

        // Update the feature value
        adapter.setFeatureValue(aDocument, aUsername, aCas, address, aFeature, aValue);
        
        return address;
    }

    private static class RecommendationStateKey
    {
        private final String user;
        private final long projectId;
        
        public RecommendationStateKey(String aUser, long aProjectId)
        {
            user = aUser;
            projectId = aProjectId;
        }

        public RecommendationStateKey(String aUser, Project aProject)
        {
            this(aUser, aProject.getId());
        }

        public long getProjectId()
        {
            return projectId;
        }
        
        public String getUser()
        {
            return user;
        }
        
        @Override
        public boolean equals(final Object other)
        {
            if (!(other instanceof RecommendationStateKey)) {
                return false;
            }
            RecommendationStateKey castOther = (RecommendationStateKey) other;
            return new EqualsBuilder().append(user, castOther.user)
                    .append(projectId, castOther.projectId).isEquals();
        }

        @Override
        public int hashCode()
        {
            return new HashCodeBuilder().append(user).append(projectId).toHashCode();
        }
    }
    
    /**
     * We are assuming that the user is actively working on one project at a time.
     * Otherwise, the RecommendationUserState might take up a lot of memory.
     */
    private static class RecommendationState
    {
        private Preferences preferences = new Preferences();
        private MultiValuedMap<AnnotationLayer, Recommender> activeRecommenders = 
                new HashSetValuedHashMap<>();
        private Map<Recommender, RecommenderContext> contexts = new ConcurrentHashMap<>();
        private Predictions activePredictions;
        private Predictions incomingPredictions;
        
        public Preferences getPreferences()
        {
            return preferences;
        }

        public void setPreferences(Preferences aPreferences)
        {
            preferences = aPreferences;
        }

        public MultiValuedMap<AnnotationLayer, Recommender> getActiveRecommenders()
        {
            return activeRecommenders;
        }

        public void setActiveRecommenders(
            MultiValuedMap<AnnotationLayer, Recommender> aActiveRecommenders)
        {
            activeRecommenders = aActiveRecommenders;
        }
        
        public Predictions getActivePredictions()
        {
            return activePredictions;
        }
        
        public void setIncomingPredictions(Predictions aIncomingPredictions)
        {
            Validate.notNull(aIncomingPredictions, "Predictions must be specified");
            
            incomingPredictions = aIncomingPredictions;
        }
        
        public Predictions getIncomingPredictions()
        {
            return incomingPredictions;
        }

        public boolean switchPredictions()
        {
            if (incomingPredictions != null) {
                activePredictions = incomingPredictions;
                incomingPredictions = null;
                return true;
            }
            else {
                return false;
            }
        }
        
        /**
         * Returns the context for the given recommender if there is one.
         */
        public Optional<RecommenderContext> getContext(Recommender aRecommender)
        {
            Validate.notNull(aRecommender, "Recommender must be specified");
            
            return Optional.ofNullable(contexts.get(aRecommender));
        }
        
        public void putContext(Recommender aRecommender, RecommenderContext aContext)
        {
            Validate.notNull(aRecommender, "Recommender must be specified");
            Validate.notNull(aContext, "Context must be specified");
            Validate.isTrue(aContext.isClosed(), "Context must be closed");
            
            contexts.put(aRecommender, aContext);
        }
                
        public void removePredictions(Recommender aRecommender)
        {
            // Remove incoming predictions
            if (incomingPredictions != null) {
                incomingPredictions.removePredictions(aRecommender.getId());
            }

            // Remove active predictions
            if (activePredictions != null) {
                activePredictions.removePredictions(aRecommender.getId());
            }

            // Remove trainedModel
            contexts.remove(aRecommender);

            // Remove from activeRecommenders map.
            // We have to do this, otherwise training and prediction continues for the
            // recommender when a new task is triggered.
            MultiValuedMap<AnnotationLayer, Recommender> newActiveRecommenders = 
                    new HashSetValuedHashMap<>();
            MapIterator<AnnotationLayer, Recommender> it = activeRecommenders.mapIterator();

            while (it.hasNext()) {
                AnnotationLayer layer = it.next();
                Recommender rec = it.getValue();
                if (!rec.equals(aRecommender)) {
                    newActiveRecommenders.put(layer, rec);
                }
            }
            
            setActiveRecommenders(newActiveRecommenders);
        }
    }
    
    @Override
    public Predictions computePredictions(User aUser, Project aProject,
                                          List<SourceDocument> aDocuments)
    {
        String username = aUser.getUsername();
        Predictions predictions = new Predictions(aUser, aProject);

        CAS predictionCas = null;
        try {
            predictionCas = CasCreationUtils.createCas((TypeSystemDescription) null, null, null);
        }
        catch (ResourceInitializationException e) {
            log.info("Cannot create prediction CAS, stopping predictions!");
            return predictions;
        }

        nextDocument: for (SourceDocument document : aDocuments) {
            Optional<CAS> originalCas = Optional.empty();
            nextLayer: for (AnnotationLayer layer : annoService
                    .listAnnotationLayer(document.getProject())) {
                if (!layer.isEnabled()) {
                    continue nextLayer;
                }

                List<Recommender> recommenders = getActiveRecommenders(aUser, layer);

                nextRecommender: for (Recommender r : recommenders) {
                    
                    // Make sure we have the latest recommender config from the DB - the one from
                    // the active recommenders list may be outdated
                    Recommender recommender;

                    try {
                        recommender = getRecommender(r.getId());
                    }
                    catch (NoResultException e) {
                        log.info("[{}][{}]: Recommender no longer available... skipping",
                                username, r.getName());
                        continue nextRecommender;
                    }

                    if (!recommender.isEnabled()) {
                        log.debug("[{}][{}]: Disabled - skipping", username, r.getName());
                        continue nextRecommender;
                    }

                    Optional<RecommenderContext> context = getContext(aUser, recommender);

                    if (!context.isPresent()) {
                        log.info("No context available for recommender [{}]({}) for user [{}] "
                                + "on document [{}]({}) in project [{}]({}) - skipping recommender",
                                recommender.getName(), recommender.getId(), username,
                                document.getName(), document.getId(),
                                document.getProject().getName(), document.getProject().getId());
                        continue nextRecommender;
                    }
                    
                    RecommenderContext ctx = context.get();

                    RecommendationEngineFactory<?> factory = getRecommenderFactory(recommender);
                    
                    // Check that configured layer and feature are accepted 
                    // by this type of recommender
                    if (!factory.accepts(recommender.getLayer(), recommender.getFeature())) {
                        log.info("[{}][{}]: Recommender configured with invalid layer or feature "
                                + "- skipping recommender", username, r.getName());
                        continue nextRecommender;
                    }

                    // We lazily load the CAS only at this point because that allows us to skip
                    // loading the CAS entirely if there is no enabled layer or recommender.
                    // If the CAS cannot be loaded, then we skip to the next document.
                    if (!originalCas.isPresent()) {
                        try {
                            originalCas = Optional.of(documentService.readAnnotationCas(document,
                                    username));
                        }
                        catch (IOException e) {
                            log.error(
                                    "Cannot read annotation CAS for user [{}] of document "
                                            + "[{}]({}) in project [{}]({}) - skipping document",
                                    username, document.getName(), document.getId(),
                                    document.getProject().getName(), document.getProject().getId(),
                                    e);
                            continue nextDocument;
                        }
                        try {
                            annoService.upgradeCasIfRequired(originalCas.get(), document,
                                    username);
                        }
                        catch (UIMAException | IOException e) {
                            log.error(
                                    "Cannot upgrade annotation CAS for user [{}] of document "
                                            + "[{}]({}) in project [{}]({}) - skipping document",
                                    username, document.getName(), document.getId(),
                                    document.getProject().getName(), document.getProject().getId(),
                                    e);
                            continue nextDocument;
                        }


                    }

                    try {
<<<<<<< HEAD
                        RecommendationEngine recommendationEngine = factory.build(recommender, ctx);

                        if (!recommendationEngine.isReadyForPrediction(ctx)) {
                            log.info("Recommender context [{}]({}) for user [{}] in project "
                                    + "[{}]({}) is not ready for prediction - skipping recommender",
                                    recommender.getName(), recommender.getId(), username,
                                    document.getProject().getName(), document.getProject().getId());
                            continue nextRecommender;
                        }
=======
                        cloneCAS(originalCas.get(), predictionCas);
                        monkeyPatchTypeSystem(aProject, predictionCas);

                        RecommendationEngine recommendationEngine = factory.build(recommender);
>>>>>>> 0eeca638

                        // Perform the actual prediction
                        recommendationEngine.predict(ctx, predictionCas);

                        // Extract the suggestions from the data which the recommender has written 
                        // into the CAS
                        List<AnnotationSuggestion> suggestions = extractSuggestions(aUser,
                                predictionCas,
                                document, recommender);
                        
                        // Calculate the visibility of the suggestions. This happens via the 
                        // original CAS which contains only the manually created annotations and 
                        // *not* the suggestions.
                        Collection<SuggestionGroup> groups = SuggestionGroup.group(suggestions);
                        calculateVisibility(originalCas.get(), username, layer,
                                groups, 0, originalCas.get().getDocumentText().length());

                        predictions.putPredictions(layer.getId(), suggestions);
                    }
                    catch (Throwable e) {
                        log.error(
                                "Error applying recommender [{}]({}) for user [{}] to document "
                                        + "[{}]({}) in project [{}]({}) - skipping recommender",
                                recommender.getName(), recommender.getId(), username,
                                document.getName(), document.getId(),
                                document.getProject().getName(), document.getProject().getId(), e);
                        continue nextRecommender;
                    }
                }
            }
        }

        return predictions;
    }

    private List<AnnotationSuggestion> extractSuggestions(User aUser, CAS aCas,
                                                          SourceDocument aDocument,
                                                          Recommender aRecommender)
    {
        String typeName = aRecommender.getLayer().getName();
        String featureName = aRecommender.getFeature().getName();

        Type predictedType = CasUtil.getType(aCas, typeName);
        Feature predictedFeature = predictedType.getFeatureByBaseName(featureName);
        Feature scoreFeature = predictedType.getFeatureByBaseName(featureName + "_score");
        Feature predictionFeature = predictedType.getFeatureByBaseName(FEATURE_NAME_IS_PREDICTION);

        int predictionCount = 0;

        Type tokenType = getType(aCas, Token.class);

        List<AnnotationSuggestion> result = new ArrayList<>();
        int id = 0;
        for (AnnotationFS annotationFS : CasUtil.select(aCas, predictedType)) {
            if (!annotationFS.getBooleanValue(predictionFeature)) {
                continue;
            }

            List<AnnotationFS> tokens = CasUtil.selectCovered(tokenType, annotationFS);
            AnnotationFS firstToken = tokens.get(0);
            AnnotationFS lastToken = tokens.get(tokens.size() - 1);

            String label = annotationFS.getFeatureValueAsString(predictedFeature);
            double score = annotationFS.getDoubleValue(scoreFeature);
            String name = aRecommender.getName();

            AnnotationSuggestion ao = new AnnotationSuggestion(id, aRecommender.getId(), name,
                    aRecommender.getLayer().getId(), featureName, aDocument.getName(),
                    firstToken.getBegin(), lastToken.getEnd(), annotationFS.getCoveredText(), label,
                    label, score);

            result.add(ao);
            id++;

            predictionCount++;
        }

        log.debug(
                "[{}]({}) for user [{}] on document "
                        + "[{}]({}) in project [{}]({}) generated {} predictions.",
                aRecommender.getName(), aRecommender.getId(), aUser.getUsername(),
                aDocument.getName(), aDocument.getId(), aRecommender.getProject().getName(),
                aRecommender.getProject().getId(), predictionCount);

        return result;
    }
    
    /**
     * Goes through all AnnotationObjects and determines the visibility of each one
     */
    @Override
    public void calculateVisibility(CAS aCas, String aUser, AnnotationLayer aLayer,
            Collection<SuggestionGroup> aRecommendations, int aWindowBegin, int aWindowEnd)
    {
        // Collect all annotations of the given layer within the view window
        Type type = CasUtil.getType(aCas, aLayer.getName());
        List<AnnotationFS> annotationsInWindow = select(aCas, type).stream()
                .filter(fs -> aWindowBegin <= fs.getBegin() && fs.getEnd() <= aWindowEnd)
                .collect(toList());

        // Collect all suggestions of the given layer within the view window
        List<SuggestionGroup> suggestionsInWindow = aRecommendations.stream()
                // Only suggestions for the given layer
                .filter(group -> group.getLayerId() == aLayer.getId())
                // ... and in the given window
                .filter(group -> {
                    Offset offset = group.getOffset();
                    return aWindowBegin <= offset.getBegin() && offset.getEnd() <= aWindowEnd;
                }).collect(toList());

        // Get all the skipped/rejected entries for the current layer
        List<LearningRecord> recordedAnnotations = learningRecordService.listRecords(aUser,
                aLayer);

        for (AnnotationFeature feature : annoService.listAnnotationFeature(aLayer)) {
            Feature feat = type.getFeatureByBaseName(feature.getName());

            // Reduce the annotations to the ones which have a non-null feature value. We need to
            // use a multi-valued map here because there may be multiple annotations at a
            // given position.
            MultiValuedMap<Offset, AnnotationFS> annotations = new ArrayListValuedHashMap<>();
            annotationsInWindow.stream()
                    .forEach(fs -> annotations.put(new Offset(fs.getBegin(), fs.getEnd()), fs));
            // We need to constructed a sorted list of the keys for the OverlapIterator below
            List<Offset> sortedAnnotationKeys = new ArrayList<>(annotations.keySet());
            sortedAnnotationKeys
                    .sort(comparingInt(Offset::getBegin).thenComparingInt(Offset::getEnd));

            // Reduce the suggestions to the ones for the given feature. We can use the tree here
            // since we only have a single SuggestionGroup for every position
            Map<Offset, SuggestionGroup> suggestions = new TreeMap<>(
                    comparingInt(Offset::getBegin).thenComparingInt(Offset::getEnd));
            suggestionsInWindow.stream()
                    .filter(group -> group.getFeature().equals(feature.getName()))
                    .forEach(group -> suggestions.put(group.getOffset(), group));

            // If there are no suggestions or no annotations, there is nothing to do here
            if (suggestions.isEmpty() || annotations.isEmpty()) {
                continue;
            }

            // This iterator gives us pairs of annotations and suggestions. Note that both lists
            // must be sorted in the same way. The suggestion offsets are sorted because they are 
            // the keys in a TreeSet - and the annotation offsets are sorted in the same way 
            // manually
            OverlapIterator oi = new OverlapIterator(new ArrayList<>(suggestions.keySet()),
                    sortedAnnotationKeys);

            // Bulk-hide any groups that overlap with existing annotations on the current layer
            // and for the current feature
            while (oi.hasNext()) {
                if (oi.getA().overlaps(oi.getB())) {
                    // Fetch the current suggestion and annotation
                    SuggestionGroup group = suggestions.get(oi.getA());
                    for (AnnotationFS annotation : annotations.get(oi.getB())) {
                        String label = annotation.getFeatureValueAsString(feat);
                        for (AnnotationSuggestion suggestion : group) {
                            if (!aLayer.isAllowStacking()
                                    || (label != null && label.equals(suggestion.getLabel()))
                                    || suggestion.getLabel() == null) {
                                suggestion.hide(FLAG_OVERLAP);
                            }
                        }
                    }

                    // Do not want to process the group again since the relevant annotations are
                    // already hidden
                    oi.ignoraA();
                }
                oi.step();
            }

            // Anything that was not hidden so far might still have been rejected
            suggestions.values().stream().flatMap(SuggestionGroup::stream)
                    .filter(AnnotationSuggestion::isVisible)
                    .forEach(suggestion -> hideSuggestionsRejectedOrSkipped(suggestion,
                            recordedAnnotations));
        }
    }

    private void hideSuggestionsRejectedOrSkipped(AnnotationSuggestion aSuggestion,
            List<LearningRecord> aRecordedRecommendations)
    {
        // If it was rejected or skipped, hide it
        for (LearningRecord record : aRecordedRecommendations) {
            boolean isAtTheSamePlace = record.getOffsetCharacterBegin() == aSuggestion
                    .getBegin() && record.getOffsetCharacterEnd() == aSuggestion.getEnd();
            if (isAtTheSamePlace && aSuggestion.labelEquals(record.getAnnotation())) {
                switch (record.getUserAction()) {
                case REJECTED:
                    aSuggestion.hide(FLAG_REJECTED);
                    break;
                case SKIPPED:
                    aSuggestion.hide(FLAG_SKIPPED);
                    break;
                default:
                    // Nothing to do for the other cases. ACCEPTED annotation are filtered out
                    // because the overlap with a created annotation and the same for CORRECTED
                }
                return;
            }
        }
    }

    private CAS cloneCAS(CAS aSourceCas, CAS aTargetCas) throws CASException
    {
        CASCompleteSerializer ser = Serialization.serializeCASComplete((CASMgr) aSourceCas);
        Serialization.deserializeCASComplete(ser, (CASMgr) aTargetCas);
        
        // Make sure JCas is properly initialized too
        aTargetCas.getJCas();
        
        return aTargetCas;
    }

    public void monkeyPatchTypeSystem(Project aProject, CAS aCas)
            throws UIMAException, IOException {

        try (StopWatch watch = new StopWatch(log, "adding score features")) {
            TypeSystemDescription tsd = annoService.getFullProjectTypeSystem(aProject);

            for (AnnotationLayer layer : annoService.listAnnotationLayer(aProject)) {
                TypeDescription td = tsd.getType(layer.getName());

                if (td == null) {
                    log.debug("Could not monkey patch type [{}]", layer.getName());
                    continue;
                }

                for (FeatureDescription feature : td.getFeatures()) {
                    String scoreFeatureName = feature.getName() + "_score";
                    td.addFeature(scoreFeatureName, "Score feature", CAS.TYPE_NAME_DOUBLE);
                }

                td.addFeature(FEATURE_NAME_IS_PREDICTION, "Is Prediction", CAS.TYPE_NAME_BOOLEAN);
            }

            annoService.upgradeCas(aCas, tsd);
        }
    }
}<|MERGE_RESOLUTION|>--- conflicted
+++ resolved
@@ -802,8 +802,6 @@
                     }
 
                     try {
-<<<<<<< HEAD
-                        RecommendationEngine recommendationEngine = factory.build(recommender, ctx);
 
                         if (!recommendationEngine.isReadyForPrediction(ctx)) {
                             log.info("Recommender context [{}]({}) for user [{}] in project "
@@ -812,12 +810,9 @@
                                     document.getProject().getName(), document.getProject().getId());
                             continue nextRecommender;
                         }
-=======
+
                         cloneCAS(originalCas.get(), predictionCas);
                         monkeyPatchTypeSystem(aProject, predictionCas);
-
-                        RecommendationEngine recommendationEngine = factory.build(recommender);
->>>>>>> 0eeca638
 
                         // Perform the actual prediction
                         recommendationEngine.predict(ctx, predictionCas);
