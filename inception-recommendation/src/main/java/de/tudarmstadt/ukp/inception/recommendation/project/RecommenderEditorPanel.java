/*
 * Copyright 2017
 * Ubiquitous Knowledge Processing (UKP) Lab
 * Technische Universität Darmstadt
 *
 * Licensed under the Apache License, Version 2.0 (the "License");
 * you may not use this file except in compliance with the License.
 * You may obtain a copy of the License at
 *
 *  http://www.apache.org/licenses/LICENSE-2.0
 *
 * Unless required by applicable law or agreed to in writing, software
 * distributed under the License is distributed on an "AS IS" BASIS,
 * WITHOUT WARRANTIES OR CONDITIONS OF ANY KIND, either express or implied.
 * See the License for the specific language governing permissions and
 * limitations under the License.
 */
package de.tudarmstadt.ukp.inception.recommendation.project;

import static de.tudarmstadt.ukp.clarin.webanno.support.lambda.LambdaBehavior.visibleWhen;
import static de.tudarmstadt.ukp.inception.recommendation.api.RecommendationService.MAX_RECOMMENDATIONS_CAP;
import static java.util.Arrays.asList;

import java.util.ArrayList;
import java.util.Collections;
import java.util.HashSet;
import java.util.List;
import java.util.Locale;
import java.util.Objects;
import java.util.Optional;
<<<<<<< HEAD
import java.util.Set;
=======
>>>>>>> 6fb326f3
import java.util.stream.Collectors;

import org.apache.commons.lang3.tuple.Pair;
import org.apache.wicket.Component;
import org.apache.wicket.ajax.AjaxRequestTarget;
import org.apache.wicket.ajax.markup.html.form.AjaxButton;
import org.apache.wicket.feedback.IFeedback;
import org.apache.wicket.markup.html.WebMarkupContainer;
<<<<<<< HEAD
import org.apache.wicket.markup.html.form.AbstractChoice;
=======
>>>>>>> 6fb326f3
import org.apache.wicket.markup.html.form.CheckBox;
import org.apache.wicket.markup.html.form.CheckBoxMultipleChoice;
import org.apache.wicket.markup.html.form.ChoiceRenderer;
import org.apache.wicket.markup.html.form.DropDownChoice;
import org.apache.wicket.markup.html.form.EnumChoiceRenderer;
import org.apache.wicket.markup.html.form.Form;
import org.apache.wicket.markup.html.form.NumberTextField;
import org.apache.wicket.markup.html.form.TextField;
import org.apache.wicket.markup.html.panel.EmptyPanel;
import org.apache.wicket.markup.html.panel.Panel;
import org.apache.wicket.model.CompoundPropertyModel;
import org.apache.wicket.model.IModel;
import org.apache.wicket.model.PropertyModel;
import org.apache.wicket.spring.injection.annot.SpringBean;
import org.apache.wicket.validation.IValidatable;
import org.apache.wicket.validation.IValidator;
import org.apache.wicket.validation.ValidationError;

import de.tudarmstadt.ukp.clarin.webanno.api.AnnotationSchemaService;
import de.tudarmstadt.ukp.clarin.webanno.api.WebAnnoConst;
import de.tudarmstadt.ukp.clarin.webanno.model.AnnotationDocumentState;
import de.tudarmstadt.ukp.clarin.webanno.model.AnnotationFeature;
import de.tudarmstadt.ukp.clarin.webanno.model.AnnotationLayer;
import de.tudarmstadt.ukp.clarin.webanno.model.Project;
import de.tudarmstadt.ukp.clarin.webanno.security.UserDao;
import de.tudarmstadt.ukp.clarin.webanno.support.lambda.LambdaAjaxFormComponentUpdatingBehavior;
import de.tudarmstadt.ukp.clarin.webanno.support.lambda.LambdaAjaxFormSubmittingBehavior;
import de.tudarmstadt.ukp.clarin.webanno.support.lambda.LambdaAjaxLink;
import de.tudarmstadt.ukp.clarin.webanno.support.lambda.LambdaBehavior;
import de.tudarmstadt.ukp.clarin.webanno.support.lambda.LambdaModelAdapter;
import de.tudarmstadt.ukp.clarin.webanno.support.spring.ApplicationEventPublisherHolder;
import de.tudarmstadt.ukp.clarin.webanno.support.wicket.ModelChangedVisitor;
import de.tudarmstadt.ukp.dkpro.core.api.segmentation.type.Token;
import de.tudarmstadt.ukp.inception.recommendation.api.RecommendationService;
import de.tudarmstadt.ukp.inception.recommendation.api.RecommenderFactoryRegistry;
import de.tudarmstadt.ukp.inception.recommendation.api.model.Recommender;
import de.tudarmstadt.ukp.inception.recommendation.api.recommender.RecommendationEngineFactory;
import de.tudarmstadt.ukp.inception.recommendation.event.RecommenderDeletedEvent;

public class RecommenderEditorPanel
    extends Panel
{
    private static final long serialVersionUID = -5278078988218713188L;

    private static final String MID_CANCEL = "cancel";
    private static final String MID_DELETE = "delete";
    private static final String MID_SAVE = "save";
    private static final String MID_MAX_RECOMMENDATIONS = "maxRecommendations";
    private static final String MID_THRESHOLD = "threshold";
    private static final String MID_TRAITS_CONTAINER = "traitsContainer";
    private static final String MID_TRAITS = "traits";
    private static final String MID_FORM = "form";
    private static final String MID_NAME = "name";
    private static final String MID_FEATURE = "feature";
    private static final String MID_LAYER = "layer";
    private static final String MID_ENABLED = "enabled";
    private static final String MID_AUTO_GENERATED_NAME = "autoGenerateName";
    private static final String MID_ALWAYS_SELECTED = "alwaysSelected";
    private static final String MID_TOOL = "tool";
    private static final String MID_ACTIVATION_CONTAINER = "activationContainer";
    private static final String MID_DOCUMENT_STATES = "statesForTraining";

    private @SpringBean RecommendationService recommendationService;
    private @SpringBean AnnotationSchemaService annotationSchemaService;
    private @SpringBean RecommenderFactoryRegistry recommenderRegistry;
    private @SpringBean ApplicationEventPublisherHolder appEventPublisherHolder;
    private @SpringBean UserDao userDao;

    private TextField<String> nameField;
    private WebMarkupContainer traitsContainer;
    private WebMarkupContainer activationContainer;
    private DropDownChoice<Pair<String, String>> toolChoice;

    private DropDownChoice<String> featureChoice;
    private DropDownChoice<AnnotationLayer> layerChoice;
    private CheckBox autoGenerateNameCheckBox;

    private IModel<Project> projectModel;
    private IModel<Recommender> recommenderModel;
    private boolean autoGenerateName;
<<<<<<< HEAD
    private IModel<Set<AnnotationDocumentState>> statesForTraining;
=======
>>>>>>> 6fb326f3
    
    public RecommenderEditorPanel(String aId, IModel<Project> aProject,
            IModel<Recommender> aRecommender)
    {
        super(aId, aRecommender);

        setOutputMarkupId(true);
        setOutputMarkupPlaceholderTag(true);

        projectModel = aProject;
        recommenderModel = aRecommender;

        Form<Recommender> form = new Form<>(MID_FORM, CompoundPropertyModel.of(aRecommender));
        add(form);

        
        nameField = new TextField<>(MID_NAME, String.class);
        nameField.add(new RecommenderExistsValidator(projectModel, recommenderModel));
        nameField.setRequired(true);
        form.add(nameField);
        
        autoGenerateNameCheckBox = new CheckBox(MID_AUTO_GENERATED_NAME,
                PropertyModel.of(this, "autoGenerateName"));
        autoGenerateNameCheckBox.add(new LambdaAjaxFormComponentUpdatingBehavior("change", t -> {
            autoUpdateName(nameField, recommenderModel.getObject());
            t.add(nameField, autoGenerateNameCheckBox);
        }));
        form.add(autoGenerateNameCheckBox);
        
<<<<<<< HEAD
=======
        nameField = new TextField<>(MID_NAME, String.class);
        nameField.add(new RecommenderExistsValidator(projectModel, recommenderModel));
        nameField.setRequired(true);
        form.add(nameField);
        
        autoGenerateNameCheckBox = new CheckBox(MID_AUTO_GENERATED_NAME,
                PropertyModel.of(this, "autoGenerateName"));
        autoGenerateNameCheckBox.add(new LambdaAjaxFormComponentUpdatingBehavior("change", t -> {
            autoUpdateName(t, nameField, recommenderModel.getObject());
            t.add(autoGenerateNameCheckBox);
        }));
        form.add(autoGenerateNameCheckBox);
        
>>>>>>> 6fb326f3
        form.add(new CheckBox(MID_ENABLED));
        
        layerChoice = new DropDownChoice<>(MID_LAYER,this::listLayers);
        layerChoice.setChoiceRenderer(new ChoiceRenderer<>("uiName"));
        layerChoice.setRequired(true);
        // The features and tools depend on the layer, so reload them when the layer is changed
        layerChoice.add(new LambdaAjaxFormComponentUpdatingBehavior("change", t -> { 
            toolChoice.setModelObject(null);
            featureChoice.setModelObject(null);
<<<<<<< HEAD
            autoUpdateName(nameField, recommenderModel.getObject());
            // Need to add the autoGenerateNameCheckBox here otherwise it looses its form-updating
            // behavior - no idea why
            t.add(nameField, autoGenerateNameCheckBox, form.get(MID_TOOL), form.get(MID_FEATURE),
=======
            autoUpdateName(t, nameField, recommenderModel.getObject());
            // Need to add the autoGenerateNameCheckBox here otherwise it looses its form-updating
            // behavior - no idea why
            t.add(autoGenerateNameCheckBox, form.get(MID_TOOL), form.get(MID_FEATURE),
>>>>>>> 6fb326f3
                    form.get(MID_MAX_RECOMMENDATIONS), activationContainer, traitsContainer);
        }));
        form.add(layerChoice);
        
        featureChoice = new DropDownChoice<>(MID_FEATURE, this::listFeatures);
        featureChoice.setRequired(true);
        featureChoice.setOutputMarkupId(true);
        featureChoice.add(LambdaBehavior.onConfigure(_this -> {
            if (featureChoice.getChoicesModel().getObject().size() == 1) {
                featureChoice.setModelObject(featureChoice.getChoicesModel().getObject().get(0));
            }
        }));
        // The tools depend on the feature, so reload the tools when the feature is changed
        featureChoice.add(new LambdaAjaxFormComponentUpdatingBehavior("change", t -> {
            toolChoice.setModelObject(null);
<<<<<<< HEAD
            autoUpdateName(nameField, recommenderModel.getObject());
            // Need to add the autoGenerateNameCheckBox here otherwise it looses its form-updating
            // behavior - no idea why
            t.add(nameField, autoGenerateNameCheckBox, form.get(MID_TOOL),
=======
            autoUpdateName(t, nameField, recommenderModel.getObject());
            // Need to add the autoGenerateNameCheckBox here otherwise it looses its form-updating
            // behavior - no idea why
            t.add(autoGenerateNameCheckBox, form.get(MID_TOOL),
>>>>>>> 6fb326f3
                    form.get(MID_MAX_RECOMMENDATIONS), activationContainer, traitsContainer);
        }));
        form.add(featureChoice);
        
        IModel<Pair<String, String>> toolModel = LambdaModelAdapter.of(
            () -> {
                String name = recommenderModel.getObject().getTool();
                RecommendationEngineFactory factory = recommenderRegistry.getFactory(name);
                return factory != null ? Pair.of(factory.getId(), factory.getName()) : null;
            }, 
            (v) -> recommenderModel.getObject().setTool(v != null ? v.getKey() : null));
        
        toolChoice = new DropDownChoice<Pair<String, String>>(MID_TOOL, toolModel, this::listTools)
        {
            private static final long serialVersionUID = -1869081847783375166L;

            @Override
            protected void onModelChanged()
            {
                // If the feature type has changed, we need to set up a new traits editor
                Component newTraits;
                if (form.getModelObject() != null && getModelObject() != null) {
                    RecommendationEngineFactory factory = recommenderRegistry
                            .getFactory(getModelObject().getKey());
                    newTraits = factory.createTraitsEditor(MID_TRAITS, form.getModel());
                }
                else {
                    newTraits = new EmptyPanel(MID_TRAITS);
                }

                traitsContainer.addOrReplace(newTraits);
            }
        };
        // TODO: For a deprecated recommender, show itself in the tool dropdown but unselectable
        toolChoice.setChoiceRenderer(new ChoiceRenderer<>("value"));
        toolChoice.setRequired(true);
        toolChoice.setOutputMarkupId(true);
        toolChoice.add(new LambdaAjaxFormComponentUpdatingBehavior("change", t -> {
<<<<<<< HEAD
            autoUpdateName(nameField, recommenderModel.getObject());
            // Need to add the autoGenerateNameCheckBox here otherwise it looses its form-updating
            // behavior - no idea why
            t.add(nameField, autoGenerateNameCheckBox, form.get(MID_MAX_RECOMMENDATIONS),
=======
            autoUpdateName(t, nameField, recommenderModel.getObject());
            // Need to add the autoGenerateNameCheckBox here otherwise it looses its form-updating
            // behavior - no idea why
            t.add(autoGenerateNameCheckBox, form.get(MID_MAX_RECOMMENDATIONS),
>>>>>>> 6fb326f3
                    activationContainer, traitsContainer);
        }));
        form.add(toolChoice);

        form.add(activationContainer = new WebMarkupContainer(MID_ACTIVATION_CONTAINER));
        activationContainer.setOutputMarkupPlaceholderTag(true);
        activationContainer.add(visibleWhen(() -> toolChoice.getModel().map(_tool ->
                recommenderRegistry.getFactory(_tool.getKey()).isEvaluable())
                .orElse(false).getObject()));

        activationContainer.add(new CheckBox(MID_ALWAYS_SELECTED)
                .setOutputMarkupPlaceholderTag(true)
                .add(new LambdaAjaxFormSubmittingBehavior("change", t ->
                    t.add(activationContainer.get(MID_THRESHOLD))
                )));

        activationContainer.add(new NumberTextField<>(MID_THRESHOLD, Float.class)
                .setMinimum(0.0f)
                .setMaximum(100.0f)
                .setStep(0.01f)
                .setOutputMarkupPlaceholderTag(true)
                .add(visibleWhen(() -> !recommenderModel.map(Recommender::isAlwaysSelected)
                        .orElse(false).getObject())));

        form.add(new NumberTextField<>(MID_MAX_RECOMMENDATIONS, Integer.class)
                .setMinimum(1)
                .setMaximum(MAX_RECOMMENDATIONS_CAP)
                .setStep(1)
                .setOutputMarkupPlaceholderTag(true)
                .add(visibleWhen(() -> toolChoice.getModel()
                                .map(_tool -> recommenderRegistry.getFactory(_tool.getKey())
                                        .isMultipleRecommendationProvider())
                                .orElse(false).getObject())));

        // Cannot use LambdaAjaxButton because it does not support onAfterSubmit.
        form.add(new AjaxButton(MID_SAVE)
        {
            private static final long serialVersionUID = -3902555252753037183L;

            @Override
            protected void onError(AjaxRequestTarget aTarget)
            {
                aTarget.addChildren(getPage(), IFeedback.class);
            }

            @Override
            protected void onAfterSubmit(AjaxRequestTarget target)
            {
                actionSave(target);
            }
        });


        // We need to invert the states in documentStates, as the recommender stores the
        // ones to ignore, not the ones to consider
        statesForTraining = new IModel<Set<AnnotationDocumentState>>() {
            @Override
            public void setObject(Set<AnnotationDocumentState> states) {
                // The model can be null after save and delete
                if (recommenderModel.getObject() != null) {
                    recommenderModel.getObject().setStatesIgnoredForTraining(invert(states));
                }
            }

            @Override
            public Set<AnnotationDocumentState> getObject() {
                Set<AnnotationDocumentState> ignoredStates = recommenderModel.getObject()
                        .getStatesIgnoredForTraining();

                return invert(ignoredStates);
            }

            private Set<AnnotationDocumentState> invert(Set<AnnotationDocumentState> states) {
                Set<AnnotationDocumentState> result = getAllPossibleDocumentStates();

                if (states == null) {
                    return result;
                }

                result.removeAll(states);
                return result;
            }
        };

        CheckBoxMultipleChoice<AnnotationDocumentState> documentStates =
                new CheckBoxMultipleChoice<>(
                        MID_DOCUMENT_STATES,
                        statesForTraining,
                        asList(AnnotationDocumentState.values())
                );
        documentStates.setPrefix("<div class=\"checkbox\">");
        documentStates.setSuffix("</div>");
        documentStates.setLabelPosition(AbstractChoice.LabelPosition.WRAP_AFTER);
        documentStates.setChoices(asList(AnnotationDocumentState.values()));
        documentStates.setChoiceRenderer(new EnumChoiceRenderer<>(documentStates));
        form.add(documentStates);

        form.add(new LambdaAjaxLink(MID_DELETE, this::actionDelete)
                .onConfigure(_this -> _this.setVisible(form.getModelObject().getId() != null)));
        form.add(new LambdaAjaxLink(MID_CANCEL, this::actionCancel)
                .onConfigure(_this -> _this.setVisible(form.getModelObject().getId() == null)));

        form.add(traitsContainer = new WebMarkupContainer(MID_TRAITS_CONTAINER));
        traitsContainer.setOutputMarkupPlaceholderTag(true);
        traitsContainer.add(new EmptyPanel(MID_TRAITS));
    }

<<<<<<< HEAD
    private void autoUpdateName(TextField<String> aField, Recommender aRecommender)
=======
    private void autoUpdateName(AjaxRequestTarget aTarget, TextField<String> aField,
            Recommender aRecommender)
>>>>>>> 6fb326f3
    {
        if (!autoGenerateName || aRecommender == null) {
            return;
        }
<<<<<<< HEAD
        
        aField.setModelObject(generateName(aRecommender));
=======

        aField.setModelObject(generateName(aRecommender));
        
        if (aTarget != null) {
            aTarget.add(aField);
        }
>>>>>>> 6fb326f3
    }
    
    private String generateName(Recommender aRecommender)
    {
        if (aRecommender.getFeature() == null || aRecommender.getLayer() == null
                || aRecommender.getTool() == null) {
            return null;
        }
        else {
            RecommendationEngineFactory factory = recommenderRegistry
                    .getFactory(aRecommender.getTool());
            return String.format(Locale.US, "[%s@%s] %s",
                    aRecommender.getLayer().getUiName(),
                    aRecommender.getFeature(), 
                    factory.getName());
        }
    }
    
    @Override
    protected void onConfigure()
    {
        super.onConfigure();

        setVisible(recommenderModel != null && recommenderModel.getObject() != null);
    }

    @Override
    protected void onModelChanged()
    {
        super.onModelChanged();

        // When field become invalid, Wicket stops re-rendering them. Thus we tell all of them that
        // their model has changes such that they clear their validation status.
        visitChildren(new ModelChangedVisitor(recommenderModel));

        // Since toolChoice uses a lambda model, it needs to be notified explicitly.
        toolChoice.modelChanged();
        
        // For new recommenders, default to auto-generation of name, for existing recommenders,
        // do not auto-generate name unless asked to
        Recommender recommender = recommenderModel.getObject();
        if (
                recommender.getId() == null || 
                Objects.equals(recommender.getName(), generateName(recommender))
        ) {
            autoGenerateNameCheckBox.setModelObject(true);
<<<<<<< HEAD
            autoUpdateName(nameField, recommenderModel.getObject());
=======
            autoUpdateName(null, nameField, recommenderModel.getObject());
>>>>>>> 6fb326f3
        }
        else {
            autoGenerateNameCheckBox.setModelObject(false);
        }
    }

    private List<AnnotationLayer> listLayers()
    {
        List<AnnotationLayer> layers = new ArrayList<>();

        for (AnnotationLayer layer : annotationSchemaService
                .listAnnotationLayer(projectModel.getObject())) {
            if (WebAnnoConst.SPAN_TYPE.equals(layer.getType())
                    && !Token.class.getName().equals(layer.getName())) {
                layers.add(layer);
            }
        }

        return layers;
    }

    private List<String> listFeatures()
    {
        if (recommenderModel != null && recommenderModel.getObject().getLayer() != null) {
            List<String> features = new ArrayList<>();

            annotationSchemaService
                .listAnnotationFeature(recommenderModel.getObject().getLayer())
                .forEach(annotationFeature -> {
                    if (annotationFeature.getType() != null) {
                        features.add(annotationFeature.getName());
                    }
                });
            return features;

        } else {
            return Collections.emptyList();
        }
    }

    private List<Pair<String, String>> listTools()
    {
        if (recommenderModel != null && recommenderModel.getObject().getLayer() != null
                && recommenderModel.getObject().getFeature() != null) {
            AnnotationLayer layer = recommenderModel.getObject().getLayer();
            AnnotationFeature feature = annotationSchemaService
                    .getFeature(recommenderModel.getObject().getFeature(), layer);
            return recommenderRegistry.getFactories(layer, feature)
                .stream()
                .filter(f -> !f.isDeprecated())
                .map(f -> Pair.of(f.getId(), f.getName()))
                .collect(Collectors.toList());
        }
        else {
            return Collections.emptyList();
        }
    }

    private void actionSave(AjaxRequestTarget aTarget)
    {
        Recommender recommender = recommenderModel.getObject();
        recommender.setProject(recommender.getLayer().getProject());

        recommendationService.createOrUpdateRecommender(recommender);

<<<<<<< HEAD
        // Reset selection after saving
=======
        // causes deselection after saving
>>>>>>> 6fb326f3
        recommenderModel.setObject(null);
        statesForTraining.setObject(getAllPossibleDocumentStates());

        // Reload whole page because master panel also needs to be reloaded.
        aTarget.add(getPage());
    }

    private void actionDelete(AjaxRequestTarget aTarget) {
        recommendationService.deleteRecommender(recommenderModel.getObject());
        appEventPublisherHolder.get().publishEvent(
            new RecommenderDeletedEvent(this, recommenderModel.getObject(),
                userDao.getCurrentUser().getUsername(), projectModel.getObject()));
        actionCancel(aTarget);
    }
    
    private void actionCancel(AjaxRequestTarget aTarget) {
        recommenderModel.setObject(null);
        
        // Reload whole page because master panel also needs to be reloaded.
        aTarget.add(getPage());
    }
    
<<<<<<< HEAD
    private static Set<AnnotationDocumentState> getAllPossibleDocumentStates()
    {
        return new HashSet<>(asList(AnnotationDocumentState.values()));
    }

=======
>>>>>>> 6fb326f3
    private class RecommenderExistsValidator
        implements IValidator<String>
    {
        private static final long serialVersionUID = 8604561828541964271L;

        private IModel<Recommender> recommender;
        private IModel<Project> project;
        
        public RecommenderExistsValidator(IModel<Project> aProject,
                IModel<Recommender> aRecommender)
        {
            recommender = aRecommender;
            project = aProject;
        }
        
        @Override
        public void validate(IValidatable<String> aValidatable)
        {
            String newName = aValidatable.getValue();
            Recommender currentRecommender = recommender.getObject();
            Optional<Recommender> recommenderWithNewName = recommendationService
                    .getRecommender(project.getObject(), newName);
            // Either there should be no recommender with the new name already existing or it should
            // be the recommender we are currently editing (i.e. the name has not changed)
            if (
                    recommenderWithNewName.isPresent() &&
                    !Objects.equals(recommenderWithNewName.get().getId(),
                            currentRecommender.getId())
            ) {
                aValidatable.error(new ValidationError(
                        "Another recommender with the same name exists. Please try a different name"));
            }
        }
    }
}<|MERGE_RESOLUTION|>--- conflicted
+++ resolved
@@ -28,10 +28,7 @@
 import java.util.Locale;
 import java.util.Objects;
 import java.util.Optional;
-<<<<<<< HEAD
 import java.util.Set;
-=======
->>>>>>> 6fb326f3
 import java.util.stream.Collectors;
 
 import org.apache.commons.lang3.tuple.Pair;
@@ -40,10 +37,7 @@
 import org.apache.wicket.ajax.markup.html.form.AjaxButton;
 import org.apache.wicket.feedback.IFeedback;
 import org.apache.wicket.markup.html.WebMarkupContainer;
-<<<<<<< HEAD
 import org.apache.wicket.markup.html.form.AbstractChoice;
-=======
->>>>>>> 6fb326f3
 import org.apache.wicket.markup.html.form.CheckBox;
 import org.apache.wicket.markup.html.form.CheckBoxMultipleChoice;
 import org.apache.wicket.markup.html.form.ChoiceRenderer;
@@ -124,10 +118,7 @@
     private IModel<Project> projectModel;
     private IModel<Recommender> recommenderModel;
     private boolean autoGenerateName;
-<<<<<<< HEAD
     private IModel<Set<AnnotationDocumentState>> statesForTraining;
-=======
->>>>>>> 6fb326f3
     
     public RecommenderEditorPanel(String aId, IModel<Project> aProject,
             IModel<Recommender> aRecommender)
@@ -144,21 +135,6 @@
         add(form);
 
         
-        nameField = new TextField<>(MID_NAME, String.class);
-        nameField.add(new RecommenderExistsValidator(projectModel, recommenderModel));
-        nameField.setRequired(true);
-        form.add(nameField);
-        
-        autoGenerateNameCheckBox = new CheckBox(MID_AUTO_GENERATED_NAME,
-                PropertyModel.of(this, "autoGenerateName"));
-        autoGenerateNameCheckBox.add(new LambdaAjaxFormComponentUpdatingBehavior("change", t -> {
-            autoUpdateName(nameField, recommenderModel.getObject());
-            t.add(nameField, autoGenerateNameCheckBox);
-        }));
-        form.add(autoGenerateNameCheckBox);
-        
-<<<<<<< HEAD
-=======
         nameField = new TextField<>(MID_NAME, String.class);
         nameField.add(new RecommenderExistsValidator(projectModel, recommenderModel));
         nameField.setRequired(true);
@@ -172,7 +148,6 @@
         }));
         form.add(autoGenerateNameCheckBox);
         
->>>>>>> 6fb326f3
         form.add(new CheckBox(MID_ENABLED));
         
         layerChoice = new DropDownChoice<>(MID_LAYER,this::listLayers);
@@ -182,17 +157,10 @@
         layerChoice.add(new LambdaAjaxFormComponentUpdatingBehavior("change", t -> { 
             toolChoice.setModelObject(null);
             featureChoice.setModelObject(null);
-<<<<<<< HEAD
-            autoUpdateName(nameField, recommenderModel.getObject());
-            // Need to add the autoGenerateNameCheckBox here otherwise it looses its form-updating
-            // behavior - no idea why
-            t.add(nameField, autoGenerateNameCheckBox, form.get(MID_TOOL), form.get(MID_FEATURE),
-=======
             autoUpdateName(t, nameField, recommenderModel.getObject());
             // Need to add the autoGenerateNameCheckBox here otherwise it looses its form-updating
             // behavior - no idea why
             t.add(autoGenerateNameCheckBox, form.get(MID_TOOL), form.get(MID_FEATURE),
->>>>>>> 6fb326f3
                     form.get(MID_MAX_RECOMMENDATIONS), activationContainer, traitsContainer);
         }));
         form.add(layerChoice);
@@ -208,17 +176,10 @@
         // The tools depend on the feature, so reload the tools when the feature is changed
         featureChoice.add(new LambdaAjaxFormComponentUpdatingBehavior("change", t -> {
             toolChoice.setModelObject(null);
-<<<<<<< HEAD
-            autoUpdateName(nameField, recommenderModel.getObject());
-            // Need to add the autoGenerateNameCheckBox here otherwise it looses its form-updating
-            // behavior - no idea why
-            t.add(nameField, autoGenerateNameCheckBox, form.get(MID_TOOL),
-=======
             autoUpdateName(t, nameField, recommenderModel.getObject());
             // Need to add the autoGenerateNameCheckBox here otherwise it looses its form-updating
             // behavior - no idea why
             t.add(autoGenerateNameCheckBox, form.get(MID_TOOL),
->>>>>>> 6fb326f3
                     form.get(MID_MAX_RECOMMENDATIONS), activationContainer, traitsContainer);
         }));
         form.add(featureChoice);
@@ -257,17 +218,10 @@
         toolChoice.setRequired(true);
         toolChoice.setOutputMarkupId(true);
         toolChoice.add(new LambdaAjaxFormComponentUpdatingBehavior("change", t -> {
-<<<<<<< HEAD
-            autoUpdateName(nameField, recommenderModel.getObject());
-            // Need to add the autoGenerateNameCheckBox here otherwise it looses its form-updating
-            // behavior - no idea why
-            t.add(nameField, autoGenerateNameCheckBox, form.get(MID_MAX_RECOMMENDATIONS),
-=======
             autoUpdateName(t, nameField, recommenderModel.getObject());
             // Need to add the autoGenerateNameCheckBox here otherwise it looses its form-updating
             // behavior - no idea why
             t.add(autoGenerateNameCheckBox, form.get(MID_MAX_RECOMMENDATIONS),
->>>>>>> 6fb326f3
                     activationContainer, traitsContainer);
         }));
         form.add(toolChoice);
@@ -375,27 +329,18 @@
         traitsContainer.add(new EmptyPanel(MID_TRAITS));
     }
 
-<<<<<<< HEAD
-    private void autoUpdateName(TextField<String> aField, Recommender aRecommender)
-=======
     private void autoUpdateName(AjaxRequestTarget aTarget, TextField<String> aField,
             Recommender aRecommender)
->>>>>>> 6fb326f3
     {
         if (!autoGenerateName || aRecommender == null) {
             return;
         }
-<<<<<<< HEAD
-        
-        aField.setModelObject(generateName(aRecommender));
-=======
 
         aField.setModelObject(generateName(aRecommender));
         
         if (aTarget != null) {
             aTarget.add(aField);
         }
->>>>>>> 6fb326f3
     }
     
     private String generateName(Recommender aRecommender)
@@ -442,11 +387,7 @@
                 Objects.equals(recommender.getName(), generateName(recommender))
         ) {
             autoGenerateNameCheckBox.setModelObject(true);
-<<<<<<< HEAD
-            autoUpdateName(nameField, recommenderModel.getObject());
-=======
             autoUpdateName(null, nameField, recommenderModel.getObject());
->>>>>>> 6fb326f3
         }
         else {
             autoGenerateNameCheckBox.setModelObject(false);
@@ -512,11 +453,7 @@
 
         recommendationService.createOrUpdateRecommender(recommender);
 
-<<<<<<< HEAD
         // Reset selection after saving
-=======
-        // causes deselection after saving
->>>>>>> 6fb326f3
         recommenderModel.setObject(null);
         statesForTraining.setObject(getAllPossibleDocumentStates());
 
@@ -539,14 +476,11 @@
         aTarget.add(getPage());
     }
     
-<<<<<<< HEAD
     private static Set<AnnotationDocumentState> getAllPossibleDocumentStates()
     {
         return new HashSet<>(asList(AnnotationDocumentState.values()));
     }
 
-=======
->>>>>>> 6fb326f3
     private class RecommenderExistsValidator
         implements IValidator<String>
     {
