/*
 * Copyright 2017
 * Ubiquitous Knowledge Processing (UKP) Lab
 * Technische Universität Darmstadt
 * 
 * Licensed under the Apache License, Version 2.0 (the "License");
 * you may not use this file except in compliance with the License.
 * You may obtain a copy of the License at
 *
 * http://www.apache.org/licenses/LICENSE-2.0
 *
 * Unless required by applicable law or agreed to in writing, software
 * distributed under the License is distributed on an "AS IS" BASIS,
 * WITHOUT WARRANTIES OR CONDITIONS OF ANY KIND, either express or implied.
 * See the License for the specific language governing permissions and
 * limitations under the License.
 */
package de.tudarmstadt.ukp.inception.recommendation.scheduling.tasks;

import java.io.IOException;
import java.util.ArrayList;
import java.util.List;

import org.apache.uima.jcas.JCas;
import org.slf4j.Logger;
import org.slf4j.LoggerFactory;
import org.springframework.beans.factory.annotation.Autowired;
import org.springframework.context.ApplicationEventPublisher;

import de.tudarmstadt.ukp.clarin.webanno.api.AnnotationSchemaService;
import de.tudarmstadt.ukp.clarin.webanno.api.DocumentService;
import de.tudarmstadt.ukp.clarin.webanno.model.AnnotationDocument;
import de.tudarmstadt.ukp.clarin.webanno.model.AnnotationLayer;
import de.tudarmstadt.ukp.clarin.webanno.model.Project;
import de.tudarmstadt.ukp.clarin.webanno.model.SourceDocument;
import de.tudarmstadt.ukp.clarin.webanno.security.model.User;
import de.tudarmstadt.ukp.inception.recommendation.api.ClassificationTool;
import de.tudarmstadt.ukp.inception.recommendation.api.RecommendationService;
import de.tudarmstadt.ukp.inception.recommendation.api.model.AnnotationObject;
import de.tudarmstadt.ukp.inception.recommendation.api.model.Recommender;
import de.tudarmstadt.ukp.inception.recommendation.event.RecommenderEvaluationResultEvent;
import de.tudarmstadt.ukp.inception.recommendation.imls.conf.EvaluationConfiguration;
import de.tudarmstadt.ukp.inception.recommendation.imls.core.dataobjects.ExtendedResult;
import de.tudarmstadt.ukp.inception.recommendation.imls.core.evaluation.EvaluationService;
import de.tudarmstadt.ukp.inception.recommendation.util.EvaluationHelper;

/**
 * This task is run every 60 seconds, if the document has changed. It evaluates all available
 * classification tools for all annotation layers of the current project. If a classifier exceeds
 * its specific activation f-score limit during the evaluation it is selected for active prediction.
 */
public class SelectionTask
    extends Task
{
    private final Logger log = LoggerFactory.getLogger(getClass());

    private @Autowired AnnotationSchemaService annoService;
    private @Autowired DocumentService documentService;
    private @Autowired RecommendationService recommendationService;
    private @Autowired ApplicationEventPublisher appEventPublisher;
    
    public SelectionTask(User aUser, Project aProject)
    {
        super(aProject, aUser);
    }

    @Override
    public void run()
    {
        User user = getUser();
        for (AnnotationLayer layer : annoService.listAnnotationLayer(getProject())) {
            if (!layer.isEnabled()) {
                continue;
            }
            
            List<Recommender> recommenders = recommendationService.listRecommenders(layer);
            if (recommenders == null || recommenders.isEmpty()) {
                log.debug("[{}][{}]: No recommenders, skipping selection.", user.getUsername(),
                        layer.getUiName());
                continue;
            }
    
            List<Recommender> activeRecommenders = new ArrayList<>();
            
            for (Recommender recommender : recommenders) {
                try {
                    long start = System.currentTimeMillis();
                    
                    ClassificationTool<?> ct = recommendationService.getTool(recommender,
                            recommendationService.getMaxSuggestions(user));
    
                    if (ct == null || !recommender.isEnabled()) {
                        continue;
                    }
                    
<<<<<<< HEAD
=======
                    if (recommender.isAlwaysSelected() || !ct.isEvaluable()) {
                        log.info(
                                "[{}][{}]: Skipping evaluation (always selected: {}; evaluatable: {})",
                                user.getUsername(), ct.getId(), recommender.isAlwaysSelected(),
                                ct.isEvaluable());
                        activeRecommenders.add(recommender);
                        continue;
                    }
    
>>>>>>> 42fe5001
                    log.info("[{}][{}]: Evaluating...", user.getUsername(), recommender.getName());
                    
                    EvaluationConfiguration suiteConf = EvaluationHelper
                            .getTrainingSuiteConfiguration("classificationToolSelection",
                                    documentService, getProject());
                    suiteConf.setFeature(ct.getFeature());
                    EvaluationHelper.customizeConfiguration(ct, "_selectionModel.bin",
                            documentService, layer.getProject());
    
                    ExtendedResult result = evaluate(suiteConf, ct,
                            documentService.listSourceDocuments(layer.getProject()));
                    
                    if (result == null || result.getFscore() < 0) {
                        log.info("[{}][{}]: Not activated (unable to determine score)",
                                user.getUsername(), recommender.getName());
                        continue;
                    }
    
                    boolean activated;
                    if (recommender.isAlwaysSelected()) {
                        log.info("[{}][{}]: Always active (f-score {})", user.getUsername(),
                                ct.getId(), result.getFscore());
                        activeRecommenders.add(recommender);
                        activated = true;
                    }
                    else if (result.getFscore() >= recommender.getThreshold()) {
                        log.info("[{}][{}]: Activated (f-score {} is above threshold {})",
                                user.getUsername(), recommender.getName(), result.getFscore(),
                                recommender.getThreshold());
                        activeRecommenders.add(recommender);
                        activated = true;
                    }
                    else {
                        log.info("[{}][{}]: Not activated (f-score {} is not above threshold {})",
                                user.getUsername(), recommender.getName(), result.getFscore(),
                                recommender.getThreshold());
                        activated = false;
                    }
                    
                    appEventPublisher.publishEvent(new RecommenderEvaluationResultEvent(this,
                            recommender, user.getUsername(), result,
                            System.currentTimeMillis() - start, activated));
                }
                catch (Throwable e) {
<<<<<<< HEAD
                    log.error("An error occured", e);
=======
                    log.error("[{}][{}]: Failed", user.getUsername(), recommender.getName(), e);
>>>>>>> 42fe5001
                }
            }
    
            recommendationService.setActiveRecommenders(user, layer, activeRecommenders);
        }
    }

    private ExtendedResult evaluate(EvaluationConfiguration suiteConf, ClassificationTool<?> ct,
            List<SourceDocument> docs)
    {
        EvaluationService es = new EvaluationService(ct, suiteConf);
        
        List<List<AnnotationObject>> data = new ArrayList<>();
        for (SourceDocument doc : docs) {
            AnnotationDocument annoDoc = documentService.createOrGetAnnotationDocument(doc,
                    getUser());
            JCas jCas;

            try {
                jCas = documentService.readAnnotationCas(annoDoc);
            }
            catch (IOException e) {
                log.error("Cannot read annotation CAS.", e);
                continue;
            }
            
            data.addAll(ct.getLoader().loadAnnotationObjectsForEvaluation(jCas));
        }

        return es.evaluate(data);
    }
}<|MERGE_RESOLUTION|>--- conflicted
+++ resolved
@@ -93,8 +93,6 @@
                         continue;
                     }
                     
-<<<<<<< HEAD
-=======
                     if (recommender.isAlwaysSelected() || !ct.isEvaluable()) {
                         log.info(
                                 "[{}][{}]: Skipping evaluation (always selected: {}; evaluatable: {})",
@@ -104,7 +102,6 @@
                         continue;
                     }
     
->>>>>>> 42fe5001
                     log.info("[{}][{}]: Evaluating...", user.getUsername(), recommender.getName());
                     
                     EvaluationConfiguration suiteConf = EvaluationHelper
@@ -149,11 +146,7 @@
                             System.currentTimeMillis() - start, activated));
                 }
                 catch (Throwable e) {
-<<<<<<< HEAD
-                    log.error("An error occured", e);
-=======
                     log.error("[{}][{}]: Failed", user.getUsername(), recommender.getName(), e);
->>>>>>> 42fe5001
                 }
             }
     
