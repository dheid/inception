--- conflicted
+++ resolved
@@ -152,7 +152,8 @@
         // Create annotation
         if (SpanAnnotationResponse.is(aAction)) {
             actionAcceptSpanRecommendation(aActionHandler, aState, aTarget, aCas, aVID);
-        } else if (ArcAnnotationResponse.is(aAction)) {
+        }
+        else if (ArcAnnotationResponse.is(aAction)) {
             actionAcceptRelationRecommendation(aActionHandler, aState, aTarget, aCas, aVID);
         }
         else if (DoActionResponse.is(aAction)) {
@@ -178,15 +179,9 @@
         Predictions predictions = recommendationService.getPredictions(aState.getUser(),
                 aState.getProject());
         VID recommendationVid = VID.parse(aVID.getExtensionPayload());
-<<<<<<< HEAD
         Optional<SpanSuggestion> prediction = predictions
                 .getPredictionByVID(document, recommendationVid)
-                .filter(f -> f instanceof SpanSuggestion)
-                .map(f -> (SpanSuggestion) f);
-=======
-        Optional<AnnotationSuggestion> prediction = predictions.getPredictionByVID(document,
-                recommendationVid);
->>>>>>> 74cd639a
+                .filter(f -> f instanceof SpanSuggestion).map(f -> (SpanSuggestion) f);
 
         if (!prediction.isPresent()) {
             log.error("Could not find annotation in [{}] with id [{}]", document,
@@ -213,25 +208,22 @@
         aActionHandler.actionCreateOrUpdate(aTarget, aCas);
 
         // Log the action to the learning record
-<<<<<<< HEAD
-        learningRecordService.logRecord(document, aState.getUser().getUsername(),
-                suggestion, layer, feature, ACCEPTED, MAIN_EDITOR);
+        learningRecordService.logRecord(document, aState.getUser().getUsername(), suggestion, layer,
+                feature, ACCEPTED, MAIN_EDITOR);
 
         acceptRecommendation(suggestion, aState, aTarget, aCas, recommendationVid, address);
     }
 
     private void actionAcceptRelationRecommendation(AnnotationActionHandler aActionHandler,
             AnnotatorState aState, AjaxRequestTarget aTarget, CAS aCas, VID aVID)
-            throws AnnotationException, IOException
+        throws AnnotationException, IOException
     {
         SourceDocument document = aState.getDocument();
 
         Predictions predictions = recommendationService.getPredictions(aState.getUser(),
                 aState.getProject());
-        Optional<RelationSuggestion> prediction = predictions
-                .getPredictionByVID(document, aVID)
-                .filter(f -> f instanceof RelationSuggestion)
-                .map(f -> (RelationSuggestion) f);
+        Optional<RelationSuggestion> prediction = predictions.getPredictionByVID(document, aVID)
+                .filter(f -> f instanceof RelationSuggestion).map(f -> (RelationSuggestion) f);
 
         if (!prediction.isPresent()) {
             log.error("Could not find relation in [{}] with id [{}]", document, aVID);
@@ -263,9 +255,8 @@
         acceptRecommendation(suggestion, aState, aTarget, aCas, aVID, address);
     }
 
-    private void acceptRecommendation(AnnotationSuggestion aSuggestion,
-            AnnotatorState aState, AjaxRequestTarget aTarget, CAS aCas,
-            VID aSuggestionVID, int aNewAnnotationAddress)
+    private void acceptRecommendation(AnnotationSuggestion aSuggestion, AnnotatorState aState,
+            AjaxRequestTarget aTarget, CAS aCas, VID aSuggestionVID, int aNewAnnotationAddress)
     {
         AnnotationLayer layer = annotationService.getLayer(aSuggestion.getLayerId());
         AnnotationFeature feature = annotationService.getFeature(aSuggestion.getFeature(), layer);
@@ -278,17 +269,8 @@
         // Send an application event that the suggestion has been accepted
         AnnotationFS fs = WebAnnoCasUtil.selectByAddr(aCas, AnnotationFS.class,
                 aNewAnnotationAddress);
-        applicationEventPublisher.publishEvent(new RecommendationAcceptedEvent(this,
-                document, aState.getUser().getUsername(), fs, feature, aSuggestion.getLabel()));
-=======
-        learningRecordService.logRecord(document, aState.getUser().getUsername(), suggestion, layer,
-                feature, ACCEPTED, MAIN_EDITOR);
-
-        // Send an application event that the suggestion has been accepted
-        AnnotationFS fs = WebAnnoCasUtil.selectByAddr(aCas, AnnotationFS.class, address);
         applicationEventPublisher.publishEvent(new RecommendationAcceptedEvent(this, document,
-                aState.getUser().getUsername(), fs, feature, suggestion.getLabel()));
->>>>>>> 74cd639a
+                aState.getUser().getUsername(), fs, feature, aSuggestion.getLabel()));
 
         // Send a UI event that the suggestion has been accepted
         aTarget.getPage().send(aTarget.getPage(), Broadcast.BREADTH,
@@ -335,7 +317,6 @@
         // the entire document or even for the part visible on screen.
         suggestion.hide(FLAG_TRANSIENT_REJECTED);
 
-<<<<<<< HEAD
         // Send a UI event that the suggestion has been rejected
         aTarget.getPage().send(aTarget.getPage(), Broadcast.BREADTH,
                 new AjaxRecommendationRejectedEvent(aTarget, aState, aVID));
@@ -347,36 +328,23 @@
                     spanSuggestion, layer, feature, REJECTED, MAIN_EDITOR);
 
             // Send an application event that the suggestion has been rejected
-            applicationEventPublisher.publishEvent(new RecommendationRejectedEvent(
-                    this, document, aState.getUser().getUsername(),
-                    spanSuggestion.getBegin(), spanSuggestion.getEnd(),
-                    spanSuggestion.getCoveredText(), feature, spanSuggestion.getLabel()));
-
-        } else if (suggestion instanceof RelationSuggestion) {
+            applicationEventPublisher.publishEvent(
+                    new RecommendationRejectedEvent(this, document, aState.getUser().getUsername(),
+                            spanSuggestion.getBegin(), spanSuggestion.getEnd(),
+                            spanSuggestion.getCoveredText(), feature, spanSuggestion.getLabel()));
+
+        }
+        else if (suggestion instanceof RelationSuggestion) {
             RelationSuggestion relationSuggestion = (RelationSuggestion) suggestion;
             // TODO: Log rejection
             // TODO: Publish rejection event
-            
-        }
-=======
-        // Log the action to the learning record
-        learningRecordService.logRecord(document, aState.getUser().getUsername(), suggestion, layer,
-                feature, REJECTED, MAIN_EDITOR);
->>>>>>> 74cd639a
+
+        }
 
         // Trigger a re-rendering of the document
         Page page = aTarget.getPage();
         page.send(page, Broadcast.BREADTH, new SelectionChangedEvent(aTarget));
-<<<<<<< HEAD
-        
-=======
-
-        // Send an application event that the suggestion has been rejected
-        applicationEventPublisher.publishEvent(new RecommendationRejectedEvent(this, document,
-                aState.getUser().getUsername(), suggestion.getBegin(), suggestion.getEnd(),
-                suggestion.getCoveredText(), feature, suggestion.getLabel()));
-
->>>>>>> 74cd639a
+
         // Send a UI event that the suggestion has been rejected
         page.send(page, Broadcast.BREADTH,
                 new AjaxRecommendationRejectedEvent(aTarget, aState, recommendationVID));
@@ -433,30 +401,19 @@
         if (!representative.isPresent()) {
             return emptyList();
         }
-<<<<<<< HEAD
-        
+
         Optional<SuggestionGroup<AnnotationSuggestion>> group = Optional.empty();
-        
+
         if (representative.get() instanceof SpanSuggestion) {
             SpanSuggestion sao = (SpanSuggestion) representative.get();
             group = predictions
-                    .getSpanPredictions(aDocument.getName(), aFeature.getLayer(), 
-                            sao.getBegin(), sao.getEnd())
-                    .stream()
-                    .filter(g -> g.contains(representative.get()))
-                    .map(g -> (SuggestionGroup<AnnotationSuggestion>) 
-                            (SuggestionGroup<? extends AnnotationSuggestion>) g)
+                    .getSpanPredictions(aDocument.getName(), aFeature.getLayer(), sao.getBegin(),
+                            sao.getEnd())
+                    .stream().filter(g -> g.contains(representative.get()))
+                    .map(g -> (SuggestionGroup<AnnotationSuggestion>) (SuggestionGroup<? extends AnnotationSuggestion>) g)
                     .findFirst();
         }
- 
-=======
-
-        Optional<SuggestionGroup> group = predictions
-                .getPredictions(aDocument.getName(), aFeature.getLayer(),
-                        representative.get().getBegin(), representative.get().getEnd())
-                .stream().filter(g -> g.contains(representative.get())).findFirst();
-
->>>>>>> 74cd639a
+
         if (!group.isPresent()) {
             return emptyList();
         }
