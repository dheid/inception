--- conflicted
+++ resolved
@@ -209,7 +209,6 @@
         }
 
         AnnotationObject prediction = oPrediction.get();
-<<<<<<< HEAD
         Recommender recommender = recommendationService.getRecommender(aVID.getId());
         AnnotationLayer layer = annotationService.getLayer(aVID.getLayerId());
         AnnotationFeature feature = annotationService.getFeature(recommender.getFeature(), layer);
@@ -224,26 +223,6 @@
         // Send an UI event that the recommendation was rejected
         aTarget.getPage().send(aTarget.getPage(), Broadcast.BREADTH,
                 new AjaxRecommendationRejectedEvent(aTarget, aState, aVID));
-=======
-        String predictedValue = prediction.getLabel();
-        String tokenText = aJCas.getDocumentText().substring(aBegin, aEnd);
-        
-        LearningRecord record = new LearningRecord();
-        record.setUser(aState.getUser().getUsername());
-        record.setSourceDocument(document);
-        record.setUserAction(LearningRecordUserAction.REJECTED);
-        record.setOffsetCharacterBegin(prediction.getOffset().getBeginCharacter());
-        record.setOffsetCharacterEnd(prediction.getOffset().getEndCharacter());
-        record.setOffsetTokenBegin(-1);
-        record.setOffsetTokenEnd(-1);
-        record.setTokenText(tokenText);
-        record.setAnnotation(predictedValue);
-        record.setLayer(layer);
-        record.setChangeLocation(LearningRecordChangeLocation.MAIN_EDITOR);
-        record.setAnnotationFeature(feature);
-        learningRecordService.create(record);
-        aActionHandler.actionSelect(aTarget, aJCas);
->>>>>>> 69d7994f
         
         // Send an application event that the recommendation was rejected
         applicationEventPublisher.publishEvent(
@@ -280,8 +259,8 @@
         record.setUserAction(LearningRecordUserAction.REJECTED);
         record.setOffsetCharacterBegin(aPrediction.getOffset().getBeginCharacter());
         record.setOffsetCharacterEnd(aPrediction.getOffset().getEndCharacter());
-        record.setOffsetTokenBegin(aPrediction.getOffset().getBeginToken());
-        record.setOffsetTokenEnd(aPrediction.getOffset().getEndToken());
+        record.setOffsetTokenBegin(-1);
+        record.setOffsetTokenEnd(-1);
         record.setTokenText(aPrediction.getCoveredText());
         record.setAnnotation(aPrediction.getLabel());
         record.setLayer(aLayer);
