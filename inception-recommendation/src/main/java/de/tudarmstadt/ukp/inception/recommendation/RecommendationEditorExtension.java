--- conflicted
+++ resolved
@@ -189,11 +189,8 @@
         // panel
         aState.getSelection().selectSpan(new VID(address), aCas, suggestion.getBegin(),
                 suggestion.getEnd());
-<<<<<<< HEAD
+
         aActionHandler.actionSelect(aTarget);
-=======
-        aActionHandler.actionSelect(aTarget);            
->>>>>>> a5398a07
         aActionHandler.actionCreateOrUpdate(aTarget, aCas);
 
         // Log the action to the learning record
@@ -221,12 +218,9 @@
      */
     private void actionRejectRecommendation(AnnotationActionHandler aActionHandler,
             AnnotatorState aState, AjaxRequestTarget aTarget, CAS aCas, VID aVID)
-<<<<<<< HEAD
-        throws AnnotationException, IOException {
-=======
+
         throws AnnotationException, IOException
     {
->>>>>>> a5398a07
         Predictions predictions = recommendationService.getPredictions(aState.getUser(),
                 aState.getProject());
         
