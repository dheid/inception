/*
 * Copyright 2017
 * Ubiquitous Knowledge Processing (UKP) Lab
 * Technische Universität Darmstadt
 * 
 * Licensed under the Apache License, Version 2.0 (the "License");
 * you may not use this file except in compliance with the License.
 * You may obtain a copy of the License at
 *
 * http://www.apache.org/licenses/LICENSE-2.0
 *
 * Unless required by applicable law or agreed to in writing, software
 * distributed under the License is distributed on an "AS IS" BASIS,
 * WITHOUT WARRANTIES OR CONDITIONS OF ANY KIND, either express or implied.
 * See the License for the specific language governing permissions and
 * limitations under the License.
 */
package de.tudarmstadt.ukp.inception.recommendation;

import java.io.IOException;
import java.util.Optional;

import org.apache.uima.cas.Type;
import org.apache.uima.cas.text.AnnotationFS;
import org.apache.uima.fit.util.CasUtil;
import org.apache.uima.jcas.JCas;
import org.apache.wicket.ajax.AjaxRequestTarget;
import org.apache.wicket.event.Broadcast;
import org.apache.wicket.feedback.IFeedback;
import org.slf4j.Logger;
import org.slf4j.LoggerFactory;
import org.springframework.beans.factory.annotation.Autowired;
import org.springframework.context.ApplicationEventPublisher;
import org.springframework.stereotype.Component;

import de.tudarmstadt.ukp.clarin.webanno.api.AnnotationSchemaService;
import de.tudarmstadt.ukp.clarin.webanno.api.DocumentService;
import de.tudarmstadt.ukp.clarin.webanno.api.annotation.AnnotationEditorExtension;
import de.tudarmstadt.ukp.clarin.webanno.api.annotation.AnnotationEditorExtensionImplBase;
import de.tudarmstadt.ukp.clarin.webanno.api.annotation.action.AnnotationActionHandler;
import de.tudarmstadt.ukp.clarin.webanno.api.annotation.adapter.SpanAdapter;
import de.tudarmstadt.ukp.clarin.webanno.api.annotation.exception.AnnotationException;
import de.tudarmstadt.ukp.clarin.webanno.api.annotation.feature.FeatureSupportRegistry;
import de.tudarmstadt.ukp.clarin.webanno.api.annotation.model.AnnotatorState;
import de.tudarmstadt.ukp.clarin.webanno.api.annotation.model.VID;
import de.tudarmstadt.ukp.clarin.webanno.api.annotation.rendering.model.VDocument;
import de.tudarmstadt.ukp.clarin.webanno.api.annotation.util.WebAnnoCasUtil;
import de.tudarmstadt.ukp.clarin.webanno.brat.message.DoActionResponse;
import de.tudarmstadt.ukp.clarin.webanno.brat.message.SpanAnnotationResponse;
import de.tudarmstadt.ukp.clarin.webanno.model.AnnotationFeature;
import de.tudarmstadt.ukp.clarin.webanno.model.AnnotationLayer;
import de.tudarmstadt.ukp.clarin.webanno.model.SourceDocument;
import de.tudarmstadt.ukp.inception.recommendation.api.LearningRecordService;
import de.tudarmstadt.ukp.inception.recommendation.api.RecommendationService;
import de.tudarmstadt.ukp.inception.recommendation.api.model.AnnotationObject;
import de.tudarmstadt.ukp.inception.recommendation.api.model.LearningRecord;
import de.tudarmstadt.ukp.inception.recommendation.api.model.LearningRecordChangeLocation;
import de.tudarmstadt.ukp.inception.recommendation.api.model.LearningRecordUserAction;
import de.tudarmstadt.ukp.inception.recommendation.api.model.Predictions;
import de.tudarmstadt.ukp.inception.recommendation.api.model.Recommender;
import de.tudarmstadt.ukp.inception.recommendation.event.AjaxRecommendationAcceptedEvent;
import de.tudarmstadt.ukp.inception.recommendation.event.AjaxRecommendationRejectedEvent;
import de.tudarmstadt.ukp.inception.recommendation.event.PredictionsSwitchedEvent;
import de.tudarmstadt.ukp.inception.recommendation.event.RecommendationAcceptedEvent;
import de.tudarmstadt.ukp.inception.recommendation.event.RecommendationRejectedEvent;
import de.tudarmstadt.ukp.inception.recommendation.render.RecommendationRenderer;


@Component
public class RecommendationEditorExtension
    extends AnnotationEditorExtensionImplBase
    implements AnnotationEditorExtension
{
    public static final String BEAN_NAME = "recommendationEditorExtension";
    
    private final Logger log = LoggerFactory.getLogger(getClass());
    
    private @Autowired AnnotationSchemaService annotationService;
    private @Autowired RecommendationService recommendationService;
    private @Autowired LearningRecordService learningRecordService;
    private @Autowired ApplicationEventPublisher applicationEventPublisher;
    private @Autowired FeatureSupportRegistry fsRegistry;
    private @Autowired DocumentService documentService;

    @Override
    public String getBeanName()
    {
        return BEAN_NAME;
    }

    @Override
    public void handleAction(AnnotationActionHandler aActionHandler, AnnotatorState aState,
            AjaxRequestTarget aTarget, JCas aJCas, VID aVID, String aAction, int aBegin, int aEnd)
        throws IOException, AnnotationException
    {
        // Create annotation
        if (SpanAnnotationResponse.is(aAction)) {
            actionAcceptRecommendation(aActionHandler, aState, aTarget, aJCas, aVID, aBegin, aEnd);
        }
        // Reject annotation
        else if (DoActionResponse.is(aAction)) {
            actionRejectRecommendation(aActionHandler, aState, aTarget, aJCas, aVID, aBegin, aEnd);
        }
    }
    
    private void actionAcceptRecommendation(AnnotationActionHandler aActionHandler,
            AnnotatorState aState, AjaxRequestTarget aTarget, JCas aJCas, VID aVID, int aBegin,
            int aEnd) throws AnnotationException, IOException
    {

        SourceDocument document = aState.getDocument();
        Predictions model =
                recommendationService.getPredictions(aState.getUser(), aState.getProject());
        Optional<AnnotationObject> prediction = model.getPredictionByVID(document, aVID);
        if (!prediction.isPresent()) {
            log.error("Could not find annotation in [{}] with id [{}]", document, aVID);
            aTarget.getPage().error("Could not find annotation");
            aTarget.addChildren(aTarget.getPage(), IFeedback.class);
            return;
        }

        AnnotationObject ao = prediction.get();

        // Remove from view
        ao.setVisible(false);

        // Obtain the predicted label
        String predictedValue = ao.getLabel();
        
        Recommender recommender = recommendationService.getRecommender(aVID.getId());
        AnnotationLayer layer = annotationService.getLayer(aVID.getLayerId());

        // The feature of the predicted label
        AnnotationFeature feature = annotationService.getFeature(recommender.getFeature(), layer);
        SpanAdapter adapter = (SpanAdapter) annotationService.getAdapter(layer);

        // Get all annotations at this position
        Type type = CasUtil.getType(aJCas.getCas(), layer.getName());
        AnnotationFS annoFS = WebAnnoCasUtil.selectSingleFsAt(aJCas,
            type, aBegin, aEnd);
        int address;

        // Existing annotation at this position
        if (annoFS != null) {
            address = WebAnnoCasUtil.getAddr(annoFS);
        }
        else {
        // Create the annotation - this also takes care of attaching to an annotation if necessary
            address = adapter.add(aState, aJCas, aBegin, aEnd);
        }

        recommendationService
            .setFeatureValue(feature, predictedValue, adapter, aState, aJCas, address);

        // Send an event that the recommendation was accepted
        AnnotationFS fs = WebAnnoCasUtil.selectByAddr(aJCas, AnnotationFS.class, address);
        applicationEventPublisher.publishEvent(new RecommendationAcceptedEvent(this,
                document, aState.getUser().getUsername(), fs, feature, predictedValue));

        // Set selection to the accepted annotation
        aState.getSelection().selectSpan(new VID(address), aJCas, aBegin, aEnd);

        // ... select it and load it into the detail editor panel
        aActionHandler.actionSelect(aTarget, aJCas);            
        aActionHandler.actionCreateOrUpdate(aTarget, aJCas);

        aTarget.getPage().send(aTarget.getPage(), Broadcast.BREADTH, new
            AjaxRecommendationAcceptedEvent(aTarget, aState, aVID));
    }
    
    private void actionRejectRecommendation(AnnotationActionHandler aActionHandler,
            AnnotatorState aState, AjaxRequestTarget aTarget, JCas aJCas, VID aVID, int aBegin,
            int aEnd)
        throws AnnotationException
    {
        Predictions model = 
                recommendationService.getPredictions(aState.getUser(), aState.getProject());
        
        Recommender recommender = recommendationService.getRecommender(aVID.getId());
        AnnotationLayer layer = annotationService.getLayer(aVID.getLayerId());
        AnnotationFeature feature = annotationService.getFeature(recommender.getFeature(), layer);

        SourceDocument document = aState.getDocument();
        Optional<AnnotationObject> oPrediction = model.getPredictionByVID(document, aVID);
        if (!oPrediction.isPresent()) {
            log.error("Could not find annotation in [{}] with id [{}]", document, aVID);
            aTarget.getPage().error("Could not find annotation");
            aTarget.addChildren(aTarget.getPage(), IFeedback.class);
            return;
        }

        AnnotationObject prediction = oPrediction.get();
        String predictedValue = prediction.getLabel();

        // Remove from view
        prediction.setVisible(false);

        String tokenText = aJCas.getDocumentText().substring(aBegin, aEnd);
        
        LearningRecord record = new LearningRecord();
        record.setUser(aState.getUser().getUsername());
        record.setSourceDocument(document);
        record.setUserAction(LearningRecordUserAction.REJECTED);
        record.setOffsetCharacterBegin(prediction.getOffset().getBeginCharacter());
        record.setOffsetCharacterEnd(prediction.getOffset().getEndCharacter());
        record.setOffsetTokenBegin(prediction.getOffset().getBeginToken());
        record.setOffsetTokenEnd(prediction.getOffset().getEndToken());
        record.setTokenText(tokenText);
        record.setAnnotation(predictedValue);
        record.setLayer(layer);
        record.setChangeLocation(LearningRecordChangeLocation.MAIN_EDITOR);
        record.setAnnotationFeature(feature);
        learningRecordService.create(record);
        aActionHandler.actionSelect(aTarget, aJCas);
        
        // Send an event that the recommendation was rejected
        aTarget.getPage().send(aTarget.getPage(), Broadcast.BREADTH, new
            AjaxRecommendationRejectedEvent(aTarget, aState, aVID));
        applicationEventPublisher.publishEvent(new RecommendationRejectedEvent(this,
                document, aState.getUser().getUsername(), aBegin, aEnd, tokenText,
                feature, predictedValue));
    }

    @Override
    public void render(JCas jCas, AnnotatorState aState, VDocument vdoc)
    {
        recommendationService.switchPredictions(aState.getUser(), aState.getProject());
        RecommendationRenderer.render(vdoc, aState, jCas, annotationService, recommendationService, 
                learningRecordService, fsRegistry, documentService);
<<<<<<< HEAD
        applicationEventPublisher.publishEvent(
            new PredictionsSwitchedEvent(this, aState.getUser(), aState.getProject()));
=======
        applicationEventPublisher.publishEvent(new PredictionsSwitchedEvent(this, aState));
>>>>>>> 5cb5df5a
    }
}<|MERGE_RESOLUTION|>--- conflicted
+++ resolved
@@ -227,11 +227,6 @@
         recommendationService.switchPredictions(aState.getUser(), aState.getProject());
         RecommendationRenderer.render(vdoc, aState, jCas, annotationService, recommendationService, 
                 learningRecordService, fsRegistry, documentService);
-<<<<<<< HEAD
-        applicationEventPublisher.publishEvent(
-            new PredictionsSwitchedEvent(this, aState.getUser(), aState.getProject()));
-=======
         applicationEventPublisher.publishEvent(new PredictionsSwitchedEvent(this, aState));
->>>>>>> 5cb5df5a
     }
 }