/*
 * Copyright 2017
 * Ubiquitous Knowledge Processing (UKP) Lab
 * Technische Universität Darmstadt
 * 
 * Licensed under the Apache License, Version 2.0 (the "License");
 * you may not use this file except in compliance with the License.
 * You may obtain a copy of the License at
 *
 * http://www.apache.org/licenses/LICENSE-2.0
 *
 * Unless required by applicable law or agreed to in writing, software
 * distributed under the License is distributed on an "AS IS" BASIS,
 * WITHOUT WARRANTIES OR CONDITIONS OF ANY KIND, either express or implied.
 * See the License for the specific language governing permissions and
 * limitations under the License.
 */
package de.tudarmstadt.ukp.inception.recommendation;

import static de.tudarmstadt.ukp.inception.recommendation.api.model.AnnotationSuggestion.FLAG_TRANSIENT_ACCEPTED;
import static de.tudarmstadt.ukp.inception.recommendation.api.model.AnnotationSuggestion.FLAG_TRANSIENT_REJECTED;
import static de.tudarmstadt.ukp.inception.recommendation.api.model.LearningRecordChangeLocation.MAIN_EDITOR;
import static de.tudarmstadt.ukp.inception.recommendation.api.model.LearningRecordType.ACCEPTED;
import static de.tudarmstadt.ukp.inception.recommendation.api.model.LearningRecordType.REJECTED;

import java.io.IOException;
import java.util.Optional;

import org.apache.uima.cas.CAS;
import org.apache.uima.cas.text.AnnotationFS;
import org.apache.wicket.ajax.AjaxRequestTarget;
import org.apache.wicket.event.Broadcast;
import org.apache.wicket.feedback.IFeedback;
import org.apache.wicket.request.cycle.RequestCycle;
import org.slf4j.Logger;
import org.slf4j.LoggerFactory;
import org.springframework.beans.factory.annotation.Autowired;
import org.springframework.context.ApplicationEventPublisher;
import org.springframework.stereotype.Component;

import de.tudarmstadt.ukp.clarin.webanno.api.AnnotationSchemaService;
import de.tudarmstadt.ukp.clarin.webanno.api.DocumentService;
import de.tudarmstadt.ukp.clarin.webanno.api.annotation.AnnotationEditorExtension;
import de.tudarmstadt.ukp.clarin.webanno.api.annotation.AnnotationEditorExtensionImplBase;
import de.tudarmstadt.ukp.clarin.webanno.api.annotation.action.AnnotationActionHandler;
import de.tudarmstadt.ukp.clarin.webanno.api.annotation.exception.AnnotationException;
import de.tudarmstadt.ukp.clarin.webanno.api.annotation.feature.FeatureSupportRegistry;
import de.tudarmstadt.ukp.clarin.webanno.api.annotation.model.AnnotatorState;
import de.tudarmstadt.ukp.clarin.webanno.api.annotation.model.VID;
import de.tudarmstadt.ukp.clarin.webanno.api.annotation.rendering.model.VDocument;
import de.tudarmstadt.ukp.clarin.webanno.api.annotation.util.WebAnnoCasUtil;
import de.tudarmstadt.ukp.clarin.webanno.brat.message.DoActionResponse;
import de.tudarmstadt.ukp.clarin.webanno.brat.message.SpanAnnotationResponse;
import de.tudarmstadt.ukp.clarin.webanno.model.AnnotationFeature;
import de.tudarmstadt.ukp.clarin.webanno.model.AnnotationLayer;
import de.tudarmstadt.ukp.clarin.webanno.model.Mode;
import de.tudarmstadt.ukp.clarin.webanno.model.SourceDocument;
import de.tudarmstadt.ukp.clarin.webanno.security.UserDao;
import de.tudarmstadt.ukp.inception.recommendation.api.LearningRecordService;
import de.tudarmstadt.ukp.inception.recommendation.api.RecommendationService;
import de.tudarmstadt.ukp.inception.recommendation.api.model.AnnotationSuggestion;
import de.tudarmstadt.ukp.inception.recommendation.api.model.Predictions;
import de.tudarmstadt.ukp.inception.recommendation.api.model.Recommender;
import de.tudarmstadt.ukp.inception.recommendation.event.AjaxRecommendationAcceptedEvent;
import de.tudarmstadt.ukp.inception.recommendation.event.AjaxRecommendationRejectedEvent;
import de.tudarmstadt.ukp.inception.recommendation.event.PredictionsSwitchedEvent;
import de.tudarmstadt.ukp.inception.recommendation.event.RecommendationAcceptedEvent;
import de.tudarmstadt.ukp.inception.recommendation.event.RecommendationRejectedEvent;
import de.tudarmstadt.ukp.inception.recommendation.render.RecommendationRenderer;

/**
 * This component hooks into the annotation editor in order to:
 * 
 * <ul>
 * <li>Render annotation suggestions into the main editor area;</li>
 * <li>Intercept user actions on the annotation suggestions, in particular accepting or rejecting
 *     annotatons.</li>
 * </ul>
 */
@Component(RecommendationEditorExtension.BEAN_NAME)
public class RecommendationEditorExtension
    extends AnnotationEditorExtensionImplBase
    implements AnnotationEditorExtension
{
    public static final String BEAN_NAME = AnnotationSuggestion.EXTENSION_ID;
    
    private final Logger log = LoggerFactory.getLogger(getClass());
    
    private final AnnotationSchemaService annotationService;
    private final RecommendationService recommendationService;
    private final LearningRecordService learningRecordService;
    private final ApplicationEventPublisher applicationEventPublisher;
    private final FeatureSupportRegistry fsRegistry;
    private final DocumentService documentService;
    private final UserDao userRegistry;

    @Autowired
    public RecommendationEditorExtension(AnnotationSchemaService aAnnotationService,
            RecommendationService aRecommendationService,
            LearningRecordService aLearningRecordService,
            ApplicationEventPublisher aApplicationEventPublisher,
            FeatureSupportRegistry aFsRegistry, DocumentService aDocumentService, 
            UserDao aUserRegistry)
    {
        annotationService = aAnnotationService;
        recommendationService = aRecommendationService;
        learningRecordService = aLearningRecordService;
        applicationEventPublisher = aApplicationEventPublisher;
        fsRegistry = aFsRegistry;
        documentService = aDocumentService;
        userRegistry = aUserRegistry;
    }

    @Override
    public String getBeanName()
    {
        return BEAN_NAME;
    }

    @Override
    public void handleAction(AnnotationActionHandler aActionHandler, AnnotatorState aState,
            AjaxRequestTarget aTarget, CAS aCas, VID aVID, String aAction)
        throws IOException, AnnotationException
    {
        // only process actions relevant to recommendation
        if (!aVID.getExtensionId().equals(BEAN_NAME)) {
            return;
        }
        VID vid = VID.parse(aVID.getExtensionPayload());
        VID extendedVID = new VID(aVID.getExtensionId(), vid.getLayerId(), vid.getId(), 
                vid.getSubId(), vid.getAttribute(), vid.getSlot(), aVID.getExtensionPayload());
        // Create annotation
        if (SpanAnnotationResponse.is(aAction)) {
<<<<<<< HEAD
            actionAcceptRecommendation(aActionHandler, aState, aTarget, aCas, extendedVID, aBegin,
                    aEnd);
        }
        // Reject annotation
        else if (DoActionResponse.is(aAction)) {
            actionRejectRecommendation(aActionHandler, aState, aTarget, aCas, extendedVID, aBegin,
                    aEnd);
=======
            actionAcceptRecommendation(aActionHandler, aState, aTarget, aCas, aVID);
        }
        // Reject annotation
        else if (DoActionResponse.is(aAction)) {
            actionRejectRecommendation(aActionHandler, aState, aTarget, aCas, aVID);
>>>>>>> 63fa7a2b
        }
    }
    
    /**
     * Accept a suggestion.
     * 
     * <ul>
     * <li>Creates a new annotation or updates an existing one with a new feature
     * value.</li>
     * <li>Marks the suggestions as hidden (not visible).</li>
     * <li>Logs the accepting to the learning log.</li>
     * <li>Sends events to the UI and application informing other components about the action.</li>
     * </ul>
     */
    private void actionAcceptRecommendation(AnnotationActionHandler aActionHandler,
            AnnotatorState aState, AjaxRequestTarget aTarget, CAS aCas, VID aVID)
        throws AnnotationException, IOException
    {
        SourceDocument document = aState.getDocument();
        Predictions predictions = recommendationService.getPredictions(aState.getUser(),
                aState.getProject());
        Optional<AnnotationSuggestion> prediction = predictions.getPredictionByVID(document, aVID);

        if (!prediction.isPresent()) {
            log.error("Could not find annotation in [{}] with id [{}]", document, aVID);
            aTarget.getPage().error("Could not find annotation");
            aTarget.addChildren(aTarget.getPage(), IFeedback.class);
            return;
        }

        AnnotationSuggestion suggestion = prediction.get();

        // Upsert an annotation based on the suggestion
        AnnotationLayer layer = annotationService.getLayer(suggestion.getLayerId());
        AnnotationFeature feature = annotationService.getFeature(suggestion.getFeature(), layer);
        int address = recommendationService.upsertFeature(annotationService, aState.getDocument(),
                aState.getUser().getUsername(), aCas, layer, feature, suggestion.getLabel(),
                suggestion.getBegin(), suggestion.getEnd());

        // Hide the suggestion. This is faster than having to recalculate the visibility status for
        // the entire document or even for the part visible on screen.
        suggestion.hide(FLAG_TRANSIENT_ACCEPTED);

        // Set selection to the accepted annotation and select it and load it into the detail editor
        // panel
        aState.getSelection().selectSpan(new VID(address), aCas, suggestion.getBegin(),
                suggestion.getEnd());
        aActionHandler.actionSelect(aTarget, aCas);            
        aActionHandler.actionCreateOrUpdate(aTarget, aCas);

        // Log the action to the learning record
        learningRecordService.logRecord(document, aState.getUser().getUsername(),
                suggestion, layer, feature, ACCEPTED, MAIN_EDITOR);
        
        // Send an application event that the suggestion has been accepted
        AnnotationFS fs = WebAnnoCasUtil.selectByAddr(aCas, AnnotationFS.class, address);
        applicationEventPublisher.publishEvent(new RecommendationAcceptedEvent(this,
                document, aState.getUser().getUsername(), fs, feature, suggestion.getLabel()));

        // Send a UI event that the suggestion has been accepted
        aTarget.getPage().send(aTarget.getPage(), Broadcast.BREADTH,
                new AjaxRecommendationAcceptedEvent(aTarget, aState, aVID));
    }
    
    /**
     * Reject a suggestion.
     * 
     * <ul>
     * <li>Marks the suggestions as hidden (not visible).</li>
     * <li>Logs the rejection to the learning log.</li>
     * <li>Sends events to the UI and application informing other components about the action.</li>
     * </ul>
     */
    private void actionRejectRecommendation(AnnotationActionHandler aActionHandler,
            AnnotatorState aState, AjaxRequestTarget aTarget, CAS aCas, VID aVID)
        throws AnnotationException
    {
        Predictions predictions = recommendationService.getPredictions(aState.getUser(),
                aState.getProject());
        
        SourceDocument document = aState.getDocument();
        Optional<AnnotationSuggestion> oPrediction = predictions.getPredictionByVID(document, aVID);
        
        if (!oPrediction.isPresent()) {
            log.error("Could not find annotation in [{}] with id [{}]", document, aVID);
            aTarget.getPage().error("Could not find annotation");
            aTarget.addChildren(aTarget.getPage(), IFeedback.class);
            return;
        }

        AnnotationSuggestion suggestion = oPrediction.get();
        Recommender recommender = recommendationService.getRecommender(aVID.getId());
        AnnotationLayer layer = annotationService.getLayer(aVID.getLayerId());
        AnnotationFeature feature = recommender.getFeature();

        // Hide the suggestion. This is faster than having to recalculate the visibility status for
        // the entire document or even for the part visible on screen.
        suggestion.hide(FLAG_TRANSIENT_REJECTED);

        // Log the action to the learning record
        learningRecordService.logRecord(document, aState.getUser().getUsername(),
                suggestion, layer, feature, REJECTED, MAIN_EDITOR);

        // Trigger a re-rendering of the document
        aActionHandler.actionSelect(aTarget, aCas);
        
        // Send an application event that the suggestion has been rejected
        applicationEventPublisher.publishEvent(new RecommendationRejectedEvent(this, document,
                aState.getUser().getUsername(), suggestion.getBegin(), suggestion.getEnd(),
                suggestion.getCoveredText(), feature, suggestion.getLabel()));

        // Send a UI event that the suggestion has been rejected
        aTarget.getPage().send(aTarget.getPage(), Broadcast.BREADTH,
                new AjaxRecommendationRejectedEvent(aTarget, aState, aVID));
    }
    
    @Override
    public void render(CAS aCas, AnnotatorState aState, VDocument aVDoc,
                       int aWindowBeginOffset, int aWindowEndOffset)
    {
        // do not show predictions during curation or when viewing others' work
        if (!aState.getMode().equals(Mode.ANNOTATION) || 
                !aState.getUser().equals(userRegistry.getCurrentUser())) {
            return;
        }
        
        // We activate new suggestions during rendering. For one, we don't have a push mechanism
        // at the moment. For another, even if we had it, it would be quite annoying to the user
        // if the UI kept updating itself without any the user expecting an update. The user does
        // expect an update when she makes some interaction, so we piggy-back on this expectation.
        boolean switched = recommendationService.switchPredictions(aState.getUser(),
                aState.getProject());

        // Notify other UI components on the page about the prediction switch such that they can
        // also update their state to remain in sync with the new predictions
        if (switched) {
            RequestCycle.get().find(AjaxRequestTarget.class)
                    .ifPresent(_target -> _target.getPage().send(_target.getPage(),
                            Broadcast.BREADTH,
                            new PredictionsSwitchedEvent(_target, aCas, aState, aVDoc)));
        }

        // Add the suggestions to the visual document
        RecommendationRenderer.render(aVDoc, aState, aCas, annotationService,
                recommendationService, learningRecordService, fsRegistry, documentService,
                aWindowBeginOffset, aWindowEndOffset);
    }

}<|MERGE_RESOLUTION|>--- conflicted
+++ resolved
@@ -131,21 +131,11 @@
                 vid.getSubId(), vid.getAttribute(), vid.getSlot(), aVID.getExtensionPayload());
         // Create annotation
         if (SpanAnnotationResponse.is(aAction)) {
-<<<<<<< HEAD
-            actionAcceptRecommendation(aActionHandler, aState, aTarget, aCas, extendedVID, aBegin,
-                    aEnd);
-        }
-        // Reject annotation
-        else if (DoActionResponse.is(aAction)) {
-            actionRejectRecommendation(aActionHandler, aState, aTarget, aCas, extendedVID, aBegin,
-                    aEnd);
-=======
             actionAcceptRecommendation(aActionHandler, aState, aTarget, aCas, aVID);
         }
         // Reject annotation
         else if (DoActionResponse.is(aAction)) {
             actionRejectRecommendation(aActionHandler, aState, aTarget, aCas, aVID);
->>>>>>> 63fa7a2b
         }
     }
     
