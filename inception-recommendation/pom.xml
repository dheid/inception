<!--
  Copyright 2017
  Ubiquitous Knowledge Processing (UKP) Lab
  Technische Universität Darmstadt

  Licensed under the Apache License, Version 2.0 (the "License");
  you may not use this file except in compliance with the License.
  You may obtain a copy of the License at

  http://www.apache.org/licenses/LICENSE-2.0

  Unless required by applicable law or agreed to in writing, software
  distributed under the License is distributed on an "AS IS" BASIS,
  WITHOUT WARRANTIES OR CONDITIONS OF ANY KIND, either express or implied.
  See the License for the specific language governing permissions and
  limitations under the License.
-->
<project xmlns="http://maven.apache.org/POM/4.0.0" xmlns:xsi="http://www.w3.org/2001/XMLSchema-instance" xsi:schemaLocation="http://maven.apache.org/POM/4.0.0 http://maven.apache.org/xsd/maven-4.0.0.xsd">
  <modelVersion>4.0.0</modelVersion>
  <parent>
    <groupId>de.tudarmstadt.ukp.inception.app</groupId>
    <artifactId>inception-app</artifactId>
    <version>0.7.0-SNAPSHOT</version>
  </parent>
  <artifactId>inception-recommendation</artifactId>
  <name>INCEpTION - Recommendation - Core</name>
  <dependencies>
    <dependency>
      <groupId>de.tudarmstadt.ukp.clarin.webanno</groupId>
      <artifactId>webanno-api-annotation</artifactId>
    </dependency>
    <dependency>
      <groupId>de.tudarmstadt.ukp.clarin.webanno</groupId>
      <artifactId>webanno-api</artifactId>
    </dependency>
    <dependency>
      <groupId>de.tudarmstadt.ukp.clarin.webanno</groupId>
      <artifactId>webanno-brat</artifactId>
    </dependency>
    <dependency>
      <groupId>de.tudarmstadt.ukp.clarin.webanno</groupId>
      <artifactId>webanno-support</artifactId>
    </dependency>
    <dependency>
      <groupId>de.tudarmstadt.ukp.clarin.webanno</groupId>
      <artifactId>webanno-security</artifactId>
    </dependency>
    <dependency>
      <groupId>de.tudarmstadt.ukp.clarin.webanno</groupId>
      <artifactId>webanno-model</artifactId>
    </dependency>
    <dependency>
      <groupId>de.tudarmstadt.ukp.clarin.webanno</groupId>
      <artifactId>webanno-ui-core</artifactId>
    </dependency>
    <dependency>
      <groupId>de.tudarmstadt.ukp.clarin.webanno</groupId>
      <artifactId>webanno-ui-annotation</artifactId>
    </dependency>
    <dependency>
      <groupId>de.tudarmstadt.ukp.clarin.webanno</groupId>
      <artifactId>webanno-api-dao</artifactId>
    </dependency>
    <dependency>
      <groupId>de.tudarmstadt.ukp.clarin.webanno</groupId>
      <artifactId>webanno-model-export</artifactId>
    </dependency>

    <dependency>
      <groupId>de.tudarmstadt.ukp.inception.app</groupId>
      <artifactId>inception-recommendation-api</artifactId>
    </dependency>
    <dependency>
      <groupId>de.tudarmstadt.ukp.inception.app</groupId>
      <artifactId>inception-log</artifactId>
    </dependency>
    
    <dependency>
      <groupId>de.tudarmstadt.ukp.dkpro.core</groupId>
      <artifactId>de.tudarmstadt.ukp.dkpro.core.api.metadata-asl</artifactId>
    </dependency>
    <dependency>
      <groupId>de.tudarmstadt.ukp.dkpro.core</groupId>
      <artifactId>de.tudarmstadt.ukp.dkpro.core.api.segmentation-asl</artifactId>
    </dependency>

    <dependency>
      <groupId>org.apache.commons</groupId>
      <artifactId>commons-lang3</artifactId>
    </dependency>
    <dependency>
      <groupId>org.apache.commons</groupId>
      <artifactId>commons-collections4</artifactId>
    </dependency>

    <dependency>
      <groupId>org.apache.uima</groupId>
      <artifactId>uimaj-core</artifactId>
    </dependency>
    <dependency>
      <groupId>org.apache.uima</groupId>
      <artifactId>uimafit-core</artifactId>
    </dependency>

    <dependency>
      <groupId>org.springframework</groupId>
      <artifactId>spring-core</artifactId>
    </dependency>
    <dependency>
      <groupId>org.springframework</groupId>
      <artifactId>spring-context</artifactId>
    </dependency>
    <dependency>
      <groupId>org.springframework</groupId>
      <artifactId>spring-beans</artifactId>
    </dependency>
    <dependency>
      <groupId>org.springframework</groupId>
      <artifactId>spring-tx</artifactId>
    </dependency>
    <dependency>
      <groupId>org.springframework.security</groupId>
      <artifactId>spring-security-core</artifactId>
    </dependency>

    <dependency>
      <groupId>org.apache.wicket</groupId>
      <artifactId>wicket-core</artifactId>
    </dependency>
    <dependency>
      <groupId>org.apache.wicket</groupId>
      <artifactId>wicket-spring</artifactId>
    </dependency>
    <dependency>
      <groupId>org.danekja</groupId>
      <artifactId>jdk-serializable-functional</artifactId>
    </dependency>

    <dependency>
      <groupId>javax.persistence</groupId>
      <artifactId>javax.persistence-api</artifactId>
    </dependency>
    
    <dependency>
      <groupId>org.slf4j</groupId>
      <artifactId>slf4j-api</artifactId>
    </dependency>

    <dependency>
      <groupId>com.fasterxml.jackson.core</groupId>
      <artifactId>jackson-annotations</artifactId>
    </dependency>

    <!-- Testing -->

    <dependency>
      <groupId>junit</groupId>
      <artifactId>junit</artifactId>
      <scope>test</scope>
    </dependency>
    <dependency>
      <groupId>org.mockito</groupId>
      <artifactId>mockito-core</artifactId>
      <scope>test</scope>
    </dependency>
    <dependency>
      <groupId>org.assertj</groupId>
      <artifactId>assertj-core</artifactId>
      <scope>test</scope>
    </dependency>
        <dependency>
      <groupId>org.wicketstuff</groupId>
      <artifactId>wicketstuff-annotationeventdispatcher</artifactId>
    </dependency>
  <dependency>
      <groupId>de.agilecoders.wicket.webjars</groupId>
      <artifactId>wicket-webjars</artifactId>
  </dependency>
	<dependency>
		<groupId>org.webjars</groupId>
		<artifactId>c3</artifactId>
		<version>0.6.6</version>
	</dependency>
	<dependency>
		<groupId>org.webjars</groupId>
		<artifactId>d3js</artifactId>
		<version>5.5.0</version>
	</dependency>
<<<<<<< HEAD
=======
    <dependency>
      <groupId>org.springframework</groupId>
      <artifactId>spring-test</artifactId>
      <scope>test</scope>
    </dependency>
    <dependency>
      <groupId>org.springframework.boot</groupId>
      <artifactId>spring-boot-test</artifactId>
      <scope>test</scope>
    </dependency>
	<dependency>
	  <groupId>org.springframework.boot</groupId>
	  <artifactId>spring-boot-autoconfigure</artifactId>
	  <scope>test</scope>
	</dependency>
    <dependency>
      <groupId>org.springframework.boot</groupId>
      <artifactId>spring-boot-test-autoconfigure</artifactId>
      <scope>test</scope>
    </dependency>
    <dependency>
      <groupId>com.h2database</groupId>
      <artifactId>h2</artifactId>
      <scope>test</scope>
    </dependency>
    <dependency>
      <groupId>org.springframework.boot</groupId>
      <artifactId>spring-boot-starter-data-jpa</artifactId>
      <scope>test</scope>
      <exclusions>
        <exclusion>
          <groupId>ch.qos.logback</groupId>
          <artifactId>logback-classic</artifactId>
        </exclusion>
      </exclusions>
    </dependency>
>>>>>>> fc803790
  </dependencies>
  <build>
    <pluginManagement>
      <plugins>
        <plugin>
          <groupId>org.apache.maven.plugins</groupId>
          <artifactId>maven-dependency-plugin</artifactId>
          <configuration>
            <usedDependencies>
              <!--
                - Maven doesn't detect the the webjar dependencies because there is
                - no actual code dependency
              -->
              <usedDependency>org.webjars:d3js</usedDependency>
              <usedDependency>org.webjars:c3</usedDependency>
            </usedDependencies>
          </configuration>
        </plugin>
      </plugins>
    </pluginManagement>
  </build>
</project><|MERGE_RESOLUTION|>--- conflicted
+++ resolved
@@ -186,8 +186,6 @@
 		<artifactId>d3js</artifactId>
 		<version>5.5.0</version>
 	</dependency>
-<<<<<<< HEAD
-=======
     <dependency>
       <groupId>org.springframework</groupId>
       <artifactId>spring-test</artifactId>
@@ -224,7 +222,6 @@
         </exclusion>
       </exclusions>
     </dependency>
->>>>>>> fc803790
   </dependencies>
   <build>
     <pluginManagement>
