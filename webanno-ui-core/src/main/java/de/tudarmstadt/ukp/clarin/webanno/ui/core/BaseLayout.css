--- conflicted
+++ resolved
@@ -630,19 +630,6 @@
 	margin-bottom: 5px;
 }
 
-<<<<<<< HEAD
-/* Full-page master-detail view */
-.master-detail-container { display: flex; max-height: 100%; height: 100%; width: 100%; padding-bottom: 10px; }
-.master-detail-overview { flex-basis: 15%; flex-shrink: 0; flex-grow: 0; vertical-align: top; height: 100%; padding: 15px; padding-right: 0px; }
-.master-detail-editor { flex-grow: 1; height: 100%; padding: 15px; }
-
-/* Flexed Bootstrap panel */
-.panel-flex { display: flex; flex-direction: column; }
-.panel-flex .panel-heading { flex-grow: 0; flex-shrink: 0; }
-.panel-flex .panel-body { flex-grow: 1; }
-.panel-flex .panel-footer { flex-grow: 0; flex-shrink: 0; }
-.panel-flex .panel-footer .form-group { margin-bottom: 0px; }
-=======
 .table-condensed > thead > tr > th, 
 .table-condensed > tbody > tr > th, 
 .table-condensed > tfoot > tr > th, 
@@ -662,4 +649,15 @@
 .w_flex .w_flex_container { display: flex; flex-direction: column; height: 100%; }
 .w_flex .w_flex_content { flex: 1; overflow: auto; padding-top: 15px; padding-bottom: 15px; }
 .w_flex .w_flex_footer { flex: none; } 
->>>>>>> 4dcf94fa
+
+/* Full-page master-detail view */
+.master-detail-container { display: flex; max-height: 100%; height: 100%; width: 100%; padding-bottom: 10px; }
+.master-detail-overview { flex-basis: 15%; flex-shrink: 0; flex-grow: 0; vertical-align: top; height: 100%; padding: 15px; padding-right: 0px; }
+.master-detail-editor { flex-grow: 1; height: 100%; padding: 15px; }
+
+/* Flexed Bootstrap panel */
+.panel-flex { display: flex; flex-direction: column; }
+.panel-flex .panel-heading { flex-grow: 0; flex-shrink: 0; }
+.panel-flex .panel-body { flex-grow: 1; }
+.panel-flex .panel-footer { flex-grow: 0; flex-shrink: 0; }
+.panel-flex .panel-footer .form-group { margin-bottom: 0px; }