--- conflicted
+++ resolved
@@ -1,106 +1,3 @@
-<<<<<<< HEAD
-/*******************************************************************************
- * Copyright 2015
- * Ubiquitous Knowledge Processing (UKP) Lab and FG Language Technology
- * Technische Universität Darmstadt
- *
- * Licensed under the Apache License, Version 2.0 (the "License");
- * you may not use this file except in compliance with the License.
- * You may obtain a copy of the License at
- *
- *  http://www.apache.org/licenses/LICENSE-2.0
- *
- * Unless required by applicable law or agreed to in writing, software
- * distributed under the License is distributed on an "AS IS" BASIS,
- * WITHOUT WARRANTIES OR CONDITIONS OF ANY KIND, either express or implied.
- * See the License for the specific language governing permissions and
- * limitations under the License.
- ******************************************************************************/
-package de.tudarmstadt.ukp.clarin.webanno.constraints.evaluator;
-
-import java.io.Serializable;
-/***
- * Class for indicating whether Constraints affected this feature or not.
- * https://github.com/webanno/webanno/issues/46
- * 
- *
- */
-public class RulesIndicator
-    implements Serializable
-{
-
-    private static final long serialVersionUID = -5606299056181945134L;
-    private int status= 0;
-    private boolean areThereRules;
-    
-    public String getStatusColor(){
-        if(status==1){
-            return "red";
-        }else if(status==2){
-            return "yellow";
-        }else if(status==3){
-            return "green";
-        }else{
-            return "";
-        }
-    }
-    
-    public boolean areThereRules(){
-        return areThereRules;
-    }
-    public void reset()
-    {
-        status=0;
-        areThereRules=false;
-        
-    }
-
-    //Sets if rules are there or not.
-    public void setRulesExist(boolean existence){
-        areThereRules=existence;
-    }
-    
-    // if a feature is affected by a constraint but there is no tagset defined on
-    // the feature. In such a case the constraints cannot reorder tags and have no effect.
-    public void noMatchingTagset(){
-        if(areThereRules && status!=2 && status!=3){
-            status=1;
-        }
-    }
-    
-    // if a feature is affected by a constraint but no rule covers the feature
-    // value, e.g. @Lemma.value = "go" -> aFrame = "going". Here aFrame is affected by a
-    // constraint. However, if the actual lemma annotated in the document is walk and there is
-    // no rule that covers walk, then we should also indicate that.
-    public void doesntSatisfyRules(){
-        if(areThereRules && status!=3 && status!=1){
-            status =2;
-        }
-    }
-    
-    // for case that a constrained actually applied ok there should be a marker.
-    public void rulesApplied(){
-       status = 3;
-    }
-
-    /**
-     * https://github.com/webanno/webanno/issues/46
-     * @return status symbols in fontawesome 
-     */
-    public String getStatusSymbol()
-    {
-        if(status==1){ //red
-            return "fa fa-exclamation-circle";
-        }else if(status==2){ //yellow
-            return "fa fa-info-circle";
-        }else if(status==3){ //green
-            return "fa fa-check-circle";
-        }
-        return "";
-        
-    }
-}
-=======
 /*******************************************************************************
  * Copyright 2015
  * Ubiquitous Knowledge Processing (UKP) Lab and FG Language Technology
@@ -202,5 +99,3 @@
         
     }
 }
-
->>>>>>> a4d12023
