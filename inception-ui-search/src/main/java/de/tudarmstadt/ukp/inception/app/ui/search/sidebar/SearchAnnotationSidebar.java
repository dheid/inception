--- conflicted
+++ resolved
@@ -276,14 +276,6 @@
         mainContainer.add(annotationForm);
     }
 
-<<<<<<< HEAD
-    private String createGroupSizeLabel(ResultsGroup aResultsGroup) {
-        StringBuilder sb = new StringBuilder();
-        sb.append(aResultsGroup.getGroupKey() + " (" + aResultsGroup.getResults().size());
-        if (!resultsProvider.applyLowLevelPaging()) {
-            sb.append("/" + resultsProvider.groupSize(aResultsGroup.getGroupKey()));
-=======
-    
     @Override
     protected void onConfigure()
     {
@@ -308,14 +300,11 @@
         deleteOptionsLink.setEnabled(aEnabled);
     }
 
-
-    private Map<String, Boolean> initGroupLevelSelections(
-        Set<String> groupKeys)
-    {
-        Map<String, Boolean> selections = new HashMap<>();
-        for (String key : groupKeys) {
-            selections.put(key, true);
->>>>>>> 57d48937
+    private String createGroupSizeLabel(ResultsGroup aResultsGroup) {
+        StringBuilder sb = new StringBuilder();
+        sb.append(aResultsGroup.getGroupKey() + " (" + aResultsGroup.getResults().size());
+        if (!resultsProvider.applyLowLevelPaging()) {
+            sb.append("/" + resultsProvider.groupSize(aResultsGroup.getGroupKey()));
         }
         sb.append(")");
         return sb.toString();
@@ -455,21 +444,9 @@
             applicationEventPublisher.get().publishEvent(new SearchQueryEvent(this, project,
                     state.getUser().getUsername(), targetQuery.getObject(), limitToDocument));
             SearchOptions opt = searchOptions.getObject();
-<<<<<<< HEAD
             resultsProvider.initializeQuery(currentUser, project, targetQuery.getObject(),
                     limitToDocument, opt.getGroupingLayer(), opt.getGroupingFeature());
             return;
-=======
-            Map<String, ResultsGroup> queryResults = searchService
-                    .query(state.getUser(), project, targetQuery.getObject(), limitToDocument,
-                            opt.getGroupingLayer(), opt.getGroupingFeature())
-                    .entrySet().stream().collect(Collectors.toMap(Entry::getKey, e -> 
-                            new ResultsGroup(e.getKey(), e.getValue())));
-
-            // init group level selection as soon as we know what the group-keys are
-            groupLevelSelections = initGroupLevelSelections(queryResults.keySet());
-            return queryResults;
->>>>>>> 57d48937
         }
         catch (Exception e) {
             error("Error in the query: " + e.getMessage());
