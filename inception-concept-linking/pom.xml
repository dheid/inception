--- conflicted
+++ resolved
@@ -210,15 +210,9 @@
       <scope>test</scope>
     </dependency>
     <dependency>
-<<<<<<< HEAD
-        <groupId>org.dkpro.core</groupId>
-        <artifactId>dkpro-core-api-ner-asl</artifactId>
-        <scope>test</scope>
-=======
       <groupId>org.dkpro.core</groupId>
       <artifactId>dkpro-core-api-ner-asl</artifactId>
       <scope>test</scope>
->>>>>>> 1accbacb
     </dependency>
     <dependency>
       <groupId>org.dkpro.core</groupId>
