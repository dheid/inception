/*
 * Copyright 2018
 * Ubiquitous Knowledge Processing (UKP) Lab
 * Technische Universität Darmstadt
 *
 * Licensed under the Apache License, Version 2.0 (the "License");
 * you may not use this file except in compliance with the License.
 * You may obtain a copy of the License at
 *
 *  http://www.apache.org/licenses/LICENSE-2.0
 *
 * Unless required by applicable law or agreed to in writing, software
 * distributed under the License is distributed on an "AS IS" BASIS,
 * WITHOUT WARRANTIES OR CONDITIONS OF ANY KIND, either express or implied.
 * See the License for the specific language governing permissions and
 * limitations under the License.
 */

package de.tudarmstadt.ukp.inception.conceptlinking.service;

import java.io.File;
import java.util.ArrayList;
import java.util.Arrays;
import java.util.Collections;
import java.util.Comparator;
import java.util.HashSet;
import java.util.List;
import java.util.Locale;
import java.util.Map;
import java.util.Set;
import java.util.StringJoiner;
import java.util.stream.Collectors;

import javax.annotation.PostConstruct;
import javax.annotation.Resource;

import org.apache.commons.lang3.Validate;
import org.apache.commons.lang3.builder.CompareToBuilder;
import org.apache.commons.lang3.tuple.ImmutablePair;
import org.apache.commons.text.similarity.LevenshteinDistance;
import org.apache.uima.fit.util.JCasUtil;
import org.apache.uima.jcas.JCas;
import org.eclipse.rdf4j.model.Value;
import org.eclipse.rdf4j.query.BindingSet;
import org.eclipse.rdf4j.query.QueryEvaluationException;
import org.eclipse.rdf4j.query.TupleQuery;
import org.eclipse.rdf4j.query.TupleQueryResult;
import org.eclipse.rdf4j.repository.RepositoryConnection;
import org.slf4j.Logger;
import org.slf4j.LoggerFactory;
import org.springframework.context.event.EventListener;
import org.springframework.stereotype.Component;

import de.tudarmstadt.ukp.clarin.webanno.api.annotation.util.WebAnnoCasUtil;
import de.tudarmstadt.ukp.clarin.webanno.model.Project;
import de.tudarmstadt.ukp.dkpro.core.api.segmentation.type.Sentence;
import de.tudarmstadt.ukp.dkpro.core.api.segmentation.type.Token;
import de.tudarmstadt.ukp.inception.conceptlinking.config.EntityLinkingProperties;
import de.tudarmstadt.ukp.inception.conceptlinking.model.CandidateEntity;
import de.tudarmstadt.ukp.inception.conceptlinking.model.Property;
import de.tudarmstadt.ukp.inception.conceptlinking.model.SemanticSignature;
import de.tudarmstadt.ukp.inception.conceptlinking.util.FileUtils;
import de.tudarmstadt.ukp.inception.conceptlinking.util.LRUCache;
import de.tudarmstadt.ukp.inception.conceptlinking.util.QueryUtil;
import de.tudarmstadt.ukp.inception.kb.KnowledgeBaseService;
import de.tudarmstadt.ukp.inception.kb.event.KnowledgeBaseConfigurationChangedEvent;
import de.tudarmstadt.ukp.inception.kb.graph.KBHandle;
import de.tudarmstadt.ukp.inception.kb.model.KnowledgeBase;

@Component
public class ConceptLinkingService
{
    private final Logger logger = LoggerFactory.getLogger(getClass());

    private @Resource KnowledgeBaseService kbService;
    private @Resource EntityLinkingProperties properties;

    @org.springframework.beans.factory.annotation.Value
        (value = "${repository.path}/resources/stopwords-en.txt")
    private File stopwordsFile;
    private Set<String> stopwords;

    @org.springframework.beans.factory.annotation.Value
        (value = "${repository.path}/resources/wikidata_entity_freqs.map")
    private File entityFrequencyFile;
    private Map<String, Integer> entityFrequencyMap;

    @org.springframework.beans.factory.annotation.Value
        (value = "${repository.path}/resources/property_blacklist.txt")
    private File propertyBlacklistFile;
    private Set<String> propertyBlacklist;

    @org.springframework.beans.factory.annotation.Value
        (value = "${repository.path}/resources/properties_with_labels.txt")
    private File propertyWithLabelsFile;
    private Map<String, Property> propertyWithLabels;

    private Set<String> typeBlacklist = new HashSet<>(Arrays
        .asList("commonsmedia", "external-id", "globe-coordinate", "math", "monolingualtext",
            "quantity", "string", "url", "wikibase-property"));

    private static final String WIKIDATA_PREFIX = "http://www.wikidata.org/entity/";
    private static final String POS_VERB_PREFIX = "V";
    private static final String POS_NOUN_PREFIX = "N";
    private static final String POS_ADJECTIVE_PREFIX = "J";

    private Map<ImmutablePair<Project, String>, Set<CandidateEntity>> candidateCache;
    private Map<ImmutablePair<Project, String>, SemanticSignature> semanticSignatureCache;

    @PostConstruct
    public void init()
    {
        stopwords = FileUtils.loadStopwordFile(stopwordsFile);
        entityFrequencyMap = FileUtils.loadEntityFrequencyMap(entityFrequencyFile);
        propertyBlacklist = FileUtils.loadPropertyBlacklist(propertyBlacklistFile);
        propertyWithLabels = FileUtils.loadPropertyLabels(propertyWithLabelsFile);
      
        candidateCache = Collections.synchronizedMap(new LRUCache<>(properties.getCacheSize()));
        semanticSignatureCache = Collections
            .synchronizedMap(new LRUCache<>(properties.getCacheSize()));
    }

    public String getBeanName()
    {
        return "ConceptLinkingService";
    }

    /*
     * Retrieves the sentence containing the mention
     */
    private synchronized Sentence getMentionSentence(JCas aJcas, int aBegin)
    {
        return WebAnnoCasUtil.getSentence(aJcas, aBegin);
    }    

    /**
     * Retrieve a set of candidate entities via full-text search from a Knowledge Base.
     * May lead to recursive calls if first search does not yield any results.
     *
     * @param aKB the Knowledge Base in which to search.
     * @param aTypedString typed string from the user
     * @param aMention the marked surface form
     */
    private Set<CandidateEntity> retrieveCandidatesFullText(KnowledgeBase aKB, String aTypedString,
        String aMention)
    {
        Set<CandidateEntity> candidatesFullText = new HashSet<>();
        
        ImmutablePair<Project, String> mentionPair = new ImmutablePair<>(aKB.getProject(),
            aMention);

        ImmutablePair<Project, String> typedStringPair = new ImmutablePair<>(aKB.getProject(),
            aTypedString);

        try (RepositoryConnection conn = kbService.getConnection(aKB)) {
            addFullTextCandidates(aKB, candidatesFullText, aMention, mentionPair, conn);
            addFullTextCandidates(aKB, candidatesFullText, aTypedString, typedStringPair, conn);
        }
        catch (QueryEvaluationException e) {
            logger.error("Query evaluation was unsuccessful: ", e);
        }

        if (candidatesFullText.isEmpty()) {
            String[] split = aMention.split(" ");
            if (split.length > 1) {
                for (String s : split) {
                    candidatesFullText.addAll(retrieveCandidatesFullText(aKB, s, aMention));
                }
            }
        }

        return candidatesFullText;
    }

<<<<<<< HEAD
        try (RepositoryConnection conn = kbService.getConnection(aKB)) {
            TupleQuery query = QueryUtil
                .generateCandidateQuery(conn, processedMention, properties.getCandidateQueryLimit(),
                    aKB.getDescriptionIri(), aKB.getFtsIri());
            try (TupleQueryResult entityResult = query.evaluate()) {
                while (entityResult.hasNext()) {
                    BindingSet solution = entityResult.next();
                    Value e2 = solution.getValue("e2");
                    Value label = solution.getValue("label");
                    Value altLabel = solution.getValue("altLabel");
                    Value description = solution.getValue("description");

                    CandidateEntity newEntity = new CandidateEntity(
                        (e2 != null) ? e2.stringValue() : "",
                        (label != null) ? label.stringValue() : "",
                        (altLabel != null) ? altLabel.stringValue() : "",
                        (description != null) ? description.stringValue() : "");
=======
    /**
     * Retrieve a set of candidate entities from a Knowledge Base
     *
     * @param aKB the Knowledge Base in which to search.
     * @param aTypedString typed string from the user
     * @param aMention the marked surface form, which is pre-processed first.
     */
    private Set<CandidateEntity> retrieveCandidatesExact(KnowledgeBase aKB, String aTypedString,
        String aMention)
    {
        Set<CandidateEntity> candidates = new HashSet<>();
>>>>>>> a3d5b196

        try (RepositoryConnection conn = kbService.getConnection(aKB)) {
            TupleQuery exactQuery = QueryUtil
                .generateCandidateExactQuery(conn, aTypedString, aMention, aKB.getDescriptionIri());
            candidates.addAll(processCandidateQuery(exactQuery));
        }
        catch (QueryEvaluationException e) {
            logger.error("Query evaluation was unsuccessful: ", e);
        }
        return candidates;
    }

    private void addFullTextCandidates(KnowledgeBase aKB, Set<CandidateEntity> aFullTextCandidates,
        String aString, ImmutablePair<Project, String> aPair,
        RepositoryConnection aConn)
    {
        if (candidateCache.containsKey(aPair)) {
            aFullTextCandidates.addAll(candidateCache.get(aPair));
        }
        else {
            TupleQuery fullTextQueryMention = QueryUtil
                .generateCandidateFullTextQuery(aConn, aString,
                    properties.getCandidateQueryLimit(), aKB.getDescriptionIri());
            aFullTextCandidates.addAll(processCandidateQuery(fullTextQueryMention));
            candidateCache.put(aPair, aFullTextCandidates);
        }
    }

    /*
     * Add all results from a query to a set of candidates
     */
    private Set<CandidateEntity> processCandidateQuery(TupleQuery aTupleQuery)
    {
        Set<CandidateEntity> candidates = new HashSet<>();
        try (TupleQueryResult entityResult = aTupleQuery.evaluate()) {
            while (entityResult.hasNext()) {
                BindingSet solution = entityResult.next();
                Value e2 = solution.getValue("e2");
                Value label = solution.getValue("label");
                Value altLabel = solution.getValue("altLabel");
                Value description = solution.getValue("description");

                CandidateEntity newEntity = new CandidateEntity(
                    (e2 != null) ? e2.stringValue() : "",
                    (label != null) ? label.stringValue() : "",
                    (altLabel != null) ? altLabel.stringValue() :
                        // Exact matching does not use altLabel
                        (label != null) ? label.stringValue() : "",
                    (description != null) ? description.stringValue() : "");

                candidates.add(newEntity);
            }
        }
        return candidates;
    }

    /*
     * Finds the position of a mention in a given sentence and returns the corresponding tokens of
     * the mention with <mentionContextSize> tokens before and <mentionContextSize> after the
     * mention
     *
     */
    private List<Token> getMentionContext(Sentence aSentence, List<String> aMention,
        int mentionContextSize)
    {
        List<Token> mentionSentence = new ArrayList<>(
            JCasUtil.selectCovered(Token.class, aSentence));

        int start = 0, end = 0;
        int j = 0;

        // Loop until mention end was found or sentence ends
        done: while (j < mentionSentence.size()) {

            // Go to the position where the mention starts in the sentence
            for (int i = 0; i < aMention.size(); i++) {

                // is the word done? i-th word of mention contained in j-th token of sentence?
                if (!mentionSentence.get(j).getCoveredText().toLowerCase(Locale.ENGLISH)
                    .contains(aMention.get(i))) {
                    break;
                }

                // if this was the last word of mention, end loop
                if (i == aMention.size() - 1) {
                    start = j - (aMention.size() - 1) - mentionContextSize;
                    end = j + mentionContextSize + 1;
                    break done;
                } else {
                    j++;
                }
            }
            j++;
        }


        if (start == end) {
            logger.error("Mention not found in sentence!");
            return mentionSentence;
        }
        if (start < 0) {
            start = 0;
        }
        if (end > mentionSentence.size()) {
            end = mentionSentence.size();
        }
        return mentionSentence.subList(start, end);
    }

    /*
     * This method does the actual ranking of the candidate entities.
     * First the candidates from full-text matching are sorted by frequency cutoff after a
     * threshold because they are more numerous.
     * Then the candidates from exact matching are added and sorted by multiple keys.
     */
    private List<CandidateEntity> rankCandidates(KnowledgeBase aKB, String aTypedString,
        String mention, Set<CandidateEntity> aCandidatesExact,
        Set<CandidateEntity> aCandidatesFullText, JCas aJCas, int aBegin)
    {
        Sentence mentionSentence = getMentionSentence(aJCas, aBegin);
        Validate.notNull(mentionSentence, "Mention sentence could not be determined.");

        List<String> splitMention = Arrays.asList(mention.split(" "));
        List<Token> mentionContext = getMentionContext(mentionSentence, splitMention,
            properties.getMentionContextSize());

        Set<String> sentenceContentTokens = new HashSet<>();
        for (Token t : JCasUtil.selectCovered(Token.class, mentionSentence)) {
            boolean isNotPartOfMention = !splitMention.contains(t.getCoveredText());
            boolean isNotStopword = (stopwords == null) || (stopwords != null && !stopwords
                .contains(t.getCoveredText().toLowerCase(Locale.ENGLISH)));
            if (isNotPartOfMention && isNotStopword) {
                sentenceContentTokens.add(t.getCoveredText().toLowerCase(Locale.ENGLISH));
            }
        }

        // Set frequency
        aCandidatesFullText.forEach(l -> {
            String wikidataId = l.getIRI().replace(WIKIDATA_PREFIX, "");

            if (entityFrequencyMap != null && entityFrequencyMap.get(wikidataId) != null) {
                l.setFrequency(entityFrequencyMap.get(wikidataId));
            }

        });

        // Sort full-text matching candidates by frequency and do cutoff by a threshold
        List<CandidateEntity> result = sortByFrequency(new ArrayList<>(aCandidatesFullText))
            .stream().limit(properties.getCandidateFrequencyThreshold())
            .collect(Collectors.toList());

        // Add exact matching candidates
        result.addAll(aCandidatesExact);

        // Set the feature values
        result.parallelStream().forEach(l -> {
            String wikidataId = l.getIRI().replace(WIKIDATA_PREFIX, "");
            
            l.setIdRank(Math.log(Double.parseDouble(wikidataId.substring(1))));

            String altLabel = l.getAltLabel();
            LevenshteinDistance lev = new LevenshteinDistance();
            l.setLevMatchLabel(lev.apply(mention, altLabel));
            l.setLevContext(lev.apply(tokensToString(mentionContext), altLabel));
            l.setLevTypedString(lev.apply(aTypedString, altLabel));

            SemanticSignature sig = getSemanticSignature(aKB, wikidataId);
            Set<String> relatedEntities = sig.getRelatedEntities();
            Set<String> signatureOverlap = new HashSet<>();
            for (String entityLabel : relatedEntities) {
                for (String token: entityLabel.split(" ")) {
                    if (sentenceContentTokens.contains(token)) {
                        signatureOverlap.add(entityLabel);
                        break;
                    }
                }
            }
            l.setSignatureOverlap(signatureOverlap);
            l.setSignatureOverlapScore(signatureOverlap.size());
            l.setNumRelatedRelations(
                (sig.getRelatedRelations() != null) ? sig.getRelatedRelations().size() : 0);
        });

        // Do the main ranking
        result = sortCandidates(result);
        return result;
    }

    /*
     * Sort candidates by frequency in descending order.
     */
    private List<CandidateEntity> sortByFrequency(List<CandidateEntity> candidates)
    {
        candidates.sort((e1, e2) ->
            Comparator.comparingInt(CandidateEntity::getFrequency)
                .reversed().compare(e1, e2));
        return candidates;
    }

    /*
     * Sort candidates by multiple keys.
     * The edit distance between typed string and label is given high importance
     * to push the exact matching candidates to the top.
     * A high signature overlap score is preferred.
     * A low edit distance is preferred.
     * A high entity frequency is preferred.
     * A high number of related relations is preferred.
     * A low wikidata ID rank is preferred.
     */
    private List<CandidateEntity> sortCandidates(List<CandidateEntity> candidates)
    {
        candidates.sort((e1, e2) -> new CompareToBuilder()
            .append(e1.getLevTypedString(), e2.getLevTypedString())
            .append(e2.getSignatureOverlapScore(), e1.getSignatureOverlapScore())
            .append(e1.getLevContext() + e1.getLevMatchLabel(),
                e2.getLevContext() + e2.getLevMatchLabel())
            .append(e2.getFrequency(), e1.getFrequency())
            .append(e2.getNumRelatedRelations(), e1.getNumRelatedRelations())
            .append(e1.getIdRank(), e2.getIdRank()).toComparison());
        return candidates;
    }

    /*
     * Concatenates the covered text of a list of Tokens to a String.
     */
    private String tokensToString(List<Token> aSentence)
    {
        StringJoiner joiner = new StringJoiner(" ");
        for (Token t : aSentence) {
            joiner.add(t.getCoveredText());
        }
        return joiner.toString().substring(0, joiner.length() - 1);
    }

    /*
     * Retrieves the semantic signature of an entity. See documentation of SemanticSignature class.
     */
    private SemanticSignature getSemanticSignature(KnowledgeBase aKB, String aWikidataId)
    {
        ImmutablePair<Project, String> pair = new ImmutablePair<>(aKB.getProject(), aWikidataId);

        if (semanticSignatureCache.containsKey(pair)) {
            return semanticSignatureCache.get(pair);
        }

        Set<String> relatedRelations = new HashSet<>();
        Set<String> relatedEntities = new HashSet<>();
        try (RepositoryConnection conn = kbService.getConnection(aKB)) {
            TupleQuery query = QueryUtil.generateSemanticSignatureQuery(conn, aWikidataId,
                properties.getSignatureQueryLimit());
            try (TupleQueryResult result = query.evaluate()) {
                while (result.hasNext()) {
                    BindingSet sol = result.next();
                    String propertyString = sol.getValue("p").stringValue();
                    String labelString = sol.getValue("label").stringValue();
                    if (propertyWithLabels != null) {
                        Property property = propertyWithLabels.get(labelString);
                        int frequencyThreshold = 0;
                        boolean isBlacklisted =
                            (propertyBlacklist != null && propertyBlacklist.contains(propertyString)
                            || (property != null && (typeBlacklist != null
                                && typeBlacklist.contains(property.getType()))));
                        boolean isUnfrequent = property != null
                            && property.getFreq() < frequencyThreshold;
                        if (isBlacklisted || isUnfrequent) {
                            continue;
                        }
                    }
                    relatedEntities.add(labelString);
                    relatedRelations.add(propertyString);
                }
            }
            catch (Exception e) {
                logger.error("could not get semantic signature", e);
            }
        }

        SemanticSignature ss = new SemanticSignature(relatedEntities, relatedRelations);
        semanticSignatureCache.put(pair, ss);
        return ss;
    }

    /**
     * Given a mention in the text, this method returns a list of ranked candidate entities
     * generated from a Knowledge Base.
     *
     * The candidates are retrieved in two separate queries, because of the higher number of results
     * returned by full-text matching, which are filtered first.
     * To not possible lose any of the candidates from the exact matching results,
     * the latter are added to the ranking afterwards and given top priority.
     *
     * @param aKB the KB used to generate candidates.
     * @param aTypedString What the user has typed so far in the text field. Might be null.
     * @param aMention Marked Surface form of an entity to be linked.
     * @param aMentionBeginOffset the offset where the mention begins in the text.
     * @param aJcas used to extract information about mention sentence tokens.
     * @return a ranked list of entities.
     */
    public List<KBHandle> disambiguate(KnowledgeBase aKB, String aTypedString, String
        aMention, int aMentionBeginOffset, JCas aJcas)
    {
        long startTime = System.currentTimeMillis();

        Set<CandidateEntity> candidatesExact = retrieveCandidatesExact(aKB, aTypedString, aMention);

        Set<CandidateEntity> candidatesFullText = new HashSet<>();
        if (!aTypedString.isEmpty()) {
            candidatesFullText = retrieveCandidatesFullText(aKB, aTypedString, aMention);
        }

        long afterRetrieval = System.currentTimeMillis();

        logger
            .debug("It took [{}] ms to retrieve candidates for mention [{}] and typed string [{}]",
                afterRetrieval - startTime, aMention, aTypedString);

        List<CandidateEntity> rankedCandidates = rankCandidates(aKB, aTypedString, aMention,
            candidatesExact, candidatesFullText, aJcas, aMentionBeginOffset);

        logger
            .debug("It took [{}] ms to rank candidates for mention [{}] and typed string [{}]",
                System.currentTimeMillis() - afterRetrieval, aMention, aTypedString);


        return rankedCandidates.stream()
            .map(c -> new KBHandle(c.getIRI(), c.getLabel(), c.getDescription()))
            .distinct()
            .limit(properties.getCandidateDisplayLimit())
            .filter(h -> h.getIdentifier().contains(":"))
            .collect(Collectors.toList());
    }

    /**
     * Remove all cache entries of a specific project
     * @param aEvent
     *            The event containing the project
     */
    @EventListener
    public void onKnowledgeBaseConfigurationChangedEvent(
        KnowledgeBaseConfigurationChangedEvent aEvent)
    {
        for (Map.Entry<ImmutablePair<Project, String>, Set<CandidateEntity>> pair :
            candidateCache.entrySet()) {
            if (pair.getKey().getLeft().equals(aEvent.getProject())) {
                candidateCache.remove(pair.getKey());
            }
        }
        for (Map.Entry<ImmutablePair<Project, String>, SemanticSignature> pair :
            semanticSignatureCache.entrySet()) {
            if (pair.getKey().getLeft().equals(aEvent.getProject())) {
                semanticSignatureCache.remove(pair.getKey());
            }
        }
    }

}<|MERGE_RESOLUTION|>--- conflicted
+++ resolved
@@ -172,25 +172,6 @@
         return candidatesFullText;
     }
 
-<<<<<<< HEAD
-        try (RepositoryConnection conn = kbService.getConnection(aKB)) {
-            TupleQuery query = QueryUtil
-                .generateCandidateQuery(conn, processedMention, properties.getCandidateQueryLimit(),
-                    aKB.getDescriptionIri(), aKB.getFtsIri());
-            try (TupleQueryResult entityResult = query.evaluate()) {
-                while (entityResult.hasNext()) {
-                    BindingSet solution = entityResult.next();
-                    Value e2 = solution.getValue("e2");
-                    Value label = solution.getValue("label");
-                    Value altLabel = solution.getValue("altLabel");
-                    Value description = solution.getValue("description");
-
-                    CandidateEntity newEntity = new CandidateEntity(
-                        (e2 != null) ? e2.stringValue() : "",
-                        (label != null) ? label.stringValue() : "",
-                        (altLabel != null) ? altLabel.stringValue() : "",
-                        (description != null) ? description.stringValue() : "");
-=======
     /**
      * Retrieve a set of candidate entities from a Knowledge Base
      *
@@ -202,11 +183,11 @@
         String aMention)
     {
         Set<CandidateEntity> candidates = new HashSet<>();
->>>>>>> a3d5b196
 
         try (RepositoryConnection conn = kbService.getConnection(aKB)) {
             TupleQuery exactQuery = QueryUtil
-                .generateCandidateExactQuery(conn, aTypedString, aMention, aKB.getDescriptionIri());
+                .generateCandidateExactQuery(conn, aTypedString, aMention, aKB.getDescriptionIri(),
+                    aKB.getFtsIri());
             candidates.addAll(processCandidateQuery(exactQuery));
         }
         catch (QueryEvaluationException e) {
@@ -225,7 +206,7 @@
         else {
             TupleQuery fullTextQueryMention = QueryUtil
                 .generateCandidateFullTextQuery(aConn, aString,
-                    properties.getCandidateQueryLimit(), aKB.getDescriptionIri());
+                    properties.getCandidateQueryLimit(), aKB.getDescriptionIri(), aKB.getFtsIri());
             aFullTextCandidates.addAll(processCandidateQuery(fullTextQueryMention));
             candidateCache.put(aPair, aFullTextCandidates);
         }
