/*
 * Copyright 2018
 * Ubiquitous Knowledge Processing (UKP) Lab
 * Technische Universität Darmstadt
 *
 * Licensed under the Apache License, Version 2.0 (the "License");
 * you may not use this file except in compliance with the License.
 * You may obtain a copy of the License at
 *
 *  http://www.apache.org/licenses/LICENSE-2.0
 *
 * Unless required by applicable law or agreed to in writing, software
 * distributed under the License is distributed on an "AS IS" BASIS,
 * WITHOUT WARRANTIES OR CONDITIONS OF ANY KIND, either express or implied.
 * See the License for the specific language governing permissions and
 * limitations under the License.
 */

package de.tudarmstadt.ukp.inception.conceptlinking.service;

import java.io.File;
import java.util.ArrayList;
import java.util.Arrays;
import java.util.Comparator;
import java.util.HashMap;
import java.util.HashSet;
import java.util.List;
import java.util.Locale;
import java.util.Map;
import java.util.Optional;
import java.util.Set;
import java.util.StringJoiner;
import java.util.stream.Collectors;

import javax.annotation.PostConstruct;
import javax.annotation.Resource;

import org.apache.commons.lang3.Validate;
import org.apache.commons.lang3.builder.CompareToBuilder;
import org.apache.commons.lang3.builder.EqualsBuilder;
import org.apache.commons.lang3.builder.HashCodeBuilder;
import org.apache.commons.text.similarity.LevenshteinDistance;
import org.apache.uima.fit.util.JCasUtil;
import org.apache.uima.jcas.JCas;
import org.eclipse.rdf4j.model.Value;
import org.eclipse.rdf4j.model.impl.SimpleLiteral;
import org.eclipse.rdf4j.query.BindingSet;
import org.eclipse.rdf4j.query.QueryEvaluationException;
import org.eclipse.rdf4j.query.TupleQuery;
import org.eclipse.rdf4j.query.TupleQueryResult;
import org.eclipse.rdf4j.repository.RepositoryConnection;
import org.slf4j.Logger;
import org.slf4j.LoggerFactory;
import org.springframework.context.event.EventListener;
import org.springframework.stereotype.Component;

import com.github.benmanes.caffeine.cache.Caffeine;
import com.github.benmanes.caffeine.cache.LoadingCache;

import de.tudarmstadt.ukp.clarin.webanno.api.annotation.util.WebAnnoCasUtil;
import de.tudarmstadt.ukp.dkpro.core.api.segmentation.type.Sentence;
import de.tudarmstadt.ukp.dkpro.core.api.segmentation.type.Token;
import de.tudarmstadt.ukp.inception.conceptlinking.config.EntityLinkingProperties;
import de.tudarmstadt.ukp.inception.conceptlinking.model.CandidateEntity;
import de.tudarmstadt.ukp.inception.conceptlinking.model.Property;
import de.tudarmstadt.ukp.inception.conceptlinking.model.SemanticSignature;
import de.tudarmstadt.ukp.inception.conceptlinking.util.FileUtils;
import de.tudarmstadt.ukp.inception.conceptlinking.util.QueryUtil;
import de.tudarmstadt.ukp.inception.kb.KnowledgeBaseService;
import de.tudarmstadt.ukp.inception.kb.event.KnowledgeBaseConfigurationChangedEvent;
import de.tudarmstadt.ukp.inception.kb.graph.KBHandle;
import de.tudarmstadt.ukp.inception.kb.model.KnowledgeBase;

@Component
public class ConceptLinkingService
{
    private final Logger logger = LoggerFactory.getLogger(getClass());

    private @Resource KnowledgeBaseService kbService;
    private @Resource EntityLinkingProperties properties;

    @org.springframework.beans.factory.annotation.Value
        (value = "${repository.path}/resources/stopwords-en.txt")
    private File stopwordsFile;
    private Set<String> stopwords;

    @org.springframework.beans.factory.annotation.Value
        (value = "${repository.path}/resources/wikidata_entity_freqs.map")
    private File entityFrequencyFile;
    private Map<String, Integer> entityFrequencyMap;

    @org.springframework.beans.factory.annotation.Value
        (value = "${repository.path}/resources/property_blacklist.txt")
    private File propertyBlacklistFile;
    private Set<String> propertyBlacklist;

    @org.springframework.beans.factory.annotation.Value
        (value = "${repository.path}/resources/properties_with_labels.txt")
    private File propertyWithLabelsFile;
    private Map<String, Property> propertyWithLabels;

    private Set<String> typeBlacklist = new HashSet<>(Arrays
        .asList("commonsmedia", "external-id", "globe-coordinate", "math", "monolingualtext",
            "quantity", "string", "url", "wikibase-property"));

<<<<<<< HEAD
    private Map<ImmutablePair<Project, String>, Set<CandidateEntity>> candidateCache;
    private Map<ImmutablePair<Project, String>, SemanticSignature> semanticSignatureCache;
=======
    private static final String WIKIDATA_PREFIX = "http://www.wikidata.org/entity/";
    private static final String POS_VERB_PREFIX = "V";
    private static final String POS_NOUN_PREFIX = "N";
    private static final String POS_ADJECTIVE_PREFIX = "J";

    // A cache for candidates retrieved by fulltext-search
    private LoadingCache<CandidateCacheKey, Set<CandidateEntity>> candidateFullTextCache;
    private LoadingCache<SemanticSignatureCacheKey, SemanticSignature> semanticSignatureCache;
>>>>>>> f7bcc66a

    @PostConstruct
    public void init()
    {
        stopwords = FileUtils.loadStopwordFile(stopwordsFile);
        entityFrequencyMap = FileUtils.loadEntityFrequencyMap(entityFrequencyFile);
        propertyBlacklist = FileUtils.loadPropertyBlacklist(propertyBlacklistFile);
        propertyWithLabels = FileUtils.loadPropertyLabels(propertyWithLabelsFile);
      
        candidateFullTextCache = Caffeine.newBuilder()
                .maximumSize(properties.getCacheSize())
                .build(key -> loadCandidatesFullText(key));

        semanticSignatureCache = Caffeine.newBuilder()
                .maximumSize(properties.getCacheSize())
                .build(key -> loadSemanticSignature(key));
    }

    /**
     * Given a mention in the text, this method returns a list of ranked candidate entities
     * generated from a Knowledge Base.
     *
     * The candidates are retrieved in two separate queries, because of the higher number of results
     * returned by full-text matching, which are filtered first.
     * To not possible lose any of the candidates from the exact matching results,
     * the latter are added to the ranking afterwards and given top priority.
     *
     * @param aKB the KB used to generate candidates.
     * @param aTypedString What the user has typed so far in the text field. Might be null.
     * @param aMention Marked Surface form of an entity to be linked.
     * @param aMentionBeginOffset the offset where the mention begins in the text.
     * @param aJcas used to extract information about mention sentence tokens.
     * @return a ranked list of entities.
     */
    public List<KBHandle> disambiguate(KnowledgeBase aKB, String aTypedString, String
        aMention, int aMentionBeginOffset, JCas aJcas)
    {
        long startTime = System.currentTimeMillis();

        Set<CandidateEntity> candidatesExact = retrieveCandidatesExact(aKB, aTypedString, aMention);

        Set<CandidateEntity> candidatesFullText = new HashSet<>();
        if (!aTypedString.isEmpty()) {
            candidatesFullText
                .addAll(getCandidatesFullText(new CandidateCacheKey(aKB, aTypedString)));
        }
        candidatesFullText.addAll(getCandidatesFullText(new CandidateCacheKey(aKB, aMention)));

        long afterRetrieval = System.currentTimeMillis();

        logger
            .debug("It took [{}] ms to retrieve candidates for mention [{}] and typed string [{}]",
                afterRetrieval - startTime, aMention, aTypedString);

        List<CandidateEntity> rankedCandidates = rankCandidates(aKB, aTypedString, aMention,
            candidatesExact, candidatesFullText, aJcas, aMentionBeginOffset);

        logger
            .debug("It took [{}] ms to rank candidates for mention [{}] and typed string [{}]",
                System.currentTimeMillis() - afterRetrieval, aMention, aTypedString);


        return rankedCandidates.stream()
            .map(c -> new KBHandle(c.getIRI(), c.getLabel(), c.getDescription()))
            .distinct()
            .limit(properties.getCandidateDisplayLimit())
            .filter(h -> h.getIdentifier().contains(":"))
            .collect(Collectors.toList());
    }

    /**
     * Retrieve a set of candidate entities via full-text search from a Knowledge Base.
     * May lead to recursive calls if first search does not yield any results.
     *
     */
    private Set<CandidateEntity> loadCandidatesFullText(CandidateCacheKey aKey)
    {
        Set<CandidateEntity> candidatesFullText = new HashSet<>();

        try (RepositoryConnection conn = kbService.getConnection(aKey.getKnowledgeBase())) {
            TupleQuery fullTextQueryMention = QueryUtil
                .generateCandidateFullTextQuery(conn, aKey.getQuery(),
                    properties.getCandidateQueryLimit(), aKey.getKnowledgeBase());
            candidatesFullText.addAll(processCandidateQuery(fullTextQueryMention));
        }
        catch (QueryEvaluationException e) {
            logger.error("Query evaluation was unsuccessful: ", e);
        }

        return candidatesFullText;
    }

    private Set<CandidateEntity> getCandidatesFullText(CandidateCacheKey aKey)
    {
        Set<CandidateEntity> candidatesFullText = new HashSet<>();

        if (candidateFullTextCache.get(aKey) != null) {
            candidatesFullText.addAll(candidateFullTextCache.get(aKey));
        }
        else {
            candidatesFullText.addAll(loadCandidatesFullText(aKey));
        }
        if (candidatesFullText.isEmpty()) {
            String[] split = aKey.getQuery().split(" ");
            if (split.length > 1) {
                for (String s : split) {
                    candidatesFullText.addAll(loadCandidatesFullText(
                        new CandidateCacheKey(aKey.getKnowledgeBase(), s)));
                }
            }
        }
<<<<<<< HEAD

        return distinctByIri(candidatesFullText, aKB);
=======
        return candidatesFullText;
>>>>>>> f7bcc66a
    }

    /**
     * Retrieve a set of candidate entities from a Knowledge Base
     *
     * @param aKB the Knowledge Base in which to search.
     * @param aTypedString typed string from the user
     * @param aMention the marked surface form, which is pre-processed first.
     */
    private Set<CandidateEntity> retrieveCandidatesExact(KnowledgeBase aKB, String aTypedString,
        String aMention)
    {
        Set<CandidateEntity> candidates = new HashSet<>();

        try (RepositoryConnection conn = kbService.getConnection(aKB)) {
            TupleQuery exactQuery = QueryUtil
                .generateCandidateExactQuery(conn, aTypedString, aMention, aKB);
            candidates.addAll(processCandidateQuery(exactQuery));
        }
        catch (QueryEvaluationException e) {
            logger.error("Query evaluation was unsuccessful: ", e);
        }
        return distinctByIri(candidates, aKB);
    }

    private Set<CandidateEntity> processCandidateQuery(TupleQuery aTupleQuery)
    {
        Set<CandidateEntity> candidates = new HashSet<>();
        try (TupleQueryResult entityResult = aTupleQuery.evaluate()) {
            while (entityResult.hasNext()) {
                BindingSet solution = entityResult.next();
                Value e2 = solution.getValue("e2");
                Value label = solution.getValue("label");
                Value altLabel = solution.getValue("altLabel");
                Value description = solution.getValue("description");
                Optional<String> language = ((SimpleLiteral) solution.getValue("label")).getLanguage();

                CandidateEntity newEntity = new CandidateEntity(
                    (e2 != null) ? e2.stringValue() : "",
                    (label != null) ? label.stringValue() : "",
                    (altLabel != null) ? altLabel.stringValue()
                        // Exact matching does not use altLabel
<<<<<<< HEAD
                        (label != null) ? label.stringValue() : "",
                    (description != null) ? description.stringValue() : "",
                    language.orElse(""));
=======
                        : (label != null) ? label.stringValue() : "",
                    (description != null) ? description.stringValue() : "");
>>>>>>> f7bcc66a

                candidates.add(newEntity);
            }
        }
        catch (QueryEvaluationException e) {
            logger.error("Query evaluation was unsuccessful: ", e);
        }
        return candidates;
    }

    /*
     * Retrieves the sentence containing the mention
     */
    private synchronized Sentence getMentionSentence(JCas aJcas, int aBegin)
    {
        return WebAnnoCasUtil.getSentence(aJcas, aBegin);
    }

    /*
     * Finds the position of a mention in a given sentence and returns the corresponding tokens of
     * the mention with <mentionContextSize> tokens before and <mentionContextSize> after the
     * mention
     *
     */
    private List<Token> getMentionContext(Sentence aSentence, List<String> aMention,
        int mentionContextSize)
    {
        List<Token> mentionSentence = new ArrayList<>(
            JCasUtil.selectCovered(Token.class, aSentence));

        int start = 0, end = 0;
        int j = 0;

        // Loop until mention end was found or sentence ends
        done: while (j < mentionSentence.size()) {

            // Go to the position where the mention starts in the sentence
            for (int i = 0; i < aMention.size(); i++) {

                // is the word done? i-th word of mention contained in j-th token of sentence?
                if (!mentionSentence.get(j).getCoveredText().toLowerCase(Locale.ENGLISH)
                    .contains(aMention.get(i))) {
                    break;
                }

                // if this was the last word of mention, end loop
                if (i == aMention.size() - 1) {
                    start = j - (aMention.size() - 1) - mentionContextSize;
                    end = j + mentionContextSize + 1;
                    break done;
                } else {
                    j++;
                }
            }
            j++;
        }


        if (start == end) {
            logger.error("Mention not found in sentence!");
            return mentionSentence;
        }
        if (start < 0) {
            start = 0;
        }
        if (end > mentionSentence.size()) {
            end = mentionSentence.size();
        }
        return mentionSentence.subList(start, end);
    }

    /*
     * This method does the actual ranking of the candidate entities.
     * First the candidates from full-text matching are sorted by frequency cutoff after a
     * threshold because they are more numerous.
     * Then the candidates from exact matching are added and sorted by multiple keys.
     */
    private List<CandidateEntity> rankCandidates(KnowledgeBase aKB, String aTypedString,
        String mention, Set<CandidateEntity> aCandidatesExact,
        Set<CandidateEntity> aCandidatesFullText, JCas aJCas, int aBegin)
    {
        Sentence mentionSentence = getMentionSentence(aJCas, aBegin);
        Validate.notNull(mentionSentence, "Mention sentence could not be determined.");

        List<String> splitMention = Arrays.asList(mention.split(" "));
        List<Token> mentionContext = getMentionContext(mentionSentence, splitMention,
            properties.getMentionContextSize());

        Set<String> sentenceContentTokens = new HashSet<>();
        for (Token t : JCasUtil.selectCovered(Token.class, mentionSentence)) {
            boolean isNotPartOfMention = !splitMention.contains(t.getCoveredText());
            boolean isNotStopword = (stopwords == null) || (stopwords != null && !stopwords
                .contains(t.getCoveredText().toLowerCase(Locale.ENGLISH)));
            if (isNotPartOfMention && isNotStopword) {
                sentenceContentTokens.add(t.getCoveredText().toLowerCase(Locale.ENGLISH));
            }
        }

        // Set frequency
<<<<<<< HEAD
        if (entityFrequencyMap != null) {
            aCandidatesFullText.forEach(l -> {
                String key = l.getIRI();
                // For Virtuoso KBs
                if (aKB.getFtsIri().toString().equals("bif:contains")) {
                    key = key.replace("http://www.wikidata.org/entity/", "");
                    if (entityFrequencyMap.get(key) != null) {
                        l.setFrequency(entityFrequencyMap.get(key));
                    }
                }
            });
        }
=======
        aCandidatesFullText.forEach(l -> {
            String wikidataId = l.getIRI().replace(WIKIDATA_PREFIX, "");

            if (entityFrequencyMap != null && entityFrequencyMap.get(wikidataId) != null) {
                l.setFrequency(entityFrequencyMap.get(wikidataId));
            }
        });
>>>>>>> f7bcc66a

        // Sort full-text matching candidates by frequency and do cutoff by a threshold
        List<CandidateEntity> result = sortByFrequency(new ArrayList<>(aCandidatesFullText))
            .stream().limit(properties.getCandidateFrequencyThreshold())
            .collect(Collectors.toList());

        // Add exact matching candidates
        result.addAll(aCandidatesExact);

        // Set the feature values
        result.parallelStream().forEach(l -> {
            // For Virtuoso KBs
            if (aKB.getFtsIri().toString().equals("bif:contains")) {
                String wikidataId = l.getIRI().replace("http://www.wikidata.org/entity/", "");
                l.setIdRank(Math.log(Double.parseDouble(wikidataId.substring(1))));
            }

            String altLabel = l.getAltLabel();
            LevenshteinDistance lev = new LevenshteinDistance();
            l.setLevMatchLabel(lev.apply(mention, altLabel));
            l.setLevContext(lev.apply(tokensToString(mentionContext), altLabel));
            l.setLevTypedString(lev.apply(aTypedString, altLabel));

            SemanticSignature sig = getSemanticSignature(aKB, l.getIRI());
            Set<String> relatedEntities = sig.getRelatedEntities();
            Set<String> signatureOverlap = new HashSet<>();
            for (String entityLabel : relatedEntities) {
                for (String token: entityLabel.split(" ")) {
                    if (sentenceContentTokens.contains(token)) {
                        signatureOverlap.add(entityLabel);
                        break;
                    }
                }
            }
            l.setSignatureOverlap(signatureOverlap);
            l.setSignatureOverlapScore(signatureOverlap.size());
            l.setNumRelatedRelations(
                (sig.getRelatedRelations() != null) ? sig.getRelatedRelations().size() : 0);
        });

        // Do the main ranking
        result = sortCandidates(result);
        return result;
    }

    /*
     * Sort candidates by frequency in descending order.
     */
    private List<CandidateEntity> sortByFrequency(List<CandidateEntity> candidates)
    {
        candidates.sort((e1, e2) ->
            Comparator.comparingInt(CandidateEntity::getFrequency)
                .reversed().compare(e1, e2));
        return candidates;
    }

    /*
     * Sort candidates by multiple keys.
     * The edit distance between typed string and label is given high importance
     * to push the exact matching candidates to the top.
     * A high signature overlap score is preferred.
     * A low edit distance is preferred.
     * A high entity frequency is preferred.
     * A high number of related relations is preferred.
     * A low wikidata ID rank is preferred.
     */
    private List<CandidateEntity> sortCandidates(List<CandidateEntity> candidates)
    {
        candidates.sort((e1, e2) -> new CompareToBuilder()
            .append(e1.getLevTypedString(), e2.getLevTypedString())
            .append(e2.getSignatureOverlapScore(), e1.getSignatureOverlapScore())
            .append(e1.getLevContext() + e1.getLevMatchLabel(),
                e2.getLevContext() + e2.getLevMatchLabel())
            .append(e2.getFrequency(), e1.getFrequency())
            .append(e2.getNumRelatedRelations(), e1.getNumRelatedRelations())
            .append(e1.getIdRank(), e2.getIdRank()).toComparison());
        return candidates;
    }

    /*
     * Concatenates the covered text of a list of Tokens to a String.
     */
    private String tokensToString(List<Token> aSentence)
    {
        StringJoiner joiner = new StringJoiner(" ");
        for (Token t : aSentence) {
            joiner.add(t.getCoveredText());
        }
        return joiner.toString().substring(0, joiner.length() - 1);
    }

    /*
     * Retrieves the semantic signature of an entity. See documentation of SemanticSignature class.
     */
    private SemanticSignature getSemanticSignature(KnowledgeBase aKB, String aIri)
    {
<<<<<<< HEAD
        ImmutablePair<Project, String> pair = new ImmutablePair<>(aKB.getProject(), aIri);

        if (semanticSignatureCache.containsKey(pair)) {
            return semanticSignatureCache.get(pair);
        }
=======
        return semanticSignatureCache.get(new SemanticSignatureCacheKey(aKB, aWikidataId));
    }
>>>>>>> f7bcc66a

    private SemanticSignature loadSemanticSignature(SemanticSignatureCacheKey aKey)
    {
        Set<String> relatedRelations = new HashSet<>();
        Set<String> relatedEntities = new HashSet<>();
<<<<<<< HEAD
        try (RepositoryConnection conn = kbService.getConnection(aKB)) {
            TupleQuery query = QueryUtil.generateSemanticSignatureQuery(conn, aIri,
                properties.getSignatureQueryLimit(), aKB);
=======
        try (RepositoryConnection conn = kbService.getConnection(aKey.getKnowledgeBase())) {
            TupleQuery query = QueryUtil.generateSemanticSignatureQuery(conn, aKey.getQuery(),
                properties.getSignatureQueryLimit(), aKey.getKnowledgeBase());
>>>>>>> f7bcc66a
            try (TupleQueryResult result = query.evaluate()) {
                while (result.hasNext()) {
                    BindingSet sol = result.next();
                    String propertyString = sol.getValue("p").stringValue();
                    String labelString = sol.getValue("label").stringValue();
                    if (propertyWithLabels != null) {
                        Property property = propertyWithLabels.get(labelString);
                        int frequencyThreshold = 0;
                        boolean isBlacklisted =
                            (propertyBlacklist != null && propertyBlacklist.contains(propertyString)
                            || (property != null && (typeBlacklist != null
                                && typeBlacklist.contains(property.getType()))));
                        boolean isUnfrequent = property != null
                            && property.getFreq() < frequencyThreshold;
                        if (isBlacklisted || isUnfrequent) {
                            continue;
                        }
                    }
                    relatedEntities.add(labelString);
                    relatedRelations.add(propertyString);
                }
            }
            catch (Exception e) {
                logger.error("could not get semantic signature", e);
            }
        }

        return new SemanticSignature(relatedEntities, relatedRelations);
    }



    /**
     * Remove all cache entries of a specific project
     * @param aEvent
     *            The event containing the project
     */
    @EventListener
    public void onKnowledgeBaseConfigurationChangedEvent(
        KnowledgeBaseConfigurationChangedEvent aEvent)
    {
        // FIXME instead of maintaining one global cache, we might maintain a cascaded cache
        // where the top level is the project and then for each project we have sub-caches.
        // Then we could invalidate only a specific project's cache. However, right now,
        // we don't have that and there is no way to properly iterate over the caches and
        // invalidate only entries belonging to a specific project. Thus, we need to
        // invalidate all.
        candidateFullTextCache.invalidateAll();
        semanticSignatureCache.invalidateAll();
    }

    private class CandidateCacheKey
    {
        private final KnowledgeBase knowledgeBase;
        private final String query;

        public CandidateCacheKey(KnowledgeBase aKnowledgeBase, String aQuery)
        {
            super();
            knowledgeBase = aKnowledgeBase;
            query = aQuery;
        }

        public KnowledgeBase getKnowledgeBase()
        {
            return knowledgeBase;
        }

        public String getQuery()
        {
            return query;
        }

        @Override
        public boolean equals(final Object other)
        {
            if (!(other instanceof CandidateCacheKey)) {
                return false;
            }
            CandidateCacheKey castOther = (CandidateCacheKey) other;
            return new EqualsBuilder().append(knowledgeBase, castOther.knowledgeBase)
                    .append(query, castOther.query).isEquals();
        }

        @Override
        public int hashCode()
        {
            return new HashCodeBuilder().append(knowledgeBase).append(query).toHashCode();
        }
    }

    private class SemanticSignatureCacheKey
    {
        private final KnowledgeBase knowledgeBase;
        private final String query;

        public SemanticSignatureCacheKey(KnowledgeBase aKnowledgeBase, String aQuery)
        {
            super();
            knowledgeBase = aKnowledgeBase;
            query = aQuery;
        }

<<<<<<< HEAD
        return rankedCandidates.stream()
            .map(c -> new KBHandle(c.getIRI(), c.getLabel(), c.getDescription()))
            .distinct()
            .limit(properties.getCandidateDisplayLimit())
            .filter(h -> h.getIdentifier().contains(":"))
            .collect(Collectors.toList());
    }

    // Make sure that each concept is only represented once, preferably in the default language
    private Set<CandidateEntity> distinctByIri(Set<CandidateEntity> aCandidates,
        KnowledgeBase aKb)
    {
        Map<String, CandidateEntity> cMap = new HashMap<>();
        for (CandidateEntity c : aCandidates) {
            if (!cMap.containsKey(c.getIRI())) {
                cMap.put(c.getIRI(), c);
            }
            else if (c.getLanguage().equals(aKb.getDefaultLanguage())) {
                cMap.put(c.getIRI(), c);
            }
        }
        return new HashSet<>(cMap.values());
    }

    /**
     * Remove all cache entries of a specific project
     * @param aEvent
     *            The event containing the project
     */
    @EventListener
    public void onKnowledgeBaseConfigurationChangedEvent(
        KnowledgeBaseConfigurationChangedEvent aEvent)
    {
        for (Map.Entry<ImmutablePair<Project, String>, Set<CandidateEntity>> pair :
            candidateCache.entrySet()) {
            if (pair.getKey().getLeft().equals(aEvent.getProject())) {
                candidateCache.remove(pair.getKey());
=======
        public KnowledgeBase getKnowledgeBase()
        {
            return knowledgeBase;
        }

        public String getQuery()
        {
            return query;
        }

        @Override
        public boolean equals(final Object other)
        {
            if (!(other instanceof CandidateCacheKey)) {
                return false;
>>>>>>> f7bcc66a
            }
            CandidateCacheKey castOther = (CandidateCacheKey) other;
            return new EqualsBuilder().append(knowledgeBase, castOther.knowledgeBase)
                    .append(query, castOther.query).isEquals();
        }

        @Override
        public int hashCode()
        {
            return new HashCodeBuilder().append(knowledgeBase).append(query).toHashCode();
        }
    }
}<|MERGE_RESOLUTION|>--- conflicted
+++ resolved
@@ -22,6 +22,7 @@
 import java.util.ArrayList;
 import java.util.Arrays;
 import java.util.Comparator;
+import java.util.HashMap;
 import java.util.HashMap;
 import java.util.HashSet;
 import java.util.List;
@@ -103,19 +104,9 @@
         .asList("commonsmedia", "external-id", "globe-coordinate", "math", "monolingualtext",
             "quantity", "string", "url", "wikibase-property"));
 
-<<<<<<< HEAD
-    private Map<ImmutablePair<Project, String>, Set<CandidateEntity>> candidateCache;
-    private Map<ImmutablePair<Project, String>, SemanticSignature> semanticSignatureCache;
-=======
-    private static final String WIKIDATA_PREFIX = "http://www.wikidata.org/entity/";
-    private static final String POS_VERB_PREFIX = "V";
-    private static final String POS_NOUN_PREFIX = "N";
-    private static final String POS_ADJECTIVE_PREFIX = "J";
-
     // A cache for candidates retrieved by fulltext-search
     private LoadingCache<CandidateCacheKey, Set<CandidateEntity>> candidateFullTextCache;
     private LoadingCache<SemanticSignatureCacheKey, SemanticSignature> semanticSignatureCache;
->>>>>>> f7bcc66a
 
     @PostConstruct
     public void init()
@@ -227,12 +218,7 @@
                 }
             }
         }
-<<<<<<< HEAD
-
-        return distinctByIri(candidatesFullText, aKB);
-=======
-        return candidatesFullText;
->>>>>>> f7bcc66a
+        return distinctByIri(candidatesFullText, aKey.getKnowledgeBase());
     }
 
     /**
@@ -273,16 +259,11 @@
                 CandidateEntity newEntity = new CandidateEntity(
                     (e2 != null) ? e2.stringValue() : "",
                     (label != null) ? label.stringValue() : "",
-                    (altLabel != null) ? altLabel.stringValue()
+                    (altLabel != null) ? altLabel.stringValue() :
                         // Exact matching does not use altLabel
-<<<<<<< HEAD
                         (label != null) ? label.stringValue() : "",
                     (description != null) ? description.stringValue() : "",
                     language.orElse(""));
-=======
-                        : (label != null) ? label.stringValue() : "",
-                    (description != null) ? description.stringValue() : "");
->>>>>>> f7bcc66a
 
                 candidates.add(newEntity);
             }
@@ -382,7 +363,6 @@
         }
 
         // Set frequency
-<<<<<<< HEAD
         if (entityFrequencyMap != null) {
             aCandidatesFullText.forEach(l -> {
                 String key = l.getIRI();
@@ -395,15 +375,6 @@
                 }
             });
         }
-=======
-        aCandidatesFullText.forEach(l -> {
-            String wikidataId = l.getIRI().replace(WIKIDATA_PREFIX, "");
-
-            if (entityFrequencyMap != null && entityFrequencyMap.get(wikidataId) != null) {
-                l.setFrequency(entityFrequencyMap.get(wikidataId));
-            }
-        });
->>>>>>> f7bcc66a
 
         // Sort full-text matching candidates by frequency and do cutoff by a threshold
         List<CandidateEntity> result = sortByFrequency(new ArrayList<>(aCandidatesFullText))
@@ -500,30 +471,16 @@
      */
     private SemanticSignature getSemanticSignature(KnowledgeBase aKB, String aIri)
     {
-<<<<<<< HEAD
-        ImmutablePair<Project, String> pair = new ImmutablePair<>(aKB.getProject(), aIri);
-
-        if (semanticSignatureCache.containsKey(pair)) {
-            return semanticSignatureCache.get(pair);
-        }
-=======
-        return semanticSignatureCache.get(new SemanticSignatureCacheKey(aKB, aWikidataId));
-    }
->>>>>>> f7bcc66a
+        return semanticSignatureCache.get(new SemanticSignatureCacheKey(aKB, aIri));
+    }
 
     private SemanticSignature loadSemanticSignature(SemanticSignatureCacheKey aKey)
     {
         Set<String> relatedRelations = new HashSet<>();
         Set<String> relatedEntities = new HashSet<>();
-<<<<<<< HEAD
-        try (RepositoryConnection conn = kbService.getConnection(aKB)) {
-            TupleQuery query = QueryUtil.generateSemanticSignatureQuery(conn, aIri,
-                properties.getSignatureQueryLimit(), aKB);
-=======
         try (RepositoryConnection conn = kbService.getConnection(aKey.getKnowledgeBase())) {
             TupleQuery query = QueryUtil.generateSemanticSignatureQuery(conn, aKey.getQuery(),
                 properties.getSignatureQueryLimit(), aKey.getKnowledgeBase());
->>>>>>> f7bcc66a
             try (TupleQueryResult result = query.evaluate()) {
                 while (result.hasNext()) {
                     BindingSet sol = result.next();
@@ -555,6 +512,21 @@
     }
 
 
+    // Make sure that each concept is only represented once, preferably in the default language
+    private Set<CandidateEntity> distinctByIri(Set<CandidateEntity> aCandidates,
+        KnowledgeBase aKb)
+    {
+        Map<String, CandidateEntity> cMap = new HashMap<>();
+        for (CandidateEntity c : aCandidates) {
+            if (!cMap.containsKey(c.getIRI())) {
+                cMap.put(c.getIRI(), c);
+            }
+            else if (c.getLanguage().equals(aKb.getDefaultLanguage())) {
+                cMap.put(c.getIRI(), c);
+            }
+        }
+        return new HashSet<>(cMap.values());
+    }
 
     /**
      * Remove all cache entries of a specific project
@@ -627,45 +599,6 @@
             query = aQuery;
         }
 
-<<<<<<< HEAD
-        return rankedCandidates.stream()
-            .map(c -> new KBHandle(c.getIRI(), c.getLabel(), c.getDescription()))
-            .distinct()
-            .limit(properties.getCandidateDisplayLimit())
-            .filter(h -> h.getIdentifier().contains(":"))
-            .collect(Collectors.toList());
-    }
-
-    // Make sure that each concept is only represented once, preferably in the default language
-    private Set<CandidateEntity> distinctByIri(Set<CandidateEntity> aCandidates,
-        KnowledgeBase aKb)
-    {
-        Map<String, CandidateEntity> cMap = new HashMap<>();
-        for (CandidateEntity c : aCandidates) {
-            if (!cMap.containsKey(c.getIRI())) {
-                cMap.put(c.getIRI(), c);
-            }
-            else if (c.getLanguage().equals(aKb.getDefaultLanguage())) {
-                cMap.put(c.getIRI(), c);
-            }
-        }
-        return new HashSet<>(cMap.values());
-    }
-
-    /**
-     * Remove all cache entries of a specific project
-     * @param aEvent
-     *            The event containing the project
-     */
-    @EventListener
-    public void onKnowledgeBaseConfigurationChangedEvent(
-        KnowledgeBaseConfigurationChangedEvent aEvent)
-    {
-        for (Map.Entry<ImmutablePair<Project, String>, Set<CandidateEntity>> pair :
-            candidateCache.entrySet()) {
-            if (pair.getKey().getLeft().equals(aEvent.getProject())) {
-                candidateCache.remove(pair.getKey());
-=======
         public KnowledgeBase getKnowledgeBase()
         {
             return knowledgeBase;
@@ -681,7 +614,6 @@
         {
             if (!(other instanceof CandidateCacheKey)) {
                 return false;
->>>>>>> f7bcc66a
             }
             CandidateCacheKey castOther = (CandidateCacheKey) other;
             return new EqualsBuilder().append(knowledgeBase, castOther.knowledgeBase)
