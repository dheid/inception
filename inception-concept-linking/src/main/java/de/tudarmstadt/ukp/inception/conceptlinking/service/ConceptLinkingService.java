--- conflicted
+++ resolved
@@ -172,10 +172,7 @@
         if (aTypedString == null) {
             aTypedString = "";
         }
-<<<<<<< HEAD
-=======
-
->>>>>>> 7e9a42b0
+
         Set<CandidateEntity> candidatesExact = retrieveCandidatesExact(aKB, aTypedString, aMention);
 
         Set<CandidateEntity> candidatesFullText = new HashSet<>();
