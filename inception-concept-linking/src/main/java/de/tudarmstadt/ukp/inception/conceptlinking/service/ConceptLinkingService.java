--- conflicted
+++ resolved
@@ -147,6 +147,9 @@
     {
         long startTime = System.currentTimeMillis();
 
+        if (aTypedString == null) {
+            aTypedString = "";
+        }
         Set<CandidateEntity> candidatesExact = retrieveCandidatesExact(aKB, aTypedString, aMention);
 
         Set<CandidateEntity> candidatesFullText = new HashSet<>();
@@ -524,12 +527,6 @@
         semanticSignatureCache.invalidateAll();
     }
 
-<<<<<<< HEAD
-        if (aTypedString == null) {
-            aTypedString = "";
-        }
-        Set<CandidateEntity> candidatesExact = retrieveCandidatesExact(aKB, aTypedString, aMention);
-=======
     private class CandidateCacheKey
     {
         private final KnowledgeBase knowledgeBase;
@@ -541,7 +538,7 @@
             knowledgeBase = aKnowledgeBase;
             query = aQuery;
         }
->>>>>>> 966723cd
+
 
         public KnowledgeBase getKnowledgeBase()
         {
