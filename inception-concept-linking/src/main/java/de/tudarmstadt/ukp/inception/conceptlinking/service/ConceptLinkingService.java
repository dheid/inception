--- conflicted
+++ resolved
@@ -164,14 +164,9 @@
         }
 
         try (RepositoryConnection conn = kbService.getConnection(aKB)) {
-<<<<<<< HEAD
             TupleQuery query = QueryUtil
-                .generateCandidateQuery(conn, mentionArray, properties.getCandidateQueryLimit(),
+                .generateCandidateQuery(conn, processedMention, properties.getCandidateQueryLimit(),
                     aKB.getDescriptionIri(), aKB.getFtsIri());
-=======
-            TupleQuery query = QueryUtil.generateCandidateQuery(conn, processedMention,
-                properties.getCandidateQueryLimit(), aKB.getDescriptionIri());
->>>>>>> 4b0daf00
             try (TupleQueryResult entityResult = query.evaluate()) {
                 while (entityResult.hasNext()) {
                     BindingSet solution = entityResult.next();
