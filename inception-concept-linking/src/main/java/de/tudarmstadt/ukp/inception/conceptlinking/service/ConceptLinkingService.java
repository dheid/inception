--- conflicted
+++ resolved
@@ -164,14 +164,8 @@
         }
 
         try (RepositoryConnection conn = kbService.getConnection(aKB)) {
-<<<<<<< HEAD
             TupleQuery query = QueryUtil.generateCandidateQuery(conn, processedMention,
-                properties.getCandidateQueryLimit());
-=======
-            TupleQuery query = QueryUtil
-                .generateCandidateQuery(conn, mentionArray, properties.getCandidateQueryLimit(),
-                    aKB.getDescriptionIri());
->>>>>>> 4426a652
+                properties.getCandidateQueryLimit(), aKB.getDescriptionIri());
             try (TupleQueryResult entityResult = query.evaluate()) {
                 while (entityResult.hasNext()) {
                     BindingSet solution = entityResult.next();
