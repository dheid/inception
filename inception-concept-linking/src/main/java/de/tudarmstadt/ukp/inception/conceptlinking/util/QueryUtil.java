/*
 * Copyright 2018
 * Ubiquitous Knowledge Processing (UKP) Lab
 * Technische Universität Darmstadt
 *
 * Licensed under the Apache License, Version 2.0 (the "License");
 * you may not use this file except in compliance with the License.
 * You may obtain a copy of the License at
 *
 *  http://www.apache.org/licenses/LICENSE-2.0
 *
 * Unless required by applicable law or agreed to in writing, software
 * distributed under the License is distributed on an "AS IS" BASIS,
 * WITHOUT WARRANTIES OR CONDITIONS OF ANY KIND, either express or implied.
 * See the License for the specific language governing permissions and
 * limitations under the License.
 */
package de.tudarmstadt.ukp.inception.conceptlinking.util;

import org.eclipse.rdf4j.model.IRI;
import org.eclipse.rdf4j.model.Literal;
import org.eclipse.rdf4j.model.ValueFactory;
import org.eclipse.rdf4j.model.impl.SimpleValueFactory;
import org.eclipse.rdf4j.query.QueryLanguage;
import org.eclipse.rdf4j.query.TupleQuery;
import org.eclipse.rdf4j.repository.RepositoryConnection;

/**
 * Contains SPARQL query parts and query builder methods
 */
public class QueryUtil
{

    private static final String SPARQL_PREFIX = String.join("\n",
            "PREFIX e:<http://www.wikidata.org/entity/>",
            "PREFIX rdfs:<http://www.w3.org/2000/01/rdf-schema#>",
            "PREFIX skos:<http://www.w3.org/2004/02/skos/core#>",
            "PREFIX base:<http://www.wikidata.org/ontology#>",
            "PREFIX schema: <http://schema.org/>");

    private static final String INSTANCES = "<http://wikidata.org/instances>";
    private static final String STATEMENTS = "<http://wikidata.org/statements>";
    private static final String TERMS = "<http://wikidata.org/terms>";

    /*
     * instance of this page are about some Wikimedia-only content and should not refer to external
     * World entities
     */
    private static final String WIKIMEDIA_INTERNAL = "e:Q17442446";

    /*
     * page in various non-article namespaces on a Wikimedia project
     */
    private static final String WIKIMEDIA_PROJECT_PAGE = "e:Q14204246";

    private static final String WIKIMEDIA_DISAMBIGUATION_PAGE = "e:Q4167410";

    private static final String WIKIMEDIA_CATEGORY = "e:Q4167836";

    /*
     * page of a Wikimedia project with a list of something
     */
    private static final String WIKIMEDIA_LIST_ARTICLE = "e:Q13406463";

    private static final String WIKIMEDIA_TEMPLATE = "e:Q11266439";

    private static final String WIKIMEDIA_NEWS_ARTICLE = "e:Q17633526";

    private static final String WIKIMEDIA_NAVIGATIONAL_TEMPLATE = "e:Q11753321";
    /**
     *
     * @param tokens the words spanned by the mention
     * @param limit maximum number of results
     * @return a query to retrieve candidate entities
     */
<<<<<<< HEAD
    public static TupleQuery generateCandidateQuery(RepositoryConnection conn, String tokens,
        int limit)
=======
    public static TupleQuery generateCandidateQuery(RepositoryConnection conn, List<String>
        tokens, int limit, IRI aDescriptionIri)
>>>>>>> 4426a652
    {
        String query = String.join("\n",
            "DEFINE input:inference 'instances'",
            SPARQL_PREFIX,
            "SELECT DISTINCT ?e2 ?altLabel ?label ?description WHERE",
            "{",
            "  {",
            "    {",
            "      VALUES ?labelpredicate {rdfs:label skos:altLabel}",
            "      GRAPH " + TERMS,
            "      {",
            "        ?e2 ?labelpredicate ?altLabel.",
            "        ?altLabel bif:contains '?entityLabel'. ",
            "        OPTIONAL",
            "        {",
            "          ?e2 ?descriptionIri ?description.",
            "          FILTER ( lang(?description) = \"en\" )",
            "        }",
            "      }",
            "    }",
            "  }",
            "  FILTER EXISTS { GRAPH " + STATEMENTS + " { ?e2 ?p ?v }}",
            "  FILTER NOT EXISTS ",
            "  {",
            "    VALUES ?topic {" + String.join(" ", WIKIMEDIA_INTERNAL,
                WIKIMEDIA_PROJECT_PAGE, WIKIMEDIA_CATEGORY, WIKIMEDIA_DISAMBIGUATION_PAGE,
                WIKIMEDIA_LIST_ARTICLE, WIKIMEDIA_TEMPLATE, WIKIMEDIA_NEWS_ARTICLE,
                WIKIMEDIA_NAVIGATIONAL_TEMPLATE) +
                "}",
            "    GRAPH " + INSTANCES + " {?e2 rdf:type ?topic}",
            "  }",
            "  BIND (STRLEN(?altLabel) as ?len)",
            "  {",
            "    GRAPH " + TERMS + " { ?e2 rdfs:label ?label. }",
            "    FILTER ( lang(?label) = \"en\" )",
            "  }",
            "}",
            "LIMIT " + limit);

        ValueFactory vf = SimpleValueFactory.getInstance();
        Literal tokensJoined = vf.createLiteral(String.join(" ",tokens));

        TupleQuery tupleQuery = conn.prepareTupleQuery(QueryLanguage.SPARQL, query);
        tupleQuery.setBinding("entityLabel", tokensJoined);
        tupleQuery.setBinding("descriptionIri", aDescriptionIri);
        return tupleQuery;
    }

    /**
     *
     * @param wikidataId wikidataId, e.g. "Q3"
     * @param limit maximum number of results
     * @return a query to retrieve the semantic signature
     */
    public static TupleQuery generateSemanticSignatureQuery(RepositoryConnection conn, String
        wikidataId, int limit)
    {
        ValueFactory vf = SimpleValueFactory.getInstance();
        IRI iri = vf.createIRI("http://www.wikidata.org/entity/" + wikidataId);
        String query = String.join("\n",
            SPARQL_PREFIX,
            "SELECT DISTINCT ?label ?p WHERE ",
            "  {",
            "    {",
            "      {",
            "        GRAPH " + STATEMENTS,
            "          { ?e1  ?rd ?m . ?m ?p ?e2 . }",
            "      }",
            "      UNION",
            "      {",
            "        GRAPH " + STATEMENTS,
            "          { ?e2 ?p ?m . ?m ?rr ?e1 . }",
            "      }",
            "    }",
            "    {",
            "      GRAPH " + TERMS + " { ?e1 rdfs:label ?label. }",
            "      FILTER ( lang(?label) = \"en\" )",
            "    }",
            "  }",
            " LIMIT " + limit);

        TupleQuery tupleQuery = conn.prepareTupleQuery(QueryLanguage.SPARQL, query);
        tupleQuery.setBinding("e2", iri);
        return tupleQuery;
    }

    public static TupleQuery getDescription (RepositoryConnection conn, String IRI)
    {
        ValueFactory vf = SimpleValueFactory.getInstance();

        String query = String.join("\n",
            "SELECT ?itemDescription",
            "WHERE {",
            "  VALUES (?item) {( ?e )}",
            "  SERVICE wikibase:label { bd:serviceParam wikibase:language \"en\"",
            "  }",
            "}");
        TupleQuery tupleQuery = conn.prepareTupleQuery(QueryLanguage.SPARQL, query);
        tupleQuery.setBinding("e", vf.createIRI(IRI));
        return tupleQuery;
    }
}<|MERGE_RESOLUTION|>--- conflicted
+++ resolved
@@ -73,13 +73,8 @@
      * @param limit maximum number of results
      * @return a query to retrieve candidate entities
      */
-<<<<<<< HEAD
     public static TupleQuery generateCandidateQuery(RepositoryConnection conn, String tokens,
-        int limit)
-=======
-    public static TupleQuery generateCandidateQuery(RepositoryConnection conn, List<String>
-        tokens, int limit, IRI aDescriptionIri)
->>>>>>> 4426a652
+        int limit, IRI aDescriptionIri)
     {
         String query = String.join("\n",
             "DEFINE input:inference 'instances'",
