--- conflicted
+++ resolved
@@ -20,7 +20,6 @@
 Concept Linking is the task of identifying concept mentions in the text and linking them to their
 corresponding concepts in a knowledge base.
 Use cases of Concept Linking are commonly found in the area of biomedical text mining, e.g.
-<<<<<<< HEAD
 to facilitate understanding of unexplained terminology or abbreviations in scientific literature by
 linking biological entities.
 
@@ -37,19 +36,10 @@
 in the text as well as the context of the candidate concepts in the knowledge base. This allows
 a ranking to be performed even in projects where no concepts have been linked yet (i.e. there is
 no training data that could be used for a machine learning classifier).
-=======
-to facilitate understanding of unexplained terminology or abbreviations in scientific literature by linking
-biological entities.
 
-=== Interactive Concept Linking
-Interactive Concept Linking allows users to manually link concept mentions to a KB. It is especially
-useful in situations where there is no substantial training data available from the start,
-i.e. when no previous linkings have been made. In this case, each concept mention is disambiguated
-with the help of heuristical rules.
->>>>>>> 22c6c8bd
-
-When the user wants to link a mention, he marks it and starts typing the name of the concept.
-A ranked list of candidates is then displayed in the form of a drop-down menu.
+To link a concept mention to the knowledge base, first select the mention annotation, then select
+the concept feature in the right sidebar of the annotation editor and start typing the name of
+a concept. A ranked list of candidates is then displayed in the form of a drop-down menu.
 In order to make the disambiguation process easier, descriptions are shown for each candidate.
 
 image::concept-linking2.png[align="center"]
