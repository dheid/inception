<!--
  Copyright 2012
  Ubiquitous Knowledge Processing (UKP) Lab
  Technische Universität Darmstadt

  Licensed under the Apache License, Version 2.0 (the "License");
  you may not use this file except in compliance with the License.
  You may obtain a copy of the License at

  http://www.apache.org/licenses/LICENSE-2.0

  Unless required by applicable law or agreed to in writing, software
  distributed under the License is distributed on an "AS IS" BASIS,
  WITHOUT WARRANTIES OR CONDITIONS OF ANY KIND, either express or implied.
  See the License for the specific language governing permissions and
  limitations under the License.
-->
<project xmlns="http://maven.apache.org/POM/4.0.0" xmlns:xsi="http://www.w3.org/2001/XMLSchema-instance"
  xsi:schemaLocation="http://maven.apache.org/POM/4.0.0 http://maven.apache.org/xsd/maven-4.0.0.xsd">
  <parent>
    <groupId>org.dkpro</groupId>
    <artifactId>dkpro-parent-pom</artifactId>
    <version>17</version>
  </parent>
  <modelVersion>4.0.0</modelVersion>
  <groupId>de.tudarmstadt.ukp.clarin.webanno</groupId>
  <artifactId>webanno</artifactId>
  <version>4.0.0-SNAPSHOT</version>
  <packaging>pom</packaging>
  <name>WebAnno</name>
  <url>https://webanno.github.io/</url>
  <inceptionYear>2012</inceptionYear>
  <licenses>
    <license>
      <name>Apache License Version 2.0</name>
      <url>http://www.apache.org/licenses/LICENSE-2.0.txt</url>
      <distribution>repo</distribution>
    </license>
  </licenses>
  <issueManagement>
    <url>https://github.com/webanno/webanno/issues</url>
    <system>GitHub Issues</system>
  </issueManagement>
  <scm>
    <connection>scm:git:git://github.com/webanno/webanno</connection>
    <developerConnection>scm:git:git@github.com:webanno/webanno.git</developerConnection>
    <url>https://github.com/webanno/webanno</url>
    <tag>HEAD</tag>
  </scm>
  <distributionManagement>
    <repository>
      <id>ukp-oss</id>
      <url>https://zoidberg.ukp.informatik.tu-darmstadt.de/artifactory/public-ukp-releases-local</url>
    </repository>
  </distributionManagement>
  <properties>
<<<<<<< HEAD
    <jackson.version>2.9.2</jackson.version>
    <uima.version>3.0.1-SNAPSHOT</uima.version>
    <uimafit.version>3.0.0-SNAPSHOT</uimafit.version>
    <spring.version>5.0.2.RELEASE </spring.version>
    <spring.boot.version>1.5.9.RELEASE</spring.boot.version>
    <spring.security.version>4.2.3.RELEASE</spring.security.version>
=======
    <jackson.version>2.9.4</jackson.version>
    <uima.version>2.10.2</uima.version>
    <uimafit.version>2.4.0</uimafit.version>
    <spring.version>5.0.3.RELEASE </spring.version>
    <spring.boot.version>1.5.10.RELEASE</spring.boot.version>
    <spring.security.version>4.2.4.RELEASE</spring.security.version>
>>>>>>> b2d4ca75
    <slf4j.version>1.7.25</slf4j.version>
    <log4j.version>2.7</log4j.version>
    <jboss.logging.version>3.3.1.Final</jboss.logging.version>
    <wicket.version>7.10.0</wicket.version>
    <wicketstuff.version>7.9.0</wicketstuff.version>
    <wicket-jquery-ui.version>7.9.2</wicket-jquery-ui.version>
    <wicket-bootstrap.version>0.10.16</wicket-bootstrap.version>
    <wicket-webjars.version>0.5.6</wicket-webjars.version>    
    <wicket-spring-boot.version>1.0.10</wicket-spring-boot.version>
    <hibernate.version>5.2.13.Final</hibernate.version>
    <maven.build.timestamp.format>yyyy-MM-dd HH:mm</maven.build.timestamp.format>
    <dkpro.version>2.0.0-SNAPSHOT</dkpro.version>
    <springfox.version>2.7.0</springfox.version>
    <batik.version>1.9.1</batik.version>
  </properties>
  <repositories>
    <repository>
      <id>ukp-oss-releases</id>
      <url>http://zoidberg.ukp.informatik.tu-darmstadt.de/artifactory/public-releases</url>
      <releases>
        <enabled>true</enabled>
        <updatePolicy>never</updatePolicy>
        <checksumPolicy>warn</checksumPolicy>
      </releases>
      <snapshots>
        <enabled>false</enabled>
      </snapshots>
    </repository>
    <!-- For SNAPSHOTs of DKPro Core -->
    <repository>
      <id>ukp-oss-snapshots</id>
      <url>http://zoidberg.ukp.informatik.tu-darmstadt.de/artifactory/public-snapshots</url>
      <releases>
        <enabled>false</enabled>
      </releases>
      <snapshots>
        <enabled>true</enabled>
      </snapshots>
    </repository>
  </repositories>
  <dependencyManagement>
    <dependencies>
      <dependency>
        <groupId>junit</groupId>
        <artifactId>junit</artifactId>
        <version>4.12</version>
      </dependency>
      <dependency>
        <groupId>org.assertj</groupId>
        <artifactId>assertj-core</artifactId>
        <version>3.9.0</version>
      </dependency>
      <dependency>
        <groupId>org.apache.uima</groupId>
        <artifactId>uimaj-core</artifactId>
        <version>${uima.version}</version>
      </dependency>
      <dependency>
        <groupId>org.apache.uima</groupId>
        <artifactId>uimaj-json</artifactId>
        <version>${uima.version}</version>
      </dependency>
      <dependency>
        <groupId>org.apache.uima</groupId>
        <artifactId>uimaj-document-annotation</artifactId>
        <version>${uima.version}</version>
      </dependency>
      <dependency>
        <groupId>org.apache.uima</groupId>
        <artifactId>uimafit-core</artifactId>
        <version>${uimafit.version}</version>
      </dependency>
      <dependency>
        <groupId>de.tudarmstadt.ukp.clarin.webanno</groupId>
        <artifactId>webanno-api</artifactId>
        <version>4.0.0-SNAPSHOT</version>
      </dependency>
      <dependency>
        <groupId>de.tudarmstadt.ukp.clarin.webanno</groupId>
        <artifactId>webanno-api-annotation</artifactId>
        <version>4.0.0-SNAPSHOT</version>
      </dependency>
      <dependency>
        <groupId>de.tudarmstadt.ukp.clarin.webanno</groupId>
        <artifactId>webanno-api-dao</artifactId>
        <version>4.0.0-SNAPSHOT</version>
      </dependency>
      <dependency>
        <groupId>de.tudarmstadt.ukp.clarin.webanno</groupId>
        <artifactId>webanno-brat</artifactId>
        <version>4.0.0-SNAPSHOT</version>
      </dependency>
      <dependency>
        <groupId>de.tudarmstadt.ukp.clarin.webanno</groupId>
        <artifactId>webanno-doc</artifactId>
        <version>4.0.0-SNAPSHOT</version>
      </dependency>
      <dependency>
        <groupId>de.tudarmstadt.ukp.clarin.webanno</groupId>
        <artifactId>webanno-io-json</artifactId>
        <version>4.0.0-SNAPSHOT</version>
      </dependency>
      <dependency>
        <groupId>de.tudarmstadt.ukp.clarin.webanno</groupId>
        <artifactId>webanno-io-text</artifactId>
        <version>4.0.0-SNAPSHOT</version>
      </dependency>
      <dependency>
        <groupId>de.tudarmstadt.ukp.clarin.webanno</groupId>
        <artifactId>webanno-io-tsv</artifactId>
        <version>4.0.0-SNAPSHOT</version>
      </dependency>
      <dependency>
        <groupId>de.tudarmstadt.ukp.clarin.webanno</groupId>
        <artifactId>webanno-io-conll</artifactId>
        <version>4.0.0-SNAPSHOT</version>
      </dependency>
      <dependency>
        <groupId>de.tudarmstadt.ukp.clarin.webanno</groupId>
        <artifactId>webanno-diag</artifactId>
        <version>4.0.0-SNAPSHOT</version>
      </dependency>
      <dependency>
        <groupId>de.tudarmstadt.ukp.clarin.webanno</groupId>
        <artifactId>webanno-remote</artifactId>
        <version>4.0.0-SNAPSHOT</version>
      </dependency>
      <dependency>
        <groupId>de.tudarmstadt.ukp.clarin.webanno</groupId>
        <artifactId>webanno-security</artifactId>
        <version>4.0.0-SNAPSHOT</version>
      </dependency>
      <dependency>
        <groupId>de.tudarmstadt.ukp.clarin.webanno</groupId>
        <artifactId>webanno-model</artifactId>
        <version>4.0.0-SNAPSHOT</version>
      </dependency>
      <dependency>
        <groupId>de.tudarmstadt.ukp.clarin.webanno</groupId>
        <artifactId>webanno-project</artifactId>
        <version>4.0.0-SNAPSHOT</version>
      </dependency>
      <dependency>
        <groupId>de.tudarmstadt.ukp.clarin.webanno</groupId>
        <artifactId>webanno-ui-monitoring</artifactId>
        <version>4.0.0-SNAPSHOT</version>
      </dependency>
      <dependency>
        <groupId>de.tudarmstadt.ukp.clarin.webanno</groupId>
        <artifactId>webanno-curation</artifactId>
        <version>4.0.0-SNAPSHOT</version>
      </dependency>
      <dependency>
        <groupId>de.tudarmstadt.ukp.clarin.webanno</groupId>
        <artifactId>webanno-ui-curation</artifactId>
        <version>4.0.0-SNAPSHOT</version>
      </dependency>
      <dependency>
        <groupId>de.tudarmstadt.ukp.clarin.webanno</groupId>
        <artifactId>webanno-ui-correction</artifactId>
        <version>4.0.0-SNAPSHOT</version>
      </dependency>
      <dependency>
        <groupId>de.tudarmstadt.ukp.clarin.webanno</groupId>
        <artifactId>webanno-io-tcf</artifactId>
        <version>4.0.0-SNAPSHOT</version>
      </dependency>
      <dependency>
        <groupId>de.tudarmstadt.ukp.clarin.webanno</groupId>
        <artifactId>webanno-io-tei</artifactId>
        <version>4.0.0-SNAPSHOT</version>
      </dependency>
      <dependency>
        <groupId>de.tudarmstadt.ukp.clarin.webanno</groupId>
        <artifactId>webanno-webapp</artifactId>
        <version>4.0.0-SNAPSHOT</version>
      </dependency>
      <dependency>
        <groupId>de.tudarmstadt.ukp.clarin.webanno</groupId>
        <artifactId>webanno-support</artifactId>
        <version>4.0.0-SNAPSHOT</version>
      </dependency>
      <dependency>
        <groupId>de.tudarmstadt.ukp.clarin.webanno</groupId>
        <artifactId>webanno-fontawesome</artifactId>
        <version>4.0.0-SNAPSHOT</version>
      </dependency>
      <dependency>
        <groupId>de.tudarmstadt.ukp.clarin.webanno</groupId>
        <artifactId>webanno-support-standalone</artifactId>
        <version>4.0.0-SNAPSHOT</version>
      </dependency>
      <dependency>
        <groupId>de.tudarmstadt.ukp.clarin.webanno</groupId>
        <artifactId>webanno-ui-core</artifactId>
        <version>4.0.0-SNAPSHOT</version>
      </dependency>
      <dependency>
        <groupId>de.tudarmstadt.ukp.clarin.webanno</groupId>
        <artifactId>webanno-ui-menu</artifactId>
        <version>4.0.0-SNAPSHOT</version>
      </dependency>
      <dependency>
        <groupId>de.tudarmstadt.ukp.clarin.webanno</groupId>
        <artifactId>webanno-ui-annotation</artifactId>
        <version>4.0.0-SNAPSHOT</version>
      </dependency>
      <dependency>
        <groupId>de.tudarmstadt.ukp.clarin.webanno</groupId>
        <artifactId>webanno-ui-automation</artifactId>
        <version>4.0.0-SNAPSHOT</version>
      </dependency>
      <dependency>
        <groupId>de.tudarmstadt.ukp.clarin.webanno</groupId>
        <artifactId>webanno-automation</artifactId>
        <version>4.0.0-SNAPSHOT</version>
      </dependency>
      <dependency>
        <groupId>de.tudarmstadt.ukp.clarin.webanno</groupId>
        <artifactId>webanno-automation-model</artifactId>
        <version>4.0.0-SNAPSHOT</version>
      </dependency>
      <dependency>
        <groupId>de.tudarmstadt.ukp.clarin.webanno</groupId>
        <artifactId>webanno-api-automation</artifactId>
        <version>4.0.0-SNAPSHOT</version>
      </dependency>
      <dependency>
        <groupId>de.tudarmstadt.ukp.clarin.webanno</groupId>
        <artifactId>webanno-ui-project</artifactId>
        <version>4.0.0-SNAPSHOT</version>
      </dependency>
      <dependency>
        <groupId>de.tudarmstadt.ukp.clarin.webanno</groupId>
        <artifactId>webanno-constraints</artifactId>
        <version>4.0.0-SNAPSHOT</version>
      </dependency>
      <dependency>
        <groupId>de.tudarmstadt.ukp.clarin.webanno</groupId>
        <artifactId>webanno-model-export</artifactId>
        <version>4.0.0-SNAPSHOT</version>
      </dependency>
      <dependency>
        <groupId>de.tudarmstadt.ukp.clarin.webanno</groupId>
        <artifactId>webanno-export</artifactId>
        <version>4.0.0-SNAPSHOT</version>
      </dependency>
      <dependency>
        <groupId>de.tudarmstadt.ukp.clarin.webanno</groupId>
        <artifactId>webanno-io-xmi</artifactId>
        <version>4.0.0-SNAPSHOT</version>
      </dependency>
      <dependency>
        <groupId>de.tudarmstadt.ukp.dkpro.core</groupId>
        <artifactId>de.tudarmstadt.ukp.dkpro.core.testing-asl</artifactId>
        <version>${dkpro.version}</version>
        <exclusions>
          <exclusion>
            <groupId>log4j</groupId>
            <artifactId>log4j</artifactId>
          </exclusion>
          <exclusion>
            <groupId>org.slf4j</groupId>
            <artifactId>slf4j-log4j12</artifactId>
          </exclusion>
        </exclusions>
      </dependency>
      <dependency>
        <groupId>com.googlecode.wicket-jquery-ui</groupId>
        <artifactId>wicket-jquery-ui</artifactId>
        <version>${wicket-jquery-ui.version}</version>
      </dependency>
      <dependency>
        <groupId>com.googlecode.wicket-jquery-ui</groupId>
        <artifactId>wicket-jquery-ui-core</artifactId>
        <version>${wicket-jquery-ui.version}</version>
      </dependency>
      <dependency>
        <groupId>com.googlecode.wicket-jquery-ui</groupId>
        <artifactId>wicket-jquery-ui-theme-uilightness</artifactId>
        <version>${wicket-jquery-ui.version}</version>
      </dependency>
      <dependency>
        <groupId>com.googlecode.wicket-jquery-ui</groupId>
        <artifactId>wicket-kendo-ui</artifactId>
        <version>${wicket-jquery-ui.version}</version>
      </dependency>
      <dependency>
        <groupId>com.googlecode.wicket-jquery-ui</groupId>
        <artifactId>wicket-kendo-ui-theme-bootstrap</artifactId>
        <version>${wicket-jquery-ui.version}</version>
      </dependency>
      <dependency>
        <groupId>org.wicketstuff</groupId>
        <artifactId>wicketstuff-urlfragment</artifactId>
        <version>${wicketstuff.version}</version>
      </dependency>
      <dependency>
        <groupId>org.wicketstuff</groupId>
        <artifactId>wicketstuff-input-events</artifactId>
        <version>${wicketstuff.version}</version>
        <exclusions>
          <exclusion>
            <groupId>org.slf4j</groupId>
            <artifactId>slf4j-log4j12</artifactId>
          </exclusion>
        </exclusions>
      </dependency>
      <dependency>
        <groupId>org.wicketstuff</groupId>
        <artifactId>wicketstuff-progressbar</artifactId>
        <version>${wicketstuff.version}</version>
        <exclusions>
          <exclusion>
            <groupId>org.slf4j</groupId>
            <artifactId>slf4j-log4j12</artifactId>
          </exclusion>
          <exclusion>
            <groupId>log4j</groupId>
            <artifactId>log4j</artifactId>
          </exclusion>
        </exclusions>
      </dependency>
      <dependency>
        <groupId>org.wicketstuff</groupId>
        <artifactId>wicketstuff-annotation</artifactId>
        <version>${wicketstuff.version}</version>
      </dependency>
      <dependency>
        <groupId>de.agilecoders.wicket</groupId>
        <artifactId>wicket-bootstrap-core</artifactId>
        <version>${wicket-bootstrap.version}</version>
      </dependency>
      <dependency>
         <groupId>de.agilecoders.wicket</groupId>
         <artifactId>wicket-bootstrap-extensions</artifactId>
         <version>${wicket-bootstrap.version}</version>
      </dependency>
      <dependency>
        <groupId>de.agilecoders.wicket</groupId>
        <artifactId>wicket-bootstrap-themes</artifactId>
        <version>${wicket-bootstrap.version}</version>
      </dependency>
      <dependency>
        <groupId>de.agilecoders.wicket</groupId>
        <artifactId>wicket-bootstrap-less</artifactId>
        <version>${wicket-bootstrap.version}</version>
      </dependency>
      <dependency>
        <groupId>de.agilecoders.wicket.webjars</groupId>
        <artifactId>wicket-webjars</artifactId>
        <version>${wicket-webjars.version}</version>
      </dependency>
      <dependency>
        <groupId>com.giffing.wicket.spring.boot.starter</groupId>
        <artifactId>wicket-spring-boot-starter</artifactId>
        <version>${wicket-spring-boot.version}</version>
      </dependency>
      <dependency>
        <groupId>com.github.sommeri</groupId>
        <artifactId>less4j</artifactId>
        <version>1.17.2</version>
      </dependency>
      <dependency>
        <groupId>com.github.rjeschke</groupId>
        <artifactId>txtmark</artifactId>
        <version>0.13</version>
      </dependency>
      <dependency>
        <groupId>commons-logging</groupId>
        <artifactId>commons-logging-api</artifactId>
        <version>1.1</version>
      </dependency>
      <dependency>
        <groupId>commons-beanutils</groupId>
        <artifactId>commons-beanutils</artifactId>
        <version>1.8.3</version>
      </dependency>
      <dependency>
        <groupId>commons-io</groupId>
        <artifactId>commons-io</artifactId>
        <version>2.5</version>
      </dependency>
      <dependency>
        <groupId>org.apache.commons</groupId>
        <artifactId>commons-csv</artifactId>
        <version>1.4</version>
      </dependency>
      <dependency>
        <groupId>commons-fileupload</groupId>
        <artifactId>commons-fileupload</artifactId>
        <version>1.3.3</version>
      </dependency>
      <dependency>
        <groupId>org.jfree</groupId>
        <artifactId>jfreechart</artifactId>
        <version>1.0.19</version>
      </dependency>
      <dependency>
        <groupId>org.jfree</groupId>
        <artifactId>jcommon</artifactId>
        <version>1.0.24</version>
      </dependency>
      <dependency>
        <groupId>org.apache.xmlgraphics</groupId>
        <artifactId>batik-dom</artifactId>
        <version>${batik.version}</version>
        <exclusions>
          <exclusion>
            <groupId>xalan</groupId>
            <artifactId>xalan</artifactId>
          </exclusion>
          <exclusion>
            <groupId>xml-apis</groupId>
            <artifactId>xml-apis</artifactId>
          </exclusion>
          <exclusion>
            <groupId>xml-apis</groupId>
            <artifactId>xml-apis-ext</artifactId>
          </exclusion>
        </exclusions>
      </dependency>
      <dependency>
        <groupId>org.apache.xmlgraphics</groupId>
        <artifactId>batik-svg-dom</artifactId>
        <version>${batik.version}</version>
      </dependency>
      <dependency>
        <groupId>org.apache.xmlgraphics</groupId>
        <artifactId>batik-svggen</artifactId>
        <version>${batik.version}</version>
      </dependency>
      <dependency>
        <groupId>org.apache.xmlgraphics</groupId>
        <artifactId>batik-util</artifactId>
          <version>${batik.version}</version>
      </dependency>
      <dependency>
        <groupId>org.apache.xmlgraphics</groupId>
        <artifactId>batik-constants</artifactId>
        <version>${batik.version}</version>
      </dependency>
      <dependency>
        <groupId>dom4j</groupId>
        <artifactId>dom4j</artifactId>
        <version>1.6.1</version>
        <exclusions>
          <exclusion>
            <groupId>xml-apis</groupId>
            <artifactId>xml-apis</artifactId>
          </exclusion>
        </exclusions>
      </dependency>
      <dependency>
        <groupId>jaxen</groupId>
        <artifactId>jaxen</artifactId>
        <version>1.1.1</version>
        <exclusions>
          <exclusion>
            <groupId>xml-apis</groupId>
            <artifactId>xml-apis</artifactId>
          </exclusion>
          <exclusion>
            <groupId>xerces</groupId>
            <artifactId>xercesImpl</artifactId>
          </exclusion>
          <exclusion>
            <groupId>xerces</groupId>
            <artifactId>xmlParserAPIs</artifactId>
          </exclusion>
          <exclusion>
            <groupId>xalan</groupId>
            <artifactId>xalan</artifactId>
          </exclusion>
        </exclusions>
      </dependency>

      <dependency>
        <groupId>org.apache.commons</groupId>
        <artifactId>commons-lang3</artifactId>
        <version>3.7</version>
      </dependency>

      <dependency>
        <groupId>commons-logging</groupId>
        <artifactId>commons-logging</artifactId>
        <version>1.2</version>
      </dependency>

      <!-- SLF4J -->
      <dependency>
        <groupId>org.slf4j</groupId>
        <artifactId>slf4j-api</artifactId>
        <version>${slf4j.version}</version>
      </dependency>
      <dependency>
        <groupId>org.slf4j</groupId>
        <artifactId>jcl-over-slf4j</artifactId>
        <version>${slf4j.version}</version>
      </dependency>
      <dependency>
        <groupId>org.slf4j</groupId>
        <artifactId>log4j-over-slf4j</artifactId>
        <version>${slf4j.version}</version>
      </dependency>
      <dependency>
        <groupId>org.jboss.logging</groupId>
        <artifactId>jboss-logging</artifactId>
        <version>${jboss.logging.version}</version>
      </dependency>
      <dependency>
        <groupId>org.apache.logging.log4j</groupId>
        <artifactId>log4j-api</artifactId>
        <version>${log4j.version}</version>
      </dependency>
      <dependency>
        <groupId>org.apache.logging.log4j</groupId>
        <artifactId>log4j-core</artifactId>
        <version>${log4j.version}</version>
      </dependency>
      <dependency>
        <groupId>org.apache.logging.log4j</groupId>
        <artifactId>log4j-slf4j-impl</artifactId>
        <version>${log4j.version}</version>
      </dependency>

      <dependency>
        <groupId>javax.servlet</groupId>
        <artifactId>javax.servlet-api</artifactId>
        <version>3.1.0</version>
      </dependency>

      <dependency>
        <groupId>com.fasterxml.jackson.core</groupId>
        <artifactId>jackson-databind</artifactId>
        <version>${jackson.version}</version>
      </dependency>
      <dependency>
        <groupId>com.fasterxml.jackson.core</groupId>
        <artifactId>jackson-core</artifactId>
        <version>${jackson.version}</version>
      </dependency>
      <dependency>
        <groupId>com.fasterxml.jackson.core</groupId>
        <artifactId>jackson-annotations</artifactId>
        <version>${jackson.version}</version>
      </dependency>

      <dependency>
        <groupId>org.hibernate</groupId>
        <artifactId>hibernate-core</artifactId>
        <version>${hibernate.version}</version>
        <exclusions>
          <exclusion>
            <groupId>xml-apis</groupId>
            <artifactId>xml-apis</artifactId>
          </exclusion>
        </exclusions>
      </dependency>
      <dependency>
        <groupId>org.hibernate</groupId>
        <artifactId>hibernate-entitymanager</artifactId>
        <version>${hibernate.version}</version>
      </dependency>
      <dependency>
        <groupId>org.hibernate</groupId>
        <artifactId>hibernate-validator</artifactId>
        <version>5.3.5.Final</version>
      </dependency>
      <dependency>
        <groupId>org.hibernate.javax.persistence</groupId>
        <artifactId>hibernate-jpa-2.1-api</artifactId>
        <version>1.0.0.Final</version>
      </dependency>
      <dependency>
        <groupId>org.javassist</groupId>
        <artifactId>javassist</artifactId>
        <version>3.19.0-GA</version>
      </dependency>

          <!-- SPRING -->
      <dependency>
        <groupId>org.springframework</groupId>
        <artifactId>spring-core</artifactId>
        <version>${spring.version}</version>
      </dependency>
      <dependency>
        <groupId>org.springframework</groupId>
        <artifactId>spring-context</artifactId>
        <version>${spring.version}</version>
      </dependency>
      <dependency>
        <groupId>org.springframework</groupId>
        <artifactId>spring-web</artifactId>
        <version>${spring.version}</version>
      </dependency>
      <dependency>
        <groupId>org.springframework</groupId>
        <artifactId>spring-webmvc</artifactId>
        <version>${spring.version}</version>
      </dependency>
      <dependency>
        <groupId>org.springframework</groupId>
        <artifactId>spring-orm</artifactId>
        <version>${spring.version}</version>
      </dependency>
      <dependency>
        <groupId>org.springframework</groupId>
        <artifactId>spring-oxm</artifactId>
        <version>${spring.version}</version>
      </dependency>
      <dependency>
        <groupId>org.springframework</groupId>
        <artifactId>spring-tx</artifactId>
        <version>${spring.version}</version>
      </dependency>
      <dependency>
        <groupId>org.springframework</groupId>
        <artifactId>spring-jdbc</artifactId>
        <version>${spring.version}</version>
      </dependency>
      <dependency>
        <groupId>org.springframework</groupId>
        <artifactId>spring-beans</artifactId>
        <version>${spring.version}</version>
      </dependency>
      <dependency>
        <groupId>org.springframework</groupId>
        <artifactId>spring-aop</artifactId>
        <version>${spring.version}</version>
      </dependency>
      <dependency>
        <groupId>org.springframework</groupId>
        <artifactId>spring-expression</artifactId>
        <version>${spring.version}</version>
      </dependency>
      <dependency>
        <groupId>org.springframework</groupId>
        <artifactId>spring-test</artifactId>
        <version>${spring.version}</version>
      </dependency>
      <dependency>
        <groupId>org.springframework</groupId>
        <artifactId>spring-aspects</artifactId>
        <version>${spring.version}</version>
      </dependency>
      <dependency>
        <groupId>org.springframework</groupId>
        <artifactId>spring-context-support</artifactId>
        <version>${spring.version}</version>
      </dependency>

      <!-- SPRING SECURITY -->
      <dependency>
        <groupId>org.springframework.security</groupId>
        <artifactId>spring-security-core</artifactId>
        <version>${spring.security.version}</version>
      </dependency>
      <dependency>
        <groupId>org.springframework.security</groupId>
        <artifactId>spring-security-config</artifactId>
        <version>${spring.security.version}</version>
      </dependency>
      <dependency>
        <groupId>org.springframework.security</groupId>
        <artifactId>spring-security-web</artifactId>
        <version>${spring.security.version}</version>
      </dependency>

      <dependency>
        <groupId>org.hsqldb</groupId>
        <artifactId>hsqldb</artifactId>
        <version>2.4.0</version>
      </dependency>
      <!--  
      <dependency>
        <groupId>commons-dbcp</groupId>
        <artifactId>commons-dbcp</artifactId>
        <version>1.4</version>
      </dependency>
      <dependency>
        <groupId>mysql</groupId>
        <artifactId>mysql-connector-java</artifactId>
        <version>5.1.40</version>
      </dependency>
      -->

      <dependency>
        <!-- Import dependency management from DKPro Core -->
        <groupId>de.tudarmstadt.ukp.dkpro.core</groupId>
        <artifactId>de.tudarmstadt.ukp.dkpro.core-asl</artifactId>
        <version>${dkpro.version}</version>
        <type>pom</type>
        <scope>import</scope>
      </dependency>
      <dependency>
        <!-- Import dependency management from Wicket -->
        <groupId>org.apache.wicket</groupId>
        <artifactId>wicket-parent</artifactId>
        <version>${wicket.version}</version>
        <type>pom</type>
        <scope>import</scope>
      </dependency>
      <dependency>
        <!-- Import dependency management from Spring Boot -->
        <groupId>org.springframework.boot</groupId>
        <artifactId>spring-boot-dependencies</artifactId>
        <version>${spring.boot.version}</version>
        <type>pom</type>
        <scope>import</scope>
      </dependency>
    </dependencies>
  </dependencyManagement>
  <modules>
    <!-- Build -->
    <module>webanno-build</module>
    <!-- IO -->
    <module>webanno-io-json</module>
    <module>webanno-io-tcf</module>
    <module>webanno-io-tei</module>
    <module>webanno-io-text</module>
    <module>webanno-io-tsv</module>
    <module>webanno-io-conll</module>
    <module>webanno-io-xmi</module>
    <!-- Core -->
    <module>webanno-model</module>
    <module>webanno-project</module>
    <module>webanno-api</module>
    <module>webanno-api-annotation</module>
    <module>webanno-model-export</module>
    <module>webanno-api-dao</module>
    <module>webanno-support</module>
    <module>webanno-support-standalone</module>
    <module>webanno-diag</module>
    <module>webanno-remote</module>
    <module>webanno-security</module>
    <module>webanno-fontawesome</module>
    <module>webanno-curation</module>
    <module>webanno-constraints</module>
    <module>webanno-export</module>
    <module>webanno-api-automation</module>
    <!-- UI -->
    <module>webanno-brat</module>
    <module>webanno-ui-core</module>
    <module>webanno-ui-menu</module>
    <module>webanno-ui-project</module>
    <module>webanno-ui-curation</module>
    <module>webanno-ui-correction</module>
    <module>webanno-ui-monitoring</module>
    <module>webanno-ui-annotation</module>
    <module>webanno-ui-automation</module>
    <module>webanno-webapp</module>
    <!-- Documentation -->
    <module>webanno-doc</module>
    <module>webanno-automation</module>
  </modules>
  <build>
    <plugins>
      <plugin>
        <groupId>org.apache.maven.plugins</groupId>
        <artifactId>maven-jar-plugin</artifactId>
        <executions>
          <execution>
            <goals>
              <goal>test-jar</goal>
            </goals>
          </execution>
        </executions>
      </plugin>
      <plugin>
        <groupId>org.codehaus.mojo</groupId>
        <artifactId>buildnumber-maven-plugin</artifactId>
        <version>1.3</version>
        <executions>
          <execution>
            <phase>validate</phase>
            <goals>
              <goal>create</goal>
            </goals>
          </execution>
        </executions>
        <configuration>
          <timestampFormat>{0,date,yyyy-MM-dd HH:mm:ss}</timestampFormat>
          <doCheck>false</doCheck>
          <doUpdate>false</doUpdate>
        </configuration>
      </plugin>
      <plugin>
        <groupId>org.apache.maven.plugins</groupId>
        <artifactId>maven-javadoc-plugin</artifactId>
        <configuration>
          <notimestamp>true</notimestamp>
          <!-- Exclude UIMA types and internal API -->
          <excludePackageNames>*.type:*.internal.*</excludePackageNames>
          <sourceFileExcludes>
            <exclude>**/*_Type.java</exclude>
            <exclude>**/webanno/constraints/grammar/**/*.java</exclude>
          </sourceFileExcludes>
          <tags>
            <tag>
              <name>generated</name>
              <placement>X</placement>
            </tag>
            <tag>
              <name>ordered</name>
              <placement>X</placement>
            </tag>
            <tag>
              <name>modifiable</name>
              <placement>X</placement>
            </tag>
          </tags>
        </configuration>
      </plugin>
    </plugins>
    <pluginManagement>
      <plugins>
        <plugin>
          <groupId>org.apache.maven.plugins</groupId>
          <artifactId>maven-war-plugin</artifactId>
          <version>3.1.0</version>
        </plugin>
        <!--
          Downgrade from 2.7 due to
          https://mail-archives.apache.org/mod_mbox/maven-users/201410.mbox/%3C5432C360.9080903@gmx.de%3E
        -->
        <plugin>
          <groupId>org.apache.maven.plugins</groupId>
          <artifactId>maven-resources-plugin</artifactId>
          <version>3.0.2</version>
        </plugin>
        <plugin>
          <groupId>org.apache.maven.plugins</groupId>
          <artifactId>maven-jar-plugin</artifactId>
          <version>3.0.2</version>
        </plugin>
        <plugin>
          <groupId>org.apache.maven.plugins</groupId>
          <artifactId>maven-assembly-plugin</artifactId>
          <version>3.1.0</version>
        </plugin>
        <plugin>
          <groupId>org.codehaus.mojo</groupId>
          <artifactId>build-helper-maven-plugin</artifactId>
          <version>3.0.0</version>
        </plugin>
        <plugin>
          <groupId>org.asciidoctor</groupId>
          <artifactId>asciidoctor-maven-plugin</artifactId>
          <version>1.5.6</version>
          <dependencies>
            <dependency>
              <groupId>org.asciidoctor</groupId>
              <artifactId>asciidoctorj-pdf</artifactId>
              <version>1.5.0-alpha.16</version>
            </dependency>
          </dependencies>
        </plugin>
        <plugin>
          <groupId>io.fabric8</groupId>
          <artifactId>docker-maven-plugin</artifactId>
          <version>0.22.1</version>
        </plugin>
      </plugins>
    </pluginManagement>
  </build>
  <profiles>
    <profile>
      <id>m2e</id>
      <activation>
        <property>
          <name>m2e.version</name>
        </property>
      </activation>
      <build>
        <pluginManagement>
          <plugins>
            <!-- Activate buildnumber plugin in Eclipse -->
            <plugin>
              <groupId>org.eclipse.m2e</groupId>
              <artifactId>lifecycle-mapping</artifactId>
              <version>1.0.0</version>
              <configuration>
                <lifecycleMappingMetadata>
                  <pluginExecutions>
                    <pluginExecution>
                      <pluginExecutionFilter>
                        <groupId>org.codehaus.mojo</groupId>
                        <artifactId>buildnumber-maven-plugin</artifactId>
                        <versionRange>[0,)</versionRange>
                        <goals>
                          <goal>create</goal>
                        </goals>
                      </pluginExecutionFilter>
                      <action>
                        <execute>
                          <runOnConfiguration>true</runOnConfiguration>
                          <runOnIncremental>true</runOnIncremental>
                        </execute>
                      </action>
                    </pluginExecution>
                  </pluginExecutions>
                </lifecycleMappingMetadata>
              </configuration>
            </plugin>
          </plugins>
        </pluginManagement>
      </build>
    </profile>
    <profile>
      <id>rat-check</id>
      <activation>
        <file>
          <exists>src/main/java</exists>
        </file>
      </activation>
      <build>
        <plugins>
          <plugin>
            <groupId>org.apache.rat</groupId>
            <artifactId>apache-rat-plugin</artifactId>
            <executions>
              <execution>
                <id>default</id>
                <phase>verify</phase>
                <goals>
                  <goal>check</goal>
                </goals>
                <configuration>
                  <excludes>
                    <exclude>.gitignore</exclude>
                    <exclude>.checkstyle</exclude>
                    <exclude>suppressions.xml</exclude>
                    <!-- maven config files -->
                    <exclude>src/filter/**/*</exclude>
                    <!-- release generated artifact -->
                    <exclude>release.properties</exclude>
                    <exclude>CONTRIBUTORS.txt</exclude>
                    <exclude>CHANGES.txt</exclude>
                    <exclude>NOTICE.txt</exclude>
                    <exclude>README.txt</exclude>
                    <exclude>README.md</exclude>
                    <exclude>src/main/resources/**/*</exclude>
                    <exclude>src/test/resources/**/*</exclude>
                    <exclude>src/main/filter/**/*</exclude>
                    <exclude>src/main/docker/**/*</exclude>
                    <exclude>**/*.example</exclude>
                    <exclude>doc/*.json</exclude>
                    <exclude>licenses/**/*</exclude>
                    <!-- generated JCas wrappers -->
                    <exclude>src/main/java/**/type/**/*</exclude>
                  </excludes>
                </configuration>
              </execution>
            </executions>
          </plugin>
        </plugins>
      </build>
    </profile>
    <profile>
      <id>checkstyle</id>
      <activation>
        <file>
          <exists>src</exists>
        </file>
      </activation>
      <build>
        <plugins>
          <plugin>
            <groupId>org.apache.maven.plugins</groupId>
            <artifactId>maven-checkstyle-plugin</artifactId>
          </plugin>
        </plugins>
        <pluginManagement>
          <plugins>
            <plugin>
              <groupId>org.apache.maven.plugins</groupId>
              <artifactId>maven-checkstyle-plugin</artifactId>
              <version>2.17</version>
              <inherited>true</inherited>
              <dependencies>
                <dependency>
                  <groupId>de.tudarmstadt.ukp.clarin.webanno</groupId>
                  <artifactId>webanno-build</artifactId>
                  <version>${project.version}</version>
                </dependency>
                <dependency>
                  <groupId>com.puppycrawl.tools</groupId>
                  <artifactId>checkstyle</artifactId>
                  <version>8.8</version>
                </dependency>
              </dependencies>
              <configuration>
                <configLocation>webanno/checkstyle.xml</configLocation>
                <propertyExpansion>basedir=${project.basedir}</propertyExpansion>
                <consoleOutput>true</consoleOutput>
                <failOnViolation>true</failOnViolation>
                <includeTestSourceDirectory>true</includeTestSourceDirectory>
                <includeResources>false</includeResources>
                <includeTestResources>false</includeTestResources>
                <logViolationsToConsole>true</logViolationsToConsole>
                <maxAllowedViolations>0</maxAllowedViolations>
                <violationSeverity>error</violationSeverity>
              </configuration>
              <executions>
                <execution>
                  <id>checkstyle-check</id>
                  <phase>verify</phase>
                  <goals>
                    <goal>check</goal>
                  </goals>
                </execution>
              </executions>
            </plugin>
          </plugins>
        </pluginManagement>
      </build>
    </profile>
  </profiles>
</project><|MERGE_RESOLUTION|>--- conflicted
+++ resolved
@@ -54,21 +54,12 @@
     </repository>
   </distributionManagement>
   <properties>
-<<<<<<< HEAD
-    <jackson.version>2.9.2</jackson.version>
-    <uima.version>3.0.1-SNAPSHOT</uima.version>
+    <jackson.version>2.9.4</jackson.version>
+    <uima.version>3.0.0</uima.version>
     <uimafit.version>3.0.0-SNAPSHOT</uimafit.version>
-    <spring.version>5.0.2.RELEASE </spring.version>
-    <spring.boot.version>1.5.9.RELEASE</spring.boot.version>
-    <spring.security.version>4.2.3.RELEASE</spring.security.version>
-=======
-    <jackson.version>2.9.4</jackson.version>
-    <uima.version>2.10.2</uima.version>
-    <uimafit.version>2.4.0</uimafit.version>
     <spring.version>5.0.3.RELEASE </spring.version>
     <spring.boot.version>1.5.10.RELEASE</spring.boot.version>
     <spring.security.version>4.2.4.RELEASE</spring.security.version>
->>>>>>> b2d4ca75
     <slf4j.version>1.7.25</slf4j.version>
     <log4j.version>2.7</log4j.version>
     <jboss.logging.version>3.3.1.Final</jboss.logging.version>
@@ -85,6 +76,14 @@
     <batik.version>1.9.1</batik.version>
   </properties>
   <repositories>
+  <repository>
+    <id>ext-staging</id>
+    <name>Staging repo</name>
+    <url>https://repository.apache.org/content/repositories/orgapacheuima-1183/</url>
+    <releases>
+      <enabled>true</enabled>
+    </releases>
+  </repository>
     <repository>
       <id>ukp-oss-releases</id>
       <url>http://zoidberg.ukp.informatik.tu-darmstadt.de/artifactory/public-releases</url>
