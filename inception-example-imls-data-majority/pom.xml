--- conflicted
+++ resolved
@@ -75,9 +75,8 @@
     </dependency>
 
     <dependency>
-<<<<<<< HEAD
-      <groupId>de.tudarmstadt.ukp.dkpro.core</groupId>
-      <artifactId>de.tudarmstadt.ukp.dkpro.core.api.segmentation-asl</artifactId>
+      <groupId>org.dkpro.core</groupId>
+      <artifactId>dkpro-core-api-segmentation-asl</artifactId>
       <scope>provided</scope>
     </dependency>
     
@@ -85,10 +84,6 @@
       <groupId>org.pf4j</groupId>
       <artifactId>pf4j</artifactId>
       <scope>provided</scope>
-=======
-      <groupId>org.dkpro.core</groupId>
-      <artifactId>dkpro-core-api-segmentation-asl</artifactId>
->>>>>>> 28c04d19
     </dependency>
 
     <!-- Testing -->
