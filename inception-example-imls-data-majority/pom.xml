<!--
  Copyright 2019
  Ubiquitous Knowledge Processing (UKP) Lab
  Technische Universität Darmstadt

  Licensed under the Apache License, Version 2.0 (the "License");
  you may not use this file except in compliance with the License.
  You may obtain a copy of the License at

  http://www.apache.org/licenses/LICENSE-2.0

  Unless required by applicable law or agreed to in writing, software
  distributed under the License is distributed on an "AS IS" BASIS,
  WITHOUT WARRANTIES OR CONDITIONS OF ANY KIND, either express or implied.
  See the License for the specific language governing permissions and
  limitations under the License.
-->
<project xmlns="http://maven.apache.org/POM/4.0.0" xmlns:xsi="http://www.w3.org/2001/XMLSchema-instance" xsi:schemaLocation="http://maven.apache.org/POM/4.0.0 http://maven.apache.org/xsd/maven-4.0.0.xsd">
  <modelVersion>4.0.0</modelVersion>
  <parent>
    <groupId>de.tudarmstadt.ukp.inception.app</groupId>
    <artifactId>inception-plugin-parent</artifactId>
    <version>0.18.0-SNAPSHOT</version>
    <relativePath>../inception-plugin-parent</relativePath>
  </parent>
  <artifactId>inception-example-imls-data-majority</artifactId>
  <name>INCEpTION - Example - ML - Data Majority Recommender</name>
  <properties>
    <plugin.class>de.tudarmstadt.ukp.inception.recommendation.imls.datamajority.DataMajorityNerRecommenderPlugin</plugin.class>
    <plugin.provider>INCEpTION</plugin.provider>
    <plugin.dependencies />
  </properties>
  <dependencies>
    <dependency>
      <groupId>de.tudarmstadt.ukp.inception.app</groupId>
      <artifactId>inception-recommendation-api</artifactId>
      <scope>provided</scope>
    </dependency>

    <dependency>
      <groupId>de.tudarmstadt.ukp.clarin.webanno</groupId>
      <artifactId>webanno-model</artifactId>
      <scope>provided</scope>
    </dependency>
    <dependency>
      <groupId>de.tudarmstadt.ukp.clarin.webanno</groupId>
      <artifactId>webanno-api</artifactId>
      <scope>provided</scope>
    </dependency>

    <dependency>
      <groupId>org.apache.commons</groupId>
      <artifactId>commons-lang3</artifactId>
    </dependency>

    <dependency>
      <groupId>org.springframework</groupId>
      <artifactId>spring-context</artifactId>
      <scope>provided</scope>
    </dependency>

    <dependency>
      <groupId>org.apache.uima</groupId>
      <artifactId>uimaj-core</artifactId>
      <scope>provided</scope>
    </dependency>
    <dependency>
      <groupId>org.apache.uima</groupId>
      <artifactId>uimafit-core</artifactId>
      <scope>provided</scope>
    </dependency>

    <!-- LOGGING DEPENDENCIES - SLF4J -->
    <dependency>
      <groupId>org.slf4j</groupId>
      <artifactId>slf4j-api</artifactId>
      <scope>provided</scope>
    </dependency>

    <dependency>
      <groupId>org.dkpro.core</groupId>
      <artifactId>dkpro-core-api-segmentation-asl</artifactId>
      <scope>provided</scope>
    </dependency>
    
    <dependency>
      <groupId>org.pf4j</groupId>
      <artifactId>pf4j</artifactId>
      <scope>provided</scope>
    </dependency>

    <!-- Testing -->
    <dependency>
      <groupId>junit</groupId>
      <artifactId>junit</artifactId>
      <scope>test</scope>
    </dependency>
    <dependency>
      <groupId>org.assertj</groupId>
      <artifactId>assertj-core</artifactId>
      <scope>test</scope>
    </dependency>
    <dependency>
      <groupId>org.dkpro.core</groupId>
      <artifactId>dkpro-core-api-datasets-asl</artifactId>
      <scope>test</scope>
    </dependency>
    <dependency>
      <groupId>de.tudarmstadt.ukp.inception.app</groupId>
      <artifactId>inception-testing</artifactId>
      <scope>test</scope>
    </dependency>
    <dependency>
<<<<<<< HEAD
=======
      <groupId>de.tudarmstadt.ukp.clarin.webanno</groupId>
      <artifactId>webanno-api-dao</artifactId>
      <scope>test</scope>
    </dependency>
    <dependency>
>>>>>>> 65364450
      <groupId>org.dkpro.core</groupId>
      <artifactId>dkpro-core-testing-asl</artifactId>
      <scope>test</scope>
    </dependency>
    <dependency>
      <groupId>org.dkpro.core</groupId>
      <artifactId>dkpro-core-api-ner-asl</artifactId>
      <scope>test</scope>
    </dependency>
    <dependency>
      <groupId>org.dkpro.core</groupId>
      <artifactId>dkpro-core-io-conll-asl</artifactId>
      <scope>test</scope>
    </dependency>
  </dependencies>
</project><|MERGE_RESOLUTION|>--- conflicted
+++ resolved
@@ -111,14 +111,6 @@
       <scope>test</scope>
     </dependency>
     <dependency>
-<<<<<<< HEAD
-=======
-      <groupId>de.tudarmstadt.ukp.clarin.webanno</groupId>
-      <artifactId>webanno-api-dao</artifactId>
-      <scope>test</scope>
-    </dependency>
-    <dependency>
->>>>>>> 65364450
       <groupId>org.dkpro.core</groupId>
       <artifactId>dkpro-core-testing-asl</artifactId>
       <scope>test</scope>
