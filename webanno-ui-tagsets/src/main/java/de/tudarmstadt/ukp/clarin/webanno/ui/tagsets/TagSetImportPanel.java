/*
 * Copyright 2017
 * Ubiquitous Knowledge Processing (UKP) Lab and FG Language Technology
 * Technische Universität Darmstadt
 *
 * Licensed under the Apache License, Version 2.0 (the "License");
 * you may not use this file except in compliance with the License.
 * You may obtain a copy of the License at
 *
 *  http://www.apache.org/licenses/LICENSE-2.0
 *
 * Unless required by applicable law or agreed to in writing, software
 * distributed under the License is distributed on an "AS IS" BASIS,
 * WITHOUT WARRANTIES OR CONDITIONS OF ANY KIND, either express or implied.
 * See the License for the specific language governing permissions and
 * limitations under the License.
 */
package de.tudarmstadt.ukp.clarin.webanno.ui.tagsets;

import static de.tudarmstadt.ukp.clarin.webanno.export.model.ExportedTagSetConstant.JSON_FORMAT;
import static de.tudarmstadt.ukp.clarin.webanno.export.model.ExportedTagSetConstant.TAB_FORMAT;
import static java.util.Arrays.asList;
import static java.util.Objects.isNull;
import static org.apache.commons.collections.CollectionUtils.isEmpty;

import java.io.IOException;
import java.io.InputStream;
import java.io.Serializable;
import java.util.List;
import java.util.Map;
import java.util.Set;

import org.apache.commons.io.IOUtils;
import org.apache.commons.lang3.exception.ExceptionUtils;
import org.apache.wicket.ajax.AjaxRequestTarget;
import org.apache.wicket.markup.html.form.CheckBox;
import org.apache.wicket.markup.html.form.Form;
import org.apache.wicket.markup.html.form.upload.FileUpload;
import org.apache.wicket.markup.html.panel.Panel;
import org.apache.wicket.model.CompoundPropertyModel;
import org.apache.wicket.model.IModel;
import org.apache.wicket.model.Model;
import org.apache.wicket.model.util.ListModel;
import org.apache.wicket.spring.injection.annot.SpringBean;
import org.slf4j.Logger;
import org.slf4j.LoggerFactory;

import de.agilecoders.wicket.extensions.markup.html.bootstrap.form.fileinput.BootstrapFileInputField;
import de.agilecoders.wicket.extensions.markup.html.bootstrap.form.select.BootstrapSelect;
import de.tudarmstadt.ukp.clarin.webanno.api.AnnotationSchemaService;
import de.tudarmstadt.ukp.clarin.webanno.api.annotation.util.JsonImportUtil;
import de.tudarmstadt.ukp.clarin.webanno.export.ImportUtil;
import de.tudarmstadt.ukp.clarin.webanno.model.Project;
import de.tudarmstadt.ukp.clarin.webanno.model.Tag;
import de.tudarmstadt.ukp.clarin.webanno.model.TagSet;
import de.tudarmstadt.ukp.clarin.webanno.support.lambda.AjaxCallback;
import de.tudarmstadt.ukp.clarin.webanno.support.lambda.LambdaAjaxButton;

public class TagSetImportPanel
    extends Panel
{
    private static final long serialVersionUID = 4612767288793876015L;

    private static final Logger LOG = LoggerFactory.getLogger(TagSetImportPanel.class);

    private @SpringBean AnnotationSchemaService annotationService;

    private IModel<Project> selectedProject;
    private IModel<Preferences> preferences;
    private BootstrapFileInputField fileUpload;

    private AjaxCallback importCompleteAction;

    public TagSetImportPanel(String aId, IModel<Project> aModel)
    {
        super(aId);

        setOutputMarkupId(true);
        setOutputMarkupPlaceholderTag(true);

        preferences = Model.of(new Preferences());
        selectedProject = aModel;

        Form<Preferences> form = new Form<>("form", CompoundPropertyModel.of(preferences));

        BootstrapSelect<String> format = new BootstrapSelect<>("format",
                asList(JSON_FORMAT, TAB_FORMAT));
        form.add(format);
        format.setModelObject(JSON_FORMAT); // Set after adding to form to have access to for model
        format.setRequired(true);
<<<<<<< HEAD

        form.add(new CheckBox("overwrite"));

=======
        
        form.add(new CheckBox("overwrite").setOutputMarkupId(true));
        
>>>>>>> 391ad9fe
        form.add(fileUpload = new BootstrapFileInputField("content", new ListModel<>()));
        fileUpload.getConfig().showPreview(false);
        fileUpload.getConfig().showUpload(false);
        fileUpload.getConfig().showRemove(false);
        fileUpload.setRequired(true);

        form.add(new LambdaAjaxButton<>("import", this::actionImport));

        add(form);
    }

    private void actionImport(AjaxRequestTarget aTarget, Form<Preferences> aForm)
    {
        List<FileUpload> uploadedFiles = fileUpload.getFileUploads();
        Project project = selectedProject.getObject();

        if (isEmpty(uploadedFiles)) {
            error("Please choose file with tagset before uploading");
            return;
        }
        else if (isNull(project.getId())) {
            error("Project not yet created, please save project details!");
            return;
        }
        if (aForm.getModelObject().format.equals(JSON_FORMAT)) {
            for (FileUpload tagFile : uploadedFiles) {
                InputStream tagInputStream;
                try {
                    tagInputStream = tagFile.getInputStream();
                    if (aForm.getModelObject().overwrite) {
                        JsonImportUtil.importTagSetFromJsonWithOverwrite(project, tagInputStream,
                                annotationService);
                    }
                    else {
                        JsonImportUtil.importTagSetFromJson(project, tagInputStream,
                                annotationService);
                    }
                }
                catch (IOException e) {
                    error("Error Importing TagSet " + ExceptionUtils.getRootCauseMessage(e));
                }
            }
        }
        else if (aForm.getModelObject().format.equals(TAB_FORMAT)) {
            for (FileUpload tagFile : uploadedFiles) {
                InputStream tagInputStream;
                try {
                    tagInputStream = tagFile.getInputStream();
                    String text = IOUtils.toString(tagInputStream, "UTF-8");
                    Map<String, String> tabbedTagsetFromFile = ImportUtil.getTagSetFromFile(text);

                    Set<String> listOfTagsFromFile = tabbedTagsetFromFile.keySet();
                    int i = 0;
                    String tagSetName = "";
                    String tagSetDescription = "";
                    String tagsetLanguage = "";
                    de.tudarmstadt.ukp.clarin.webanno.model.TagSet tagSet = null;
                    for (String key : listOfTagsFromFile) {
                        // the first key is the tagset name and its
                        // description
                        if (i == 0) {
                            tagSetName = key;
                            tagSetDescription = tabbedTagsetFromFile.get(key);
                        }
                        // the second key is the tagset language
                        else if (i == 1) {
                            tagsetLanguage = key;
                            // remove and replace the tagset if it
                            // exist
                            if (annotationService.existsTagSet(tagSetName, project)) {
                                // If overwrite is enabled
                                if (aForm.getModelObject().overwrite) {
                                    tagSet = annotationService.getTagSet(tagSetName, project);
                                    annotationService.removeAllTags(tagSet);
                                }
                                else {
                                    tagSet = new TagSet();
                                    tagSet.setName(JsonImportUtil.copyTagSetName(annotationService,
                                            tagSetName, project));
                                }
                            }
                            else {
                                tagSet = new TagSet();
                                tagSet.setName(tagSetName);
                            }
                            tagSet.setDescription(tagSetDescription.replace("\\n", "\n"));
                            tagSet.setLanguage(tagsetLanguage);
                            tagSet.setProject(project);
                            annotationService.createTagSet(tagSet);
                        }
                        // otherwise it is a tag entry, add the tag
                        // to the tagset
                        else {
                            Tag tag = new Tag();
                            tag.setDescription(tabbedTagsetFromFile.get(key).replace("\\n", "\n"));
                            tag.setName(key);
                            tag.setTagSet(tagSet);
                            annotationService.createTag(tag);
                        }
                        i++;
                    }
                }
                catch (Exception e) {
                    error("Error importing tag set: " + ExceptionUtils.getRootCauseMessage(e));
                    LOG.error("Error importing tag set", e);
                }
            }
        }

        try {
            onImportComplete(aTarget);
        }
        catch (Exception e) {
            error("Error importing tag set: " + ExceptionUtils.getRootCauseMessage(e));
            LOG.error("Error importing tag set", e);
        }
    }

    protected void onImportComplete(AjaxRequestTarget aTarget) throws Exception
    {
        if (importCompleteAction != null) {
            importCompleteAction.accept(aTarget);
        }
    }

    public TagSetImportPanel setImportCompleteAction(AjaxCallback aAction)
    {
        importCompleteAction = aAction;
        return this;
    }

    static class Preferences
        implements Serializable
    {
        private static final long serialVersionUID = -8602845573913839851L;

        String format;
        boolean overwrite;
    }
}<|MERGE_RESOLUTION|>--- conflicted
+++ resolved
@@ -88,15 +88,8 @@
         form.add(format);
         format.setModelObject(JSON_FORMAT); // Set after adding to form to have access to for model
         format.setRequired(true);
-<<<<<<< HEAD
-
-        form.add(new CheckBox("overwrite"));
-
-=======
-        
         form.add(new CheckBox("overwrite").setOutputMarkupId(true));
-        
->>>>>>> 391ad9fe
+
         form.add(fileUpload = new BootstrapFileInputField("content", new ListModel<>()));
         fileUpload.getConfig().showPreview(false);
         fileUpload.getConfig().showUpload(false);
