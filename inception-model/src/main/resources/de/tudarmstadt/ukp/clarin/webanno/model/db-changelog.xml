<?xml version="1.1" encoding="UTF-8" standalone="no"?>
<!--
  Licensed to the Technische Universität Darmstadt under one
  or more contributor license agreements.  See the NOTICE file
  distributed with this work for additional information
  regarding copyright ownership.  The Technische Universität Darmstadt 
  licenses this file to you under the Apache License, Version 2.0 (the
  "License"); you may not use this file except in compliance
  with the License.
   
  http://www.apache.org/licenses/LICENSE-2.0
  
  Unless required by applicable law or agreed to in writing, software
  distributed under the License is distributed on an "AS IS" BASIS,
  WITHOUT WARRANTIES OR CONDITIONS OF ANY KIND, either express or implied.
  See the License for the specific language governing permissions and
  limitations under the License.
-->
<databaseChangeLog 
  xmlns="http://www.liquibase.org/xml/ns/dbchangelog"
  xmlns:ext="http://www.liquibase.org/xml/ns/dbchangelog-ext"
  xmlns:xsi="http://www.w3.org/2001/XMLSchema-instance"
  xsi:schemaLocation="
    http://www.liquibase.org/xml/ns/dbchangelog-ext http://www.liquibase.org/xml/ns/dbchangelog/dbchangelog-ext.xsd 
    http://www.liquibase.org/xml/ns/dbchangelog http://www.liquibase.org/xml/ns/dbchangelog/dbchangelog-3.5.xsd">
  
  <changeSet author="WebAnno Team" id="1512223050574-1">
    <preConditions onFail="MARK_RAN">
      <not>
        <tableExists tableName="annotation_document" />
      </not>
    </preConditions>
    <createTable tableName="annotation_document">
      <column autoIncrement="true" name="id" type="BIGINT">
        <constraints primaryKey="true" />
      </column>
      <column name="created" type="datetime(6)" />
      <column name="name" type="VARCHAR(255)">
        <constraints nullable="false" />
      </column>
      <column name="sentenceAccessed" type="INT" />
      <column name="state" type="VARCHAR(255)">
        <constraints nullable="false" />
      </column>
      <column name="timestamp" type="datetime(6)" />
      <column name="updated" type="datetime(6)" />
      <column name="user" type="VARCHAR(255)" />
      <column name="document" type="BIGINT" />
      <column name="project" type="BIGINT" />
    </createTable>
  </changeSet>
  
  <!--
    Clean up legacy unique constraint (name, project, user) on (annotation_document)
    
    NOTE: This change set ignores failures since there is no precondition to check if
          unique constraints exist or not. So we simply have to try it.
   -->
  <changeSet author="WebAnno Team" id="1512223050574-1.1" failOnError="false">
    <dropUniqueConstraint 
      tableName="annotation_document" 
      constraintName="UK_lq2x3u95l76hxx8ei9hydk824"
      uniqueColumns="name, project, user" />
  </changeSet>

  <!-- 
    Add unique constraint (name, project, user) on (annotation_document)
    
    NOTE: This change set ignores failures since there is no precondition to check if
          unique constraints exist or not. So we simply have to try it.
   -->
  <changeSet author="WebAnno Team" id="1512223050574-1.2" failOnError="false">
    <addUniqueConstraint 
      tableName="annotation_document"
      constraintName="UKlq2x3u95l76hxx8ei9hydk824"
      columnNames="name, project, user" />
  </changeSet>

  <!--
    Add index (project) on (annotation_document)
   -->
  <changeSet author="WebAnno Team" id="1512223050574-1.4">
    <preConditions onFail="MARK_RAN">
      <not>
        <indexExists tableName="annotation_document" indexName="FKc8nbnendgkcp51yy9mo5yjiu7"/>
      </not>
    </preConditions>
    <createIndex indexName="FKc8nbnendgkcp51yy9mo5yjiu7" tableName="annotation_document">
      <column name="project" />
    </createIndex>
  </changeSet>

  <!--
    Add index (document) on (annotation_document)
   -->
  <changeSet author="WebAnno Team" id="1512223050574-1.6">
    <preConditions onFail="MARK_RAN">
      <not>
        <indexExists tableName="annotation_document" indexName="FKlpt8o34eo4nyuv5qsuple9vfa"/>
      </not>
    </preConditions>
    <createIndex indexName="FKlpt8o34eo4nyuv5qsuple9vfa" tableName="annotation_document">
      <column name="document" />
    </createIndex>
  </changeSet>
  
  <changeSet author="WebAnno Team" id="1512223050574-2">
    <preConditions onFail="MARK_RAN">
      <not>
        <tableExists tableName="annotation_feature" />
      </not>
    </preConditions>
    <createTable tableName="annotation_feature">
      <column autoIncrement="true" name="id" type="BIGINT">
        <constraints primaryKey="true" />
      </column>
      <column name="description" type="LONGTEXT" />
      <column name="enabled" type="BIT(1)">
        <constraints nullable="false" />
      </column>
      <column name="hideUnconstraintFeature" type="BIT(1)" />
      <column name="includeInHover" type="BIT(1)" />
      <column name="link_mode" type="VARCHAR(255)" />
      <column name="link_type_name" type="VARCHAR(255)" />
      <column name="link_type_role_feature_name" type="VARCHAR(255)" />
      <column name="link_type_target_feature_name" type="VARCHAR(255)" />
      <column name="multi_value_mode" type="VARCHAR(255)" />
      <column name="name" type="VARCHAR(255)">
        <constraints nullable="false" />
      </column>
      <column name="remember" type="BIT(1)">
        <constraints nullable="false" />
      </column>
      <column name="required" type="BIT(1)">
        <constraints nullable="false" />
      </column>
      <column name="type" type="VARCHAR(255)" />
      <column name="uiName" type="VARCHAR(255)">
        <constraints nullable="false" />
      </column>
      <column name="visible" type="BIT(1)">
        <constraints nullable="false" />
      </column>
      <column name="annotation_type" type="BIGINT" />
      <column name="project" type="BIGINT" />
      <column name="tag_set" type="BIGINT" />
    </createTable>
  </changeSet>

  <!--
    Clean up legacy unique constraint (annotation_type, name, project) on (annotation_feature)
    
    NOTE: This change set ignores failures since there is no precondition to check if
          unique constraints exist or not. So we simply have to try it.
   -->
  <changeSet author="WebAnno Team" id="1512223050574-2.1" failOnError="false">
    <dropUniqueConstraint 
      tableName="annotation_feature"
      constraintName="UK_pgq9palohljgv9qympj7nbcp2" 
      uniqueColumns="annotation_type, name, project" />
  </changeSet>

  <!-- 
    Add unique constraint (annotation_type, name, project) on (annotation_feature)
    
    NOTE: This change set ignores failures since there is no precondition to check if
          unique constraints exist or not. So we simply have to try it.
   -->
  <changeSet author="WebAnno Team" id="1512223050574-2.2" failOnError="false">
    <addUniqueConstraint 
      tableName="annotation_feature"
      constraintName="UKpgq9palohljgv9qympj7nbcp2" 
      columnNames="annotation_type, name, project" />
  </changeSet>
  
  <!--
    Add index (project) on (annotation_feature)
   -->
  <changeSet author="WebAnno Team" id="1512223050574-2.4">
    <preConditions onFail="MARK_RAN">
      <not>
        <indexExists tableName="annotation_feature" indexName="FKb9ffvpa00ogpdrjixrhlxqwtb"/>
      </not>
    </preConditions>
    <createIndex indexName="FKb9ffvpa00ogpdrjixrhlxqwtb" tableName="annotation_feature">
      <column name="project" />
    </createIndex>
  </changeSet>

  <changeSet author="WebAnno Team" id="1512223050574-3">
    <preConditions onFail="MARK_RAN">
      <not>
        <tableExists tableName="annotation_type" />
      </not>
    </preConditions>
    <createTable tableName="annotation_type">
      <column autoIncrement="true" name="id" type="BIGINT">
        <constraints primaryKey="true" />
      </column>
      <column name="allowSTacking" type="BIT(1)" />
      <column name="builtIn" type="BIT(1)" />
      <column name="crossSentence" type="BIT(1)" />
      <column name="description" type="LONGTEXT" />
      <column name="enabled" type="BIT(1)">
        <constraints nullable="false" />
      </column>
      <column name="linkedListBehavior" type="BIT(1)" />
      <column name="lockToTokenOffset" type="BIT(1)" />
      <column name="multipleTokens" type="BIT(1)" />
      <column name="name" type="VARCHAR(255)">
        <constraints nullable="false" />
      </column>
      <column name="onClickJavascriptAction" type="LONGTEXT" />
      <column name="readonly" type="BIT(1)">
        <constraints nullable="false" />
      </column>
      <column name="showTextInHover" type="BIT(1)" />
      <column name="type" type="VARCHAR(255)">
        <constraints nullable="false" />
      </column>
      <column name="uiName" type="VARCHAR(255)">
        <constraints nullable="false" />
      </column>
      <column name="annotation_feature" type="BIGINT" />
      <column name="annotation_type" type="BIGINT" />
      <column name="project" type="BIGINT" />
    </createTable>
  </changeSet>
  
  <!--
    Clean up legacy unique constraint (annotation_type, name, project) on (annotation_feature)
    
    NOTE: This change set ignores failures since there is no precondition to check if
          unique constraints exist or not. So we simply have to try it.
   -->
  <changeSet author="WebAnno Team" id="1512223050574-3.1" failOnError="false">
    <dropUniqueConstraint 
      tableName="annotation_type" 
      constraintName="UK_m2jvqyu4akybpmyv7e6xli166"
      uniqueColumns="name, project" />
  </changeSet>

  <!-- 
    Add unique constraint (annotation_type, name, project) on (annotation_feature)
    
    NOTE: This change set ignores failures since there is no precondition to check if
          unique constraints exist or not. So we simply have to try it.
   -->
  <changeSet author="WebAnno Team" id="1512223050574-3.2" failOnError="false">
    <addUniqueConstraint 
      tableName="annotation_type" 
      constraintName="UKm2jvqyu4akybpmyv7e6xli166"
      columnNames="name, project" />
  </changeSet>  

  <!--
    Add index (project) on (annotation_type)
   -->
  <changeSet author="WebAnno Team" id="1512223050574-3.4">
    <preConditions onFail="MARK_RAN">
      <not>
        <indexExists tableName="annotation_type" indexName="FKm5kf05xieqgw9pfxqrnbsddac"/>
      </not>
    </preConditions>
    <createIndex indexName="FKm5kf05xieqgw9pfxqrnbsddac" tableName="annotation_type">
      <column name="project" />
    </createIndex>
  </changeSet>

  <changeSet author="WebAnno Team" id="1512223050574-6">
    <preConditions onFail="MARK_RAN">
      <not>
        <tableExists tableName="constraint_set" />
      </not>
    </preConditions>
    <createTable tableName="constraint_set">
      <column autoIncrement="true" name="id" type="BIGINT">
        <constraints primaryKey="true" />
      </column>
      <column name="name" type="VARCHAR(255)">
        <constraints nullable="false" />
      </column>
      <column name="project" type="BIGINT" />
    </createTable>
  </changeSet>
  
  <!--
    Clean up legacy unique constraint (name, project) on (constraint_set)
    
    NOTE: This change set ignores failures since there is no precondition to check if
          unique constraints exist or not. So we simply have to try it.
   -->
  <changeSet author="WebAnno Team" id="1512223050574-6.1" failOnError="false">
    <dropUniqueConstraint
      tableName="constraint_set" 
      constraintName="UK_m2jvqyu4akybpmyv7e6xli166"
      uniqueColumns="name, project" />
  </changeSet>

  <!-- 
    Add unique constraint (name, project) on (constraint_set)
    
    NOTE: This change set ignores failures since there is no precondition to check if
          unique constraints exist or not. So we simply have to try it.
   -->
  <changeSet author="WebAnno Team" id="1512223050574-6.2" failOnError="false">
    <addUniqueConstraint 
      tableName="constraint_set" 
      constraintName="UKl1sft43l0tnf9b1ix60pf29m"
      columnNames="name, project" />
  </changeSet>  

  <!--
    Add index (project) on (constraint_set)
   -->
  <changeSet author="WebAnno Team" id="1512223050574-6.4">
    <preConditions onFail="MARK_RAN">
      <not>
        <indexExists tableName="constraint_set" indexName="FK411i5muqyvbe4ag5r38g81uus"/>
      </not>
    </preConditions>
    <createIndex indexName="FK411i5muqyvbe4ag5r38g81uus" tableName="constraint_set">
      <column name="project" />
    </createIndex>
  </changeSet>
  
  <changeSet author="WebAnno Team" id="1512223050574-9">
    <preConditions onFail="MARK_RAN">
      <not>
        <tableExists tableName="project" />
      </not>
    </preConditions>
    <createTable tableName="project">
      <column autoIncrement="true" name="id" type="BIGINT">
        <constraints primaryKey="true" />
      </column>
      <column name="created" type="datetime(6)" />
      <column name="description" type="LONGTEXT" />
      <column name="disableExport" type="BIT(1)">
        <constraints nullable="false" />
      </column>
      <column name="mode" type="VARCHAR(255)" />
      <column name="name" type="VARCHAR(255)">
        <constraints nullable="false" />
      </column>
      <column name="scriptDirection" type="VARCHAR(255)" />
      <column name="updated" type="datetime(6)" />
      <column name="version" type="INT">
        <constraints nullable="false" />
      </column>
    </createTable>
  </changeSet>
  
  <!--
    Clean up legacy unique constraint (name) on (project)
    
    NOTE: This change set ignores failures since there is no precondition to check if
          unique constraints exist or not. So we simply have to try it.
   -->
  <changeSet author="WebAnno Team" id="1512223050574-9.1" failOnError="false">
    <dropUniqueConstraint
      tableName="project"
      constraintName="UK_3k75vvu7mevyvvb5may5lj8k7" 
      uniqueColumns="name" />
  </changeSet>

  <!-- 
    Add unique constraint (name) on (project)
    
    NOTE: This change set ignores failures since there is no precondition to check if
          unique constraints exist or not. So we simply have to try it.
   -->
  <changeSet author="WebAnno Team" id="1512223050574-9.2" failOnError="false">
    <addUniqueConstraint 
      tableName="project" 
      constraintName="UK3k75vvu7mevyvvb5may5lj8k7" 
      columnNames="name" />
  </changeSet>  

  <changeSet author="WebAnno Team" id="1512223050574-10">
    <preConditions onFail="MARK_RAN">
      <not>
        <tableExists tableName="project_permissions" />
      </not>
    </preConditions>
    <createTable tableName="project_permissions">
      <column autoIncrement="true" name="id" type="BIGINT">
        <constraints primaryKey="true" />
      </column>
      <column name="level" type="VARCHAR(255)" />
      <column name="user" type="VARCHAR(255)" />
      <column name="project" type="BIGINT" />
    </createTable>
  </changeSet>
  
  <!--
    Clean up legacy unique constraint (user, level, project) on (project_permissions)
    
    NOTE: This change set ignores failures since there is no precondition to check if
          unique constraints exist or not. So we simply have to try it.
   -->
  <changeSet author="WebAnno Team" id="1512223050574-10.1" failOnError="false">
    <dropUniqueConstraint
      tableName="project_permissions" 
      constraintName="UK_gh78wc2j1lxhhmk1hu5b9u8vb"
      uniqueColumns="user, level, project" />
  </changeSet>

  <!-- 
    Add unique constraint (user, level, project) on (project_permissions)
    
    NOTE: This change set ignores failures since there is no precondition to check if
          unique constraints exist or not. So we simply have to try it.
   -->
  <changeSet author="WebAnno Team" id="1512223050574-10.2" failOnError="false">
    <addUniqueConstraint 
      tableName="project_permissions" 
      constraintName="UKgh78wc2j1lxhhmk1hu5b9u8vb"
      columnNames="user, level, project" />
  </changeSet>  

  <!--
    Add index (project) on (project_permissions)
   -->
  <changeSet author="WebAnno Team" id="1512223050574-10.4">
    <preConditions onFail="MARK_RAN">
      <not>
        <indexExists tableName="project_permissions" indexName="FKa6yp1botw0ofbutj6ki5q3j1n"/>
      </not>
    </preConditions>
    <createIndex indexName="FKa6yp1botw0ofbutj6ki5q3j1n" tableName="project_permissions">
      <column name="project" />
    </createIndex>
  </changeSet>  
  
  <changeSet author="WebAnno Team" id="1512223050574-11">
    <preConditions onFail="MARK_RAN">
      <not>
        <tableExists tableName="source_document" />
      </not>
    </preConditions>
    <createTable tableName="source_document">
      <column autoIncrement="true" name="id" type="BIGINT">
        <constraints primaryKey="true" />
      </column>
      <column name="created" type="datetime(6)" />
      <column name="format" type="VARCHAR(255)" />
      <column name="name" type="VARCHAR(255)">
        <constraints nullable="false" />
      </column>
      <column name="processed" type="BIT(1)">
        <constraints nullable="false" />
      </column>
      <column name="sentenceAccessed" type="INT">
        <constraints nullable="false" />
      </column>
      <column name="state" type="VARCHAR(255)">
        <constraints nullable="false" />
      </column>
      <column name="timestamp" type="datetime(6)" />
      <column name="trainingDocument" type="BIT(1)">
        <constraints nullable="false" />
      </column>
      <column name="updated" type="datetime(6)" />
      <column name="project" type="BIGINT" />
    </createTable>
  </changeSet>
  
  <!--
    Clean up legacy unique constraint (name, project) on (source_document)
    
    NOTE: This change set ignores failures since there is no precondition to check if
          unique constraints exist or not. So we simply have to try it.
   -->
  <changeSet author="WebAnno Team" id="1512223050574-11.1" failOnError="false">
    <dropUniqueConstraint
      tableName="source_document"
      constraintName="UK_3ma3d81kn5x2sjpv7e99rnt2h"
      uniqueColumns="name, project" />
  </changeSet>

  <!-- 
    Add unique constraint (name, project) on (source_document)
    
    NOTE: This change set ignores failures since there is no precondition to check if
          unique constraints exist or not. So we simply have to try it.
   -->
  <changeSet author="WebAnno Team" id="1512223050574-11.2" failOnError="false">
    <addUniqueConstraint 
      tableName="source_document" 
      constraintName="UK3ma3d81kn5x2sjpv7e99rnt2h"
      columnNames="name, project" />
  </changeSet>  

  <!--
    Add index (project) on (source_document)
   -->
  <changeSet author="WebAnno Team" id="1512223050574-11.4">
    <preConditions onFail="MARK_RAN">
      <not>
        <indexExists tableName="source_document" indexName="FKj4k7l1evyutdsam9mw4n5c5c0"/>
      </not>
    </preConditions>
    <createIndex indexName="FKj4k7l1evyutdsam9mw4n5c5c0" tableName="source_document">
      <column name="project" />
    </createIndex>
  </changeSet>  
  
  <changeSet author="WebAnno Team" id="1512223050574-12">
    <preConditions onFail="MARK_RAN">
      <not>
        <tableExists tableName="tag" />
      </not>
    </preConditions>
    <createTable tableName="tag">
      <column autoIncrement="true" name="id" type="BIGINT">
        <constraints primaryKey="true" />
      </column>
      <column name="description" type="LONGTEXT" />
      <column name="name" type="VARCHAR(255)">
        <constraints nullable="false" />
      </column>
      <column name="tagset" type="BIGINT" />
    </createTable>
  </changeSet>
  
  <!--
    Add index (tagset) on (tag)
   -->
  <changeSet author="WebAnno Team" id="1512223050574-12.2">
    <preConditions onFail="MARK_RAN">
      <not>
        <indexExists tableName="tag" indexName="FKprsffdlcey9b2tq3gw3p3jctd"/>
      </not>
    </preConditions>
    <createIndex indexName="FKprsffdlcey9b2tq3gw3p3jctd" tableName="tag">
      <column name="tagset" />
    </createIndex>
  </changeSet>  
  
  <changeSet author="WebAnno Team" id="1512223050574-13">
    <preConditions onFail="MARK_RAN">
      <not>
        <tableExists tableName="tag_set" />
      </not>
    </preConditions>
    <createTable tableName="tag_set">
      <column autoIncrement="true" name="id" type="BIGINT">
        <constraints primaryKey="true" />
      </column>
      <column name="createTag" type="BIT(1)">
        <constraints nullable="false" />
      </column>
      <column name="description" type="LONGTEXT" />
      <column name="language" type="VARCHAR(255)" />
      <column name="name" type="VARCHAR(255)">
        <constraints nullable="false" />
      </column>
      <column name="project" type="BIGINT" />
    </createTable>
  </changeSet>
  
  <!--
    Clean up legacy unique constraint (name, project) on (tag_set)
    
    NOTE: This change set ignores failures since there is no precondition to check if
          unique constraints exist or not. So we simply have to try it.
   -->
  <changeSet author="WebAnno Team" id="1512223050574-13.1" failOnError="false">
    <dropUniqueConstraint
      tableName="tag_set" 
      constraintName="UK_n1pf8qa78xwkkq5890mp5u5rw"
      uniqueColumns="name, project" />
  </changeSet>

  <!-- 
    Add unique constraint (name, project) on (tag_set)
    
    NOTE: This change set ignores failures since there is no precondition to check if
          unique constraints exist or not. So we simply have to try it.
   -->
  <changeSet author="WebAnno Team" id="1512223050574-13.2" failOnError="false">
    <addUniqueConstraint 
      tableName="tag_set" 
      constraintName="UKn1pf8qa78xwkkq5890mp5u5rw"
      columnNames="name, project" />
  </changeSet>  

  <!--
    Add index (project) on (tag_set)
   -->
  <changeSet author="WebAnno Team" id="1512223050574-13.4">
    <preConditions onFail="MARK_RAN">
      <not>
        <indexExists tableName="tag_set" indexName="FKfmg2omct594qkgix3l6dclxov"/>
      </not>
    </preConditions>
    <createIndex indexName="FKfmg2omct594qkgix3l6dclxov" tableName="tag_set">
      <column name="project" />
    </createIndex>
  </changeSet>  
  
  <changeSet author="WebAnno Team" id="1512223050574-14">
    <preConditions onFail="MARK_RAN">
      <not>
        <tableExists tableName="train_document" />
      </not>
    </preConditions>
    <createTable tableName="train_document">
      <column autoIncrement="true" name="id" type="BIGINT">
        <constraints primaryKey="true" />
      </column>
      <column name="format" type="VARCHAR(255)" />
      <column name="name" type="VARCHAR(255)">
        <constraints nullable="false" />
      </column>
      <column name="processed" type="BIT(1)">
        <constraints nullable="false" />
      </column>
      <column name="sentenceAccessed" type="INT">
        <constraints nullable="false" />
      </column>
      <column name="state" type="VARCHAR(255)">
        <constraints nullable="false" />
      </column>
      <column name="timestamp" type="datetime(6)" />
      <column name="feature_id" type="BIGINT" />
      <column name="project" type="BIGINT" />
    </createTable>
  </changeSet>
  
  <!--
    Clean up legacy unique constraint (name, project) on (train_document)
    
    NOTE: This change set ignores failures since there is no precondition to check if
          unique constraints exist or not. So we simply have to try it.
   -->
  <changeSet author="WebAnno Team" id="1512223050574-14.1" failOnError="false">
    <dropUniqueConstraint
      tableName="train_document" 
      constraintName="UK_jf8bhw2u6xwp9goc2yqv2qfhc"
      uniqueColumns="name, project" />
  </changeSet>

  <!-- 
    Add unique constraint (name, project) on (train_document)
    
    NOTE: This change set ignores failures since there is no precondition to check if
          unique constraints exist or not. So we simply have to try it.
   -->
  <changeSet author="WebAnno Team" id="1512223050574-14.2" failOnError="false">
    <addUniqueConstraint 
      tableName="train_document" 
      constraintName="UKjf8bhw2u6xwp9goc2yqv2qfhc"
      columnNames="name, project" />
  </changeSet>  

  <!--
    Add index (project) on (train_document)
   -->
  <changeSet author="WebAnno Team" id="1512223050574-14.4">
    <preConditions onFail="MARK_RAN">
      <not>
        <indexExists tableName="train_document" indexName="FKrthd11flannrdgc0hvvjcagy5"/>
      </not>
    </preConditions>
    <createIndex indexName="FKrthd11flannrdgc0hvvjcagy5" tableName="train_document">
      <column name="project" />
    </createIndex>
  </changeSet>  
  
  
  <changeSet author="WebAnno Team" id="1512223050574-41.1">
    <preConditions onFail="MARK_RAN">
      <foreignKeyConstraintExists foreignKeyTableName="constraint_set" foreignKeyName="FK7D6BCB001EBB5F0A" />
    </preConditions>
    <dropForeignKeyConstraint baseTableName="constraint_set" constraintName="FK7D6BCB001EBB5F0A" />
  </changeSet>

  <changeSet author="WebAnno Team" id="1512223050574-41.2">
    <preConditions onFail="MARK_RAN">
      <foreignKeyConstraintExists foreignKeyTableName="constraint_set" foreignKeyName="FK_iajcg8ytewhcad8q3antmr7gl" />
    </preConditions>
    <dropForeignKeyConstraint baseTableName="constraint_set" constraintName="FK_iajcg8ytewhcad8q3antmr7gl" />
  </changeSet>

  <changeSet author="WebAnno Team" id="1512223050574-41.3">
    <preConditions onFail="MARK_RAN">
      <not>
        <foreignKeyConstraintExists foreignKeyTableName="constraint_set" foreignKeyName="FK411i5muqyvbe4ag5r38g81uus" />
      </not>
    </preConditions>
    <addForeignKeyConstraint baseColumnNames="project" baseTableName="constraint_set"
      constraintName="FK411i5muqyvbe4ag5r38g81uus" deferrable="false" initiallyDeferred="false"
      onDelete="NO ACTION" onUpdate="NO ACTION" referencedColumnNames="id" referencedTableName="project" />
  </changeSet>
  

  <changeSet author="WebAnno Team" id="1512223050574-42.1">
    <preConditions onFail="MARK_RAN">
      <foreignKeyConstraintExists foreignKeyTableName="project_permissions" foreignKeyName="FKE1C2C05E1EBB5F0A" />
    </preConditions>
    <dropForeignKeyConstraint baseTableName="project_permissions" constraintName="FKE1C2C05E1EBB5F0A" />
  </changeSet>

  <changeSet author="WebAnno Team" id="1512223050574-42.2">
    <preConditions onFail="MARK_RAN">
      <foreignKeyConstraintExists foreignKeyTableName="project_permissions" foreignKeyName="FK_8kpmm9cy0xwktxdkd2fmuq2pf" />
    </preConditions>
    <dropForeignKeyConstraint baseTableName="project_permissions" constraintName="FK_8kpmm9cy0xwktxdkd2fmuq2pf" />
  </changeSet>

  <changeSet author="WebAnno Team" id="1512223050574-42.3">
    <preConditions onFail="MARK_RAN">
      <not>
        <foreignKeyConstraintExists foreignKeyTableName="project_permissions" foreignKeyName="FKa6yp1botw0ofbutj6ki5q3j1n" />
      </not>
    </preConditions>
    <addForeignKeyConstraint baseColumnNames="project" baseTableName="project_permissions"
      constraintName="FKa6yp1botw0ofbutj6ki5q3j1n" deferrable="false" initiallyDeferred="false"
      onDelete="NO ACTION" onUpdate="NO ACTION" referencedColumnNames="id" referencedTableName="project" />
  </changeSet>
  
  
  <changeSet author="WebAnno Team" id="1512223050574-44.1">
    <preConditions onFail="MARK_RAN">
      <foreignKeyConstraintExists foreignKeyTableName="annotation_feature" foreignKeyName="FK40F76DE61EBB5F0A" />
    </preConditions>
    <dropForeignKeyConstraint baseTableName="annotation_feature" constraintName="FK40F76DE61EBB5F0A" />
  </changeSet>

  <changeSet author="WebAnno Team" id="1512223050574-44.2">
    <preConditions onFail="MARK_RAN">
      <foreignKeyConstraintExists foreignKeyTableName="annotation_feature" foreignKeyName="FK_dtilq2jceedwd8kk00vd8fv7e" />
    </preConditions>
    <dropForeignKeyConstraint baseTableName="annotation_feature" constraintName="FK_dtilq2jceedwd8kk00vd8fv7e" />
  </changeSet>

  <changeSet author="WebAnno Team" id="1512223050574-44.3">
    <preConditions onFail="MARK_RAN">
      <not>
        <foreignKeyConstraintExists foreignKeyTableName="annotation_feature" foreignKeyName="FKb9ffvpa00ogpdrjixrhlxqwtb" />
      </not>
    </preConditions>
    <addForeignKeyConstraint baseColumnNames="project" baseTableName="annotation_feature"
      constraintName="FKb9ffvpa00ogpdrjixrhlxqwtb" deferrable="false" initiallyDeferred="false"
      onDelete="NO ACTION" onUpdate="NO ACTION" referencedColumnNames="id" referencedTableName="project" />
  </changeSet>


  <changeSet author="WebAnno Team" id="1512223050574-45.1">
    <preConditions onFail="MARK_RAN">
      <foreignKeyConstraintExists foreignKeyTableName="annotation_document" foreignKeyName="FK22A63C2B1EBB5F0A" />
    </preConditions>
    <dropForeignKeyConstraint baseTableName="annotation_document" constraintName="FK22A63C2B1EBB5F0A" />
  </changeSet>

  <changeSet author="WebAnno Team" id="1512223050574-45.2">
    <preConditions onFail="MARK_RAN">
      <foreignKeyConstraintExists foreignKeyTableName="annotation_document" foreignKeyName="FK_d8dwhvclggtq2l5eyntulb2ak" />
    </preConditions>
    <dropForeignKeyConstraint baseTableName="annotation_document" constraintName="FK_d8dwhvclggtq2l5eyntulb2ak" />
  </changeSet>

  <changeSet author="WebAnno Team" id="1512223050574-45.3">
    <preConditions onFail="MARK_RAN">
      <not>
        <foreignKeyConstraintExists foreignKeyTableName="annotation_document" foreignKeyName="FKc8nbnendgkcp51yy9mo5yjiu7" />
      </not>
    </preConditions>
    <addForeignKeyConstraint baseColumnNames="project" baseTableName="annotation_document"
      constraintName="FKc8nbnendgkcp51yy9mo5yjiu7" deferrable="false" initiallyDeferred="false"
      onDelete="NO ACTION" onUpdate="NO ACTION" referencedColumnNames="id" referencedTableName="project" />
  </changeSet>


  <changeSet author="WebAnno Team" id="1512223050574-50.1">
    <preConditions onFail="MARK_RAN">
      <foreignKeyConstraintExists foreignKeyTableName="annotation_document" foreignKeyName="FK22A63C2B1A63799" />
    </preConditions>
    <dropForeignKeyConstraint baseTableName="annotation_document" constraintName="FK22A63C2B1A63799" />
  </changeSet>

  <changeSet author="WebAnno Team" id="1512223050574-50.2">
    <preConditions onFail="MARK_RAN">
      <foreignKeyConstraintExists foreignKeyTableName="annotation_document" foreignKeyName="FK_ehvg7rvilt5fxlpvpa6vsk9ew" />
    </preConditions>
    <dropForeignKeyConstraint baseTableName="annotation_document" constraintName="FK_ehvg7rvilt5fxlpvpa6vsk9ew" />
  </changeSet>

  <changeSet author="WebAnno Team" id="1512223050574-50.3">
    <preConditions onFail="MARK_RAN">
      <not>
        <foreignKeyConstraintExists foreignKeyTableName="annotation_document" foreignKeyName="FKlpt8o34eo4nyuv5qsuple9vfa" />
      </not>
    </preConditions>
    <addForeignKeyConstraint baseColumnNames="document" baseTableName="annotation_document"
      constraintName="FKlpt8o34eo4nyuv5qsuple9vfa" deferrable="false" initiallyDeferred="false"
      onDelete="NO ACTION" onUpdate="NO ACTION" referencedColumnNames="id" referencedTableName="source_document" />
  </changeSet>
  
  
  <changeSet author="WebAnno Team" id="1512223050574-46.1">
    <preConditions onFail="MARK_RAN">
      <foreignKeyConstraintExists foreignKeyTableName="tag_set" foreignKeyName="FKA3B14E3D1EBB5F0A" />
    </preConditions>
    <dropForeignKeyConstraint baseTableName="tag_set" constraintName="FKA3B14E3D1EBB5F0A" />
  </changeSet>

  <changeSet author="WebAnno Team" id="1512223050574-46.2">
    <preConditions onFail="MARK_RAN">
      <foreignKeyConstraintExists foreignKeyTableName="tag_set" foreignKeyName="FK_o4j88awilp74dl39y4kh6p1h0" />
    </preConditions>
    <dropForeignKeyConstraint baseTableName="tag_set" constraintName="FK_o4j88awilp74dl39y4kh6p1h0" />
  </changeSet>
  
  <changeSet author="WebAnno Team" id="1512223050574-46.3">
    <preConditions onFail="MARK_RAN">
      <not>
        <foreignKeyConstraintExists foreignKeyTableName="tag_set" foreignKeyName="FKfmg2omct594qkgix3l6dclxov" />
      </not>
    </preConditions>
    <addForeignKeyConstraint baseColumnNames="project" baseTableName="tag_set"
      constraintName="FKfmg2omct594qkgix3l6dclxov" deferrable="false" initiallyDeferred="false"
      onDelete="NO ACTION" onUpdate="NO ACTION" referencedColumnNames="id" referencedTableName="project" />
  </changeSet>
  

  <changeSet author="WebAnno Team" id="1512223050574-49.1">
    <preConditions onFail="MARK_RAN">
      <foreignKeyConstraintExists foreignKeyTableName="source_document" foreignKeyName="FKE9E588BF1EBB5F0A" />
    </preConditions>
    <dropForeignKeyConstraint baseTableName="source_document" constraintName="FKE9E588BF1EBB5F0A" />
  </changeSet>

  <changeSet author="WebAnno Team" id="1512223050574-49.2">
    <preConditions onFail="MARK_RAN">
      <foreignKeyConstraintExists foreignKeyTableName="source_document" foreignKeyName="FK_p8ehk9kheioot0oat8ovxfppf" />
    </preConditions>
    <dropForeignKeyConstraint baseTableName="source_document" constraintName="FK_p8ehk9kheioot0oat8ovxfppf" />
  </changeSet>

  <changeSet author="WebAnno Team" id="1512223050574-49.3">
    <preConditions onFail="MARK_RAN">
      <not>
        <foreignKeyConstraintExists foreignKeyTableName="source_document" foreignKeyName="FKj4k7l1evyutdsam9mw4n5c5c0" />
      </not>
    </preConditions>
    <addForeignKeyConstraint baseColumnNames="project" baseTableName="source_document"
      constraintName="FKj4k7l1evyutdsam9mw4n5c5c0" deferrable="false" initiallyDeferred="false"
      onDelete="NO ACTION" onUpdate="NO ACTION" referencedColumnNames="id" referencedTableName="project" />
  </changeSet>


  <changeSet author="WebAnno Team" id="1512223050574-51.1">
    <preConditions onFail="MARK_RAN">
      <foreignKeyConstraintExists foreignKeyTableName="annotation_type" foreignKeyName="FKE9FK6E90024A1EBB5F0AE588BF1EBB5F0A" />
    </preConditions>
    <dropForeignKeyConstraint baseTableName="annotation_type" constraintName="FK6E90024A1EBB5F0A" />
  </changeSet>

  <changeSet author="WebAnno Team" id="1512223050574-51.2">
    <preConditions onFail="MARK_RAN">
      <foreignKeyConstraintExists foreignKeyTableName="annotation_type" foreignKeyName="FK_b5xq6g86mys2jxctp4sb069so" />
    </preConditions>
    <dropForeignKeyConstraint baseTableName="annotation_type" constraintName="FK_b5xq6g86mys2jxctp4sb069so" />
  </changeSet>

  <changeSet author="WebAnno Team" id="1512223050574-51.3">
    <preConditions onFail="MARK_RAN">
      <not>
        <foreignKeyConstraintExists foreignKeyTableName="annotation_type" foreignKeyName="FKm5kf05xieqgw9pfxqrnbsddac" />
      </not>
    </preConditions>
    <addForeignKeyConstraint baseColumnNames="project" baseTableName="annotation_type"
      constraintName="FKm5kf05xieqgw9pfxqrnbsddac" deferrable="false" initiallyDeferred="false"
      onDelete="NO ACTION" onUpdate="NO ACTION" referencedColumnNames="id" referencedTableName="project" />
  </changeSet>


  <changeSet author="WebAnno Team" id="1512223050574-53.1">
    <preConditions onFail="MARK_RAN">
      <foreignKeyConstraintExists foreignKeyTableName="tag" foreignKeyName="FK1BF9AD2EF8118" />
    </preConditions>
    <dropForeignKeyConstraint baseTableName="tag" constraintName="FK1BF9AD2EF8118" />
  </changeSet>

  <changeSet author="WebAnno Team" id="1512223050574-53.2">
    <preConditions onFail="MARK_RAN">
      <foreignKeyConstraintExists foreignKeyTableName="tag" foreignKeyName="FK_95i0bh45afonwe31xc9yvteqq" />
    </preConditions>
    <dropForeignKeyConstraint baseTableName="tag" constraintName="FK_95i0bh45afonwe31xc9yvteqq" />
  </changeSet>

  <changeSet author="WebAnno Team" id="1512223050574-53.3">
    <preConditions onFail="MARK_RAN">
      <not>
        <foreignKeyConstraintExists foreignKeyTableName="tag" foreignKeyName="FKprsffdlcey9b2tq3gw3p3jctd" />
      </not>
    </preConditions>
    <addForeignKeyConstraint baseColumnNames="tagset" baseTableName="tag"
      constraintName="FKprsffdlcey9b2tq3gw3p3jctd" deferrable="false" initiallyDeferred="false"
      onDelete="NO ACTION" onUpdate="NO ACTION" referencedColumnNames="id" referencedTableName="tag_set" />
  </changeSet>


  <changeSet author="WebAnno Team" id="1512223050574-54.1">
    <preConditions onFail="MARK_RAN">
      <foreignKeyConstraintExists foreignKeyTableName="train_document" foreignKeyName="FK_ijpb9cuo73wabicxjvnpf8gb6" />
    </preConditions>
    <dropForeignKeyConstraint baseTableName="train_document" constraintName="FK_ijpb9cuo73wabicxjvnpf8gb6" />
  </changeSet>

  <changeSet author="WebAnno Team" id="1512223050574-54.3">
    <preConditions onFail="MARK_RAN">
      <not>
        <foreignKeyConstraintExists foreignKeyTableName="train_document" foreignKeyName="FKrthd11flannrdgc0hvvjcagy5" />
      </not>
    </preConditions>
    <addForeignKeyConstraint baseColumnNames="project" baseTableName="train_document"
      constraintName="FKrthd11flannrdgc0hvvjcagy5" deferrable="false" initiallyDeferred="false"
      onDelete="NO ACTION" onUpdate="NO ACTION" referencedColumnNames="id" referencedTableName="project" />
  </changeSet>

  <!--
    Clean up legacy index (project) on (annotation_document)
   -->
  <changeSet author="WebAnno Team" id="1512223050574-1.3">
    <preConditions onFail="MARK_RAN">
      <indexExists tableName="annotation_document" indexName="FK_d8dwhvclggtq2l5eyntulb2ak"/>
    </preConditions>
    <dropIndex
      tableName="annotation_document"
      indexName="FK_d8dwhvclggtq2l5eyntulb2ak" />
  </changeSet>

  <!--
    Clean up legacy index (document) on (annotation_document)
   -->
  <changeSet author="WebAnno Team" id="1512223050574-1.5">
    <preConditions onFail="MARK_RAN">
      <indexExists tableName="annotation_document" indexName="FK_ehvg7rvilt5fxlpvpa6vsk9ew"/>
    </preConditions>
    <dropIndex 
      tableName="annotation_document"
      indexName="FK_ehvg7rvilt5fxlpvpa6vsk9ew" />
  </changeSet>

  <!--
    Clean up legacy index (project) on (annotation_feature)
   -->
  <changeSet author="WebAnno Team" id="1512223050574-2.3">
    <preConditions onFail="MARK_RAN">
      <indexExists tableName="annotation_feature" indexName="FK_dtilq2jceedwd8kk00vd8fv7e"/>
    </preConditions>
    <dropIndex 
      tableName="annotation_feature"
      indexName="FK_dtilq2jceedwd8kk00vd8fv7e" />
  </changeSet>

  <!--
    Clean up legacy index (project) on (annotation_type)
   -->
  <changeSet author="WebAnno Team" id="1512223050574-3.3">
    <preConditions onFail="MARK_RAN">
      <indexExists tableName="annotation_type" indexName="FK_b5xq6g86mys2jxctp4sb069so"/>
    </preConditions>
    <dropIndex 
      tableName="annotation_type"
      indexName="FK_b5xq6g86mys2jxctp4sb069so" />
  </changeSet>

  <!--
    Clean up legacy index (project) on (constraint_set)
   -->
  <changeSet author="WebAnno Team" id="1512223050574-6.3">
    <preConditions onFail="MARK_RAN">
      <indexExists tableName="constraint_set" indexName="FK_iajcg8ytewhcad8q3antmr7gl"/>
    </preConditions>
    <dropIndex 
      tableName="constraint_set"
      indexName="FK_iajcg8ytewhcad8q3antmr7gl" />
  </changeSet>

  <!--
    Clean up legacy index (project) on (project_permissions)
   -->
  <changeSet author="WebAnno Team" id="1512223050574-10.3">
    <preConditions onFail="MARK_RAN">
      <indexExists tableName="project_permissions" indexName="FK_8kpmm9cy0xwktxdkd2fmuq2pf"/>
    </preConditions>
    <dropIndex 
      tableName="project_permissions"
      indexName="FK_8kpmm9cy0xwktxdkd2fmuq2pf" />
  </changeSet>

  <!--
    Clean up legacy index (project) on (source_document)
   -->
  <changeSet author="WebAnno Team" id="1512223050574-11.3">
    <preConditions onFail="MARK_RAN">
      <indexExists tableName="source_document" indexName="FK_p8ehk9kheioot0oat8ovxfppf"/>
    </preConditions>
    <dropIndex 
      tableName="source_document"
      indexName="FK_p8ehk9kheioot0oat8ovxfppf" />
  </changeSet>

  <!--
    Clean up legacy index (tagset) on (tag)
   -->
  <changeSet author="WebAnno Team" id="1512223050574-12.1">
    <preConditions onFail="MARK_RAN">
      <indexExists tableName="tag" indexName="FK_95i0bh45afonwe31xc9yvteqq"/>
    </preConditions>
    <dropIndex 
      tableName="tag"
      indexName="FK_95i0bh45afonwe31xc9yvteqq" />
  </changeSet>

  <!--
    Clean up legacy index (project) on (tag_set)
   -->
  <changeSet author="WebAnno Team" id="1512223050574-13.3">
    <preConditions onFail="MARK_RAN">
      <indexExists tableName="tag_set" indexName="FK_o4j88awilp74dl39y4kh6p1h0"/>
    </preConditions>
    <dropIndex 
      tableName="tag_set"
      indexName="FK_o4j88awilp74dl39y4kh6p1h0" />
  </changeSet>

  <!--
    Clean up legacy index (project) on (train_document)
   -->
  <changeSet author="WebAnno Team" id="1512223050574-14.3">
    <preConditions onFail="MARK_RAN">
      <indexExists tableName="train_document" indexName="FK_ijpb9cuo73wabicxjvnpf8gb6"/>
    </preConditions>
    <dropIndex 
      tableName="train_document"
      indexName="FK_ijpb9cuo73wabicxjvnpf8gb6" />
  </changeSet>
  
  <changeSet author="WebAnno Team" id="20180204-1">
    <preConditions onFail="MARK_RAN">
      <not>
        <columnExists tableName="project" columnName="state"/>
      </not>
    </preConditions>
    <addColumn tableName="project">
      <column name="state" type="VARCHAR(255)">
        <constraints nullable="true" />
      </column>
    </addColumn>
  </changeSet>  
  
  <changeSet author="WebAnno Team" id="20180331-1">
    <preConditions onFail="MARK_RAN">
      <not>
        <columnExists tableName="annotation_feature" columnName="traits"/>
      </not>
    </preConditions>
    <addColumn tableName="annotation_feature">
      <column name="traits" type="LONGTEXT">
        <constraints nullable="true" />
      </column>
    </addColumn>
  </changeSet>  
  
  <changeSet author="WebAnno Team" id="20181003-1">
    <preConditions onFail="MARK_RAN">
      <changeSetExecuted 
        id="1512223050574-9" 
        author="WebAnno Team" 
        changeLogFile="de/tudarmstadt/ukp/clarin/webanno/model/db-changelog.xml" />
    </preConditions>
    <addNotNullConstraint 
      tableName="project" 
      columnName="mode"
      columnDataType="VARCHAR(255)" 
      defaultNullValue="annotation" />
  </changeSet>  
  
  <changeSet author="WebAnno Team" id="20181005-2">
    <preConditions onFail="MARK_RAN">
      <not>
        <columnExists tableName="annotation_type" columnName="anchoring_mode"/>
      </not>
    </preConditions>
    <addColumn tableName="annotation_type">
      <column name="anchoring_mode" type="VARCHAR(255)">
        <constraints nullable="true" />
      </column>
    </addColumn>
    <update tableName="annotation_type">
      <column name="anchoring_mode" type="VARCHAR(255)" value="characters"/>
      <where>lockToTokenOffset = false and multipleTokens = false</where>
    </update>
    <update tableName="annotation_type">
      <column name="anchoring_mode" type="VARCHAR(255)" value="singleToken"/>
      <where>lockToTokenOffset = true and multipleTokens = false</where>
    </update>
    <update tableName="annotation_type">
      <column name="anchoring_mode" type="VARCHAR(255)" value="tokens"/>
      <where>lockToTokenOffset = true and multipleTokens = true</where>
    </update>
    <update tableName="annotation_type">
      <column name="anchoring_mode" type="VARCHAR(255)" value="tokens"/>
      <where>lockToTokenOffset = false and multipleTokens = true</where>
    </update>
    <addNotNullConstraint 
      tableName="annotation_type" 
      columnName="anchoring_mode"
      columnDataType="VARCHAR(255)" />
  </changeSet>  
  
  <changeSet author="WebAnno Team" id="20181101-1">
    <preConditions onFail="WARN">
      <changeSetExecuted author="WebAnno Team" id="1512223050574-3"/>
    </preConditions>
    <addForeignKeyConstraint baseColumnNames="annotation_feature" baseTableName="annotation_type"
      constraintName="FK_annotation_type_attach_feature" deferrable="false" initiallyDeferred="false"
      onDelete="NO ACTION" onUpdate="NO ACTION" referencedColumnNames="id" 
      referencedTableName="annotation_feature" />
  </changeSet>
  
  <!--
   - We had a bug causing the anchoring mode of Token, POS, Lemma, and MorphologicalFeatures to be
   - set to TOKENS instead of SINGLE_TOKEN. This change set fixes the anchoring mode. 
   -->
  <changeSet author="INCEpTION Team" id="20181126-2">
    <update tableName="annotation_type">
      <column name="anchoring_mode" type="VARCHAR(255)" value="singleToken"/>
      <where>name = 'de.tudarmstadt.ukp.dkpro.core.api.segmentation.type.Token'</where>
    </update>
    <update tableName="annotation_type">
      <column name="anchoring_mode" type="VARCHAR(255)" value="singleToken"/>
      <where>name = 'de.tudarmstadt.ukp.dkpro.core.api.lexmorph.type.pos.POS'</where>
    </update>
    <update tableName="annotation_type">
      <column name="anchoring_mode" type="VARCHAR(255)" value="singleToken"/>
      <where>name = 'de.tudarmstadt.ukp.dkpro.core.api.segmentation.type.Lemma'</where>
    </update>
    <update tableName="annotation_type">
      <column name="anchoring_mode" type="VARCHAR(255)" value="singleToken"/>
      <where>name = 'de.tudarmstadt.ukp.dkpro.core.api.lexmorph.type.morph.MorphologicalFeatures'</where>
    </update>
  </changeSet>
  
  <changeSet author="WebAnno Team" id="20190125-1">
    <preConditions onFail="MARK_RAN">
      <not>
        <columnExists tableName="annotation_type" columnName="overlap_mode"/>
      </not>
    </preConditions>
    <addColumn tableName="annotation_type">
      <column name="overlap_mode" type="VARCHAR(255)">
        <constraints nullable="true" />
      </column>
    </addColumn>
    <update tableName="annotation_type">
      <column name="overlap_mode" type="VARCHAR(255)" value="any"/>
      <where>allowSTacking = true</where>
    </update>
    <update tableName="annotation_type">
      <column name="overlap_mode" type="VARCHAR(255)" value="overlapOnly"/>
      <where>allowSTacking = false</where>
    </update>
    <addNotNullConstraint 
      tableName="annotation_type" 
      columnName="overlap_mode"
      columnDataType="VARCHAR(255)" />
  </changeSet>  
  
  <changeSet author="WebAnno Team" id="20100129-1">
    <preConditions onFail="MARK_RAN">
      <not>
        <columnExists tableName="annotation_type" columnName="validation_mode"/>
      </not>
    </preConditions>
    <addColumn tableName="annotation_type">
      <column name="validation_mode" type="VARCHAR(255)" defaultValue="never">
        <constraints nullable="false"/>
      </column>
    </addColumn>
  </changeSet>  

  <changeSet author="WebAnno Team" id="20190528-1">
    <preConditions onFail="MARK_RAN">
      <not>
        <columnExists tableName="project" columnName="anonymousCuration"/>
      </not>
    </preConditions>
    <addColumn tableName="project">
      <column name="anonymousCuration" type="BOOLEAN" defaultValueBoolean="false">
        <constraints nullable="false" />
      </column>
    </addColumn>
  </changeSet>  

  <changeSet author="WebAnno Team" id="20190711-1">
    <preConditions onFail="MARK_RAN">
      <not>
        <tableExists tableName="instance_identity" />
      </not>
    </preConditions>
    <createTable tableName="instance_identity">
      <column name="id" type="VARCHAR(255)">
        <constraints nullable="false" />
      </column>
    </createTable>
    <addPrimaryKey columnNames="id" tableName="instance_identity" />
  </changeSet>  
  
  <changeSet author="WebAnno Team" id="20200216-1">
    <preConditions onFail="MARK_RAN">
      <not>
        <columnExists tableName="annotation_type" columnName="traits"/>
      </not>
    </preConditions>
    <addColumn tableName="annotation_type">
      <column name="traits" type="LONGTEXT">
        <constraints nullable="true" />
      </column>
    </addColumn>
  </changeSet>

  <changeSet author="WebAnno Team" id="20210109-0" runAlways="true">
    <preConditions onFail="WARN">
      <changeSetExecuted author="WebAnno Team" id="1512223050574-2"/>
    </preConditions>
    <customChange class="de.tudarmstadt.ukp.clarin.webanno.api.dao.migration.RemoveDanglingFeatures"/>
  </changeSet>
  
  <changeSet author="WebAnno Team" id="20210109-1">
    <preConditions onFail="WARN">
      <changeSetExecuted author="WebAnno Team" id="1512223050574-2"/>
    </preConditions>
    <addForeignKeyConstraint baseColumnNames="annotation_type" baseTableName="annotation_feature"
      constraintName="FK_annotation_feature_owner_type" deferrable="false" initiallyDeferred="false"
      onDelete="CASCADE" onUpdate="CASCADE" referencedColumnNames="id" 
      referencedTableName="annotation_type" />
  </changeSet>
  
  <changeSet author="WebAnno Team" id="20210112-1">
    <preConditions onFail="WARN">
      <changeSetExecuted author="WebAnno Team" id="1512223050574-3"/>
    </preConditions>
    <dropColumn tableName="annotation_type">
      <column name="multipleTokens"/>
      <column name="lockToTokenOffset"/>
      <column name="allowSTacking"/>
    </dropColumn>  
  </changeSet>
  
<<<<<<< HEAD
  <changeSet author="INCEpTION Team" id="20210218-1">
    <preConditions onFail="WARN">
      <changeSetExecuted author="WebAnno Team" id="1512223050574-11"/>
    </preConditions>
    <dropColumn tableName="source_document">
      <column name="sentenceAccessed"/>
    </dropColumn>  
=======
  <changeSet author="INCEpTION Team" id="20210218-2">
    <preConditions onFail="WARN">
      <changeSetExecuted author="WebAnno Team" id="1512223050574-14"/>
    </preConditions>
    <dropTable tableName="train_document" cascadeConstraints="true"/>
>>>>>>> 1c2ef9fa
  </changeSet>
</databaseChangeLog><|MERGE_RESOLUTION|>--- conflicted
+++ resolved
@@ -1253,8 +1253,7 @@
       <column name="allowSTacking"/>
     </dropColumn>  
   </changeSet>
-  
-<<<<<<< HEAD
+
   <changeSet author="INCEpTION Team" id="20210218-1">
     <preConditions onFail="WARN">
       <changeSetExecuted author="WebAnno Team" id="1512223050574-11"/>
@@ -1262,12 +1261,12 @@
     <dropColumn tableName="source_document">
       <column name="sentenceAccessed"/>
     </dropColumn>  
-=======
+  </changeSet>
+
   <changeSet author="INCEpTION Team" id="20210218-2">
     <preConditions onFail="WARN">
       <changeSetExecuted author="WebAnno Team" id="1512223050574-14"/>
     </preConditions>
     <dropTable tableName="train_document" cascadeConstraints="true"/>
->>>>>>> 1c2ef9fa
   </changeSet>
 </databaseChangeLog>