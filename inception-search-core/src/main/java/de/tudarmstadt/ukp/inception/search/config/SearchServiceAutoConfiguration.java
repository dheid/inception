/*
 * Copyright 2019
 * Ubiquitous Knowledge Processing (UKP) Lab
 * Technische Universität Darmstadt
 *
 * Licensed under the Apache License, Version 2.0 (the "License");
 * you may not use this file except in compliance with the License.
 * You may obtain a copy of the License at
 *
 *  http://www.apache.org/licenses/LICENSE-2.0
 *
 * Unless required by applicable law or agreed to in writing, software
 * distributed under the License is distributed on an "AS IS" BASIS,
 * WITHOUT WARRANTIES OR CONDITIONS OF ANY KIND, either express or implied.
 * See the License for the specific language governing permissions and
 * limitations under the License.
 */
package de.tudarmstadt.ukp.inception.search.config;

import java.util.List;

import org.springframework.beans.factory.annotation.Autowired;
import org.springframework.boot.autoconfigure.condition.ConditionalOnProperty;
import org.springframework.boot.context.properties.EnableConfigurationProperties;
import org.springframework.context.annotation.Bean;
import org.springframework.context.annotation.Configuration;
import org.springframework.context.annotation.Lazy;

import de.tudarmstadt.ukp.clarin.webanno.api.DocumentService;
import de.tudarmstadt.ukp.clarin.webanno.api.ProjectService;
import de.tudarmstadt.ukp.clarin.webanno.api.annotation.feature.FeatureSupportRegistry;
import de.tudarmstadt.ukp.inception.search.FeatureIndexingSupport;
import de.tudarmstadt.ukp.inception.search.FeatureIndexingSupportRegistry;
import de.tudarmstadt.ukp.inception.search.FeatureIndexingSupportRegistryImpl;
import de.tudarmstadt.ukp.inception.search.PrimitiveUimaIndexingSupport;
import de.tudarmstadt.ukp.inception.search.SearchService;
import de.tudarmstadt.ukp.inception.search.SearchServiceImpl;
import de.tudarmstadt.ukp.inception.search.index.PhysicalIndexFactory;
import de.tudarmstadt.ukp.inception.search.index.PhysicalIndexRegistry;
import de.tudarmstadt.ukp.inception.search.index.PhysicalIndexRegistryImpl;
import de.tudarmstadt.ukp.inception.search.log.SearchQueryEventAdapter;
import de.tudarmstadt.ukp.inception.search.scheduling.IndexScheduler;
import de.tudarmstadt.ukp.inception.search.scheduling.IndexSchedulerImpl;

@Configuration
@EnableConfigurationProperties(SearchServicePropertiesImpl.class)
@ConditionalOnProperty(prefix = "search", name = "enabled", havingValue = "true", matchIfMissing = true)
public class SearchServiceAutoConfiguration
{
    @Bean
    public SearchService searchService(DocumentService aDocumentService,
            ProjectService aProjectService, PhysicalIndexRegistry aPhysicalIndexRegistry,
            IndexScheduler aIndexScheduler, SearchServiceProperties aProperties)
    {
        return new SearchServiceImpl(aDocumentService, aProjectService, aPhysicalIndexRegistry,
                aIndexScheduler, aProperties);
    }

    @Bean
    public SearchQueryEventAdapter searchQueryEventAdapter()
    {
        return new SearchQueryEventAdapter();
    }

    @Bean
    public PhysicalIndexRegistry physicalIndexRegistry(
            @Lazy @Autowired(required = false) List<PhysicalIndexFactory> aExtensions)
    {
        return new PhysicalIndexRegistryImpl(aExtensions);
    }

    @Bean
    public FeatureIndexingSupportRegistry featureIndexingSupportRegistry(
            @Lazy @Autowired(required = false) List<FeatureIndexingSupport> aIndexingSupports)
    {
        return new FeatureIndexingSupportRegistryImpl(aIndexingSupports);
    }

    @Bean
<<<<<<< HEAD
    public SearchServiceProperties searchServiceProperties()
    {
        return new SearchServicePropertiesImpl();
    }

    @Bean
=======
>>>>>>> 70dfbc64
    public IndexScheduler indexScheduler()
    {
        return new IndexSchedulerImpl();
    }

    @Bean
    public PrimitiveUimaIndexingSupport primitiveUimaIndexingSupport(
            @Autowired FeatureSupportRegistry aFeatureSupportRegistry)
    {
        return new PrimitiveUimaIndexingSupport(aFeatureSupportRegistry);
    }
}<|MERGE_RESOLUTION|>--- conflicted
+++ resolved
@@ -77,15 +77,6 @@
     }
 
     @Bean
-<<<<<<< HEAD
-    public SearchServiceProperties searchServiceProperties()
-    {
-        return new SearchServicePropertiesImpl();
-    }
-
-    @Bean
-=======
->>>>>>> 70dfbc64
     public IndexScheduler indexScheduler()
     {
         return new IndexSchedulerImpl();
