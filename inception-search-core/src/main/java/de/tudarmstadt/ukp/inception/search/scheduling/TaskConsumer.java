--- conflicted
+++ resolved
@@ -77,12 +77,8 @@
             }
         }
         catch (InterruptedException ie) {
-<<<<<<< HEAD
-            log.trace("Thread interrupted: ", ie);
-=======
             // We can (probably) safely ignore this. This happens e.g. when we wait for an
             // active task and the system shuts down.
->>>>>>> 70dfbc64
         }
     }
 
