--- conflicted
+++ resolved
@@ -114,12 +114,11 @@
 | false
 | 
 
-<<<<<<< HEAD
 | ui.brat.rememberLayer
 | Whether "remember layer" is activated by default
 | false
 | 
-=======
+
 | annotation.feature-support.string.autoCompleteThreshold
 | If the tagset is larger than the threshold, an auto-complete field is used instead of a standard combobox.
 | 75
@@ -129,7 +128,6 @@
 | When an auto-complete field is used, this determines the maximum number of items shown in the dropdown menu.
 | 100
 | 1000
->>>>>>> 0440e2f0
 
 | style.logo
 | Logo image displayed in the upper-right corner
