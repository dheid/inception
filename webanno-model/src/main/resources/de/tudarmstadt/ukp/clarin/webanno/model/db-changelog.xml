--- conflicted
+++ resolved
@@ -1148,7 +1148,6 @@
     </update>
   </changeSet>
   
-<<<<<<< HEAD
   <changeSet author="WebAnno Team" id="20190125-1">
     <preConditions onFail="MARK_RAN">
       <not>
@@ -1172,7 +1171,8 @@
       tableName="annotation_type" 
       columnName="overlap_mode"
       columnDataType="VARCHAR(255)" />
-=======
+  </changeSet>  
+  
   <changeSet author="WebAnno Team" id="20100129-1">
     <preConditions onFail="MARK_RAN">
       <not>
@@ -1184,6 +1184,5 @@
         <constraints nullable="false"/>
       </column>
     </addColumn>
->>>>>>> 3.5.x
   </changeSet>  
 </databaseChangeLog>