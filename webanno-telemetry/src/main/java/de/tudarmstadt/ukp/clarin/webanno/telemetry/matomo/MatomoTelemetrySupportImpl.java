--- conflicted
+++ resolved
@@ -250,10 +250,6 @@
             return;
         }
 
-<<<<<<< HEAD
-        List<Object> allPrincipals = sessionRegistry.getAllPrincipals();
-        if (allPrincipals.isEmpty()) {
-=======
         // Check if there are any active (non-expired) sessions - if yes, we send a ping.
         List<Object> allPrincipals = sessionRegistry.getAllPrincipals();
         boolean hasActiveSessions = allPrincipals.stream()
@@ -261,7 +257,6 @@
                 .anyMatch(list -> !list.isEmpty());
         
         if (!hasActiveSessions) {
->>>>>>> 9bba2dba
             return;
         }
         else {
