--- conflicted
+++ resolved
@@ -108,9 +108,6 @@
 listRootConceptsErrorMsg=Unable to list root concepts
 listChildConceptsErrorMsg=Unable to list child concepts
 createSubclassErrorMsg=Subclass with name -{0}- already exists for concept -{1}-
-<<<<<<< HEAD
-=======
 
 # Annotations on KB Entity 
-identifier.headline = Concept mentions	
->>>>>>> ab6b776a
+identifier.headline = Concept mentions	