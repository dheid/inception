--- conflicted
+++ resolved
@@ -182,13 +182,9 @@
                             parent.getIdentifier(), true, true));
                 }
 
-<<<<<<< HEAD
-                // Kept here to avoid fail case scenario for WikiData : In case the above domain
+                // Condition here to avoid fail case scenario e.g. WikiData : In case the above domain
                 // property doesn't return anything, we consider the complete list of properties for
                 // now
-=======
-                // Kept here to avoid fail case scenario for WikiData
->>>>>>> c7db99b5
                 if (properties.isEmpty()) {
                     properties = kbService.listProperties(groupModel.getObject().getKb(),
                             detailPreference == StatementDetailPreference.ALL);
