/*
 * Copyright 2017
 * Ubiquitous Knowledge Processing (UKP) Lab
 * Technische Universität Darmstadt
 *
 * Licensed under the Apache License, Version 2.0 (the "License");
 * you may not use this file except in compliance with the License.
 * You may obtain a copy of the License at
 *
 *  http://www.apache.org/licenses/LICENSE-2.0
 *
 * Unless required by applicable law or agreed to in writing, software
 * distributed under the License is distributed on an "AS IS" BASIS,
 * WITHOUT WARRANTIES OR CONDITIONS OF ANY KIND, either express or implied.
 * See the License for the specific language governing permissions and
 * limitations under the License.
 */
package de.tudarmstadt.ukp.inception.ui.kb;

import java.util.List;

import org.apache.wicket.AttributeModifier;
import org.apache.wicket.ajax.AjaxRequestTarget;
import org.apache.wicket.core.request.handler.IPartialPageRequestHandler;
import org.apache.wicket.event.Broadcast;
import org.apache.wicket.extensions.ajax.markup.html.modal.ModalWindow;
import org.apache.wicket.feedback.IFeedback;
import org.apache.wicket.markup.html.basic.Label;
import org.apache.wicket.markup.html.form.Form;
import org.apache.wicket.markup.html.form.RequiredTextField;
import org.apache.wicket.markup.html.panel.Panel;
import org.apache.wicket.model.CompoundPropertyModel;
import org.apache.wicket.model.IModel;
import org.apache.wicket.model.Model;
import org.apache.wicket.model.ResourceModel;
import org.apache.wicket.model.StringResourceModel;
import org.apache.wicket.spring.injection.annot.SpringBean;
import org.eclipse.rdf4j.model.ValueFactory;
import org.eclipse.rdf4j.model.impl.SimpleValueFactory;
import org.slf4j.Logger;
import org.slf4j.LoggerFactory;

import de.tudarmstadt.ukp.clarin.webanno.support.lambda.LambdaAjaxButton;
import de.tudarmstadt.ukp.inception.kb.KnowledgeBaseService;
import de.tudarmstadt.ukp.inception.kb.graph.KBConcept;
import de.tudarmstadt.ukp.inception.kb.graph.KBHandle;
import de.tudarmstadt.ukp.inception.kb.graph.KBObject;
import de.tudarmstadt.ukp.inception.kb.graph.KBProperty;
import de.tudarmstadt.ukp.inception.kb.graph.KBStatement;
import de.tudarmstadt.ukp.inception.kb.model.KnowledgeBase;
import de.tudarmstadt.ukp.inception.kb.reification.Reification;
import de.tudarmstadt.ukp.inception.ui.kb.event.AjaxConceptSelectionEvent;

public class SubclassCreationDialog
    extends ModalWindow
{
    private static final long serialVersionUID = -1304315052590065776L;
    
    private static final Logger LOG = LoggerFactory.getLogger(KnowledgeBasePanel.class);

    private @SpringBean KnowledgeBaseService kbService;
    
    private IModel<KBConcept> newSubclassConceptModel;
    private IModel<KnowledgeBase> kbModel;
    private IModel<? extends KBObject> parentConceptHandleModel;
    
    public SubclassCreationDialog(String id, IModel<KnowledgeBase> aKbModel,
            IModel<? extends KBObject> aParentConceptHandleModel)
    {
        super(id);

        kbModel = aKbModel;
        parentConceptHandleModel = aParentConceptHandleModel;
        newSubclassConceptModel = Model.of(new KBConcept());
        newSubclassConceptModel.getObject()
            .setLanguage(kbModel.getObject().getDefaultLanguage());
        
        setOutputMarkupPlaceholderTag(true);

        setInitialWidth(300);
        setInitialHeight(36);
        setResizable(false);
        setWidthUnit("px");
        setHeightUnit("px");
        setTitle(new Model<String>("Create Subclass"));
        setCssClassName("w_blue w_flex");
        showUnloadConfirmation(false);
    }

    @Override
    public void show(IPartialPageRequestHandler aTarget)
    {
        setContent(new ContentPanel(getContentId(), newSubclassConceptModel));
        super.show(aTarget);
    }

    protected void actionCreateSubclass(AjaxRequestTarget aTarget, Form<KBConcept> aForm)
    {
        try {
            // get subclassof property
            KnowledgeBase kb = kbModel.getObject();
            KBProperty property = kbService.readProperty(kb, kb.getSubclassIri().stringValue())
                    .get();

            // check whether the subclass name already exists for this superclass
            List<KBHandle> existingSubclasses = kbService.listChildConcepts(kb,
                    parentConceptHandleModel.getObject().getIdentifier(), true);
            
            for (KBHandle subclass : existingSubclasses) {
                if (newSubclassConceptModel.getObject().getName().equals(subclass.getName())) {

                    error(new StringResourceModel("createSubclassErrorMsg", this).setParameters(
                            subclass.getName(),
                            parentConceptHandleModel.getObject().getUiLabel()).getString());
                    aTarget.addChildren(getPage(), IFeedback.class);
                    return;
                }
            }
            
            // create the new concept
            KBConcept newConcept = newSubclassConceptModel.getObject();
            kbService.createConcept(kb, newConcept);

            String parentConceptId = parentConceptHandleModel.getObject().getIdentifier();

            // create the subclassof statement and add it to the knowledge base
            ValueFactory vf = SimpleValueFactory.getInstance();
<<<<<<< HEAD
            KBStatement subclassOfStmt = new KBStatement(newConcept.toKBHandle(), property,
=======
            KBStatement subclassOfStmt = new KBStatement(null, newConceptHandle, propertyHandle,
>>>>>>> 6b3b2929
                    vf.createIRI(parentConceptId));
            //set reification to NONE just for "upserting" the statement, then restore old value
            Reification kbReification = kb.getReification();
            try {
                kb.setReification(Reification.NONE);
                kbService.upsertStatement(kb, subclassOfStmt);
            }
            finally {
                kb.setReification(kbReification);
            }

            // close the dialog - this needs to be done before sending the event below because
            // that event will cause changes to the page layout and this in turn will trigger an
            // exception if we try to close the dialog after the layout change
            close(aTarget);

            // select newly created concept right away to show the statements
            send(SubclassCreationDialog.this.getPage(), Broadcast.BREADTH,
                    new AjaxConceptSelectionEvent(aTarget, newConcept.toKBHandle(), true));
        }
        catch (Exception e) {
            error("Unable to find property subclassof: " + e.getLocalizedMessage());
            LOG.error("Unable to find property subclassof.", e);
            aTarget.addChildren(SubclassCreationDialog.this.getPage(), IFeedback.class);
        }
    }

    private class ContentPanel
        extends Panel
    {
        private static final long serialVersionUID = 5202661827792148838L;

        public ContentPanel(String aId, IModel<KBConcept> newSubclassConceptModel)
        {
            super(aId);

            // add components for input form
            RequiredTextField<String> name = new RequiredTextField<>("name");
            name.add(AttributeModifier.append("placeholder",
                    new ResourceModel("subclassNamePlaceholder")));

            LambdaAjaxButton<KBConcept> createButton = new LambdaAjaxButton<KBConcept>(
                    "createSubclass", SubclassCreationDialog.this::actionCreateSubclass);
            createButton.add(new Label("createLabel", new ResourceModel("create")));

            // initialize input form and add it to the content panel
            Form<KBConcept> form = new Form<KBConcept>("form",
                    CompoundPropertyModel.of(newSubclassConceptModel));
            form.add(name);
            form.add(createButton);
            form.setDefaultButton(createButton);
            add(form);
        }
    }
}<|MERGE_RESOLUTION|>--- conflicted
+++ resolved
@@ -125,11 +125,7 @@
 
             // create the subclassof statement and add it to the knowledge base
             ValueFactory vf = SimpleValueFactory.getInstance();
-<<<<<<< HEAD
-            KBStatement subclassOfStmt = new KBStatement(newConcept.toKBHandle(), property,
-=======
-            KBStatement subclassOfStmt = new KBStatement(null, newConceptHandle, propertyHandle,
->>>>>>> 6b3b2929
+            KBStatement subclassOfStmt = new KBStatement(null, newConcept.toKBHandle(), property,
                     vf.createIRI(parentConceptId));
             //set reification to NONE just for "upserting" the statement, then restore old value
             Reification kbReification = kb.getReification();
