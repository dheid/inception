/*
 * Copyright 2017
 * Ubiquitous Knowledge Processing (UKP) Lab
 * Technische Universität Darmstadt
 *
 * Licensed under the Apache License, Version 2.0 (the "License");
 * you may not use this file except in compliance with the License.
 * You may obtain a copy of the License at
 *
 *  http://www.apache.org/licenses/LICENSE-2.0
 *
 * Unless required by applicable law or agreed to in writing, software
 * distributed under the License is distributed on an "AS IS" BASIS,
 * WITHOUT WARRANTIES OR CONDITIONS OF ANY KIND, either express or implied.
 * See the License for the specific language governing permissions and
 * limitations under the License.
 */
package de.tudarmstadt.ukp.inception.ui.kb;

import java.net.URI;

import org.apache.wicket.Component;
import org.apache.wicket.feedback.IFeedback;
import org.apache.wicket.markup.html.panel.EmptyPanel;
import org.apache.wicket.markup.html.panel.Panel;
import org.apache.wicket.model.IModel;
import org.apache.wicket.model.Model;
import org.apache.wicket.spring.injection.annot.SpringBean;
import org.eclipse.rdf4j.model.vocabulary.RDFS;
import org.eclipse.rdf4j.query.QueryEvaluationException;
import org.slf4j.Logger;
import org.slf4j.LoggerFactory;
import org.wicketstuff.event.annotation.OnEvent;

import de.tudarmstadt.ukp.inception.kb.KnowledgeBaseService;
import de.tudarmstadt.ukp.inception.kb.graph.KBConcept;
import de.tudarmstadt.ukp.inception.kb.graph.KBHandle;
import de.tudarmstadt.ukp.inception.kb.graph.KBInstance;
import de.tudarmstadt.ukp.inception.kb.graph.KBStatement;
import de.tudarmstadt.ukp.inception.kb.model.KnowledgeBase;
import de.tudarmstadt.ukp.inception.ui.kb.event.AjaxInstanceSelectionEvent;
import de.tudarmstadt.ukp.inception.ui.kb.event.AjaxNewInstanceEvent;
import de.tudarmstadt.ukp.inception.ui.kb.event.AjaxStatementChangedEvent;

public class ConceptInstancePanel
    extends Panel
{

    private static final long serialVersionUID = -1413622323011843523L;
    private static final Logger LOG = LoggerFactory.getLogger(ConceptInstancePanel.class);

    private static final String INSTANCE_INFO_MARKUP_ID = "instanceinfo";
    private static final String CONCEPT_MENTIONS_MARKUP_ID = "annotatedResultGroups";

    private @SpringBean KnowledgeBaseService kbService;

    private IModel<KnowledgeBase> kbModel;
    private IModel<KBHandle> selectedInstanceHandle;
    private IModel<KBHandle> selectedConceptHandle;

    private Component instanceInfoPanel;
    private Component annotatedSearchPanel;
    

    public ConceptInstancePanel(String aId, IModel<KnowledgeBase> aKbModel,
            IModel<KBHandle> selectedConceptHandle, IModel<KBConcept> selectedConceptModel)
    {
        super(aId, selectedConceptModel);
        setOutputMarkupId(true);
        kbModel = aKbModel;
        selectedInstanceHandle = Model.of();
        this.selectedConceptHandle = selectedConceptHandle;
        add(new ConceptInfoPanel("info", kbModel, selectedConceptHandle, selectedConceptModel));
        add(new InstanceListPanel("instances", kbModel, selectedConceptHandle,
                selectedInstanceHandle));
        if (selectedConceptHandle.getObject() != null) {
            annotatedSearchPanel = new AnnotatedListIdentifiers(CONCEPT_MENTIONS_MARKUP_ID, kbModel,
                    selectedConceptHandle, selectedInstanceHandle,false);
            add(annotatedSearchPanel);
        }
        else {
            annotatedSearchPanel = new EmptyPanel(CONCEPT_MENTIONS_MARKUP_ID)
                    .setVisibilityAllowed(false);
            add(annotatedSearchPanel);
        }
        
        instanceInfoPanel = new EmptyPanel(INSTANCE_INFO_MARKUP_ID).setVisibilityAllowed(false);
        add(instanceInfoPanel);
    }

    /**
     * Acts upon statement changes. If the changed statement renames the selected instance, the name
     * in the respective {@link KBHandle} is updated. Otherwise, no action is taken.
     *
     * @param event
     */
    @OnEvent
    public void actionStatementChanged(AjaxStatementChangedEvent event)
    {
        KBStatement statement = event.getStatement();
        KBHandle instanceHandle = selectedInstanceHandle.getObject();

        boolean isRelevantToSelectedInstance = instanceHandle != null
                && instanceHandle.getIdentifier().equals(statement.getInstance().getIdentifier());
        if (!isRelevantToSelectedInstance) {
            return;
        }

        boolean isRenameEvent = statement.getProperty().getIdentifier()
                .equals(RDFS.LABEL.stringValue());
        if (!isRenameEvent) {
            return;
        }

        instanceHandle.setName((String) statement.getValue());
        selectedInstanceHandle.setObject(instanceHandle);
        event.getTarget().add(this);
    }

    @OnEvent
    public void actionInstanceSelection(AjaxInstanceSelectionEvent event)
    {
        selectedInstanceHandle.setObject(event.getSelection());

        // if the instance handle is not null, an existing instance was selected, otherwise it's a
        // deselection
        Component replacementPanel;

        if (selectedInstanceHandle.getObject() != null) {
            // load the full KBInstance and display its details in an InstanceInfoPanel
            String identifier = selectedInstanceHandle.getObject().getIdentifier();
            try {
                replacementPanel = kbService.readInstance(kbModel.getObject(), identifier)
                        .<Component>map(instance -> {
                            Model<KBInstance> model = Model.of(instance);
                            return new InstancePanel(INSTANCE_INFO_MARKUP_ID, kbModel,
                                    selectedConceptHandle, selectedInstanceHandle, model);
                        }).orElse(emptyPanel());
            }
            catch (QueryEvaluationException e) {
                replacementPanel = emptyPanel();
                //replacementSearch = emptyPanel();
                error("Unable to read instance: " + e.getLocalizedMessage()); 
                LOG.error("Unable to read instance.", e);
                event.getTarget().addChildren(getPage(), IFeedback.class);
            }
        }
        else {
            replacementPanel = emptyPanel();
<<<<<<< HEAD
            replacementSearch = new AnnotatedListIdentifiers("annotatedResultGroups", kbModel,
                selectedConceptHandle, selectedInstanceHandle);
=======
>>>>>>> 2adcfb35
        }
        instanceInfoPanel = instanceInfoPanel.replaceWith(replacementPanel);
        
        event.getTarget().add(this);
    }

    @OnEvent
    public void actionNewInstance(AjaxNewInstanceEvent event)
    {
        // cancel selection in the instance list
        selectedInstanceHandle.setObject(null);

        // show panel for new instance which is a subtype of the currently selected concept
        KBInstance instance = new KBInstance();
        URI type = selectedConceptHandle.getObject() != null
                ? URI.create(selectedConceptHandle.getObject().getIdentifier())
                : null;
        instance.setType(type);

        // replace instance info view
        Component replacement = new InstancePanel(INSTANCE_INFO_MARKUP_ID, kbModel,
                selectedConceptHandle, selectedInstanceHandle, Model.of(instance));
        instanceInfoPanel = instanceInfoPanel.replaceWith(replacement);

        event.getTarget().add(this);
    }

    private Component emptyPanel()
    {
        return new EmptyPanel(INSTANCE_INFO_MARKUP_ID).setVisibilityAllowed(false);
    }
}<|MERGE_RESOLUTION|>--- conflicted
+++ resolved
@@ -147,11 +147,8 @@
         }
         else {
             replacementPanel = emptyPanel();
-<<<<<<< HEAD
             replacementSearch = new AnnotatedListIdentifiers("annotatedResultGroups", kbModel,
                 selectedConceptHandle, selectedInstanceHandle);
-=======
->>>>>>> 2adcfb35
         }
         instanceInfoPanel = instanceInfoPanel.replaceWith(replacementPanel);
         
