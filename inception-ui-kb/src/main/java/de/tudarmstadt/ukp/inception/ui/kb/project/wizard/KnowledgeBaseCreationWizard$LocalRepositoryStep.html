--- conflicted
+++ resolved
@@ -25,7 +25,6 @@
         <wicket:message key="kb.wizard.steps.local.fileupload" />
       </label>
       <input wicket:id="upload" type="file" multiple />
-<<<<<<< HEAD
     </div>
     <div class="form-group col-xs-12">
       <label class="control-label">
@@ -33,30 +32,21 @@
       </label>
       <p><wicket:message key="kb.local.fileupload.supported.list" /></p>
     </div>
-=======
-   </div>
-   <div class="form-group col-xs-12">
-    <label class="control-label">
-      <wicket:message key="kb.local.fileupload.supported.header" />
-    </label>
-    <p><wicket:message key="kb.local.fileupload.supported.list" /></p>
-   </div>
-      <div class="form-group col-xs-12">
-          <label class="control-label">
-              <wicket:message key="kb.wizard.steps.local.predefinedKBs" />
-          </label>
-          <div wicket:id = "listViewContainer">
-              <div class="list-group" style="margin-bottom: 2px;">
-                  <wicket:container wicket:id="downloadableKBs">
-                      <button wicket:id="suggestionLink" type="button" class="list-group-item">
-                          <wicket:container wicket:id="suggestionLabel" />
-                      </button>
-                  </wicket:container>
-              </div>
-          </div>
-          <button wicket:id="addKbButton" type="button" class="btn btn-outline-secondary"><wicket:container wicket:id="addKbLabel"></wicket:container></button>
+    <div class="form-group col-xs-12">
+      <label class="control-label">
+        <wicket:message key="kb.wizard.steps.local.predefinedKBs" />
+      </label>
+      <div wicket:id = "listViewContainer">
+        <div class="list-group" style="margin-bottom: 2px;">
+          <wicket:container wicket:id="downloadableKBs">
+            <button wicket:id="suggestionLink" type="button" class="list-group-item">
+              <wicket:container wicket:id="suggestionLabel" />
+            </button>
+          </wicket:container>
+        </div>
       </div>
->>>>>>> d45523db
+      <button wicket:id="addKbButton" type="button" class="btn btn-outline-secondary"><wicket:container wicket:id="addKbLabel"></wicket:container></button>
+    </div>
   </wicket:panel>
 </body>
 </html>