/*
 * Copyright 2018
 * Ubiquitous Knowledge Processing (UKP) Lab
 * Technische Universität Darmstadt
 *
 * Licensed under the Apache License, Version 2.0 (the "License");
 * you may not use this file except in compliance with the License.
 * You may obtain a copy of the License at
 *
 * http://www.apache.org/licenses/LICENSE-2.0
 *
 * Unless required by applicable law or agreed to in writing, software
 * distributed under the License is distributed on an "AS IS" BASIS,
 * WITHOUT WARRANTIES OR CONDITIONS OF ANY KIND, either express or implied.
 * See the License for the specific language governing permissions and
 * limitations under the License.
 */
package de.tudarmstadt.ukp.inception.ui.kb.feature;

import static de.tudarmstadt.ukp.inception.ui.kb.feature.FactLinkingConstants.FACT_LAYER;
import static org.apache.wicket.markup.head.JavaScriptHeaderItem.forReference;

import java.util.Collections;
import java.util.List;

import org.apache.uima.cas.CAS;
import org.apache.wicket.Component;
import org.apache.wicket.MarkupContainer;
import org.apache.wicket.markup.head.IHeaderResponse;
import org.apache.wicket.markup.html.basic.Label;
import org.apache.wicket.model.CompoundPropertyModel;
import org.apache.wicket.model.IModel;
import org.apache.wicket.model.Model;
import org.apache.wicket.spring.injection.annot.SpringBean;
import org.slf4j.Logger;
import org.slf4j.LoggerFactory;

import com.googlecode.wicket.jquery.core.JQueryBehavior;
import com.googlecode.wicket.jquery.core.renderer.TextRenderer;
import com.googlecode.wicket.jquery.core.template.IJQueryTemplate;
import com.googlecode.wicket.kendo.ui.form.autocomplete.AutoCompleteTextField;

import de.tudarmstadt.ukp.clarin.webanno.api.AnnotationSchemaService;
import de.tudarmstadt.ukp.clarin.webanno.api.annotation.action.AnnotationActionHandler;
import de.tudarmstadt.ukp.clarin.webanno.api.annotation.feature.FeatureSupportRegistry;
import de.tudarmstadt.ukp.clarin.webanno.api.annotation.feature.editor.FeatureEditor;
import de.tudarmstadt.ukp.clarin.webanno.api.annotation.feature.editor.KendoChoiceDescriptionScriptReference;
import de.tudarmstadt.ukp.clarin.webanno.api.annotation.model.AnnotatorState;
import de.tudarmstadt.ukp.clarin.webanno.api.annotation.model.FeatureState;
import de.tudarmstadt.ukp.clarin.webanno.api.annotation.model.LinkWithRoleModel;
import de.tudarmstadt.ukp.clarin.webanno.model.AnnotationFeature;
import de.tudarmstadt.ukp.clarin.webanno.model.AnnotationLayer;
import de.tudarmstadt.ukp.clarin.webanno.model.Project;
import de.tudarmstadt.ukp.clarin.webanno.support.lambda.LambdaBehavior;
import de.tudarmstadt.ukp.inception.kb.ConceptFeatureTraits;
import de.tudarmstadt.ukp.inception.kb.KnowledgeBaseService;
import de.tudarmstadt.ukp.inception.kb.graph.KBHandle;
import de.tudarmstadt.ukp.inception.kb.graph.KBProperty;
import de.tudarmstadt.ukp.inception.kb.graph.KBStatement;
import de.tudarmstadt.ukp.inception.kb.model.KnowledgeBase;

public class PropertyFeatureEditor
    extends FeatureEditor
{
    private static final long serialVersionUID = -4649541419448384970L;
    private static final Logger LOG = LoggerFactory.getLogger(PropertyFeatureEditor.class);
    private Component focusComponent;
    private IModel<AnnotatorState> stateModel;
    private AnnotationActionHandler actionHandler;
    private Project project;
    private ConceptFeatureTraits traits;
    private boolean existStatements = false;

    private @SpringBean AnnotationSchemaService annotationService;
    private @SpringBean KnowledgeBaseService kbService;
    private @SpringBean FactLinkingService factService;
    private @SpringBean FeatureSupportRegistry featureSupportRegistry;

    public PropertyFeatureEditor(String aId, MarkupContainer aOwner,
        AnnotationActionHandler aHandler, final IModel<AnnotatorState> aStateModel,
        IModel<FeatureState> aFeatureStateModel)
    {
        super(aId, aOwner, new CompoundPropertyModel<>(aFeatureStateModel));
        stateModel = aStateModel;
        actionHandler = aHandler;
        project = this.getModelObject().feature.getProject();
        traits = factService.getFeatureTraits(project);
        add(focusComponent = createAutoCompleteTextField());
        add(createStatementIndicatorLabel());
        add(createNoStatementLabel());
        add(new DisabledKBWarning("disabledKBWarning", Model.of(getModelObject().feature),
            Model.of(traits)));
    }

    @Override
    public void renderHead(IHeaderResponse aResponse)
    {
        super.renderHead(aResponse);

        aResponse.render(forReference(KendoChoiceDescriptionScriptReference.get()));
    }

    private AutoCompleteTextField<KBProperty> createAutoCompleteTextField()
    {
        AutoCompleteTextField<KBProperty> field = new AutoCompleteTextField<KBProperty>("value",
            new TextRenderer<KBProperty>("uiLabel"))
        {

            private static final long serialVersionUID = 2499259496065983734L;

            @Override protected List<KBProperty> getChoices(String input)
            {
                String repoId = traits.getRepositoryId();
                if (!(repoId == null || kbService.isKnowledgeBaseEnabled(project, repoId))) {
                    return Collections.emptyList();
                }
                return factService.listProperties(project, traits);
            }

            @Override
            public void onConfigure(JQueryBehavior behavior)
            {
                super.onConfigure(behavior);

                behavior.setOption("autoWidth", true);
            }

            @Override
            protected IJQueryTemplate newTemplate()
            {
                return KendoChoiceDescriptionScriptReference.template();
            }
        };

        return field;
    }

    private Label createStatementIndicatorLabel()
    {
        Label statementExists = new Label("statementExists",
            "There is at least one statement " + "in the KB which matches for this SPO.");
        statementExists
            .add(LambdaBehavior.onConfigure(component -> component.setVisible(existStatements)));
        return statementExists;
    }

    private Label createNoStatementLabel()
    {
        Label statementDoesNotExist = new Label("statementDoesNotExist",
            "There is no statement " + "in the KB which matches this SPO.");
        statementDoesNotExist
            .add(LambdaBehavior.onConfigure(component -> component.setVisible(!existStatements)));
        return statementDoesNotExist;
    }

    @Override
    protected void onInitialize()
    {
        super.onInitialize();
    }

    @Override
    public Component getFocusComponent()
    {
        return focusComponent;
    }

    @Override
    public void onConfigure()
    {
        super.onConfigure();
        
        KBHandle subject = getHandle(FactLinkingConstants.SUBJECT_ROLE);
        KBHandle object = getHandle(FactLinkingConstants.OBJECT_ROLE);
        KBProperty predicate = (KBProperty) getModelObject().value;
        if (subject == null || object == null || predicate == null) {
            existStatements = false;
        }
        else {
            KBStatement mockStatement = new KBStatement(subject, predicate);
            mockStatement.setValue(object.getUiLabel());
<<<<<<< HEAD
            KnowledgeBase kb = factService.findKnowledgeBaseContainingProperty(predicate, project,
                    traits);
            existStatements = kbService.statementsMatchSPO(kb, mockStatement);
=======
            KnowledgeBase kb = factService.getKBByKBHandleAndTraits(predicate, project, traits);
            existStatements = kbService.exists(kb, mockStatement);
>>>>>>> 6b3b2929
        }
    }

    private KBHandle getHandle(String name)
    {
        return getLinkedSubjectObjectKBHandle(name, actionHandler, stateModel.getObject());
    }

    public KBHandle getLinkedSubjectObjectKBHandle(String featureName,
        AnnotationActionHandler actionHandler, AnnotatorState aState)
    {
        AnnotationLayer factLayer = annotationService.getLayer(FACT_LAYER, aState.getProject());
        KBHandle kbHandle = null;
        AnnotationFeature annotationFeature = annotationService.getFeature(featureName, factLayer);
        List<LinkWithRoleModel> featureValue = (List<LinkWithRoleModel>) aState
            .getFeatureState(annotationFeature).value;
        if (!featureValue.isEmpty()) {
            int targetAddress = featureValue.get(0).targetAddr;
            if (targetAddress != -1) {
                CAS cas;
                try {
                    cas = actionHandler.getEditorCas();
                    kbHandle = factService
                        .getKBHandleFromCasByAddr(cas, targetAddress, aState.getProject(), traits);
                }
                catch (Exception e) {
                    LOG.error("Error: " + e.getMessage(), e);
                    error("Error: " + e.getMessage());
                }

            }
        }
        return kbHandle;
    }
}
<|MERGE_RESOLUTION|>--- conflicted
+++ resolved
@@ -179,14 +179,9 @@
         else {
             KBStatement mockStatement = new KBStatement(subject, predicate);
             mockStatement.setValue(object.getUiLabel());
-<<<<<<< HEAD
             KnowledgeBase kb = factService.findKnowledgeBaseContainingProperty(predicate, project,
                     traits);
-            existStatements = kbService.statementsMatchSPO(kb, mockStatement);
-=======
-            KnowledgeBase kb = factService.getKBByKBHandleAndTraits(predicate, project, traits);
             existStatements = kbService.exists(kb, mockStatement);
->>>>>>> 6b3b2929
         }
     }
 
