--- conflicted
+++ resolved
@@ -17,14 +17,11 @@
  */
 package de.tudarmstadt.ukp.inception.ui.kb.feature;
 
-<<<<<<< HEAD
 import static de.tudarmstadt.ukp.inception.ui.kb.feature.FactLinkingConstants.FACT_LAYER;
 
 import java.util.Arrays;
-=======
 import static org.apache.wicket.markup.head.JavaScriptHeaderItem.forReference;
 
->>>>>>> 75bf0195
 import java.util.List;
 
 import org.apache.uima.jcas.JCas;
@@ -96,10 +93,10 @@
     public void renderHead(IHeaderResponse aResponse)
     {
         super.renderHead(aResponse);
-        
+
         aResponse.render(forReference(KendoChoiceDescriptionScriptReference.get()));
     }
-    
+
     private AutoCompleteTextField<KBHandle> createAutoCompleteTextField()
     {
         AutoCompleteTextField<KBHandle> field = new AutoCompleteTextField<KBHandle>("value",
