/*
 * Copyright 2018
 * Ubiquitous Knowledge Processing (UKP) Lab
 * Technische Universität Darmstadt
 *
 * Licensed under the Apache License, Version 2.0 (the "License");
 * you may not use this file except in compliance with the License.
 * You may obtain a copy of the License at
 *
 * http://www.apache.org/licenses/LICENSE-2.0
 *
 * Unless required by applicable law or agreed to in writing, software
 * distributed under the License is distributed on an "AS IS" BASIS,
 * WITHOUT WARRANTIES OR CONDITIONS OF ANY KIND, either express or implied.
 * See the License for the specific language governing permissions and
 * limitations under the License.
 */
package de.tudarmstadt.ukp.inception.ui.kb.feature;

import static de.tudarmstadt.ukp.inception.ui.kb.feature.FactLinkingConstants.FACT_LAYER;
import static org.apache.wicket.markup.head.JavaScriptHeaderItem.forReference;

import java.util.Collections;
import java.util.List;

import org.apache.uima.cas.CAS;
import org.apache.wicket.Component;
import org.apache.wicket.MarkupContainer;
import org.apache.wicket.markup.head.IHeaderResponse;
import org.apache.wicket.markup.html.basic.Label;
import org.apache.wicket.model.CompoundPropertyModel;
import org.apache.wicket.model.IModel;
import org.apache.wicket.model.Model;
import org.apache.wicket.spring.injection.annot.SpringBean;
import org.slf4j.Logger;
import org.slf4j.LoggerFactory;

import com.googlecode.wicket.jquery.core.JQueryBehavior;
import com.googlecode.wicket.jquery.core.renderer.TextRenderer;
import com.googlecode.wicket.jquery.core.template.IJQueryTemplate;
import com.googlecode.wicket.kendo.ui.form.autocomplete.AutoCompleteTextField;

import de.tudarmstadt.ukp.clarin.webanno.api.AnnotationSchemaService;
import de.tudarmstadt.ukp.clarin.webanno.api.annotation.action.AnnotationActionHandler;
import de.tudarmstadt.ukp.clarin.webanno.api.annotation.feature.FeatureSupportRegistry;
import de.tudarmstadt.ukp.clarin.webanno.api.annotation.feature.editor.FeatureEditor;
import de.tudarmstadt.ukp.clarin.webanno.api.annotation.feature.editor.KendoChoiceDescriptionScriptReference;
import de.tudarmstadt.ukp.clarin.webanno.api.annotation.model.AnnotatorState;
import de.tudarmstadt.ukp.clarin.webanno.api.annotation.model.FeatureState;
import de.tudarmstadt.ukp.clarin.webanno.api.annotation.model.LinkWithRoleModel;
import de.tudarmstadt.ukp.clarin.webanno.model.AnnotationFeature;
import de.tudarmstadt.ukp.clarin.webanno.model.AnnotationLayer;
import de.tudarmstadt.ukp.clarin.webanno.model.Project;
import de.tudarmstadt.ukp.clarin.webanno.support.lambda.LambdaBehavior;
import de.tudarmstadt.ukp.inception.kb.ConceptFeatureTraits;
import de.tudarmstadt.ukp.inception.kb.KnowledgeBaseService;
import de.tudarmstadt.ukp.inception.kb.graph.KBHandle;
import de.tudarmstadt.ukp.inception.kb.graph.KBProperty;
import de.tudarmstadt.ukp.inception.kb.graph.KBStatement;
import de.tudarmstadt.ukp.inception.kb.model.KnowledgeBase;

public class PropertyFeatureEditor
    extends FeatureEditor
{
    private static final long serialVersionUID = -4649541419448384970L;
    private static final Logger LOG = LoggerFactory.getLogger(PropertyFeatureEditor.class);
    private Component focusComponent;
    private IModel<AnnotatorState> stateModel;
    private AnnotationActionHandler actionHandler;
    private Project project;
    private ConceptFeatureTraits traits;
    private boolean existStatements = false;

    private @SpringBean AnnotationSchemaService annotationService;
    private @SpringBean KnowledgeBaseService kbService;
    private @SpringBean FactLinkingService factService;
    private @SpringBean FeatureSupportRegistry featureSupportRegistry;

    public PropertyFeatureEditor(String aId, MarkupContainer aOwner,
        AnnotationActionHandler aHandler, final IModel<AnnotatorState> aStateModel,
        IModel<FeatureState> aFeatureStateModel)
    {
        super(aId, aOwner, new CompoundPropertyModel<>(aFeatureStateModel));
        stateModel = aStateModel;
        actionHandler = aHandler;
        project = this.getModelObject().feature.getProject();
        traits = factService.getFeatureTraits(project);
        add(focusComponent = createAutoCompleteTextField());
        add(createStatementIndicatorLabel());
        add(createNoStatementLabel());
        add(new DisabledKBWarning("disabledKBWarning", Model.of(getModelObject().feature),
            Model.of(traits)));
    }

    @Override
    public void renderHead(IHeaderResponse aResponse)
    {
        super.renderHead(aResponse);

        aResponse.render(forReference(KendoChoiceDescriptionScriptReference.get()));
    }

    private AutoCompleteTextField<KBProperty> createAutoCompleteTextField()
    {
        AutoCompleteTextField<KBProperty> field = new AutoCompleteTextField<KBProperty>("value",
            new TextRenderer<KBProperty>("uiLabel"))
        {

            private static final long serialVersionUID = 2499259496065983734L;

            @Override protected List<KBProperty> getChoices(String input)
            {
                String repoId = traits.getRepositoryId();
                if (!(repoId == null || kbService.isKnowledgeBaseEnabled(project, repoId))) {
                    return Collections.emptyList();
                }
                return factService.listProperties(project, traits);
            }

            @Override
            public void onConfigure(JQueryBehavior behavior)
            {
                super.onConfigure(behavior);

                behavior.setOption("autoWidth", true);
            }

            @Override
            protected IJQueryTemplate newTemplate()
            {
                return KendoChoiceDescriptionScriptReference.template();
            }
        };

        return field;
    }

    private Label createStatementIndicatorLabel()
    {
        Label statementExists = new Label("statementExists",
            "There is at least one statement " + "in the KB which matches for this SPO.");
        statementExists
            .add(LambdaBehavior.onConfigure(component -> component.setVisible(existStatements)));
        return statementExists;
    }

    private Label createNoStatementLabel()
    {
        Label statementDoesNotExist = new Label("statementDoesNotExist",
            "There is no statement " + "in the KB which matches this SPO.");
        statementDoesNotExist
            .add(LambdaBehavior.onConfigure(component -> component.setVisible(!existStatements)));
        return statementDoesNotExist;
    }

    @Override
    protected void onInitialize()
    {
        super.onInitialize();
    }

    @Override
    public Component getFocusComponent()
    {
        return focusComponent;
    }

    @Override
    public void onConfigure()
    {
        super.onConfigure();
        
        KBHandle subject = getHandle(FactLinkingConstants.SUBJECT_ROLE);
        KBHandle object = getHandle(FactLinkingConstants.OBJECT_ROLE);
        KBProperty predicate = (KBProperty) getModelObject().value;
        if (subject == null || object == null || predicate == null) {
            existStatements = false;
        }
        else {
            KBStatement mockStatement = new KBStatement(subject, predicate);
            mockStatement.setValue(object.getUiLabel());
<<<<<<< HEAD
            KnowledgeBase kb = factService.findKnowledgeBaseContainingProperty(predicate, project,
                    traits);
=======
            KnowledgeBase kb = factService.getKBByKBHandleAndTraits(predicate, project, traits);
>>>>>>> 57cace0c
            existStatements = kbService.exists(kb, mockStatement);
        }
    }

    private KBHandle getHandle(String name)
    {
        return getLinkedSubjectObjectKBHandle(name, actionHandler, stateModel.getObject());
    }

    public KBHandle getLinkedSubjectObjectKBHandle(String featureName,
        AnnotationActionHandler actionHandler, AnnotatorState aState)
    {
        AnnotationLayer factLayer = annotationService.findLayer(aState.getProject(), FACT_LAYER);
        KBHandle kbHandle = null;
        AnnotationFeature annotationFeature = annotationService.getFeature(featureName, factLayer);
        List<LinkWithRoleModel> featureValue = (List<LinkWithRoleModel>) aState
            .getFeatureState(annotationFeature).value;
        if (!featureValue.isEmpty()) {
            int targetAddress = featureValue.get(0).targetAddr;
            if (targetAddress != -1) {
                CAS cas;
                try {
                    cas = actionHandler.getEditorCas();
                    kbHandle = factService
                        .getKBHandleFromCasByAddr(cas, targetAddress, aState.getProject(), traits);
                }
                catch (Exception e) {
                    LOG.error("Error: " + e.getMessage(), e);
                    error("Error: " + e.getMessage());
                }

            }
        }
        return kbHandle;
    }
}
<|MERGE_RESOLUTION|>--- conflicted
+++ resolved
@@ -179,12 +179,8 @@
         else {
             KBStatement mockStatement = new KBStatement(subject, predicate);
             mockStatement.setValue(object.getUiLabel());
-<<<<<<< HEAD
             KnowledgeBase kb = factService.findKnowledgeBaseContainingProperty(predicate, project,
                     traits);
-=======
-            KnowledgeBase kb = factService.getKBByKBHandleAndTraits(predicate, project, traits);
->>>>>>> 57cace0c
             existStatements = kbService.exists(kb, mockStatement);
         }
     }
