--- conflicted
+++ resolved
@@ -189,14 +189,10 @@
                     // values to IRI and populate the list
                     kbModel.getObject().getKb().applyRootConcepts(item.getModelObject());
                     kbModel.getObject().getKb().applyMapping(item.getModelObject().getMapping());
-<<<<<<< HEAD
                     kbInfoModel.setObject(item.getModelObject().getInfo());
-                    t.add(aUrlField, infoContainerRemote);
-=======
                     kbModel.getObject().getKb().setFullTextSearchIri(
                         item.getModelObject().getAccess().getFullTextSearchIri());
-                    t.add(aUrlField);
->>>>>>> 81281b42
+                    t.add(aUrlField, infoContainerRemote);
                 });
                 link.add(new Label("suggestionLabel", item.getModelObject().getName()));
                 item.add(link);
