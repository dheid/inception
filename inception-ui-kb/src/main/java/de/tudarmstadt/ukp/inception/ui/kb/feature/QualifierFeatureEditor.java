--- conflicted
+++ resolved
@@ -21,6 +21,7 @@
 
 import java.io.IOException;
 import java.util.ArrayList;
+import java.util.Arrays;
 import java.util.Collections;
 import java.util.Iterator;
 import java.util.List;
@@ -262,10 +263,10 @@
     public void renderHead(IHeaderResponse aResponse)
     {
         super.renderHead(aResponse);
-        
+
         aResponse.render(forReference(KendoChoiceDescriptionScriptReference.get()));
     }
-    
+
     private AutoCompleteTextField<KBHandle> createMentionKBLinkTextField(
         Item<LinkWithRoleModel> aItem)
     {
@@ -329,44 +330,6 @@
         return selectedKBHandleItem;
     }
 
-<<<<<<< HEAD
-=======
-    private AutoCompleteTextField<KBHandle> createSelectPropertyAutoCompleteTextField()
-    {
-        AutoCompleteTextField<KBHandle> field = new AutoCompleteTextField<KBHandle>("newRole",
-            new PropertyModel<KBHandle>(this, "selectedRole"),
-            new TextRenderer<KBHandle>("uiLabel"), KBHandle.class)
-        {
-
-            private static final long serialVersionUID = 1458626823154651501L;
-
-            @Override protected List<KBHandle> getChoices(String input)
-            {
-                return factService.getAllPredicatesFromKB(project);
-            }
-
-            @Override public void onConfigure(JQueryBehavior behavior)
-            {
-                super.onConfigure(behavior);
-                behavior.setOption("autoWidth", true);
-            }
-
-            @Override
-            protected IJQueryTemplate newTemplate()
-            {
-                return KendoChoiceDescriptionScriptReference.template();
-            }
-        };
-
-        // Ensure that markup IDs of feature editor focus components remain constant across
-        // refreshes of the feature editor panel. This is required to restore the focus.
-        field.setOutputMarkupId(true);
-        field.setMarkupId(ID_PREFIX + getModelObject().feature.getId());
-        return field;
-    }
-
-
->>>>>>> 75bf0195
     private void setSelectedKBItem(KBHandle value, Item<LinkWithRoleModel> aItem,
         AnnotationFeature linkedAnnotationFeature)
     {
@@ -522,34 +485,12 @@
 
             @Override protected IJQueryTemplate newTemplate()
             {
-                return new IJQueryTemplate()
-                {
-                    private static final long serialVersionUID = 1L;
-
-                    @Override public String getText()
-                    {
-                        // Some docs on how the templates work in Kendo, in case we need
-                        // more fancy dropdowns
-                        // http://docs.telerik.com/kendo-ui/framework/templates/overview
-                        return "# if (data.reordered == 'true') { #"
-                            + "<div title=\"#: data.description #\" "
-                            + "onmouseover=\"javascript:applyTooltip(this)\">"
-                            + "<b>#: data.name #</b></div>\n" + "# } else { #"
-                            + "<div title=\"#: data.description #\" "
-                            + "onmouseover=\"javascript:applyTooltip(this)\">"
-                            + "#: data.name #</div>\n" + "# } #";
-                    }
-
-                    @Override public List<String> getTextProperties()
-                    {
-                        return Arrays.asList("name", "description");
-                    }
-                };
+                return KendoChoiceDescriptionScriptReference.template();
             }
         };
 
-        // Ensure that markup IDs of feature editor focus components remain constant across
-        // refreshes of the feature editor panel. This is required to restore the focus.
+    // Ensure that markup IDs of feature editor focus components remain constant across
+    // refreshes of the feature editor panel. This is required to restore the focus.
         field.setOutputMarkupId(true);
         field.setMarkupId(ID_PREFIX + getModelObject().feature.getId());
         return field;
