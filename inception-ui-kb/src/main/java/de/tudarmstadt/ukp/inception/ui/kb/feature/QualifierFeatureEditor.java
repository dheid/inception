--- conflicted
+++ resolved
@@ -48,18 +48,15 @@
 import org.apache.wicket.model.IModel;
 import org.apache.wicket.model.Model;
 import org.apache.wicket.model.PropertyModel;
-import org.apache.wicket.model.StringResourceModel;
 import org.apache.wicket.request.cycle.RequestCycle;
 import org.apache.wicket.spring.injection.annot.SpringBean;
 import org.slf4j.Logger;
 import org.slf4j.LoggerFactory;
 
 import com.googlecode.wicket.jquery.core.JQueryBehavior;
-import com.googlecode.wicket.jquery.core.Options;
 import com.googlecode.wicket.jquery.core.renderer.TextRenderer;
 import com.googlecode.wicket.jquery.core.template.IJQueryTemplate;
 import com.googlecode.wicket.kendo.ui.form.autocomplete.AutoCompleteTextField;
-import com.googlecode.wicket.kendo.ui.widget.tooltip.TooltipBehavior;
 import de.tudarmstadt.ukp.clarin.webanno.api.AnnotationSchemaService;
 import de.tudarmstadt.ukp.clarin.webanno.api.annotation.action.AnnotationActionHandler;
 import de.tudarmstadt.ukp.clarin.webanno.api.annotation.exception.AnnotationException;
@@ -74,9 +71,8 @@
 import de.tudarmstadt.ukp.clarin.webanno.model.AnnotationFeature;
 import de.tudarmstadt.ukp.clarin.webanno.model.AnnotationLayer;
 import de.tudarmstadt.ukp.clarin.webanno.model.Project;
-import de.tudarmstadt.ukp.clarin.webanno.support.lambda.LambdaBehavior;
 import de.tudarmstadt.ukp.clarin.webanno.support.lambda.LambdaModelAdapter;
-import de.tudarmstadt.ukp.inception.conceptlinking.service.ConceptLinkingService;
+import de.tudarmstadt.ukp.inception.conceptlinking.service.ConceptLinkingServiceImpl;
 import de.tudarmstadt.ukp.inception.kb.ConceptFeatureTraits;
 import de.tudarmstadt.ukp.inception.kb.KnowledgeBaseService;
 import de.tudarmstadt.ukp.inception.kb.graph.KBHandle;
@@ -89,7 +85,7 @@
     private static final Logger LOG = LoggerFactory.getLogger(QualifierFeatureEditor.class);
 
     private @SpringBean AnnotationSchemaService annotationService;
-    private @SpringBean ConceptLinkingService clService;
+    private @SpringBean ConceptLinkingServiceImpl clService;
     private @SpringBean FactLinkingService factService;
     private @SpringBean FeatureSupportRegistry featureSupportRegistry;
     private @SpringBean KnowledgeBaseService kbService;
@@ -261,10 +257,6 @@
                 actionDel(aTarget);
             }
         });
-
-        // Add warning that shows up if the knowledge base that is used by the concept feature
-        // is disabled
-        content.add(createDisabledKbWarningLabel());
     }
 
     @Override
@@ -278,53 +270,48 @@
     private AutoCompleteTextField<KBHandle> createMentionKBLinkTextField(
         Item<LinkWithRoleModel> aItem)
     {
-        AnnotationFeature linkedAnnotationFeature = getLinkedAnnotationFeature();
-
-        qualifierModel = new LambdaModelAdapter<>(() -> this.getSelectedKBItem(aItem), (v) -> {
-            this.setSelectedKBItem((KBHandle) v, aItem, linkedAnnotationFeature);
-        });
-
-        AutoCompleteTextField<KBHandle> field = new AutoCompleteTextField<KBHandle>("value",
-            qualifierModel, new TextRenderer<KBHandle>("uiLabel"), KBHandle.class)
-        {
-
-            private static final long serialVersionUID = 5683897252648514996L;
-
-            @Override
-            protected List<KBHandle> getChoices(String input)
-            {
-                return listInstances(actionHandler, input, linkedAnnotationFeature,
-                    aItem.getModelObject().label, aItem.getModelObject().targetAddr);
-            }
-
-            @Override
-            public void onConfigure(JQueryBehavior behavior)
-            {
-                super.onConfigure(behavior);
-                
-                behavior.setOption("autoWidth", true);
-            }
-
-            @Override
-            protected IJQueryTemplate newTemplate()
-            {
-                return KendoChoiceDescriptionScriptReference.template();
-            }
-        };
-
-        // Ensure that markup IDs of feature editor focus components remain constant across
-        // refreshes of the feature editor panel. This is required to restore the focus.
-        field.setOutputMarkupId(true);
-        return field;
-    }
-
-    private AnnotationFeature getLinkedAnnotationFeature() {
         String linkedType = this.getModelObject().feature.getType();
         AnnotationLayer linkedLayer = annotationService
             .getLayer(linkedType, this.stateModel.getObject().getProject());
         AnnotationFeature linkedAnnotationFeature = annotationService
             .getFeature(FactLinkingConstants.LINKED_LAYER_FEATURE, linkedLayer);
-        return linkedAnnotationFeature;
+
+        qualifierModel = new LambdaModelAdapter<>(() -> this.getSelectedKBItem(aItem), (v) -> {
+            this.setSelectedKBItem((KBHandle) v, aItem, linkedAnnotationFeature);
+        });
+
+        AutoCompleteTextField<KBHandle> field = new AutoCompleteTextField<KBHandle>("value",
+            qualifierModel, new TextRenderer<KBHandle>("uiLabel"), KBHandle.class)
+        {
+
+            private static final long serialVersionUID = 5683897252648514996L;
+
+            @Override
+            protected List<KBHandle> getChoices(String input)
+            {
+                return listInstances(actionHandler, input, linkedAnnotationFeature,
+                    aItem.getModelObject().label, aItem.getModelObject().targetAddr);
+            }
+
+            @Override
+            public void onConfigure(JQueryBehavior behavior)
+            {
+                super.onConfigure(behavior);
+                
+                behavior.setOption("autoWidth", true);
+            }
+
+            @Override
+            protected IJQueryTemplate newTemplate()
+            {
+                return KendoChoiceDescriptionScriptReference.template();
+            }
+        };
+
+        // Ensure that markup IDs of feature editor focus components remain constant across
+        // refreshes of the feature editor panel. This is required to restore the focus.
+        field.setOutputMarkupId(true);
+        return field;
     }
 
     private KBHandle getSelectedKBItem(Item<LinkWithRoleModel> aItem) {
@@ -377,7 +364,11 @@
         roleAddr)
     {
         if (linkedAnnotationFeature == null) {
-            linkedAnnotationFeature = getLinkedAnnotationFeature();
+            String linkedType = this.getModelObject().feature.getType();
+            AnnotationLayer linkedLayer = annotationService
+                .getLayer(linkedType, this.stateModel.getObject().getProject());
+            linkedAnnotationFeature = annotationService
+                .getFeature(FactLinkingConstants.LINKED_LAYER_FEATURE, linkedLayer);
         }
         List<KBHandle> handles = new ArrayList<>();
         FeatureSupport<ConceptFeatureTraits> fs = featureSupportRegistry
@@ -386,32 +377,8 @@
 
         // Use concept linking if enabled
         try {
-<<<<<<< HEAD
             handles = clService.getLinkingInstancesInKBScope(traits.getRepositoryId(), aTypedString,
                 roleLabel, roleAddr, getEditorCas(aHandler), project);
-=======
-            ConceptFeatureTraits traits = readFeatureTraits(linkedAnnotationFeature);
-
-            // Check if kb is actually enabled
-            if (featureUsesDisabledKB(traits)) {
-                return Collections.emptyList();
-            }
-
-            switch (traits.getAllowedValueType()) {
-            case INSTANCE:
-                handles = getInstances(traits, project, aHandler, aTypedString, roleLabe, roleAddr);
-                break;
-            case CONCEPT:
-                handles = getConcepts(traits, project, aHandler, aTypedString, roleLabe, roleAddr);
-                break;
-            default:
-                // Allow both
-                handles.addAll(
-                        getInstances(traits, project, aHandler, aTypedString, roleLabe, roleAddr));
-                handles.addAll(
-                        getConcepts(traits, project, aHandler, aTypedString, roleLabe, roleAddr));
-            }
->>>>>>> 9d8ea76d
         }
         catch (IOException e) {
             LOG.error("An error occurred while retrieving entity candidates.", e);
@@ -420,7 +387,6 @@
                 .ifPresent(target -> target.addChildren(getPage(), IFeedback.class));
         }
 
-<<<<<<< HEAD
         // if concept linking does not return any results or is disabled
         if (handles.size() == 0) {
             handles = kbService.getEntitiesInScope(traits.getRepositoryId(), traits.getScope(),
@@ -429,75 +395,6 @@
             handles = handles.stream()
                 .filter(handle -> handle.getUiLabel().toLowerCase().startsWith(aTypedString))
                 .sorted(Comparator.comparing(KBObject::getUiLabel)).collect(Collectors.toList());
-=======
-    private boolean featureUsesDisabledKB(ConceptFeatureTraits aTraits)
-    {
-        Optional<KnowledgeBase> kb = Optional.empty();
-        String repositoryId = aTraits.getRepositoryId();
-        if (repositoryId != null) {
-            kb = kbService.getKnowledgeBaseById(getModelObject().feature.getProject(),
-                aTraits.getRepositoryId());
-        }
-        return kb.isPresent() && !kb.get().isEnabled() || repositoryId != null && !kb.isPresent();
-    }
-
-    private ConceptFeatureTraits readFeatureTraits(AnnotationFeature aAnnotationFeature)
-    {
-        FeatureSupport<ConceptFeatureTraits> fs = featureSupportRegistry
-            .getFeatureSupport(aAnnotationFeature);
-        ConceptFeatureTraits traits = fs.readTraits(aAnnotationFeature);
-        return traits;
-    }
-
-    private List<KBHandle> getInstances(ConceptFeatureTraits traits, Project project,
-        AnnotationActionHandler aHandler, String aTypedString, String roleLabe, int
-        roleAddr)
-    {
-        List<KBHandle> handles = new ArrayList<>();
-        if (traits.getRepositoryId() != null) {
-            // If a specific KB is selected, get its instances
-            Optional<KnowledgeBase> kb = kbService
-                .getKnowledgeBaseById(project, traits.getRepositoryId());
-            if (kb.isPresent()) {
-                //TODO: (#122) see ConceptFeatureEditor
-                if (kb.get().isSupportConceptLinking()) {
-                    handles.addAll(listLinkingInstances(kb.get(), () -> getEditorCas(aHandler),
-                            aTypedString, roleLabe, roleAddr));
-                }
-                else if (traits.getScope() != null) {
-                    handles = kbService
-                            .listInstancesForChildConcepts(kb.get(), traits.getScope(), false, 50)
-                            .stream().filter(inst -> inst.getUiLabel().contains(aTypedString))
-                            .collect(Collectors.toList());
-                } else {
-                    for (KBHandle concept : kbService.listConcepts(kb.get(), false)) {
-                        handles.addAll(
-                                kbService.listInstances(kb.get(), concept.getIdentifier(), false));
-                    }
-                }
-            }
-        }
-        else {
-            // If no specific KB is selected, collect instances from all KBs
-            for (KnowledgeBase kb : kbService.getEnabledKnowledgeBases(project)) {
-                //TODO: (#122) see ConceptFeatureEditor
-                if (kb.isSupportConceptLinking()) {
-                    handles.addAll(listLinkingInstances(kb, () -> getEditorCas
-                        (aHandler), aTypedString, roleLabe, roleAddr));
-                }
-                else if (traits.getScope() != null) {
-                    handles.addAll(kbService
-                            .listInstancesForChildConcepts(kb, traits.getScope(), false, 50)
-                            .stream().filter(inst -> inst.getUiLabel().contains(aTypedString))
-                            .collect(Collectors.toList()));
-                }
-                else {
-                    for (KBHandle concept : kbService.listConcepts(kb, false)) {
-                        handles.addAll(kbService.listInstances(kb, concept.getIdentifier(), false));
-                    }
-                }
-            }
->>>>>>> 9d8ea76d
         }
         return KBHandle.distinctByIri(handles);
     }
@@ -660,31 +557,4 @@
             LOG.error("Error: " + e.getMessage(), e);
         }
     }
-
-    private Label createDisabledKbWarningLabel()
-    {
-        Label warningLabel = new Label("disabledKBWarning", Model.of());
-        AnnotationFeature linkedAnnotationFeature = getLinkedAnnotationFeature();
-
-        ConceptFeatureTraits traits = readFeatureTraits(linkedAnnotationFeature);
-        warningLabel.add(
-            LambdaBehavior.onConfigure(label -> label.setVisible(featureUsesDisabledKB(traits))));
-
-        TooltipBehavior tip = new TooltipBehavior();
-
-        Optional<KnowledgeBase> kb = Optional.empty();
-        if (traits != null && traits.getRepositoryId() != null) {
-            kb = kbService.getKnowledgeBaseById(linkedAnnotationFeature.getProject(),
-                traits.getRepositoryId());
-        }
-        String kbName = kb.isPresent() ? kb.get().getName() : "unknown ID";
-
-        tip.setOption("content", Options.asString(
-            new StringResourceModel("value.null.disabledKbWarning", this).setParameters(kbName)
-                .getString()));
-        tip.setOption("width", Options.asString("300px"));
-        warningLabel.add(tip);
-
-        return warningLabel;
-    }
 }