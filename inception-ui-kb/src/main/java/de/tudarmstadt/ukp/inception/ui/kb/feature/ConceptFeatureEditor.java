--- conflicted
+++ resolved
@@ -129,13 +129,6 @@
                 // configuration panel
                 .add(visibleWhen(() -> getLabelComponent().isVisible())));
 
-<<<<<<< HEAD
-        description = new Label("description", LoadableDetachableModel.of(this::descriptionValue));
-        description.setOutputMarkupPlaceholderTag(true);
-        description.add(visibleWhen(
-                () -> getLabelComponent().isVisible() && getModelObject().getValue() != null));
-        add(description);
-=======
         descriptionContainer = new WebMarkupContainer("descriptionContainer");
         descriptionContainer.setOutputMarkupPlaceholderTag(true);
         descriptionContainer.add(visibleWhen(
@@ -144,7 +137,6 @@
 
         description = new Label("description", LoadableDetachableModel.of(this::descriptionValue));
         descriptionContainer.add(description);
->>>>>>> 70dfbc64
     }
 
     @Override
@@ -157,32 +149,21 @@
 
     private String descriptionValue()
     {
-<<<<<<< HEAD
         return getModel().map(FeatureState::getValue)//
                 .map(value -> (KBHandle) value)//
                 .map(KBHandle::getDescription)//
                 .map(value -> StringUtils.abbreviate(value, 130))//
                 .orElse("no description")//
                 .getObject();
-=======
-        return getModel().map(FeatureState::getValue).map(value -> (KBHandle) value)
-                .map(KBHandle::getDescription).map(value -> StringUtils.abbreviate(value, 130))
-                .orElse("no description").getObject();
->>>>>>> 70dfbc64
     }
 
     private String iriTooltipValue()
     {
-<<<<<<< HEAD
         return getModel().map(FeatureState::getValue)//
                 .map(value -> (KBHandle) value)//
                 .map(KBHandle::getIdentifier)//
                 .orElse("")//
                 .getObject();
-=======
-        return getModel().map(FeatureState::getValue).map(value -> (KBHandle) value)
-                .map(KBHandle::getIdentifier).orElse("").getObject();
->>>>>>> 70dfbc64
     }
 
     private List<KBHandle> getCandidates(IModel<AnnotatorState> aStateModel,
@@ -335,15 +316,10 @@
             // Using the default select behavior of AutoCompleteTextField which is coupled to the
             // onSelected(AjaxRequestTarget aTarget) callback does unfortunatle not work well
             // because onSelected does not tell us when the auto-complete field is CLEARED!
-<<<<<<< HEAD
             aBehavior.setOption("select", String.join(" ", //
                     "function (e) {", //
                     "  e.sender.element.trigger('change');", //
                     "}"));
-=======
-            aBehavior.setOption("select", String.join(" ", "function (e) {",
-                    "  e.sender.element.trigger('change');", "}"));
->>>>>>> 70dfbc64
         }
 
         @Override
@@ -380,7 +356,6 @@
          */
         public String getIdentifierDynamicAttributeScript()
         {
-<<<<<<< HEAD
             return String.join(" ", //
                     "var item = $(attrs.event.target).data('kendoAutoComplete').dataItem();", //
                     "if (item) {", //
@@ -390,14 +365,6 @@
                     "  }]", //
                     "}", //
                     "return [];");
-=======
-            return String.join(" ",
-                    "var item = $(attrs.event.target).data('kendoAutoComplete').dataItem();",
-                    "if (item) {", "  return [{",
-                    "    'name': '" + getInputName() + ":identifier', ",
-                    "    'value': $(attrs.event.target).data('kendoAutoComplete').dataItem().identifier",
-                    "  }]", "}", "return [];");
->>>>>>> 70dfbc64
         }
 
         @Override
@@ -453,7 +420,6 @@
                         }
                     }
 
-<<<<<<< HEAD
                     // @formatter:off
 //                    // Check labels if there was no match on the identifier
 //                    for (KBHandle handle : choices) {
@@ -462,14 +428,6 @@
 //                        }
 //                    }
                     // @formatter:on
-=======
-                    // // Check labels if there was no match on the identifier
-                    // for (KBHandle handle : choices) {
-                    // if (value.equals(getRenderer().getText(handle))) {
-                    // return handle;
-                    // }
-                    // }
->>>>>>> 70dfbc64
 
                     // If there was no match at all, return null
                     return null;
