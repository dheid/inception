/*
 * Copyright 2018
 * Ubiquitous Knowledge Processing (UKP) Lab
 * Technische Universität Darmstadt
 *
 * Licensed under the Apache License, Version 2.0 (the "License");
 * you may not use this file except in compliance with the License.
 * You may obtain a copy of the License at
 *
 * http://www.apache.org/licenses/LICENSE-2.0
 *
 * Unless required by applicable law or agreed to in writing, software
 * distributed under the License is distributed on an "AS IS" BASIS,
 * WITHOUT WARRANTIES OR CONDITIONS OF ANY KIND, either express or implied.
 * See the License for the specific language governing permissions and
 * limitations under the License.
 */
package de.tudarmstadt.ukp.inception.ui.kb.feature;

import static org.apache.wicket.markup.head.JavaScriptHeaderItem.forReference;

import java.io.IOException;
import java.util.ArrayList;
import java.util.Collections;
import java.util.Comparator;
import java.util.List;
import java.util.Optional;
import java.util.stream.Collectors;

import org.apache.commons.lang3.exception.ExceptionUtils;
import org.apache.uima.jcas.JCas;
import org.apache.wicket.Component;
import org.apache.wicket.MarkupContainer;
import org.apache.wicket.core.request.handler.IPartialPageRequestHandler;
import org.apache.wicket.feedback.IFeedback;
import org.apache.wicket.markup.head.IHeaderResponse;
import org.apache.wicket.markup.html.basic.Label;
import org.apache.wicket.model.CompoundPropertyModel;
import org.apache.wicket.model.IModel;
import org.apache.wicket.request.cycle.RequestCycle;
import org.apache.wicket.spring.injection.annot.SpringBean;
import org.slf4j.Logger;
import org.slf4j.LoggerFactory;

import com.googlecode.wicket.jquery.core.JQueryBehavior;
import com.googlecode.wicket.jquery.core.renderer.TextRenderer;
import com.googlecode.wicket.jquery.core.template.IJQueryTemplate;
import com.googlecode.wicket.kendo.ui.form.autocomplete.AutoCompleteTextField;

import de.tudarmstadt.ukp.clarin.webanno.api.JCasProvider;
import de.tudarmstadt.ukp.clarin.webanno.api.annotation.action.AnnotationActionHandler;
import de.tudarmstadt.ukp.clarin.webanno.api.annotation.feature.FeatureSupport;
import de.tudarmstadt.ukp.clarin.webanno.api.annotation.feature.FeatureSupportRegistry;
import de.tudarmstadt.ukp.clarin.webanno.api.annotation.feature.editor.FeatureEditor;
import de.tudarmstadt.ukp.clarin.webanno.api.annotation.feature.editor.KendoChoiceDescriptionScriptReference;
import de.tudarmstadt.ukp.clarin.webanno.api.annotation.model.AnnotatorState;
import de.tudarmstadt.ukp.clarin.webanno.api.annotation.model.FeatureState;
import de.tudarmstadt.ukp.clarin.webanno.model.AnnotationFeature;
import de.tudarmstadt.ukp.clarin.webanno.model.Project;
import de.tudarmstadt.ukp.inception.conceptlinking.service.ConceptLinkingService;
import de.tudarmstadt.ukp.inception.kb.ConceptFeatureTraits;
import de.tudarmstadt.ukp.inception.kb.KnowledgeBaseService;
import de.tudarmstadt.ukp.inception.kb.graph.KBHandle;
import de.tudarmstadt.ukp.inception.kb.graph.KBObject;
import de.tudarmstadt.ukp.inception.kb.model.KnowledgeBase;

/**
 * Component for editing knowledge-base-related features on annotations.
 */
public class ConceptFeatureEditor
    extends FeatureEditor
{
    private final Logger log = LoggerFactory.getLogger(getClass());

    private static final String MID_FEATURE = "feature";
    private static final String MID_VALUE = "value";

    private static final long serialVersionUID = 7763348613632105600L;
    private static final Logger LOG = LoggerFactory.getLogger(ConceptFeatureEditor.class);


    private Component focusComponent;

    private @SpringBean KnowledgeBaseService kbService;
    private @SpringBean FeatureSupportRegistry featureSupportRegistry;
    private @SpringBean ConceptLinkingService clService;

    public ConceptFeatureEditor(String aId, MarkupContainer aItem, IModel<FeatureState> aModel,
         IModel<AnnotatorState> aStateModel, AnnotationActionHandler aHandler)
    {
        super(aId, aItem, new CompoundPropertyModel<>(aModel));
        add(new Label(MID_FEATURE, getModelObject().feature.getUiName()));
        add(focusComponent = createAutoCompleteTextField(aStateModel.getObject(), aHandler));
    }

    @Override
    public void renderHead(IHeaderResponse aResponse)
    {
        super.renderHead(aResponse);
        
        aResponse.render(forReference(KendoChoiceDescriptionScriptReference.get()));
    }
    
    private AutoCompleteTextField<KBHandle> createAutoCompleteTextField(AnnotatorState
        aState, AnnotationActionHandler aHandler)
    {
        AutoCompleteTextField<KBHandle> field = new AutoCompleteTextField<KBHandle>(MID_VALUE,
                new TextRenderer<KBHandle>("uiLabel"))
        {
            private static final long serialVersionUID = -1955006051950156603L;
            
            @Override
            protected List<KBHandle> getChoices(String input)
            {
                return listInstances(aState, aHandler, input.toLowerCase());
            }

            @Override
            public void onConfigure(JQueryBehavior behavior)
            {
                super.onConfigure(behavior);
                behavior.setOption("autoWidth", true);
                behavior.setOption("ignoreCase", false);
            }

            @Override
            protected IJQueryTemplate newTemplate()
            {
                return KendoChoiceDescriptionScriptReference.template();
            }
        };

        return field;
    }

    private JCas getEditorCas(AnnotationActionHandler aHandler) throws IOException
    {
        return aHandler.getEditorCas();
    }

    //TODO: (issue #122 )this method is similar to the method listInstances in
    // SubjectObjectFeatureEditor and QualifierFeatureEditor. It should be refactored.
    private List<KBHandle> listInstances(AnnotatorState aState, AnnotationActionHandler aHandler,
                                         String aTypedString) {
        AnnotationFeature feat = getModelObject().feature;
        
        List<KBHandle> handles = new ArrayList<>();
        try {
            Project project = feat.getProject();
            FeatureSupport<ConceptFeatureTraits> fs = featureSupportRegistry
                    .getFeatureSupport(feat);
            ConceptFeatureTraits traits = fs.readTraits(feat);
<<<<<<< HEAD

            if (traits.getRepositoryId() != null) {
                // If a specific KB is selected, get its instances
                Optional<KnowledgeBase> kb = kbService.getKnowledgeBaseById(project,
                        traits.getRepositoryId());
                if (kb.isPresent()) {
                    if (kb.get().isSupportConceptLinking()) {
                        handles.addAll(listLinkingInstances(kb.get(), aState, () -> getEditorCas
                            (aHandler), aTypedString));
                    }
                    else if (traits.getScope() != null) {

                        handles = kbService.listInstances(kb.get(), traits.getScope(), false)
                                .stream().filter(inst -> inst.getUiLabel().toLowerCase()
                                        .contains(aTypedString))
                                .collect(Collectors.toList());
                    }
                    else {
                        List<KBHandle> concepts = kbService.listAllConcepts(kb.get(), false);
                        handles.addAll(concepts.stream().filter(
                            inst -> inst.getUiLabel().toLowerCase()
                            .contains(aTypedString))
                            .collect(Collectors.toList()));
                        for (KBHandle concept : concepts) {
                            handles.addAll(
                                    kbService
                                            .listInstances(kb.get(), concept.getIdentifier(), false)
                                            .stream()
                                            .filter(inst -> inst.getUiLabel().toLowerCase()
                                                    .contains(aTypedString))
                                            .collect(Collectors.toList()));
                        }
=======
            switch (traits.getAllowedValueType()) {
                case INSTANCE:
                    handles = getInstances(traits, project, aState, aHandler, aTypedString);
                    break;
                case CONCEPT:
                    handles = getConcepts(traits, project, aState, aHandler, aTypedString);
                    break;
                default:
                    // Allows both
                    handles.addAll(getInstances(traits, project, aState, aHandler, aTypedString));
                    handles.addAll(getConcepts(traits, project, aState, aHandler, aTypedString));
            }
        } catch (Exception e) {
            // LOG.error("Unable to read traits", e);
            error("Unable to read traits: " + ExceptionUtils.getRootCauseMessage(e));
            IPartialPageRequestHandler target = RequestCycle.get()
                    .find(IPartialPageRequestHandler.class);
            if (target != null) {
                target.addChildren(getPage(), IFeedback.class);
            }
        }
        // Sort results
        handles.sort(Comparator.comparing(KBObject::getUiLabel));
        return handles;
    }

    private List<KBHandle> getInstances(ConceptFeatureTraits traits, Project project,
                                        AnnotatorState aState, AnnotationActionHandler aHandler, String aTypedString) {
        List<KBHandle> handles = new ArrayList<>();
        if (traits.getRepositoryId() != null) {
            // If a specific KB is selected, get its instances
            Optional<KnowledgeBase> kb = kbService
                    .getKnowledgeBaseById(project, traits.getRepositoryId());
            if (kb.isPresent()) {
                //TODO: (#122) distinguish between concepts & instances when concept linking enabled
                if (kb.get().isSupportConceptLinking()) {
                    handles.addAll(
                            listLinkingInstances(kb.get(), aState, () -> getEditorCas(aHandler),
                                    aTypedString));
                } else if (traits.getScope() != null) {
                    handles = kbService
                            .listInstancesForChildConcepts(kb.get(), traits.getScope(), false, 50)
                            .stream().filter(inst -> inst.getUiLabel().toLowerCase()
                                    .contains(aTypedString))
                            .collect(Collectors.toList());

                    handles.addAll(kbService.listInstances(kb.get(), traits.getScope(), false)
                            .stream().filter(inst -> inst.getUiLabel().toLowerCase()
                                    .contains(aTypedString))
                            .collect(Collectors.toList()));
                } else {
                    for (KBHandle concept : kbService.listConcepts(kb.get(), false)) {
                        handles.addAll(
                                kbService.listInstances(kb.get(), concept.getIdentifier(), false)
                                        .stream()
                                        .filter(inst -> inst.getUiLabel().toLowerCase()
                                                .contains(aTypedString))
                                        .collect(Collectors.toList()));
>>>>>>> 2430e50c
                    }
                }

            }
<<<<<<< HEAD
            else {
                // If no specific KB is selected, collect instances from all KBs
                for (KnowledgeBase kb : kbService.getEnabledKnowledgeBases(project)) {
                    if (kb.isSupportConceptLinking()) {
                        handles
                            .addAll(listLinkingInstances(kb, aState, () -> getEditorCas(aHandler),
                                aTypedString));
                    }
                    else if (traits.getScope() != null) {
                        handles.addAll(
                                kbService.listInstances(kb, traits.getScope(), false).stream()
                                        .filter(inst -> inst.getUiLabel().toLowerCase()
                                                .contains(aTypedString))
                                        .collect(Collectors.toList()));
                    }
                    else {
                        List<KBHandle> concepts = kbService.listAllConcepts(kb, false);
                        handles.addAll(concepts.stream().filter(
                            inst -> inst.getUiLabel().toLowerCase().contains(aTypedString))
                            .collect(Collectors.toList()));
                        for (KBHandle concept : concepts) {
                            handles.addAll(
                                    kbService.listInstances(kb, concept.getIdentifier(), false)
                                            .stream()
                                            .filter(inst -> inst.getUiLabel().toLowerCase()
                                                    .contains(aTypedString))
                                            .collect(Collectors.toList()));
                        }
=======
        } else {
            // If no specific KB is selected, collect instances from all KBs
            for (KnowledgeBase kb : kbService.getEnabledKnowledgeBases(project)) {
                //TODO: (#122) distinguish between concepts & instances when concept linking enabled
                if (kb.isSupportConceptLinking()) {
                    handles.addAll(listLinkingInstances(kb, aState, () -> getEditorCas(aHandler),
                            aTypedString));
                } else if (traits.getScope() != null) {
                    handles.addAll(
                            kbService
                                    .listInstancesForChildConcepts(kb, traits.getScope(), false,
                                            50)
                                    .stream()
                                    .filter(inst -> inst.getUiLabel().toLowerCase()
                                            .contains(aTypedString))
                                    .collect(Collectors.toList()));
                    handles.addAll(kbService.listInstances(kb, traits.getScope(), false)
                            .stream().filter(inst -> inst.getUiLabel().toLowerCase()
                                    .contains(aTypedString))
                            .collect(Collectors.toList()));
                } else {
                    for (KBHandle concept : kbService.listConcepts(kb, false)) {
                        handles.addAll(
                                kbService.listInstances(kb, concept.getIdentifier(), false).stream()
                                        .filter(inst -> inst.getUiLabel().toLowerCase()
                                                .contains(aTypedString))
                                        .collect(Collectors.toList()));
>>>>>>> 2430e50c
                    }
                }

            }
        }
<<<<<<< HEAD
        catch (Exception e) {
            // LOG.error("Unable to read traits", e);
            error("Unable to read traits: " + ExceptionUtils.getRootCauseMessage(e));
            IPartialPageRequestHandler target = RequestCycle.get()
                    .find(IPartialPageRequestHandler.class);
            if (target != null) {
                target.addChildren(getPage(), IFeedback.class);
=======
        return handles;
    }

    private List<KBHandle> getConcepts(ConceptFeatureTraits traits, Project project,
                                       AnnotatorState aState, AnnotationActionHandler aHandler, String aTypedString) {
        List<KBHandle> handles = new ArrayList<>();
        if (traits.getRepositoryId() != null) {
            // If a specific KB is selected, get its instances
            Optional<KnowledgeBase> kb = kbService
                    .getKnowledgeBaseById(project, traits.getRepositoryId());
            if (kb.isPresent()) {
                //TODO: (#122) distinguish between concepts & instances when concept linking enabled
                if (kb.get().isSupportConceptLinking()) {
                    handles.addAll(
                            listLinkingInstances(kb.get(), aState, () -> getEditorCas(aHandler),
                                    aTypedString));
                } else if (traits.getScope() != null) {
                    handles = kbService.listChildConcepts(kb.get(), traits.getScope(),
                            false)
                            .stream().filter(conc -> conc.getUiLabel().toLowerCase()
                                    .contains(aTypedString))
                            .collect(Collectors.toList());
                } else {
                    handles.addAll(kbService.listConcepts(kb.get(), false).stream()
                            .filter(conc -> conc.getUiLabel().toLowerCase()
                                    .contains(aTypedString))
                            .collect(Collectors.toList()));
                }


            }
        } else {
            // If no specific KB is selected, collect instances from all KBs
            for (KnowledgeBase kb : kbService.getEnabledKnowledgeBases(project)) {
                //TODO: (#122) distinguish between concepts & instances when concept linking enabled
                if (kb.isSupportConceptLinking()) {
                    handles.addAll(
                            listLinkingInstances(kb, aState, () -> getEditorCas(aHandler),
                                    aTypedString));
                } else if (traits.getScope() != null) {
                    handles = kbService.listChildConcepts(kb, traits.getScope(), false)
                            .stream()
                            .filter(conc -> conc.getUiLabel().toLowerCase().contains(aTypedString))
                            .collect(Collectors.toList());
                } else {
                    handles.addAll(kbService.listConcepts(kb, false).stream()
                            .filter(conc -> conc.getUiLabel().toLowerCase().contains(aTypedString))
                            .collect(Collectors.toList()));
                }


>>>>>>> 2430e50c
            }
        }

        handles.sort(Comparator.comparing(KBObject::getUiLabel));
        return handles;
    }

    @Override
    protected void onInitialize()
    {
        super.onInitialize();
    }

    @Override
    public Component getFocusComponent()
    {
        return focusComponent;
    }

    //TODO: (issue #122 )this method is similar to the method listInstances in
    // SubjectObjectFeatureEditor and QualifierFeatureEditor. It should be refactored.
    private List<KBHandle> listLinkingInstances(KnowledgeBase kb,
        AnnotatorState aState, JCasProvider aJCas, String aTypedString)
    {
        return kbService.read(kb, (conn) -> {
            try {
                return clService.disambiguate(kb, aTypedString, aState
                    .getSelection()
                    .getText(), aState.getSelection().getBegin(), aJCas.get());
            }
            catch (IOException e) {
                log.error("An error occurred while retrieving entity candidates.", e);
                error(e);
                return Collections.emptyList();
            }
        });
    }
}<|MERGE_RESOLUTION|>--- conflicted
+++ resolved
@@ -67,9 +67,7 @@
 /**
  * Component for editing knowledge-base-related features on annotations.
  */
-public class ConceptFeatureEditor
-    extends FeatureEditor
-{
+public class ConceptFeatureEditor extends FeatureEditor {
     private final Logger log = LoggerFactory.getLogger(getClass());
 
     private static final String MID_FEATURE = "feature";
@@ -77,7 +75,6 @@
 
     private static final long serialVersionUID = 7763348613632105600L;
     private static final Logger LOG = LoggerFactory.getLogger(ConceptFeatureEditor.class);
-
 
     private Component focusComponent;
 
@@ -86,46 +83,39 @@
     private @SpringBean ConceptLinkingService clService;
 
     public ConceptFeatureEditor(String aId, MarkupContainer aItem, IModel<FeatureState> aModel,
-         IModel<AnnotatorState> aStateModel, AnnotationActionHandler aHandler)
-    {
+            IModel<AnnotatorState> aStateModel, AnnotationActionHandler aHandler) {
         super(aId, aItem, new CompoundPropertyModel<>(aModel));
         add(new Label(MID_FEATURE, getModelObject().feature.getUiName()));
         add(focusComponent = createAutoCompleteTextField(aStateModel.getObject(), aHandler));
     }
 
     @Override
-    public void renderHead(IHeaderResponse aResponse)
-    {
+    public void renderHead(IHeaderResponse aResponse) {
         super.renderHead(aResponse);
-        
+
         aResponse.render(forReference(KendoChoiceDescriptionScriptReference.get()));
     }
-    
-    private AutoCompleteTextField<KBHandle> createAutoCompleteTextField(AnnotatorState
-        aState, AnnotationActionHandler aHandler)
-    {
+
+    private AutoCompleteTextField<KBHandle> createAutoCompleteTextField(AnnotatorState aState,
+            AnnotationActionHandler aHandler) {
         AutoCompleteTextField<KBHandle> field = new AutoCompleteTextField<KBHandle>(MID_VALUE,
-                new TextRenderer<KBHandle>("uiLabel"))
-        {
+                new TextRenderer<KBHandle>("uiLabel")) {
             private static final long serialVersionUID = -1955006051950156603L;
-            
+
             @Override
-            protected List<KBHandle> getChoices(String input)
-            {
+            protected List<KBHandle> getChoices(String input) {
                 return listInstances(aState, aHandler, input.toLowerCase());
             }
 
             @Override
-            public void onConfigure(JQueryBehavior behavior)
-            {
+            public void onConfigure(JQueryBehavior behavior) {
                 super.onConfigure(behavior);
                 behavior.setOption("autoWidth", true);
                 behavior.setOption("ignoreCase", false);
             }
 
             @Override
-            protected IJQueryTemplate newTemplate()
-            {
+            protected IJQueryTemplate newTemplate() {
                 return KendoChoiceDescriptionScriptReference.template();
             }
         };
@@ -133,68 +123,33 @@
         return field;
     }
 
-    private JCas getEditorCas(AnnotationActionHandler aHandler) throws IOException
-    {
+    private JCas getEditorCas(AnnotationActionHandler aHandler) throws IOException {
         return aHandler.getEditorCas();
     }
 
-    //TODO: (issue #122 )this method is similar to the method listInstances in
+    // TODO: (issue #122 )this method is similar to the method listInstances in
     // SubjectObjectFeatureEditor and QualifierFeatureEditor. It should be refactored.
     private List<KBHandle> listInstances(AnnotatorState aState, AnnotationActionHandler aHandler,
-                                         String aTypedString) {
+            String aTypedString) {
         AnnotationFeature feat = getModelObject().feature;
-        
+
         List<KBHandle> handles = new ArrayList<>();
         try {
             Project project = feat.getProject();
             FeatureSupport<ConceptFeatureTraits> fs = featureSupportRegistry
                     .getFeatureSupport(feat);
             ConceptFeatureTraits traits = fs.readTraits(feat);
-<<<<<<< HEAD
-
-            if (traits.getRepositoryId() != null) {
-                // If a specific KB is selected, get its instances
-                Optional<KnowledgeBase> kb = kbService.getKnowledgeBaseById(project,
-                        traits.getRepositoryId());
-                if (kb.isPresent()) {
-                    if (kb.get().isSupportConceptLinking()) {
-                        handles.addAll(listLinkingInstances(kb.get(), aState, () -> getEditorCas
-                            (aHandler), aTypedString));
-                    }
-                    else if (traits.getScope() != null) {
-
-                        handles = kbService.listInstances(kb.get(), traits.getScope(), false)
-                                .stream().filter(inst -> inst.getUiLabel().toLowerCase()
-                                        .contains(aTypedString))
-                                .collect(Collectors.toList());
-                    }
-                    else {
-                        List<KBHandle> concepts = kbService.listAllConcepts(kb.get(), false);
-                        handles.addAll(concepts.stream().filter(
-                            inst -> inst.getUiLabel().toLowerCase()
-                            .contains(aTypedString))
-                            .collect(Collectors.toList()));
-                        for (KBHandle concept : concepts) {
-                            handles.addAll(
-                                    kbService
-                                            .listInstances(kb.get(), concept.getIdentifier(), false)
-                                            .stream()
-                                            .filter(inst -> inst.getUiLabel().toLowerCase()
-                                                    .contains(aTypedString))
-                                            .collect(Collectors.toList()));
-                        }
-=======
             switch (traits.getAllowedValueType()) {
-                case INSTANCE:
-                    handles = getInstances(traits, project, aState, aHandler, aTypedString);
-                    break;
-                case CONCEPT:
-                    handles = getConcepts(traits, project, aState, aHandler, aTypedString);
-                    break;
-                default:
-                    // Allows both
-                    handles.addAll(getInstances(traits, project, aState, aHandler, aTypedString));
-                    handles.addAll(getConcepts(traits, project, aState, aHandler, aTypedString));
+            case INSTANCE:
+                handles = getInstances(traits, project, aState, aHandler, aTypedString);
+                break;
+            case CONCEPT:
+                handles = getConcepts(traits, project, aState, aHandler, aTypedString);
+                break;
+            default:
+                // Allows both
+                handles.addAll(getInstances(traits, project, aState, aHandler, aTypedString));
+                handles.addAll(getConcepts(traits, project, aState, aHandler, aTypedString));
             }
         } catch (Exception e) {
             // LOG.error("Unable to read traits", e);
@@ -211,28 +166,28 @@
     }
 
     private List<KBHandle> getInstances(ConceptFeatureTraits traits, Project project,
-                                        AnnotatorState aState, AnnotationActionHandler aHandler, String aTypedString) {
+            AnnotatorState aState, AnnotationActionHandler aHandler, String aTypedString) {
         List<KBHandle> handles = new ArrayList<>();
         if (traits.getRepositoryId() != null) {
             // If a specific KB is selected, get its instances
-            Optional<KnowledgeBase> kb = kbService
-                    .getKnowledgeBaseById(project, traits.getRepositoryId());
+            Optional<KnowledgeBase> kb = kbService.getKnowledgeBaseById(project,
+                    traits.getRepositoryId());
             if (kb.isPresent()) {
-                //TODO: (#122) distinguish between concepts & instances when concept linking enabled
+                // TODO: (#122) distinguish between concepts & instances when concept linking
+                // enabled
                 if (kb.get().isSupportConceptLinking()) {
-                    handles.addAll(
-                            listLinkingInstances(kb.get(), aState, () -> getEditorCas(aHandler),
-                                    aTypedString));
+                    handles.addAll(listLinkingInstances(kb.get(), aState,
+                        () -> getEditorCas(aHandler), aTypedString));
                 } else if (traits.getScope() != null) {
                     handles = kbService
                             .listInstancesForChildConcepts(kb.get(), traits.getScope(), false, 50)
-                            .stream().filter(inst -> inst.getUiLabel().toLowerCase()
-                                    .contains(aTypedString))
+                            .stream()
+                            .filter(inst -> inst.getUiLabel().toLowerCase().contains(aTypedString))
                             .collect(Collectors.toList());
 
                     handles.addAll(kbService.listInstances(kb.get(), traits.getScope(), false)
-                            .stream().filter(inst -> inst.getUiLabel().toLowerCase()
-                                    .contains(aTypedString))
+                            .stream()
+                            .filter(inst -> inst.getUiLabel().toLowerCase().contains(aTypedString))
                             .collect(Collectors.toList()));
                 } else {
                     for (KBHandle concept : kbService.listConcepts(kb.get(), false)) {
@@ -242,60 +197,25 @@
                                         .filter(inst -> inst.getUiLabel().toLowerCase()
                                                 .contains(aTypedString))
                                         .collect(Collectors.toList()));
->>>>>>> 2430e50c
                     }
                 }
-
-            }
-<<<<<<< HEAD
-            else {
-                // If no specific KB is selected, collect instances from all KBs
-                for (KnowledgeBase kb : kbService.getEnabledKnowledgeBases(project)) {
-                    if (kb.isSupportConceptLinking()) {
-                        handles
-                            .addAll(listLinkingInstances(kb, aState, () -> getEditorCas(aHandler),
-                                aTypedString));
-                    }
-                    else if (traits.getScope() != null) {
-                        handles.addAll(
-                                kbService.listInstances(kb, traits.getScope(), false).stream()
-                                        .filter(inst -> inst.getUiLabel().toLowerCase()
-                                                .contains(aTypedString))
-                                        .collect(Collectors.toList()));
-                    }
-                    else {
-                        List<KBHandle> concepts = kbService.listAllConcepts(kb, false);
-                        handles.addAll(concepts.stream().filter(
-                            inst -> inst.getUiLabel().toLowerCase().contains(aTypedString))
-                            .collect(Collectors.toList()));
-                        for (KBHandle concept : concepts) {
-                            handles.addAll(
-                                    kbService.listInstances(kb, concept.getIdentifier(), false)
-                                            .stream()
-                                            .filter(inst -> inst.getUiLabel().toLowerCase()
-                                                    .contains(aTypedString))
-                                            .collect(Collectors.toList()));
-                        }
-=======
+            }
         } else {
             // If no specific KB is selected, collect instances from all KBs
             for (KnowledgeBase kb : kbService.getEnabledKnowledgeBases(project)) {
-                //TODO: (#122) distinguish between concepts & instances when concept linking enabled
+                // TODO: (#122) distinguish between concepts & instances when concept linking
+                // enabled
                 if (kb.isSupportConceptLinking()) {
                     handles.addAll(listLinkingInstances(kb, aState, () -> getEditorCas(aHandler),
                             aTypedString));
                 } else if (traits.getScope() != null) {
-                    handles.addAll(
-                            kbService
-                                    .listInstancesForChildConcepts(kb, traits.getScope(), false,
-                                            50)
-                                    .stream()
-                                    .filter(inst -> inst.getUiLabel().toLowerCase()
-                                            .contains(aTypedString))
-                                    .collect(Collectors.toList()));
-                    handles.addAll(kbService.listInstances(kb, traits.getScope(), false)
-                            .stream().filter(inst -> inst.getUiLabel().toLowerCase()
-                                    .contains(aTypedString))
+                    handles.addAll(kbService
+                            .listInstancesForChildConcepts(kb, traits.getScope(), false, 50)
+                            .stream()
+                            .filter(inst -> inst.getUiLabel().toLowerCase().contains(aTypedString))
+                            .collect(Collectors.toList()));
+                    handles.addAll(kbService.listInstances(kb, traits.getScope(), false).stream()
+                            .filter(inst -> inst.getUiLabel().toLowerCase().contains(aTypedString))
                             .collect(Collectors.toList()));
                 } else {
                     for (KBHandle concept : kbService.listConcepts(kb, false)) {
@@ -304,63 +224,48 @@
                                         .filter(inst -> inst.getUiLabel().toLowerCase()
                                                 .contains(aTypedString))
                                         .collect(Collectors.toList()));
->>>>>>> 2430e50c
                     }
                 }
 
             }
         }
-<<<<<<< HEAD
-        catch (Exception e) {
-            // LOG.error("Unable to read traits", e);
-            error("Unable to read traits: " + ExceptionUtils.getRootCauseMessage(e));
-            IPartialPageRequestHandler target = RequestCycle.get()
-                    .find(IPartialPageRequestHandler.class);
-            if (target != null) {
-                target.addChildren(getPage(), IFeedback.class);
-=======
         return handles;
     }
 
     private List<KBHandle> getConcepts(ConceptFeatureTraits traits, Project project,
-                                       AnnotatorState aState, AnnotationActionHandler aHandler, String aTypedString) {
+            AnnotatorState aState, AnnotationActionHandler aHandler, String aTypedString) {
         List<KBHandle> handles = new ArrayList<>();
         if (traits.getRepositoryId() != null) {
             // If a specific KB is selected, get its instances
-            Optional<KnowledgeBase> kb = kbService
-                    .getKnowledgeBaseById(project, traits.getRepositoryId());
+            Optional<KnowledgeBase> kb = kbService.getKnowledgeBaseById(project,
+                    traits.getRepositoryId());
             if (kb.isPresent()) {
-                //TODO: (#122) distinguish between concepts & instances when concept linking enabled
+                // TODO: (#122) distinguish between concepts & instances when concept linking
+                // enabled
                 if (kb.get().isSupportConceptLinking()) {
-                    handles.addAll(
-                            listLinkingInstances(kb.get(), aState, () -> getEditorCas(aHandler),
-                                    aTypedString));
+                    handles.addAll(listLinkingInstances(kb.get(), aState,
+                        () -> getEditorCas(aHandler), aTypedString));
                 } else if (traits.getScope() != null) {
-                    handles = kbService.listChildConcepts(kb.get(), traits.getScope(),
-                            false)
-                            .stream().filter(conc -> conc.getUiLabel().toLowerCase()
-                                    .contains(aTypedString))
+                    handles = kbService.listChildConcepts(kb.get(), traits.getScope(), false)
+                            .stream()
+                            .filter(conc -> conc.getUiLabel().toLowerCase().contains(aTypedString))
                             .collect(Collectors.toList());
                 } else {
                     handles.addAll(kbService.listConcepts(kb.get(), false).stream()
-                            .filter(conc -> conc.getUiLabel().toLowerCase()
-                                    .contains(aTypedString))
+                            .filter(conc -> conc.getUiLabel().toLowerCase().contains(aTypedString))
                             .collect(Collectors.toList()));
                 }
-
-
             }
         } else {
             // If no specific KB is selected, collect instances from all KBs
             for (KnowledgeBase kb : kbService.getEnabledKnowledgeBases(project)) {
-                //TODO: (#122) distinguish between concepts & instances when concept linking enabled
+                // TODO: (#122) distinguish between concepts & instances when concept linking
+                // enabled
                 if (kb.isSupportConceptLinking()) {
-                    handles.addAll(
-                            listLinkingInstances(kb, aState, () -> getEditorCas(aHandler),
-                                    aTypedString));
+                    handles.addAll(listLinkingInstances(kb, aState, () -> getEditorCas(aHandler),
+                            aTypedString));
                 } else if (traits.getScope() != null) {
-                    handles = kbService.listChildConcepts(kb, traits.getScope(), false)
-                            .stream()
+                    handles = kbService.listChildConcepts(kb, traits.getScope(), false).stream()
                             .filter(conc -> conc.getUiLabel().toLowerCase().contains(aTypedString))
                             .collect(Collectors.toList());
                 } else {
@@ -369,39 +274,31 @@
                             .collect(Collectors.toList()));
                 }
 
-
->>>>>>> 2430e50c
             }
         }
-
         handles.sort(Comparator.comparing(KBObject::getUiLabel));
         return handles;
     }
 
     @Override
-    protected void onInitialize()
-    {
+    protected void onInitialize() {
         super.onInitialize();
     }
 
     @Override
-    public Component getFocusComponent()
-    {
+    public Component getFocusComponent() {
         return focusComponent;
     }
 
-    //TODO: (issue #122 )this method is similar to the method listInstances in
+    // TODO: (issue #122 )this method is similar to the method listInstances in
     // SubjectObjectFeatureEditor and QualifierFeatureEditor. It should be refactored.
-    private List<KBHandle> listLinkingInstances(KnowledgeBase kb,
-        AnnotatorState aState, JCasProvider aJCas, String aTypedString)
-    {
+    private List<KBHandle> listLinkingInstances(KnowledgeBase kb, AnnotatorState aState,
+            JCasProvider aJCas, String aTypedString) {
         return kbService.read(kb, (conn) -> {
             try {
-                return clService.disambiguate(kb, aTypedString, aState
-                    .getSelection()
-                    .getText(), aState.getSelection().getBegin(), aJCas.get());
-            }
-            catch (IOException e) {
+                return clService.disambiguate(kb, aTypedString, aState.getSelection().getText(),
+                        aState.getSelection().getBegin(), aJCas.get());
+            } catch (IOException e) {
                 log.error("An error occurred while retrieving entity candidates.", e);
                 error(e);
                 return Collections.emptyList();
