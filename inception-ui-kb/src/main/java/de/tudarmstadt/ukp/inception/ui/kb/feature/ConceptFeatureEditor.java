--- conflicted
+++ resolved
@@ -21,11 +21,7 @@
 import static java.util.Collections.emptyList;
 import static org.apache.wicket.markup.head.JavaScriptHeaderItem.forReference;
 
-<<<<<<< HEAD
-import java.util.ArrayList;
 import java.util.Collections;
-=======
->>>>>>> 1bbd8e80
 import java.util.List;
 
 import org.apache.wicket.Component;
@@ -79,13 +75,9 @@
     {
         super(aId, aItem, new CompoundPropertyModel<>(aModel));
         add(new Label(MID_FEATURE, getModelObject().feature.getUiName()));
-<<<<<<< HEAD
-        add(focusComponent = createAutoCompleteTextField(aStateModel.getObject(), aHandler));
-        add(new DisabledKBWarning("disabledKBWarning", Model.of(getModelObject().feature)));
-=======
         add(focusComponent = new KnowledgeBaseItemAutoCompleteField(MID_VALUE, _query -> 
                 getCandidates(aStateModel.getObject(), aHandler, _query)));
->>>>>>> 1bbd8e80
+        add(new DisabledKBWarning("disabledKBWarning", Model.of(getModelObject().feature)));
     }
 
     @Override
@@ -132,9 +124,10 @@
         return choices;
     }
 
-    private ConceptFeatureTraits readFeatureTraits(AnnotationFeature aAnnotationFeature) {
+    private ConceptFeatureTraits readFeatureTraits(AnnotationFeature aAnnotationFeature)
+    {
         FeatureSupport<ConceptFeatureTraits> fs = featureSupportRegistry
-            .getFeatureSupport(aAnnotationFeature);
+                .getFeatureSupport(aAnnotationFeature);
         ConceptFeatureTraits traits = fs.readTraits(aAnnotationFeature);
         return traits;
     }
