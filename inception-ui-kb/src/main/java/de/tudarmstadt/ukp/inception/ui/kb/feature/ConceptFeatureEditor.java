/*
 * Copyright 2018
 * Ubiquitous Knowledge Processing (UKP) Lab
 * Technische Universität Darmstadt
 *
 * Licensed under the Apache License, Version 2.0 (the "License");
 * you may not use this file except in compliance with the License.
 * You may obtain a copy of the License at
 *
 * http://www.apache.org/licenses/LICENSE-2.0
 *
 * Unless required by applicable law or agreed to in writing, software
 * distributed under the License is distributed on an "AS IS" BASIS,
 * WITHOUT WARRANTIES OR CONDITIONS OF ANY KIND, either express or implied.
 * See the License for the specific language governing permissions and
 * limitations under the License.
 */
package de.tudarmstadt.ukp.inception.ui.kb.feature;

import static java.util.Arrays.asList;
import static java.util.Collections.emptyList;
import static org.apache.wicket.RuntimeConfigurationType.DEVELOPMENT;
import static org.apache.wicket.markup.head.JavaScriptHeaderItem.forReference;

import java.util.ArrayList;
<<<<<<< HEAD
import java.util.Collections;
import java.util.Comparator;
import java.util.List;
import java.util.Optional;
import java.util.stream.Collectors;
=======
import java.util.List;
>>>>>>> 734282c0

import org.apache.wicket.Component;
import org.apache.wicket.MarkupContainer;
import org.apache.wicket.core.request.handler.IPartialPageRequestHandler;
import org.apache.wicket.feedback.IFeedback;
import org.apache.wicket.markup.head.IHeaderResponse;
import org.apache.wicket.markup.html.basic.Label;
import org.apache.wicket.model.CompoundPropertyModel;
import org.apache.wicket.model.IModel;
import org.apache.wicket.model.StringResourceModel;
import org.apache.wicket.request.cycle.RequestCycle;
import org.apache.wicket.spring.injection.annot.SpringBean;
import org.slf4j.Logger;
import org.slf4j.LoggerFactory;

import com.googlecode.wicket.jquery.core.JQueryBehavior;
import com.googlecode.wicket.jquery.core.renderer.TextRenderer;
import com.googlecode.wicket.jquery.core.template.IJQueryTemplate;
import com.googlecode.wicket.kendo.ui.form.autocomplete.AutoCompleteTextField;

import de.tudarmstadt.ukp.clarin.webanno.api.annotation.action.AnnotationActionHandler;
import de.tudarmstadt.ukp.clarin.webanno.api.annotation.feature.FeatureSupport;
import de.tudarmstadt.ukp.clarin.webanno.api.annotation.feature.FeatureSupportRegistry;
import de.tudarmstadt.ukp.clarin.webanno.api.annotation.feature.editor.FeatureEditor;
import de.tudarmstadt.ukp.clarin.webanno.api.annotation.feature.editor.KendoChoiceDescriptionScriptReference;
import de.tudarmstadt.ukp.clarin.webanno.api.annotation.model.AnnotatorState;
import de.tudarmstadt.ukp.clarin.webanno.api.annotation.model.FeatureState;
import de.tudarmstadt.ukp.clarin.webanno.model.AnnotationFeature;
<<<<<<< HEAD
import de.tudarmstadt.ukp.clarin.webanno.model.Project;
import de.tudarmstadt.ukp.clarin.webanno.support.lambda.LambdaBehavior;
import de.tudarmstadt.ukp.inception.conceptlinking.service.ConceptLinkingServiceImpl;
import de.tudarmstadt.ukp.inception.kb.ConceptFeatureTraits;
import de.tudarmstadt.ukp.inception.kb.KnowledgeBaseService;
import de.tudarmstadt.ukp.inception.kb.graph.KBHandle;
import de.tudarmstadt.ukp.inception.kb.graph.KBObject;
import de.tudarmstadt.ukp.inception.kb.model.KnowledgeBase;
import de.tudarmstadt.ukp.inception.ui.kb.DisabledKBWarning;
=======
import de.tudarmstadt.ukp.inception.conceptlinking.service.ConceptLinkingService;
import de.tudarmstadt.ukp.inception.kb.ConceptFeatureTraits;
import de.tudarmstadt.ukp.inception.kb.KnowledgeBaseService;
import de.tudarmstadt.ukp.inception.kb.graph.KBHandle;
>>>>>>> 734282c0

/**
 * Component for editing knowledge-base-related features on annotations.
 */
public class ConceptFeatureEditor
    extends FeatureEditor
{
    private static final Logger LOG = LoggerFactory.getLogger(ConceptFeatureEditor.class);
    
    private static final String MID_FEATURE = "feature";
    private static final String MID_VALUE = "value";

    private static final long serialVersionUID = 7763348613632105600L;

    private Component focusComponent;

    private @SpringBean KnowledgeBaseService kbService;
    private @SpringBean FeatureSupportRegistry featureSupportRegistry;
    private @SpringBean ConceptLinkingService clService;

    public ConceptFeatureEditor(String aId, MarkupContainer aItem, IModel<FeatureState> aModel,
            IModel<AnnotatorState> aStateModel, AnnotationActionHandler aHandler)
    {
        super(aId, aItem, new CompoundPropertyModel<>(aModel));
        add(new Label(MID_FEATURE, getModelObject().feature.getUiName()));
        add(focusComponent = createAutoCompleteTextField(aStateModel.getObject(), aHandler));
        add(createDisabledKbWarningLabel());
    }

    @Override
    public void renderHead(IHeaderResponse aResponse)
    {
        super.renderHead(aResponse);

        aResponse.render(forReference(KendoChoiceDescriptionScriptReference.get()));
    }

    private AutoCompleteTextField<KBHandle> createAutoCompleteTextField(AnnotatorState aState,
            AnnotationActionHandler aHandler)
    {
        AutoCompleteTextField<KBHandle> field = new AutoCompleteTextField<KBHandle>(MID_VALUE,
                new TextRenderer<KBHandle>("uiLabel"))
        {
            private static final long serialVersionUID = -1955006051950156603L;

            @Override
<<<<<<< HEAD
            protected List<KBHandle> getChoices(String input) {
                return listInstances(aState, aHandler, input != null ? input.toLowerCase() : null);
=======
            protected List<KBHandle> getChoices(String aInput)
            {
                return getCandidates(aState, aHandler, aInput);
>>>>>>> 734282c0
            }

            @Override
            public void onConfigure(JQueryBehavior behavior)
            {
                super.onConfigure(behavior);

                behavior.setOption("autoWidth", true);
                behavior.setOption("ignoreCase", false);
                behavior.setOption("delay", 500);
            }

            @Override
            protected IJQueryTemplate newTemplate()
            {
                return new IJQueryTemplate()
                {
                    private static final long serialVersionUID = 8656996525796349138L;

                    @Override
                    public String getText()
                    {
                        StringBuilder sb = new StringBuilder();
                        sb.append("<div style=\"max-width: 450px\">");
                        sb.append("  <div class=\"item-title\">");
                        sb.append("    ${ data.name }");
                        sb.append("  </div>");
                        sb.append("  <div class=\"item-identifier\">");
                        sb.append("    ${ data.identifier }");
                        sb.append("  </div>");
                        sb.append("  <div class=\"item-description\">");
                        sb.append("    ${ data.description }");
                        sb.append("  </div>");
                        if (DEVELOPMENT.equals(getApplication().getConfigurationType())) {
                            sb.append("  <div class=\"item-description\">");
                            sb.append("    ${ data.debugInfo }");
                            sb.append("  </div>");
                        }
                        sb.append("</div>");
                        return sb.toString();
                    }

                    @Override
                    public List<String> getTextProperties()
                    {
                        List<String> properties = new ArrayList<>();
                        properties.add("name");
                        properties.add("identifier");
                        properties.add("description");
                        if (DEVELOPMENT.equals(getApplication().getConfigurationType())) {
                            properties.add("debugInfo");
                        }
                        return properties;
                    }
                };
            }
        };

        return field;
    }
    
    private List<KBHandle> getCandidates(AnnotatorState aState, AnnotationActionHandler aHandler,
            String aInput)
    {
        if (aInput == null) {
            return emptyList();
        }
        
        List<KBHandle> choices;
        try {
            AnnotationFeature feat = getModelObject().feature;

<<<<<<< HEAD
    private List<KBHandle> listInstances(AnnotatorState aState, AnnotationActionHandler aHandler,
            String aTypedString) {
        AnnotationFeature feat = getModelObject().feature;

        Project project = feat.getProject();
        ConceptFeatureTraits traits = readFeatureTraits(feat);

        // Check if kb is actually enabled
        if (featureUsesDisabledKB(traits)) {
            return Collections.emptyList();
        }
=======
            FeatureSupport<ConceptFeatureTraits> fs = featureSupportRegistry
                    .getFeatureSupport(feat);
            ConceptFeatureTraits traits = fs.readTraits(feat);
>>>>>>> 734282c0

            choices = clService.getLinkingInstancesInKBScope(traits.getRepositoryId(),
                    traits.getScope(), traits.getAllowedValueType(), aInput,
                    aState.getSelection().getText(), aState.getSelection().getBegin(),
                    aHandler.getEditorCas(), feat.getProject());
        }
        catch (Exception e) {
            choices = asList(new KBHandle("http://ERROR", "ERROR", e.getMessage(), "en"));
            error("An error occurred while retrieving entity candidates: " + e.getMessage());
            LOG.error("An error occurred while retrieving entity candidates", e);
            RequestCycle.get()
                .find(IPartialPageRequestHandler.class)
                .ifPresent(target -> target.addChildren(getPage(), IFeedback.class));
        }
<<<<<<< HEAD

        // if concept linking does not return any results or is disabled
        if (handles.size() == 0) {
            handles = kbService.getEntitiesInScope(traits.getRepositoryId(), traits.getScope(),
                traits.getAllowedValueType(), project);
            // Sort and filter results
            handles = handles.stream()
                .filter(handle -> handle.getUiLabel().toLowerCase().startsWith(aTypedString))
                .sorted(Comparator.comparing(KBObject::getUiLabel)).collect(Collectors.toList());
        }
        
        return KBHandle.distinctByIri(handles);
    }

    private ConceptFeatureTraits readFeatureTraits(AnnotationFeature aAnnotationFeature) {
        FeatureSupport<ConceptFeatureTraits> fs = featureSupportRegistry
            .getFeatureSupport(aAnnotationFeature);
        ConceptFeatureTraits traits = fs.readTraits(aAnnotationFeature);
        return traits;
    }


    private boolean featureUsesDisabledKB(ConceptFeatureTraits aTraits)
    {
        Optional<KnowledgeBase> kb = Optional.empty();
        String repositoryId = aTraits.getRepositoryId();
        if (repositoryId != null) {
            kb = kbService.getKnowledgeBaseById(getModelObject().feature.getProject(),
                aTraits.getRepositoryId());
        }
        return kb.isPresent() && !kb.get().isEnabled() || repositoryId != null && !kb.isPresent();
    }

    private DisabledKBWarning createDisabledKbWarningLabel()
    {
        AnnotationFeature feature = getModelObject().feature;
        ConceptFeatureTraits traits = readFeatureTraits(feature);

        Optional<KnowledgeBase> kb = Optional.empty();
        if (traits.getRepositoryId() != null) {
            kb = kbService.getKnowledgeBaseById(feature.getProject(), traits.getRepositoryId());
        }
        String kbName = kb.isPresent() ? kb.get().getName() : "unknown ID";

        DisabledKBWarning warning = new DisabledKBWarning("disabledKBWarning",
            new StringResourceModel("value.null.disabledKbWarning", this).setParameters(kbName));

        warning.add(LambdaBehavior
            .onConfigure(label -> label.setVisible(featureUsesDisabledKB(traits))));

        return warning;
    }

    @Override
    protected void onInitialize() {
        super.onInitialize();
=======
        return choices;
>>>>>>> 734282c0
    }

    @Override
    public Component getFocusComponent()
    {
        return focusComponent;
    }
}<|MERGE_RESOLUTION|>--- conflicted
+++ resolved
@@ -23,15 +23,9 @@
 import static org.apache.wicket.markup.head.JavaScriptHeaderItem.forReference;
 
 import java.util.ArrayList;
-<<<<<<< HEAD
 import java.util.Collections;
-import java.util.Comparator;
 import java.util.List;
 import java.util.Optional;
-import java.util.stream.Collectors;
-=======
-import java.util.List;
->>>>>>> 734282c0
 
 import org.apache.wicket.Component;
 import org.apache.wicket.MarkupContainer;
@@ -60,22 +54,13 @@
 import de.tudarmstadt.ukp.clarin.webanno.api.annotation.model.AnnotatorState;
 import de.tudarmstadt.ukp.clarin.webanno.api.annotation.model.FeatureState;
 import de.tudarmstadt.ukp.clarin.webanno.model.AnnotationFeature;
-<<<<<<< HEAD
-import de.tudarmstadt.ukp.clarin.webanno.model.Project;
 import de.tudarmstadt.ukp.clarin.webanno.support.lambda.LambdaBehavior;
-import de.tudarmstadt.ukp.inception.conceptlinking.service.ConceptLinkingServiceImpl;
-import de.tudarmstadt.ukp.inception.kb.ConceptFeatureTraits;
-import de.tudarmstadt.ukp.inception.kb.KnowledgeBaseService;
-import de.tudarmstadt.ukp.inception.kb.graph.KBHandle;
-import de.tudarmstadt.ukp.inception.kb.graph.KBObject;
-import de.tudarmstadt.ukp.inception.kb.model.KnowledgeBase;
-import de.tudarmstadt.ukp.inception.ui.kb.DisabledKBWarning;
-=======
 import de.tudarmstadt.ukp.inception.conceptlinking.service.ConceptLinkingService;
 import de.tudarmstadt.ukp.inception.kb.ConceptFeatureTraits;
 import de.tudarmstadt.ukp.inception.kb.KnowledgeBaseService;
 import de.tudarmstadt.ukp.inception.kb.graph.KBHandle;
->>>>>>> 734282c0
+import de.tudarmstadt.ukp.inception.kb.model.KnowledgeBase;
+import de.tudarmstadt.ukp.inception.ui.kb.DisabledKBWarning;
 
 /**
  * Component for editing knowledge-base-related features on annotations.
@@ -122,14 +107,9 @@
             private static final long serialVersionUID = -1955006051950156603L;
 
             @Override
-<<<<<<< HEAD
-            protected List<KBHandle> getChoices(String input) {
-                return listInstances(aState, aHandler, input != null ? input.toLowerCase() : null);
-=======
             protected List<KBHandle> getChoices(String aInput)
             {
                 return getCandidates(aState, aHandler, aInput);
->>>>>>> 734282c0
             }
 
             @Override
@@ -202,23 +182,12 @@
         try {
             AnnotationFeature feat = getModelObject().feature;
 
-<<<<<<< HEAD
-    private List<KBHandle> listInstances(AnnotatorState aState, AnnotationActionHandler aHandler,
-            String aTypedString) {
-        AnnotationFeature feat = getModelObject().feature;
-
-        Project project = feat.getProject();
-        ConceptFeatureTraits traits = readFeatureTraits(feat);
-
-        // Check if kb is actually enabled
-        if (featureUsesDisabledKB(traits)) {
-            return Collections.emptyList();
-        }
-=======
-            FeatureSupport<ConceptFeatureTraits> fs = featureSupportRegistry
-                    .getFeatureSupport(feat);
-            ConceptFeatureTraits traits = fs.readTraits(feat);
->>>>>>> 734282c0
+            ConceptFeatureTraits traits = readFeatureTraits(feat);
+
+            // Check if kb is actually enabled
+            if (featureUsesDisabledKB(traits)) {
+                return Collections.emptyList();
+            }
 
             choices = clService.getLinkingInstancesInKBScope(traits.getRepositoryId(),
                     traits.getScope(), traits.getAllowedValueType(), aInput,
@@ -233,19 +202,7 @@
                 .find(IPartialPageRequestHandler.class)
                 .ifPresent(target -> target.addChildren(getPage(), IFeedback.class));
         }
-<<<<<<< HEAD
-
-        // if concept linking does not return any results or is disabled
-        if (handles.size() == 0) {
-            handles = kbService.getEntitiesInScope(traits.getRepositoryId(), traits.getScope(),
-                traits.getAllowedValueType(), project);
-            // Sort and filter results
-            handles = handles.stream()
-                .filter(handle -> handle.getUiLabel().toLowerCase().startsWith(aTypedString))
-                .sorted(Comparator.comparing(KBObject::getUiLabel)).collect(Collectors.toList());
-        }
-        
-        return KBHandle.distinctByIri(handles);
+        return choices;
     }
 
     private ConceptFeatureTraits readFeatureTraits(AnnotationFeature aAnnotationFeature) {
@@ -288,14 +245,6 @@
     }
 
     @Override
-    protected void onInitialize() {
-        super.onInitialize();
-=======
-        return choices;
->>>>>>> 734282c0
-    }
-
-    @Override
     public Component getFocusComponent()
     {
         return focusComponent;
