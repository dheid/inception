--- conflicted
+++ resolved
@@ -34,6 +34,7 @@
 import org.apache.wicket.markup.html.panel.EmptyPanel;
 import org.apache.wicket.markup.html.panel.Panel;
 import org.apache.wicket.model.IModel;
+import org.apache.wicket.model.LoadableDetachableModel;
 import org.apache.wicket.model.Model;
 import org.apache.wicket.model.ResourceModel;
 import org.apache.wicket.spring.injection.annot.SpringBean;
@@ -52,7 +53,6 @@
 import de.tudarmstadt.ukp.clarin.webanno.model.Project;
 import de.tudarmstadt.ukp.clarin.webanno.support.bootstrap.select.BootstrapSelect;
 import de.tudarmstadt.ukp.clarin.webanno.support.lambda.LambdaAjaxFormComponentUpdatingBehavior;
-import de.tudarmstadt.ukp.clarin.webanno.support.lambda.LambdaModel;
 import de.tudarmstadt.ukp.inception.conceptlinking.service.ConceptLinkingService;
 import de.tudarmstadt.ukp.inception.kb.ConceptFeatureValueType;
 import de.tudarmstadt.ukp.inception.kb.KnowledgeBaseService;
@@ -119,23 +119,10 @@
         kbModel = aKbModel;
         
         // add the selector for the knowledge bases
-<<<<<<< HEAD
-        DropDownChoice<KnowledgeBase> ddc = new DropDownChoice<KnowledgeBase>("knowledgebases",
-            LambdaModel.of(() -> kbService.getEnabledKnowledgeBases(aProjectModel.getObject())));
-=======
         DropDownChoice<KnowledgeBase> ddc = new BootstrapSelect<KnowledgeBase>("knowledgebases",
-                LambdaModel.of(() -> kbService.getEnabledKnowledgeBases(aProjectModel.getObject())))
-        {
-
-            private static final long serialVersionUID = -2635546743813402116L;
-
-            @Override
-            public boolean isVisible() {
-                // only visible if there is a choice between two or more KBs
-                return getChoices().size() >= 2;
-            }
-        };
->>>>>>> 1fee390b
+                LoadableDetachableModel
+                        .of(() -> kbService.getEnabledKnowledgeBases(aProjectModel.getObject())));
+        
         ddc.add(new LambdaAjaxFormComponentUpdatingBehavior("change", t -> {
             details = details.replaceWith(new EmptyPanel(DETAILS_MARKUP_ID));
             t.add(KnowledgeBasePanel.this);
