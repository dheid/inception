/*
 * Copyright 2017
 * Ubiquitous Knowledge Processing (UKP) Lab
 * Technische Universität Darmstadt
 *
 * Licensed under the Apache License, Version 2.0 (the "License");
 * you may not use this file except in compliance with the License.
 * You may obtain a copy of the License at
 *
 *  http://www.apache.org/licenses/LICENSE-2.0
 *
 * Unless required by applicable law or agreed to in writing, software
 * distributed under the License is distributed on an "AS IS" BASIS,
 * WITHOUT WARRANTIES OR CONDITIONS OF ANY KIND, either express or implied.
 * See the License for the specific language governing permissions and
 * limitations under the License.
 */
package de.tudarmstadt.ukp.inception.ui.kb;

import java.util.Arrays;
import java.util.List;

import org.apache.wicket.Component;
<<<<<<< HEAD
=======
import org.apache.wicket.ajax.AjaxRequestTarget;
import org.apache.wicket.feedback.IFeedback;
>>>>>>> 4c5b6c73
import org.apache.wicket.markup.html.WebMarkupContainer;
import org.apache.wicket.markup.html.form.ChoiceRenderer;
import org.apache.wicket.markup.html.form.DropDownChoice;
import org.apache.wicket.markup.html.panel.EmptyPanel;
import org.apache.wicket.markup.html.panel.Panel;
import org.apache.wicket.model.IModel;
import org.apache.wicket.model.Model;
import org.apache.wicket.spring.injection.annot.SpringBean;
import org.eclipse.rdf4j.model.vocabulary.RDFS;
<<<<<<< HEAD
import org.wicketstuff.event.annotation.OnEvent;
=======
import org.eclipse.rdf4j.query.QueryEvaluationException;
import org.slf4j.Logger;
import org.slf4j.LoggerFactory;
>>>>>>> 4c5b6c73

import de.tudarmstadt.ukp.clarin.webanno.model.Project;
import de.tudarmstadt.ukp.clarin.webanno.support.lambda.LambdaAjaxFormComponentUpdatingBehavior;
import de.tudarmstadt.ukp.clarin.webanno.support.lambda.LambdaModel;
import de.tudarmstadt.ukp.inception.kb.KnowledgeBaseService;
import de.tudarmstadt.ukp.inception.kb.graph.KBConcept;
import de.tudarmstadt.ukp.inception.kb.graph.KBHandle;
import de.tudarmstadt.ukp.inception.kb.graph.KBProperty;
import de.tudarmstadt.ukp.inception.kb.graph.KBStatement;
import de.tudarmstadt.ukp.inception.kb.graph.RdfUtils;
import de.tudarmstadt.ukp.inception.kb.model.KnowledgeBase;
import de.tudarmstadt.ukp.inception.ui.kb.event.AjaxConceptSelectionEvent;
import de.tudarmstadt.ukp.inception.ui.kb.event.AjaxNewConceptEvent;
import de.tudarmstadt.ukp.inception.ui.kb.event.AjaxNewPropertyEvent;
import de.tudarmstadt.ukp.inception.ui.kb.event.AjaxPropertySelectionEvent;
import de.tudarmstadt.ukp.inception.ui.kb.event.AjaxStatementChangedEvent;

/**
 * Houses the UI for interacting with one knowledge base.<br>
 * 
 * A note on the use of the selection events: If a property is currently selected and the user
 * selects a concept instead, only one event should be broadcast (concept selected), not two
 * (concept selected and property deselected). However, there are cases when property/concept
 * deselection events make sense, which is when a user creates a new property but then decides to
 * cancel the creation process. In this case, neither a property nor a concept should be selected,
 * hence a deselection makes sense to reset the UI.
 */
public class KnowledgeBasePanel
    extends Panel
{

    private static final long serialVersionUID = -3717326058176546655L;
    
    private static final Logger LOG = LoggerFactory.getLogger(KnowledgeBasePanel.class);

    private static final String DETAIL_CONTAINER_MARKUP_ID = "detailContainer";
    private static final String DETAILS_MARKUP_ID = "details";

    private @SpringBean KnowledgeBaseService kbService;

    private IModel<KnowledgeBase> kbModel;
    private Model<KBHandle> selectedConceptHandle = Model.of();
    private Model<KBHandle> selectedPropertyHandle = Model.of();

    private WebMarkupContainer detailContainer;
    private ConceptTreePanel conceptTreePanel;
    private PropertyListPanel propertyListPanel;
    
    /**
     * right-side component which either displays concept details or property details
     */
    private Component details;

    public KnowledgeBasePanel(String id, IModel<Project> aProjectModel,
            IModel<KnowledgeBase> aKbModel)
    {
        super(id, aKbModel);
        
        setOutputMarkupId(true);

        kbModel = aKbModel;
        
        // add the selector for the knowledge bases
        DropDownChoice<KnowledgeBase> ddc = new DropDownChoice<KnowledgeBase>("knowledgebases",
                LambdaModel.of(() -> kbService.getEnabledKnowledgeBases(aProjectModel.getObject())))
        {

            private static final long serialVersionUID = -2635546743813402116L;

            @Override
            public boolean isVisible() {
                // only visible if there is a choice between two or more KBs
                return getChoices().size() >= 2;
            }
        };
        ddc.add(new LambdaAjaxFormComponentUpdatingBehavior("change", t -> {
            details = details.replaceWith(new EmptyPanel(DETAILS_MARKUP_ID));
            t.add(KnowledgeBasePanel.this);
            t.addChildren(getPage(), IFeedback.class);
        }));
        ddc.setModel(aKbModel);
        ddc.setChoiceRenderer(new ChoiceRenderer<>("name"));
        add(ddc);

        add(conceptTreePanel = new ConceptTreePanel("concepts", kbModel, selectedConceptHandle));
        add(propertyListPanel = new PropertyListPanel("properties", kbModel,
                selectedPropertyHandle));
        
        detailContainer = new WebMarkupContainer(DETAIL_CONTAINER_MARKUP_ID);
        detailContainer.setOutputMarkupId(true);
        add(detailContainer);
        
        details = new EmptyPanel(DETAILS_MARKUP_ID);
        detailContainer.add(details);
    }
    
    /**
     * Acts upon statement changes. If the changed statement does <strong>not</strong> involve an
     * RDFS or OWL property, the no action is taken. If the changed statement renames the selected
     * concept or property, the name in the respective {@link KBHandle} is updated. For any other
     * statement changes affecting the schema, the page is reloaded via AJAX. Reloading the whole
     * page may not seem like the smartest solution. However, given the severe consequences a single
     * statement change can have (transforming a property into a concept?), it is the simplest
     * working solution.
     *
     * @param target
     * @param event
     */
    @OnEvent
    public void actionStatementChanged(AjaxStatementChangedEvent event)
    {
        boolean isSchemaChangeEvent = RdfUtils
                .isFromImplicitNamespace(event.getStatement().getProperty());
        if (!isSchemaChangeEvent) {
            return;
        }

        // if this event is not about renaming (changing the RDFS label) of a KBObject, return
        KBStatement statement = event.getStatement();
        boolean isRenameEvent = statement.getProperty().getIdentifier()
                .equals(RDFS.LABEL.stringValue());
        if (isRenameEvent) {
            // determine whether the concept name or property name was changed (or neither), then
            // update the name in the respective KBHandle
            List<Model<KBHandle>> models = Arrays.asList(selectedConceptHandle,
                    selectedPropertyHandle);
            models.stream().filter(model -> model.getObject() != null && model.getObject()
                    .getIdentifier().equals(statement.getInstance().getIdentifier()))
                    .forEach(model -> {
                        model.getObject().setName((String) statement.getValue());
                        event.getTarget().add(this);
                    });
        }
        else {
            event.getTarget().add(getPage());
        }
    }

    @OnEvent
    public void actionConceptSelectionChanged(AjaxConceptSelectionEvent event)
    {        
        // cancel selection of property
        selectedPropertyHandle.setObject(null);
        selectedConceptHandle.setObject(event.getSelection());

        // replace detail view: empty panel if a deselection took place (see lengthy explanation
        // above)
        Component replacementPanel;
        if (selectedConceptHandle.getObject() == null) {
            replacementPanel = new EmptyPanel(DETAILS_MARKUP_ID);
        }
        else {
            // TODO: Fix this Optional get() to actual checking
            try {
                KBConcept selectedConcept = kbService.readConcept(kbModel.getObject(),
                        selectedConceptHandle.getObject().getIdentifier()).get();
                replacementPanel = new ConceptInstancePanel(DETAILS_MARKUP_ID, kbModel,
                        selectedConceptHandle, Model.of(selectedConcept));
            }
            catch (QueryEvaluationException e) {
                error("Unable to read concept: " + e.getLocalizedMessage());
                LOG.error("Unable to read concept.", e);
                replacementPanel = new EmptyPanel(DETAILS_MARKUP_ID);

            }
        }
        details = details.replaceWith(replacementPanel);

<<<<<<< HEAD
        event.getTarget().add(conceptTreePanel);
        event.getTarget().add(propertyListPanel);
        event.getTarget().add(detailContainer);
=======
        target.add(conceptTreePanel);
        target.add(propertyListPanel);
        target.add(detailContainer);
        target.addChildren(getPage(), IFeedback.class);
>>>>>>> 4c5b6c73
    }

    @OnEvent
    public void actionNewConcept(AjaxNewConceptEvent event)
    {
        // cancel selections for concepts and properties
        selectedConceptHandle.setObject(null);
        selectedPropertyHandle.setObject(null);

        // show panel for new, empty property
        Component replacement = new ConceptInstancePanel(DETAILS_MARKUP_ID, kbModel,
                selectedConceptHandle, Model.of(new KBConcept()));
        details = details.replaceWith(replacement);

        event.getTarget().add(KnowledgeBasePanel.this);
    }

    @OnEvent
    public void actionPropertySelectionChanged(AjaxPropertySelectionEvent event)
    {
        // cancel selection of concept
        selectedConceptHandle.setObject(null);
        selectedPropertyHandle.setObject(event.getSelection());

        // replace detail view: empty panel if a deselection took place (see lengthy explanation
        // above)
        Component replacementPanel;
        if (selectedPropertyHandle.getObject() == null) {
            replacementPanel = new EmptyPanel(DETAILS_MARKUP_ID);
        }
        else {
            String identifier = selectedPropertyHandle.getObject().getIdentifier();
            try {
                replacementPanel = kbService.readProperty(kbModel.getObject(), identifier)
                        .<Component>map(selectedProperty -> {
                            Model<KBProperty> model = Model.of(selectedProperty);
                            return new PropertyPanel(DETAILS_MARKUP_ID, kbModel,
                                    selectedPropertyHandle, model);
                        }).orElse(new EmptyPanel(DETAILS_MARKUP_ID));
            }
            catch (QueryEvaluationException e) {
                error("Unable to read property: " + e.getLocalizedMessage());
                LOG.error("Unable to read property.", e);
                replacementPanel = new EmptyPanel(DETAILS_MARKUP_ID);
            }
        }
        details = details.replaceWith(replacementPanel);
<<<<<<< HEAD

        event.getTarget().add(conceptTreePanel);
        event.getTarget().add(propertyListPanel);
        event.getTarget().add(detailContainer);
=======
        target.add(conceptTreePanel);
        target.add(propertyListPanel);
        target.add(detailContainer);
        target.addChildren(getPage(), IFeedback.class);
>>>>>>> 4c5b6c73
    }

    @OnEvent
    public void actionNewProperty(AjaxNewPropertyEvent event)
    {
        // cancel selections for concepts and properties
        selectedConceptHandle.setObject(null);
        selectedPropertyHandle.setObject(null);

        // show panel for new, empty property
        Component replacement = new PropertyPanel(DETAILS_MARKUP_ID, kbModel,
                selectedPropertyHandle, Model.of(new KBProperty()));
        details = details.replaceWith(replacement);

        event.getTarget().add(KnowledgeBasePanel.this);
    }
    
}<|MERGE_RESOLUTION|>--- conflicted
+++ resolved
@@ -21,11 +21,7 @@
 import java.util.List;
 
 import org.apache.wicket.Component;
-<<<<<<< HEAD
-=======
-import org.apache.wicket.ajax.AjaxRequestTarget;
 import org.apache.wicket.feedback.IFeedback;
->>>>>>> 4c5b6c73
 import org.apache.wicket.markup.html.WebMarkupContainer;
 import org.apache.wicket.markup.html.form.ChoiceRenderer;
 import org.apache.wicket.markup.html.form.DropDownChoice;
@@ -35,13 +31,10 @@
 import org.apache.wicket.model.Model;
 import org.apache.wicket.spring.injection.annot.SpringBean;
 import org.eclipse.rdf4j.model.vocabulary.RDFS;
-<<<<<<< HEAD
-import org.wicketstuff.event.annotation.OnEvent;
-=======
 import org.eclipse.rdf4j.query.QueryEvaluationException;
 import org.slf4j.Logger;
 import org.slf4j.LoggerFactory;
->>>>>>> 4c5b6c73
+import org.wicketstuff.event.annotation.OnEvent;
 
 import de.tudarmstadt.ukp.clarin.webanno.model.Project;
 import de.tudarmstadt.ukp.clarin.webanno.support.lambda.LambdaAjaxFormComponentUpdatingBehavior;
@@ -99,7 +92,7 @@
             IModel<KnowledgeBase> aKbModel)
     {
         super(id, aKbModel);
-        
+
         setOutputMarkupId(true);
 
         kbModel = aKbModel;
@@ -210,16 +203,10 @@
         }
         details = details.replaceWith(replacementPanel);
 
-<<<<<<< HEAD
         event.getTarget().add(conceptTreePanel);
         event.getTarget().add(propertyListPanel);
         event.getTarget().add(detailContainer);
-=======
-        target.add(conceptTreePanel);
-        target.add(propertyListPanel);
-        target.add(detailContainer);
         target.addChildren(getPage(), IFeedback.class);
->>>>>>> 4c5b6c73
     }
 
     @OnEvent
@@ -267,17 +254,10 @@
             }
         }
         details = details.replaceWith(replacementPanel);
-<<<<<<< HEAD
-
         event.getTarget().add(conceptTreePanel);
         event.getTarget().add(propertyListPanel);
         event.getTarget().add(detailContainer);
-=======
-        target.add(conceptTreePanel);
-        target.add(propertyListPanel);
-        target.add(detailContainer);
         target.addChildren(getPage(), IFeedback.class);
->>>>>>> 4c5b6c73
     }
 
     @OnEvent
@@ -294,5 +274,4 @@
 
         event.getTarget().add(KnowledgeBasePanel.this);
     }
-    
 }