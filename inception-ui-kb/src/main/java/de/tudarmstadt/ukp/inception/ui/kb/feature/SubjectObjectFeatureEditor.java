/*
 * Copyright 2018
 * Ubiquitous Knowledge Processing (UKP) Lab
 * Technische Universität Darmstadt
 *
 * Licensed under the Apache License, Version 2.0 (the "License");
 * you may not use this file except in compliance with the License.
 * You may obtain a copy of the License at
 *
 * http://www.apache.org/licenses/LICENSE-2.0
 *
 * Unless required by applicable law or agreed to in writing, software
 * distributed under the License is distributed on an "AS IS" BASIS,
 * WITHOUT WARRANTIES OR CONDITIONS OF ANY KIND, either express or implied.
 * See the License for the specific language governing permissions and
 * limitations under the License.
 */
package de.tudarmstadt.ukp.inception.ui.kb.feature;

import static org.apache.wicket.markup.head.JavaScriptHeaderItem.forReference;

import java.io.IOException;
import java.util.ArrayList;
<<<<<<< HEAD
import java.util.Collections;
import java.util.Comparator;
import java.util.List;
import java.util.Optional;
import java.util.stream.Collectors;
=======
import java.util.List;
>>>>>>> 734282c0

import org.apache.commons.lang3.exception.ExceptionUtils;
import org.apache.uima.UIMAException;
import org.apache.uima.cas.text.AnnotationFS;
import org.apache.uima.jcas.JCas;
import org.apache.wicket.Component;
import org.apache.wicket.MarkupContainer;
import org.apache.wicket.ajax.AjaxEventBehavior;
import org.apache.wicket.ajax.AjaxRequestTarget;
import org.apache.wicket.behavior.AttributeAppender;
import org.apache.wicket.core.request.handler.IPartialPageRequestHandler;
import org.apache.wicket.feedback.IFeedback;
import org.apache.wicket.markup.head.IHeaderResponse;
import org.apache.wicket.markup.html.WebMarkupContainer;
import org.apache.wicket.markup.html.basic.Label;
import org.apache.wicket.model.CompoundPropertyModel;
import org.apache.wicket.model.IModel;
import org.apache.wicket.model.Model;
import org.apache.wicket.model.StringResourceModel;
import org.apache.wicket.request.cycle.RequestCycle;
import org.apache.wicket.spring.injection.annot.SpringBean;
import org.slf4j.Logger;
import org.slf4j.LoggerFactory;

import com.googlecode.wicket.jquery.core.JQueryBehavior;
import com.googlecode.wicket.jquery.core.renderer.TextRenderer;
import com.googlecode.wicket.jquery.core.template.IJQueryTemplate;
import com.googlecode.wicket.kendo.ui.form.autocomplete.AutoCompleteTextField;

import de.tudarmstadt.ukp.clarin.webanno.api.AnnotationSchemaService;
import de.tudarmstadt.ukp.clarin.webanno.api.annotation.action.AnnotationActionHandler;
import de.tudarmstadt.ukp.clarin.webanno.api.annotation.exception.AnnotationException;
import de.tudarmstadt.ukp.clarin.webanno.api.annotation.feature.FeatureSupport;
import de.tudarmstadt.ukp.clarin.webanno.api.annotation.feature.FeatureSupportRegistry;
import de.tudarmstadt.ukp.clarin.webanno.api.annotation.feature.editor.FeatureEditor;
import de.tudarmstadt.ukp.clarin.webanno.api.annotation.feature.editor.KendoChoiceDescriptionScriptReference;
import de.tudarmstadt.ukp.clarin.webanno.api.annotation.model.AnnotatorState;
import de.tudarmstadt.ukp.clarin.webanno.api.annotation.model.FeatureState;
import de.tudarmstadt.ukp.clarin.webanno.api.annotation.model.LinkWithRoleModel;
import de.tudarmstadt.ukp.clarin.webanno.api.annotation.util.WebAnnoCasUtil;
import de.tudarmstadt.ukp.clarin.webanno.model.AnnotationFeature;
import de.tudarmstadt.ukp.clarin.webanno.model.AnnotationLayer;
import de.tudarmstadt.ukp.clarin.webanno.model.Project;
import de.tudarmstadt.ukp.clarin.webanno.support.lambda.LambdaAjaxLink;
import de.tudarmstadt.ukp.clarin.webanno.support.lambda.LambdaBehavior;
import de.tudarmstadt.ukp.clarin.webanno.support.lambda.LambdaModel;
import de.tudarmstadt.ukp.clarin.webanno.support.lambda.LambdaModelAdapter;
import de.tudarmstadt.ukp.inception.conceptlinking.service.ConceptLinkingService;
import de.tudarmstadt.ukp.inception.kb.ConceptFeatureTraits;
import de.tudarmstadt.ukp.inception.kb.KnowledgeBaseService;
import de.tudarmstadt.ukp.inception.kb.graph.KBErrorHandle;
import de.tudarmstadt.ukp.inception.kb.graph.KBHandle;
<<<<<<< HEAD
import de.tudarmstadt.ukp.inception.kb.graph.KBObject;
import de.tudarmstadt.ukp.inception.kb.model.KnowledgeBase;
import de.tudarmstadt.ukp.inception.ui.kb.DisabledKBWarning;
=======
>>>>>>> 734282c0

public class SubjectObjectFeatureEditor
    extends FeatureEditor
{

    private static final long serialVersionUID = 4230722501745589589L;
    private static final Logger LOG = LoggerFactory.getLogger(SubjectObjectFeatureEditor.class);

    private @SpringBean AnnotationSchemaService annotationService;
    private @SpringBean ConceptLinkingService clService;
    private @SpringBean FactLinkingService factService;
    private @SpringBean FeatureSupportRegistry featureSupportRegistry;
    private @SpringBean KnowledgeBaseService kbService;

    private WebMarkupContainer content;
    private Component focusComponent;
    private AnnotationActionHandler actionHandler;
    private IModel<AnnotatorState> stateModel;
    private Project project;
    private LinkWithRoleModel roleModel;
    private AnnotationFeature linkedAnnotationFeature;

    public SubjectObjectFeatureEditor(String aId, MarkupContainer aOwner,
        AnnotationActionHandler aHandler, final IModel<AnnotatorState> aStateModel,
        final IModel<FeatureState> aFeatureStateModel, String role)
    {
        super(aId, aOwner, CompoundPropertyModel.of(aFeatureStateModel));

        stateModel = aStateModel;
        actionHandler = aHandler;
        project = this.getModelObject().feature.getProject();

        add(new Label("feature", getModelObject().feature.getUiName()));
        add(createDisabledKbWarningLabel());
        content = new WebMarkupContainer("content");
        content.setOutputMarkupId(true);
        add(content);

        List<LinkWithRoleModel> links = (List<LinkWithRoleModel>) SubjectObjectFeatureEditor.this
            .getModelObject().value;

        roleModel = new LinkWithRoleModel();
        roleModel.role = role;
        if (links.size() == 1) {
            roleModel = links.get(0);
        }

        content.add(createSubjectObjectLabel());
        content.add(createRemoveLabelIcon());
        content.add(focusComponent = createAutoCompleteTextField());
    }
    
    @Override
    public void renderHead(IHeaderResponse aResponse)
    {
        super.renderHead(aResponse);
        
        aResponse.render(forReference(KendoChoiceDescriptionScriptReference.get()));
    }

    private Label createSubjectObjectLabel()
    {
        Label label;
        label = new Label("label", LambdaModel.of(this::getSelectionSlotLabel));
        label.add(new AjaxEventBehavior("click")
        {
            private static final long serialVersionUID = 7633309278417475424L;

            @Override
            protected void onEvent(AjaxRequestTarget aTarget)
            {
                actionToggleArmedState(aTarget);
            }
        });
        label.add(new AttributeAppender("style", new Model<String>()
        {
            private static final long serialVersionUID = 1L;

            @Override public String getObject()
            {
                if (roleLabelSlotIsSelected()) {
                    return "; background: orange";
                }
                else {
                    return "";
                }
            }
        }));
        if (!roleLabelSlotIsSelected()) {
            label.setDefaultModelObject(roleModel.label);
        }
        return label;
    }

    private LambdaAjaxLink createRemoveLabelIcon()
    {
        return new LambdaAjaxLink("removeLabel", this::removeSelectedLabel);
    }

    private void removeSelectedLabel(AjaxRequestTarget aTarget)
    {
        List<LinkWithRoleModel> links = (List<LinkWithRoleModel>) this.getModelObject().value;
        AnnotatorState state = this.stateModel.getObject();

        String role = roleModel.role;
        roleModel = new LinkWithRoleModel();
        roleModel.role = role;
        links.set(0, roleModel);

        // Auto-commit if working on existing annotation
        if (state.getSelection().getAnnotation().isSet()) {
            try {
                actionHandler.actionCreateOrUpdate(aTarget, actionHandler.getEditorCas());
            }
            catch (Exception e) {
                handleException(this, aTarget, e);
            }
        }
    }

    private String getSelectionSlotLabel()
    {
        if (!roleLabelIsFilled() && roleLabelSlotIsSelected()) {
            return "<Select to fill>";
        }
        else {
            return roleModel.label;
        }
    }

    private boolean roleLabelIsFilled()
    {

        return roleModel.targetAddr != -1;
    }

    private boolean roleLabelSlotIsSelected()
    {
        return stateModel.getObject().isArmedSlot(getModelObject().feature, 0);
    }

    private void actionToggleArmedState(AjaxRequestTarget aTarget)
    {
        AnnotatorState state = stateModel.getObject();

        if (roleLabelSlotIsSelected()) {
            state.clearArmedSlot();
            aTarget.add(getOwner());
        }
        else {
            state.setArmedSlot(getModelObject().feature, 0);
            aTarget.add(getOwner());
        }
    }

    @Override
    protected void onInitialize()
    {
        super.onInitialize();
    }

    @Override
    public Component getFocusComponent()
    {
        return focusComponent;
    }

    @Override
    public void onConfigure()
    {
        super.onConfigure();
        
        List<LinkWithRoleModel> links = (List<LinkWithRoleModel>) this.getModelObject().value;
        if (links.size() == 0) {
            String role = roleModel.role;
            roleModel = new LinkWithRoleModel();
            roleModel.role = role;
            links.add(roleModel);
        }
        else {
            roleModel = links.get(0);
        }
        linkedAnnotationFeature = getLinkedAnnotationFeature();
    }

    private AutoCompleteTextField<KBHandle> createAutoCompleteTextField()
    {
        AutoCompleteTextField<KBHandle> field = new AutoCompleteTextField<KBHandle>("value",
            LambdaModelAdapter.of(this::getSelectedKBItem, this::setSelectedKBItem),
            new TextRenderer<KBHandle>("uiLabel"), KBHandle.class)
        {

            private static final long serialVersionUID = 5683897252648514996L;

            @Override protected List<KBHandle> getChoices(String input)
            {
                return listInstances(actionHandler, input);
            }

            @Override
            public void onConfigure(JQueryBehavior behavior)
            {
                super.onConfigure(behavior);
                
                behavior.setOption("autoWidth", true);
            }

            @Override
            protected IJQueryTemplate newTemplate()
            {
                return KendoChoiceDescriptionScriptReference.template();
            }
        };

        return field;
    }

    private void setSelectedKBItem(KBHandle value)
    {
        // We do not want to store the error handle.
        if (value instanceof KBErrorHandle) {
            return;
        }
        
        if (roleLabelIsFilled()) {
            try {
                JCas jCas = actionHandler.getEditorCas();
                AnnotationFS selectedFS = WebAnnoCasUtil.selectByAddr(jCas, roleModel.targetAddr);
                WebAnnoCasUtil.setFeature(selectedFS, linkedAnnotationFeature,
                    value != null ? value.getIdentifier() : value);
            }
            catch (Exception e) {
                error("Error: " + e.getMessage());
                LOG.error("Error: " + e.getMessage(), e);
            }
        }
    }

    private KBHandle getSelectedKBItem()
    {
        KBHandle selectedKBHandleItem = null;
        if (roleLabelIsFilled()) {
            String selectedKBItemIdentifier;
            
            try {
                JCas jCas = actionHandler.getEditorCas();
                AnnotationFS selectedFS = WebAnnoCasUtil.selectByAddr(jCas, roleModel.targetAddr);
                selectedKBItemIdentifier = WebAnnoCasUtil.getFeature(selectedFS,
                        linkedAnnotationFeature.getName());
            }
            catch (Exception e) {
                LOG.error("Error loading CAS:  " + e.getMessage(), e);
                // We cannot use feedback messages in code that is called from the load() method
                // of a LoadableDetachableModel, so this is an alternative way of passing the
                // error on to the user.
                return new KBErrorHandle("Error loading CAS: " + e.getMessage(), e);
            }
            
            if (selectedKBItemIdentifier != null) {
                try {
                    ConceptFeatureTraits traits = factService.getFeatureTraits(project);
                    selectedKBHandleItem = factService.getKBInstancesByIdentifierAndTraits(
                            selectedKBItemIdentifier, project, traits);
                }
                catch (Exception e) {
                    LOG.error("Unable to resolve [" + selectedKBItemIdentifier + "]: "
                            + e.getMessage(), e);
                    // We cannot use feedback messages in code that is called from the load() method
                    // of a LoadableDetachableModel, so this is an alternative way of passing the
                    // error on to the user.
                    return new KBErrorHandle("Unable to resolve [" + selectedKBItemIdentifier + "]",
                            e);
                }
            }
        }
        return selectedKBHandleItem;
    }

    private List<KBHandle> listInstances(AnnotationActionHandler aHandler, String aTypedString)
    {
        if (linkedAnnotationFeature == null) {
            linkedAnnotationFeature = getLinkedAnnotationFeature();
        }
        List<KBHandle> handles = new ArrayList<>();
        FeatureSupport<ConceptFeatureTraits> fs = featureSupportRegistry
            .getFeatureSupport(linkedAnnotationFeature);
        ConceptFeatureTraits traits = fs.readTraits(linkedAnnotationFeature);

        // Check if kb is actually enabled
        if (featureUsesDisabledKB(traits)) {
            return Collections.emptyList();
        }

        // Use concept linking if enabled
        try {
            handles = clService.getLinkingInstancesInKBScope(traits.getRepositoryId(),
                    traits.getScope(), traits.getAllowedValueType(), aTypedString, roleModel.label,
                    roleModel.targetAddr, getEditorCas(aHandler), project);
        }
        catch (IOException e) {
            LOG.error("An error occurred while retrieving entity candidates.", e);
            error("An error occurred while retrieving entity candidates: " + e.getMessage());
            RequestCycle.get().find(IPartialPageRequestHandler.class)
                .ifPresent(target -> target.addChildren(getPage(), IFeedback.class));
        }

<<<<<<< HEAD
        // if concept linking does not return any results or is disabled
        if (handles.size() == 0) {
            handles = kbService.getEntitiesInScope(traits.getRepositoryId(), traits.getScope(),
                traits.getAllowedValueType(), project);
            // Sort and filter results
            handles = handles.stream()
                .filter(handle -> handle.getUiLabel().toLowerCase().startsWith(aTypedString))
                .sorted(Comparator.comparing(KBObject::getUiLabel)).collect(Collectors.toList());
        }
        return KBHandle.distinctByIri(handles);
=======
        return handles;
>>>>>>> 734282c0
    }

    private AnnotationFeature getLinkedAnnotationFeature() {
        String linkedType = this.getModelObject().feature.getType();
        AnnotationLayer linkedLayer = annotationService
            .getLayer(linkedType, this.stateModel.getObject().getProject());
        AnnotationFeature linkedAnnotationFeature = annotationService
            .getFeature(FactLinkingConstants.LINKED_LAYER_FEATURE, linkedLayer);
        return linkedAnnotationFeature;
    }

    private ConceptFeatureTraits readFeatureTraits(AnnotationFeature aAnnotationFeature) {
        FeatureSupport<ConceptFeatureTraits> fs = featureSupportRegistry
            .getFeatureSupport(aAnnotationFeature);
        ConceptFeatureTraits traits = fs.readTraits(aAnnotationFeature);
        return traits;
    }

    private boolean featureUsesDisabledKB(ConceptFeatureTraits aTraits)
    {
        Optional<KnowledgeBase> kb = Optional.empty();
        String repositoryId = aTraits.getRepositoryId();
        if (repositoryId != null) {
            kb = kbService.getKnowledgeBaseById(getModelObject().feature.getProject(),
                aTraits.getRepositoryId());
        }
        return kb.isPresent() && !kb.get().isEnabled() || repositoryId != null && !kb.isPresent();
    }

    private JCas getEditorCas(AnnotationActionHandler aHandler) throws IOException
    {
        return aHandler.getEditorCas();
    }

    public static void handleException(Component aComponent, AjaxRequestTarget aTarget,
        Exception aException)
    {
        try {
            throw aException;
        }
        catch (AnnotationException e) {
            if (aTarget != null) {
                aTarget.prependJavaScript("alert('Error: " + e.getMessage() + "')");
            }
            else {
                aComponent.error("Error: " + e.getMessage());
            }
            LOG.error("Error: " + ExceptionUtils.getRootCauseMessage(e), e);
        }
        catch (UIMAException e) {
            aComponent.error("Error: " + ExceptionUtils.getRootCauseMessage(e));
            LOG.error("Error: " + ExceptionUtils.getRootCauseMessage(e), e);
        }
        catch (Exception e) {
            aComponent.error("Error: " + e.getMessage());
            LOG.error("Error: " + e.getMessage(), e);
        }
    }

    private DisabledKBWarning createDisabledKbWarningLabel()
    {
        if (linkedAnnotationFeature == null) {
            linkedAnnotationFeature = getLinkedAnnotationFeature();
        }
        ConceptFeatureTraits traits = readFeatureTraits(linkedAnnotationFeature);

        Optional<KnowledgeBase> kb = Optional.empty();
        if (traits != null && traits.getRepositoryId() != null) {
            kb = kbService.getKnowledgeBaseById(linkedAnnotationFeature.getProject(),
                traits.getRepositoryId());
        }
        String kbName = kb.isPresent() ? kb.get().getName() : "unknown ID";
        DisabledKBWarning warning = new DisabledKBWarning("disabledKBWarning",
            new StringResourceModel("value.null.disabledKbWarning", this).setParameters(kbName));

        warning.add(
            LambdaBehavior.onConfigure(label -> label.setVisible(featureUsesDisabledKB(traits))));

        return warning;
    }
}<|MERGE_RESOLUTION|>--- conflicted
+++ resolved
@@ -21,15 +21,9 @@
 
 import java.io.IOException;
 import java.util.ArrayList;
-<<<<<<< HEAD
 import java.util.Collections;
-import java.util.Comparator;
 import java.util.List;
 import java.util.Optional;
-import java.util.stream.Collectors;
-=======
-import java.util.List;
->>>>>>> 734282c0
 
 import org.apache.commons.lang3.exception.ExceptionUtils;
 import org.apache.uima.UIMAException;
@@ -82,12 +76,8 @@
 import de.tudarmstadt.ukp.inception.kb.KnowledgeBaseService;
 import de.tudarmstadt.ukp.inception.kb.graph.KBErrorHandle;
 import de.tudarmstadt.ukp.inception.kb.graph.KBHandle;
-<<<<<<< HEAD
-import de.tudarmstadt.ukp.inception.kb.graph.KBObject;
 import de.tudarmstadt.ukp.inception.kb.model.KnowledgeBase;
 import de.tudarmstadt.ukp.inception.ui.kb.DisabledKBWarning;
-=======
->>>>>>> 734282c0
 
 public class SubjectObjectFeatureEditor
     extends FeatureEditor
@@ -393,21 +383,7 @@
             RequestCycle.get().find(IPartialPageRequestHandler.class)
                 .ifPresent(target -> target.addChildren(getPage(), IFeedback.class));
         }
-
-<<<<<<< HEAD
-        // if concept linking does not return any results or is disabled
-        if (handles.size() == 0) {
-            handles = kbService.getEntitiesInScope(traits.getRepositoryId(), traits.getScope(),
-                traits.getAllowedValueType(), project);
-            // Sort and filter results
-            handles = handles.stream()
-                .filter(handle -> handle.getUiLabel().toLowerCase().startsWith(aTypedString))
-                .sorted(Comparator.comparing(KBObject::getUiLabel)).collect(Collectors.toList());
-        }
-        return KBHandle.distinctByIri(handles);
-=======
         return handles;
->>>>>>> 734282c0
     }
 
     private AnnotationFeature getLinkedAnnotationFeature() {
