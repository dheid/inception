--- conflicted
+++ resolved
@@ -77,8 +77,8 @@
 public class SubjectObjectFeatureEditor
     extends FeatureEditor
 {
-
     private static final long serialVersionUID = 4230722501745589589L;
+
     private static final Logger LOG = LoggerFactory.getLogger(SubjectObjectFeatureEditor.class);
 
     private @SpringBean AnnotationSchemaService annotationService;
@@ -105,11 +105,8 @@
         actionHandler = aHandler;
         project = this.getModelObject().feature.getProject();
 
-<<<<<<< HEAD
-        add(new Label("feature", getModelObject().feature.getUiName()));
         add(createDisabledKbWarningLabel());
-=======
->>>>>>> 90e5cdd5
+
         content = new WebMarkupContainer("content");
         content.setOutputMarkupId(true);
         add(content);
