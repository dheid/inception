/*
 * Copyright 2018
 * Ubiquitous Knowledge Processing (UKP) Lab
 * Technische Universität Darmstadt
 *
 * Licensed under the Apache License, Version 2.0 (the "License");
 * you may not use this file except in compliance with the License.
 * You may obtain a copy of the License at
 *
 *  http://www.apache.org/licenses/LICENSE-2.0
 *
 * Unless required by applicable law or agreed to in writing, software
 * distributed under the License is distributed on an "AS IS" BASIS,
 * WITHOUT WARRANTIES OR CONDITIONS OF ANY KIND, either express or implied.
 * See the License for the specific language governing permissions and
 * limitations under the License.
 */
package de.tudarmstadt.ukp.inception.ui.kb.project.wizard;

import java.io.File;
import java.io.IOException;
import java.util.ArrayList;
import java.util.Arrays;
import java.util.HashMap;
import java.util.List;
import java.util.Map;
import java.util.stream.Collectors;

import org.apache.wicket.AttributeModifier;
import org.apache.wicket.Component;
import org.apache.wicket.ajax.AjaxEventBehavior;
import org.apache.wicket.ajax.AjaxRequestTarget;
import org.apache.wicket.ajax.markup.html.form.AjaxCheckBox;
import org.apache.wicket.behavior.AttributeAppender;
import org.apache.wicket.extensions.wizard.FinishButton;
import org.apache.wicket.extensions.wizard.IWizard;
import org.apache.wicket.extensions.wizard.IWizardStep;
import org.apache.wicket.extensions.wizard.WizardButton;
import org.apache.wicket.extensions.wizard.dynamic.DynamicWizardModel;
import org.apache.wicket.extensions.wizard.dynamic.DynamicWizardStep;
import org.apache.wicket.extensions.wizard.dynamic.IDynamicWizardStep;
import org.apache.wicket.feedback.IFeedback;
import org.apache.wicket.markup.html.WebMarkupContainer;
import org.apache.wicket.markup.html.basic.Label;
import org.apache.wicket.markup.html.form.CheckBox;
import org.apache.wicket.markup.html.form.DropDownChoice;
import org.apache.wicket.markup.html.form.RadioGroup;
import org.apache.wicket.markup.html.form.RequiredTextField;
import org.apache.wicket.markup.html.form.TextField;
import org.apache.wicket.markup.html.form.upload.FileUpload;
import org.apache.wicket.markup.html.form.upload.FileUploadField;
import org.apache.wicket.markup.html.list.ListItem;
import org.apache.wicket.markup.html.list.ListView;
import org.apache.wicket.model.CompoundPropertyModel;
import org.apache.wicket.model.IModel;
import org.apache.wicket.model.Model;
import org.apache.wicket.model.ResourceModel;
import org.apache.wicket.model.StringResourceModel;
import org.apache.wicket.request.cycle.RequestCycle;
import org.apache.wicket.spring.injection.annot.SpringBean;
import org.apache.wicket.validation.IValidator;
import org.apache.wicket.validation.ValidationError;
import org.apache.wicket.validation.validator.RangeValidator;
import org.slf4j.Logger;
import org.slf4j.LoggerFactory;

import com.googlecode.wicket.kendo.ui.form.combobox.ComboBox;

import de.agilecoders.wicket.core.markup.html.bootstrap.button.Buttons;
import de.agilecoders.wicket.core.markup.html.bootstrap.form.radio.BootstrapRadioGroup;
import de.agilecoders.wicket.core.markup.html.bootstrap.form.radio.EnumRadioChoiceRenderer;
import de.tudarmstadt.ukp.clarin.webanno.model.Project;
import de.tudarmstadt.ukp.clarin.webanno.support.lambda.LambdaAjaxFormComponentUpdatingBehavior;
import de.tudarmstadt.ukp.clarin.webanno.support.lambda.LambdaAjaxLink;
import de.tudarmstadt.ukp.clarin.webanno.support.lambda.LambdaBehavior;
import de.tudarmstadt.ukp.clarin.webanno.support.lambda.LambdaModelAdapter;
import de.tudarmstadt.ukp.inception.app.bootstrap.BootstrapWizard;
import de.tudarmstadt.ukp.inception.app.bootstrap.BootstrapWizardButtonBar;
import de.tudarmstadt.ukp.inception.kb.KnowledgeBaseService;
import de.tudarmstadt.ukp.inception.kb.RepositoryType;
import de.tudarmstadt.ukp.inception.kb.config.KnowledgeBaseProperties;
import de.tudarmstadt.ukp.inception.kb.io.FileUploadDownloadHelper;
import de.tudarmstadt.ukp.inception.kb.model.KnowledgeBase;
import de.tudarmstadt.ukp.inception.kb.reification.Reification;
import de.tudarmstadt.ukp.inception.kb.yaml.KnowledgeBaseProfile;
import de.tudarmstadt.ukp.inception.ui.kb.project.KnowledgeBaseIriPanel;
import de.tudarmstadt.ukp.inception.ui.kb.project.KnowledgeBaseIriPanelMode;
import de.tudarmstadt.ukp.inception.ui.kb.project.KnowledgeBaseListPanel;
import de.tudarmstadt.ukp.inception.ui.kb.project.KnowledgeBaseWrapper;
import de.tudarmstadt.ukp.inception.ui.kb.project.Validators;

/**
 * Wizard for registering a new knowledge base for a project.
 */
public class KnowledgeBaseCreationWizard extends BootstrapWizard {
    
    /*-
     * Wizard structure as of 2018-02 (use http://asciiflow.com):
     * 
     *             REMOTE                                   
     *            +-------> RemoteRepS. +-+                  
     *            |                       |                  
     * TypeStep +-+                       +-> SchemaConfigS. +-> FINISH
     *            |                       |
     *            +-------> LocalRepS.  +-+
     *             LOCAL
     */

    private static final long serialVersionUID = -3459525951269555510L;
    private static final Logger log = LoggerFactory.getLogger(KnowledgeBaseCreationWizard.class);
    private static final int MAXIMUM_REMOTE_REPO_SUGGESTIONS = 10;

    private @SpringBean KnowledgeBaseService kbService;
    private @SpringBean KnowledgeBaseProperties kbproperties;

    private final Map<String, File> uploadedFiles;
    private final IModel<Project> projectModel;
    private final DynamicWizardModel wizardModel;
    private final CompoundPropertyModel<KnowledgeBaseWrapper> wizardDataModel;
    private final Map<String, KnowledgeBaseProfile> knowledgeBaseProfiles;
    private final Map<String, KnowledgeBaseProfile> downloadedProfiles;
    private final List<String> languages = Arrays.asList("en", "de");

    public KnowledgeBaseCreationWizard(String id, IModel<Project> aProjectModel)
    {
        super(id);

        uploadedFiles = new HashMap<>();
        projectModel = aProjectModel;
        wizardDataModel = new CompoundPropertyModel<>(new KnowledgeBaseWrapper());
        wizardModel = new DynamicWizardModel(new TypeStep(null, wizardDataModel));
        wizardModel.setLastVisible(false);
        knowledgeBaseProfiles = readKbProfiles();
        downloadedProfiles = new HashMap<>();

        init(wizardModel);
    }

    private Map<String, KnowledgeBaseProfile> readKbProfiles()
    {
        Map<String, KnowledgeBaseProfile> profiles = new HashMap<>();
        try {
            profiles = kbService.readKnowledgeBaseProfiles();
        }
        catch (IOException e) {
            error("Unable to read knowledge base profiles " + e.getMessage());
            log.error("Unable to read knowledge base profiles ", e);
        }
        return profiles;
    }

    private void setKbIRIsAccordingToProfile(KnowledgeBase kb, KnowledgeBaseProfile kbProfile) {
        kb.applyMapping(kbProfile.getMapping());
    }
    
    private void setKbRootConcepts(KnowledgeBase kb, KnowledgeBaseProfile kbProfile) {
        kb.applyRootConcepts(kbProfile);
    }

    /**
     * Wizard step asking for the KB name and whether it's a local or remote repository.
     * and language
     */
    private final class TypeStep extends DynamicWizardStep {

        private static final long serialVersionUID = 2632078392967948962L;
        
        private CompoundPropertyModel<KnowledgeBaseWrapper> model;
        private TextField<Integer> queryLimitField;
        private CheckBox maxQueryLimitCheckBox;

        public TypeStep(IDynamicWizardStep previousStep,
                CompoundPropertyModel<KnowledgeBaseWrapper> model)
        {
            super(previousStep, "", "", model);
            this.model = model;

            add(nameField("name", "kb.name"));
            add(repositoryTypeRadioButtons("type", "kb.type"));
            add(languageComboBox("language", model.bind("kb.defaultLanguage")));
            add(selectReificationStrategy("reification", "kb.reification"));
<<<<<<< HEAD
            add(new CheckBox("supportConceptLinking", model.bind("kb.supportConceptLinking")));
=======
            queryLimitField = queryLimitField("maxResults",
                model.bind("kb.maxResults"));
            add(queryLimitField);
            maxQueryLimitCheckBox = maxQueryLimitCheckbox("maxQueryLimit", new Model(false));
            add(maxQueryLimitCheckBox);

>>>>>>> 1b4ac7f1
        }

        private DropDownChoice<Reification> selectReificationStrategy(String id, String property)
        {
            final List<Reification> reificationList = Arrays.asList(Reification.values());

            DropDownChoice<Reification> reificationDropDownChoice = new DropDownChoice<>(id,
                    model.bind(property), reificationList);
            reificationDropDownChoice.setRequired(true);
            return reificationDropDownChoice;
        }

        @Override
        public boolean isLastStep() {
            return false;
        }

        @Override
        public IDynamicWizardStep next() {
            switch (model.getObject().getKb().getType()) {
            case LOCAL:
                return new LocalRepositoryStep(this, model);
            case REMOTE:
                return new RemoteRepositoryStep(this, model);
            default:
                throw new IllegalStateException();
            }
        }

        private TextField<String> nameField(String id, String property) {
            TextField<String> nameField = new RequiredTextField<>(id, model.bind(property));
            nameField.add(knowledgeBaseNameValidator());
            return nameField;
        }

        private IValidator<String> knowledgeBaseNameValidator()
        {
            return (validatable -> {
                String kbName = validatable.getValue();
                if (kbService.knowledgeBaseExists(projectModel.getObject(), kbName)) {
                    String message = String.format(
                        "There already exists a knowledge base in the project with name: [%s]!",
                        kbName
                    );
                    validatable.error(new ValidationError(message));
                }
            });
        }

        private ComboBox<String> languageComboBox(String id, IModel<String> model)
        {
            // Only set model object if it has not been initialized yet
            if (model.getObject() == null) {
                model.setObject(languages.get(0));
            }

            IModel<String> adapter = new LambdaModelAdapter<String>(model::getObject,
                model::setObject);

            ComboBox<String> comboBox = new ComboBox<String>(id, adapter, languages);
            comboBox.setOutputMarkupId(true);
            comboBox.setRequired(true);
            comboBox.add(new LambdaAjaxFormComponentUpdatingBehavior("change", t -> {
                // Do nothing just update the model values
            }));
            return comboBox;
        }

        private TextField<Integer> queryLimitField(String id, IModel<Integer> model)
        {
            if (model.getObject() == 0) {
                model.setObject(kbproperties.getDefaultMaxResults());
            }
            TextField<Integer> queryLimit = new RequiredTextField<Integer>(id, model);
            queryLimit.add(RangeValidator.range(0, kbproperties.getHardMaxResults()));
            queryLimit.setOutputMarkupId(true);
            return queryLimit;
        }

        private CheckBox maxQueryLimitCheckbox(String id, IModel<Boolean> model) {
            return new AjaxCheckBox(id, model) {
                @Override
                public void onUpdate(AjaxRequestTarget aTarget) {
                    if (getModelObject()) {
                        queryLimitField.setModelObject(kbproperties.getHardMaxResults());
                        queryLimitField.setEnabled(false);
                    }
                    else {
                        queryLimitField.setEnabled(true);
                    }
                    aTarget.add(queryLimitField);
                }

            };
        }

        private BootstrapRadioGroup<RepositoryType> repositoryTypeRadioButtons(String id,
                                                                               String property) {
            // subclassing is necessary for setting this form input as required
            return new BootstrapRadioGroup<RepositoryType>(id, model.bind(property),
                Arrays.asList(RepositoryType.values()),
                new EnumRadioChoiceRenderer<>(Buttons.Type.Default, this)) {

                private static final long serialVersionUID = -3015289695381851498L;

                @Override
                protected RadioGroup<RepositoryType> newRadioGroup(String id,
                                                                   IModel<RepositoryType> model) {
                    RadioGroup<RepositoryType> group = super.newRadioGroup(id, model);
                    group.setRequired(true);
                    group.add(new AttributeAppender("class", " btn-group-justified"));
                    return group;
                }
            };
        }
    }
    
    /**
     * Wizard step providing a file upload functionality for local (native) knowledge bases.
     */
    private final class LocalRepositoryStep extends DynamicWizardStep {

        private static final long serialVersionUID = 8212277960059805657L;
        private static final String CLASSPATH_PREFIX = "classpath:";

        private CompoundPropertyModel<KnowledgeBaseWrapper> model;
        private FileUploadField fileUpload;
        private WebMarkupContainer listViewContainer;
        private KnowledgeBaseProfile selectedKnowledgeBaseProfile;
        private boolean completed;

        public LocalRepositoryStep(IDynamicWizardStep previousStep,
                CompoundPropertyModel<KnowledgeBaseWrapper> aModel)
        {
            super(previousStep);
            model = aModel;
            model.getObject().setFiles(new ArrayList<>());
            completed = true;

            fileUpload = new FileUploadField("upload");
            add(fileUpload);

            List<KnowledgeBaseProfile> downloadableKBs = knowledgeBaseProfiles.values().stream()
                .filter(kb -> RepositoryType.LOCAL.equals(kb.getType()))
                .collect(Collectors.toList());

            listViewContainer = new WebMarkupContainer("listViewContainer");
            ListView<KnowledgeBaseProfile> suggestions = new ListView<KnowledgeBaseProfile>(
                "downloadableKBs", downloadableKBs)
            {
                private static final long serialVersionUID = 1L;

                @Override protected void populateItem(ListItem<KnowledgeBaseProfile> item)
                {
                    LambdaAjaxLink link = new LambdaAjaxLink("suggestionLink", t -> {
                        selectedKnowledgeBaseProfile = item.getModelObject();
                    });
                    // Can not download the same KB more than once
                    link.add(LambdaBehavior.onConfigure(_this -> setEnabled(
                            !downloadedProfiles.containsKey(item.getModelObject().getName()))));

                    String itemLabel = item.getModelObject().getName();
                    // Adjust label to indicate whether the KB has already been downloaded
                    if (downloadedProfiles.containsKey(item.getModelObject().getName())) {
                        // &#10004; is the checkmark symbol
                        itemLabel = itemLabel + "  &#10004;";
                    }
                    link.add(new Label("suggestionLabel", itemLabel).setEscapeModelStrings(false));
                    // Show schema type on mouseover
                    link.add(AttributeModifier.append("title",
                        new StringResourceModel("kb.wizard.steps.local.schemaOnMouseOver", this)
                            .setParameters(
                                kbService.checkSchemaProfile(item.getModelObject()).getLabel(),
                                getAccessTypeLabel(item.getModelObject()))));
                    item.add(link);
                }
            };
            suggestions.setOutputMarkupId(true);
            listViewContainer.add(suggestions);
            listViewContainer.setOutputMarkupId(true);
            add(listViewContainer);

            LambdaAjaxLink addKbButton = new LambdaAjaxLink("addKbButton",
                LocalRepositoryStep.this::actionDownloadKbAndSetIRIs);
            addKbButton
                .add(new Label("addKbLabel", new ResourceModel("kb.wizard.steps.local.addKb")));
            add(addKbButton);
        }

        private void actionDownloadKbAndSetIRIs(AjaxRequestTarget aTarget)
        {
            try {
                if (selectedKnowledgeBaseProfile != null) {

                    String accessUrl = selectedKnowledgeBaseProfile.getAccess().getAccessUrl();

                    if (!accessUrl.startsWith(CLASSPATH_PREFIX)) {
                        FileUploadDownloadHelper fileUploadDownloadHelper =
                            new FileUploadDownloadHelper(getApplication());
                        File tmpFile = fileUploadDownloadHelper
                            .writeFileDownloadToTemporaryFile(accessUrl, model);
                        model.getObject().getFiles().add(tmpFile);
                    }
                    else {
                        // import from classpath
                        File kbFile = kbService.readKbFileFromClassPathResource(accessUrl);
                        model.getObject().getFiles().add(kbFile);
                    }

                    setKbIRIsAccordingToProfile(model.getObject().getKb(),
                        selectedKnowledgeBaseProfile);
                    downloadedProfiles
                        .put(selectedKnowledgeBaseProfile.getName(), selectedKnowledgeBaseProfile);
                    aTarget.add(listViewContainer);
                    selectedKnowledgeBaseProfile = null;
                }
            }
            catch (IOException e) {
                error("Unable to download or import knowledge base file " + e.getMessage());
                log.error("Unable to download or import knowledge base file ", e);
                aTarget.addChildren(getPage(), IFeedback.class);
            }
        }

        private String getAccessTypeLabel(KnowledgeBaseProfile aProfile)
        {
            if (aProfile.getAccess().getAccessUrl().startsWith(CLASSPATH_PREFIX)) {
                return "CLASSPATH";
            }
            else {
                return "DOWNLOAD";
            }
        }
        
        @Override
        public void applyState()
        {
            // local knowledge bases are editable by default
            model.getObject().getKb().setReadOnly(false);
            try {
                for (FileUpload fu : fileUpload.getFileUploads()) {
                    File tmp = uploadFile(fu);
                    model.getObject().getFiles().add(tmp);
                }
            }
            catch (Exception e) {
                completed = false;
                log.error("Error while uploading files", e);
                error("Could not upload files");
            }
        }

        private File uploadFile(FileUpload fu) throws Exception
        {
            String fileName = fu.getClientFileName();
            if (!uploadedFiles.containsKey(fileName)) {
                FileUploadDownloadHelper fileUploadDownloadHelper = new FileUploadDownloadHelper(
                        getApplication());
                File tmpFile = fileUploadDownloadHelper.writeFileUploadToTemporaryFile(fu, model);
                uploadedFiles.put(fileName, tmpFile);
            }
            else {
                log.debug("File [{}] already downloaded, skipping!", fileName);
            }
            return uploadedFiles.get(fileName);
        }

        @Override
        public boolean isLastStep()
        {
            return false;
        }

        @Override
        public IDynamicWizardStep next()
        {
            return new SchemaConfigurationStep(this, model);
        }

        @Override
        public boolean isComplete()
        {
            return completed;
        }
    }

    /**
     * Wizard step asking for the remote repository URL.
     */
    private final class RemoteRepositoryStep extends DynamicWizardStep {

        private static final long serialVersionUID = -707885872360370015L;

        private CompoundPropertyModel<KnowledgeBaseWrapper> model;

        public RemoteRepositoryStep(IDynamicWizardStep previousStep,
                CompoundPropertyModel<KnowledgeBaseWrapper> model)
        {
            super(previousStep, "", "", model);
            this.model = model;
            
            RequiredTextField<String> urlField = new RequiredTextField<>("url");
            urlField.add(Validators.URL_VALIDATOR);
            add(urlField);

            // for up to MAXIMUM_REMOTE_REPO_SUGGESTIONS of knowledge bases, create a link which
            // directly fills in the URL field (convenient for both developers AND users :))
            List<KnowledgeBaseProfile> suggestions = new ArrayList<>(
                knowledgeBaseProfiles.values().stream()
                    .filter(kb -> RepositoryType.REMOTE.equals(kb.getType()))
                    .collect(Collectors.toList()));
            suggestions = suggestions.subList(0,
                    Math.min(suggestions.size(), MAXIMUM_REMOTE_REPO_SUGGESTIONS));
            add(new ListView<KnowledgeBaseProfile>("suggestions", suggestions)
            {

                private static final long serialVersionUID = 4179629475064638272L;

                @Override
                protected void populateItem(ListItem<KnowledgeBaseProfile> item) {
                    // add a link for one knowledge base with proper label
                    LambdaAjaxLink link = new LambdaAjaxLink("suggestionLink", t -> {
                        // set all the fields according to the chosen profile
                        model.getObject().setUrl(item.getModelObject().getAccess().getAccessUrl());
                        // sets root concepts list - if null then an empty list otherwise change teh
                        // values to IRI and populate the list
                        setKbRootConcepts(model.getObject().getKb(),
                            item.getModelObject());
                        setKbIRIsAccordingToProfile(model.getObject().getKb(),
                            item.getModelObject());
                        t.add(urlField);
                    });
                    link.add(new Label("suggestionLabel", item.getModelObject().getName()));
                    item.add(link);
                }
            });
        }
        
        @Override
        public void applyState() {
            // MB: as of 2018-02, all remote knowledge bases are read-only, hence the
            // PermissionsStep is currently not shown. Therefore, set the read-only property here
            // manually.
            model.getObject().getKb().setReadOnly(true);
        }

        @Override
        public boolean isLastStep() {
            return false;
        }

        @Override
        public IDynamicWizardStep next() {
            return new SchemaConfigurationStep(this, model);
        }
    }

    /**
     * Wizard step asking for the knowledge base schema
     */
    private final class SchemaConfigurationStep
        extends DynamicWizardStep
    {
        private static final long serialVersionUID = -12355235971946712L;

        private final CompoundPropertyModel<KnowledgeBaseWrapper> model;

        public SchemaConfigurationStep(IDynamicWizardStep previousStep,
                CompoundPropertyModel<KnowledgeBaseWrapper> aModel)
        {
            super(previousStep, "", "", aModel);
            model = aModel;

            add(new KnowledgeBaseIriPanel("iriPanel", model, KnowledgeBaseIriPanelMode.WIZARD));
        }

        @Override
        public void applyState()
        {   
            KnowledgeBaseWrapper wrapper = wizardDataModel.getObject();
            
            wrapper.getKb().setProject(projectModel.getObject());

            try {
                KnowledgeBaseWrapper.registerKb(wrapper, kbService);
            }
            catch (Exception e) {
                error(e.getMessage());

            }
        }

        @Override
        public boolean isComplete()
        {
            return true;
        }

        @Override
        public boolean isLastStep()
        {
            return true;
        }

        @Override
        public IDynamicWizardStep next()
        {
            return null;
        }
    }

    @Override
    protected Component newButtonBar(String id)
    {
        // add Bootstrap-compatible button bar which closes the parent dialog via the cancel and
        // finish buttons
        Component buttonBar = new BootstrapWizardButtonBar(id, this) {

            private static final long serialVersionUID = 5657260438232087635L;

            @Override
            protected FinishButton newFinishButton(String id, IWizard wizard)
            {
                FinishButton button = new FinishButton(id, wizard)
                {
                    private static final long serialVersionUID = -7070739469409737740L;

                    @Override
                    public void onAfterSubmit() {
                        // update the list panel and close the dialog - this must be done in
                        // onAfterSubmit, otherwise it cancels out the call to onFinish()
                        
                        IWizardStep step = wizardModel.getActiveStep();
                        if (step.isComplete()) {
                            AjaxRequestTarget target = RequestCycle.get()
                                    .find(AjaxRequestTarget.class)
                                    .get();
                            target.add(findParent(KnowledgeBaseListPanel.class));
                            findParent(KnowledgeBaseCreationDialog.class).close(target);
                        }
                    }
                };
                return button;
            }

            @Override
            protected WizardButton newCancelButton(String id, IWizard wizard)
            {
                WizardButton button = super.newCancelButton(id, wizard);
                button.add(new AjaxEventBehavior("click") {

                    private static final long serialVersionUID = 3425946914411261187L;

                    @Override
                    protected void onEvent(AjaxRequestTarget target) {
                        findParent(KnowledgeBaseCreationDialog.class).close(target);
                    }
                });
                return button;
            }
        };
        return buttonBar;
    }
}<|MERGE_RESOLUTION|>--- conflicted
+++ resolved
@@ -179,16 +179,12 @@
             add(repositoryTypeRadioButtons("type", "kb.type"));
             add(languageComboBox("language", model.bind("kb.defaultLanguage")));
             add(selectReificationStrategy("reification", "kb.reification"));
-<<<<<<< HEAD
             add(new CheckBox("supportConceptLinking", model.bind("kb.supportConceptLinking")));
-=======
             queryLimitField = queryLimitField("maxResults",
                 model.bind("kb.maxResults"));
             add(queryLimitField);
-            maxQueryLimitCheckBox = maxQueryLimitCheckbox("maxQueryLimit", new Model(false));
+            maxQueryLimitCheckBox = maxQueryLimitCheckbox("maxQueryLimit", Model.of(false));
             add(maxQueryLimitCheckBox);
-
->>>>>>> 1b4ac7f1
         }
 
         private DropDownChoice<Reification> selectReificationStrategy(String id, String property)
@@ -238,15 +234,15 @@
             });
         }
 
-        private ComboBox<String> languageComboBox(String id, IModel<String> model)
+        private ComboBox<String> languageComboBox(String id, IModel<String> aModel)
         {
             // Only set model object if it has not been initialized yet
-            if (model.getObject() == null) {
-                model.setObject(languages.get(0));
-            }
-
-            IModel<String> adapter = new LambdaModelAdapter<String>(model::getObject,
-                model::setObject);
+            if (aModel.getObject() == null) {
+                aModel.setObject(languages.get(0));
+            }
+
+            IModel<String> adapter = new LambdaModelAdapter<String>(aModel::getObject,
+                aModel::setObject);
 
             ComboBox<String> comboBox = new ComboBox<String>(id, adapter, languages);
             comboBox.setOutputMarkupId(true);
@@ -257,19 +253,21 @@
             return comboBox;
         }
 
-        private TextField<Integer> queryLimitField(String id, IModel<Integer> model)
-        {
-            if (model.getObject() == 0) {
-                model.setObject(kbproperties.getDefaultMaxResults());
-            }
-            TextField<Integer> queryLimit = new RequiredTextField<Integer>(id, model);
+        private TextField<Integer> queryLimitField(String id, IModel<Integer> aModel)
+        {
+            if (aModel.getObject() == 0) {
+                aModel.setObject(kbproperties.getDefaultMaxResults());
+            }
+            TextField<Integer> queryLimit = new RequiredTextField<Integer>(id, aModel);
             queryLimit.add(RangeValidator.range(0, kbproperties.getHardMaxResults()));
             queryLimit.setOutputMarkupId(true);
             return queryLimit;
         }
 
-        private CheckBox maxQueryLimitCheckbox(String id, IModel<Boolean> model) {
-            return new AjaxCheckBox(id, model) {
+        private CheckBox maxQueryLimitCheckbox(String aId, IModel<Boolean> aModel) {
+            return new AjaxCheckBox(aId, aModel) {
+                private static final long serialVersionUID = 1L;
+
                 @Override
                 public void onUpdate(AjaxRequestTarget aTarget) {
                     if (getModelObject()) {
@@ -281,7 +279,6 @@
                     }
                     aTarget.add(queryLimitField);
                 }
-
             };
         }
 
@@ -295,9 +292,10 @@
                 private static final long serialVersionUID = -3015289695381851498L;
 
                 @Override
-                protected RadioGroup<RepositoryType> newRadioGroup(String id,
-                                                                   IModel<RepositoryType> model) {
-                    RadioGroup<RepositoryType> group = super.newRadioGroup(id, model);
+                protected RadioGroup<RepositoryType> newRadioGroup(String aId,
+                        IModel<RepositoryType> aModel)
+                {
+                    RadioGroup<RepositoryType> group = super.newRadioGroup(aId, aModel);
                     group.setRequired(true);
                     group.add(new AttributeAppender("class", " btn-group-justified"));
                     return group;
@@ -610,9 +608,9 @@
             private static final long serialVersionUID = 5657260438232087635L;
 
             @Override
-            protected FinishButton newFinishButton(String id, IWizard wizard)
+            protected FinishButton newFinishButton(String aId, IWizard aWizard)
             {
-                FinishButton button = new FinishButton(id, wizard)
+                FinishButton button = new FinishButton(aId, aWizard)
                 {
                     private static final long serialVersionUID = -7070739469409737740L;
 
@@ -635,9 +633,9 @@
             }
 
             @Override
-            protected WizardButton newCancelButton(String id, IWizard wizard)
+            protected WizardButton newCancelButton(String aId, IWizard aWizard)
             {
-                WizardButton button = super.newCancelButton(id, wizard);
+                WizardButton button = super.newCancelButton(aId, aWizard);
                 button.add(new AjaxEventBehavior("click") {
 
                     private static final long serialVersionUID = 3425946914411261187L;
