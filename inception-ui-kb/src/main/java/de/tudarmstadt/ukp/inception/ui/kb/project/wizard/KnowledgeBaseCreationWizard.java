--- conflicted
+++ resolved
@@ -111,13 +111,10 @@
     private final IModel<Project> projectModel;
     private final DynamicWizardModel wizardModel;
     private final CompoundPropertyModel<KnowledgeBaseWrapper> wizardDataModel;
-<<<<<<< HEAD
     private final Map<String, KnowledgeBaseProfile> knowledgeBaseProfiles;
-    private final HashMap<String, KnowledgeBaseProfile> downloadedProfiles;
-=======
+    private final Map<String, KnowledgeBaseProfile> downloadedProfiles;
     private final List<String> languages = Arrays.asList("en", "de");
->>>>>>> 4c00fd6a
-
+    
     public KnowledgeBaseCreationWizard(String id, IModel<Project> aProjectModel) {
         super(id);
 
@@ -456,29 +453,9 @@
                     // add a link for one knowledge base with proper label
                     LambdaAjaxLink link = new LambdaAjaxLink("suggestionLink", t -> {
                         // set all the fields according to the chosen profile
-<<<<<<< HEAD
                         model.getObject().setUrl(item.getModelObject().getAccess().getAccessUrl());
                         setKbIRIsAccordingToProfile(model.getObject().getKb(),
                             item.getModelObject());
-=======
-                        model.getObject().setUrl(item.getModelObject().getSparqlUrl());
-                        model.getObject().getKb()
-                                .setClassIri(item.getModelObject().getMapping().getClassIri());
-                        model.getObject().getKb().setSubclassIri(
-                                item.getModelObject().getMapping().getSubclassIri());
-                        model.getObject().getKb()
-                                .setTypeIri(item.getModelObject().getMapping().getTypeIri());
-                        model.getObject().getKb().setDescriptionIri(
-                                item.getModelObject().getMapping().getDescriptionIri());
-                        model.getObject().getKb().setPropertyTypeIri(
-                                item.getModelObject().getMapping().getPropertyTypeIri());
-                        model.getObject().getKb()
-                                .setLabelIri(item.getModelObject().getMapping().getLabelIri());
-                        model.getObject().getKb().setPropertyLabelIri(
-                            item.getModelObject().getMapping().getPropertyLabelIri());
-                        model.getObject().getKb().setPropertyDescriptionIri(
-                            item.getModelObject().getMapping().getPropertyDescriptionIri());
->>>>>>> 4c00fd6a
 
                         t.add(urlField);
                     });
