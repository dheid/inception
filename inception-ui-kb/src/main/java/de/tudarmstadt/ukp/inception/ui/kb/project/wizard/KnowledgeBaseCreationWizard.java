/*
 * Copyright 2018
 * Ubiquitous Knowledge Processing (UKP) Lab
 * Technische Universität Darmstadt
 *
 * Licensed under the Apache License, Version 2.0 (the "License");
 * you may not use this file except in compliance with the License.
 * You may obtain a copy of the License at
 *
 *  http://www.apache.org/licenses/LICENSE-2.0
 *
 * Unless required by applicable law or agreed to in writing, software
 * distributed under the License is distributed on an "AS IS" BASIS,
 * WITHOUT WARRANTIES OR CONDITIONS OF ANY KIND, either express or implied.
 * See the License for the specific language governing permissions and
 * limitations under the License.
 */
package de.tudarmstadt.ukp.inception.ui.kb.project.wizard;

import static de.tudarmstadt.ukp.inception.kb.KnowledgeBases.KNOWLEDGE_BASES;

import java.io.File;
import java.util.ArrayList;
import java.util.Arrays;
import java.util.HashMap;
import java.util.List;
import java.util.Map;
import java.util.stream.Collectors;

import org.apache.wicket.Component;
import org.apache.wicket.ajax.AjaxEventBehavior;
import org.apache.wicket.ajax.AjaxRequestTarget;
import org.apache.wicket.behavior.AttributeAppender;
import org.apache.wicket.extensions.wizard.CancelButton;
import org.apache.wicket.extensions.wizard.FinishButton;
import org.apache.wicket.extensions.wizard.IWizard;
import org.apache.wicket.extensions.wizard.IWizardStep;
import org.apache.wicket.extensions.wizard.dynamic.DynamicWizardModel;
import org.apache.wicket.extensions.wizard.dynamic.DynamicWizardStep;
import org.apache.wicket.extensions.wizard.dynamic.IDynamicWizardStep;
import org.apache.wicket.markup.html.WebMarkupContainer;
import org.apache.wicket.markup.html.basic.Label;
import org.apache.wicket.markup.html.form.CheckBox;
import org.apache.wicket.markup.html.form.DropDownChoice;
import org.apache.wicket.markup.html.form.RadioGroup;
import org.apache.wicket.markup.html.form.RequiredTextField;
import org.apache.wicket.markup.html.form.TextField;
import org.apache.wicket.markup.html.form.upload.FileUpload;
import org.apache.wicket.markup.html.form.upload.FileUploadField;
import org.apache.wicket.markup.html.list.ListItem;
import org.apache.wicket.markup.html.list.ListView;
import org.apache.wicket.model.CompoundPropertyModel;
import org.apache.wicket.model.IModel;
import org.apache.wicket.model.Model;
import org.apache.wicket.request.cycle.RequestCycle;
import org.apache.wicket.spring.injection.annot.SpringBean;
import org.apache.wicket.validation.IValidator;
import org.apache.wicket.validation.ValidationError;
import org.eclipse.rdf4j.model.IRI;
import org.eclipse.rdf4j.model.impl.SimpleValueFactory;
import org.slf4j.Logger;
import org.slf4j.LoggerFactory;

import com.googlecode.wicket.kendo.ui.form.combobox.ComboBox;

import de.agilecoders.wicket.core.markup.html.bootstrap.button.Buttons;
import de.agilecoders.wicket.core.markup.html.bootstrap.form.radio.BootstrapRadioGroup;
import de.agilecoders.wicket.core.markup.html.bootstrap.form.radio.BootstrapRadioGroup.ISelectionChangeHandler;
import de.agilecoders.wicket.core.markup.html.bootstrap.form.radio.EnumRadioChoiceRenderer;
import de.tudarmstadt.ukp.clarin.webanno.model.Project;
import de.tudarmstadt.ukp.clarin.webanno.support.lambda.LambdaAjaxFormComponentUpdatingBehavior;
import de.tudarmstadt.ukp.clarin.webanno.support.lambda.LambdaAjaxLink;
import de.tudarmstadt.ukp.clarin.webanno.support.lambda.LambdaBehavior;
import de.tudarmstadt.ukp.clarin.webanno.support.lambda.LambdaModelAdapter;
import de.tudarmstadt.ukp.inception.app.bootstrap.BootstrapWizard;
import de.tudarmstadt.ukp.inception.app.bootstrap.BootstrapWizardButtonBar;
import de.tudarmstadt.ukp.inception.kb.IriConstants;
import de.tudarmstadt.ukp.inception.kb.KnowledgeBaseService;
import de.tudarmstadt.ukp.inception.kb.RepositoryType;
import de.tudarmstadt.ukp.inception.kb.io.FileUploadHelper;
import de.tudarmstadt.ukp.inception.kb.reification.Reification;
import de.tudarmstadt.ukp.inception.ui.kb.project.KnowledgeBaseListPanel;
import de.tudarmstadt.ukp.inception.ui.kb.project.KnowledgeBaseWrapper;
import de.tudarmstadt.ukp.inception.ui.kb.project.Validators;

/**
 * Wizard for registering a new knowledge base for a project.
 */
public class KnowledgeBaseCreationWizard extends BootstrapWizard {
    
    /*-
     * Wizard structure as of 2018-02 (use http://asciiflow.com):
     * 
     *             REMOTE                                   
     *            +-------> RemoteRepS. +-+                  
     *            |                       |                  
     * TypeStep +-+                       +-> SchemaConfigS. +-> FINISH
     *            |                       |
     *            +-------> LocalRepS.  +-+
     *             LOCAL
     */

    private static final long serialVersionUID = -3459525951269555510L;
    private static final Logger log = LoggerFactory.getLogger(KnowledgeBaseCreationWizard.class);
    private static final int MAXIMUM_REMOTE_REPO_SUGGESTIONS = 10;

    private @SpringBean KnowledgeBaseService kbService;

    private final Map<String, File> uploadedFiles;
    private final IModel<Project> projectModel;
    private final DynamicWizardModel wizardModel;
    private final CompoundPropertyModel<KnowledgeBaseWrapper> wizardDataModel;
    private final IModel<SchemaProfile> selectedSchemaProfile;

    public KnowledgeBaseCreationWizard(String id, IModel<Project> aProjectModel) {
        super(id);

        selectedSchemaProfile = Model.of(SchemaProfile.RDFSCHEMA);
        
        uploadedFiles = new HashMap<>();

        projectModel = aProjectModel;
        wizardDataModel = new CompoundPropertyModel<>(new KnowledgeBaseWrapper());

        wizardModel = new DynamicWizardModel(new TypeStep(null, wizardDataModel));
        wizardModel.setLastVisible(false);
        init(wizardModel);
    }

    /**
     * Wizard step asking for the KB name and whether it's a local or remote repository.
     */
    private final class TypeStep extends DynamicWizardStep {

        private static final long serialVersionUID = 2632078392967948962L;
        
        private CompoundPropertyModel<KnowledgeBaseWrapper> model;

        public TypeStep(IDynamicWizardStep previousStep,
                CompoundPropertyModel<KnowledgeBaseWrapper> model) {
            super(previousStep, "", "", model);
            this.model = model;

            add(nameField("name", "kb.name"));
            add(repositoryTypeRadioButtons("type", "kb.type"));
            add(selectReificationStrategy("reification", "kb.reification"));
        }

        private DropDownChoice<Reification> selectReificationStrategy(String id, String property)
        {
            final List<Reification> reificationList = Arrays.asList(Reification.values());

            DropDownChoice<Reification> reificationDropDownChoice = new DropDownChoice<>(id,
                    model.bind(property), reificationList);
            reificationDropDownChoice.setRequired(true);
            return reificationDropDownChoice;
        }

        @Override
        public boolean isLastStep() {
            return false;
        }

        @Override
        public IDynamicWizardStep next() {
            switch (model.getObject().getKb().getType()) {
            case LOCAL:
                return new LocalRepositoryStep(this, model);
            case REMOTE:
                return new RemoteRepositoryStep(this, model);
            default:
                throw new IllegalStateException();
            }
        }

        private TextField<String> nameField(String id, String property) {
            TextField<String> nameField = new RequiredTextField<>(id, model.bind(property));
            nameField.add(knowledgeBaseNameValidator());
            return nameField;
        }

        private IValidator<String> knowledgeBaseNameValidator() {
            return (validatable -> {
                String kbName = validatable.getValue();
                if (kbService.knowledgeBaseExists(projectModel.getObject(), kbName)) {
                    String message = String.format(
                        "There already exists a knowledge base in the project with name: [%s]!",
                        kbName
                    );
                    validatable.error(new ValidationError(message));
                }
            });
        }

        private BootstrapRadioGroup<RepositoryType> repositoryTypeRadioButtons(String id,
                                                                               String property) {
            // subclassing is necessary for setting this form input as required
            return new BootstrapRadioGroup<RepositoryType>(id, model.bind(property),
                Arrays.asList(RepositoryType.values()),
                new EnumRadioChoiceRenderer<>(Buttons.Type.Default, this)) {

                private static final long serialVersionUID = -3015289695381851498L;

                @Override
                protected RadioGroup<RepositoryType> newRadioGroup(String id,
                                                                   IModel<RepositoryType> model) {
                    RadioGroup<RepositoryType> group = super.newRadioGroup(id, model);
                    group.setRequired(true);
                    group.add(new AttributeAppender("class", " btn-group-justified"));
                    return group;
                }
            };
        }
    }
    
    /**
     * Wizard step providing a file upload functionality for local (native) knowledge bases.
     */
    private final class LocalRepositoryStep extends DynamicWizardStep {

        private static final long serialVersionUID = 8212277960059805657L;
        
        private CompoundPropertyModel<KnowledgeBaseWrapper> model;
        private FileUploadField fileUpload;
        private boolean completed;

        public LocalRepositoryStep(IDynamicWizardStep previousStep,
                CompoundPropertyModel<KnowledgeBaseWrapper> model) {
            super(previousStep);
            this.model = model;
            completed = true;
            
            fileUpload = new FileUploadField("upload");
            add(fileUpload);
        }
        
        @Override
        public void applyState() {
            // local knowledge bases are editable by default
            model.getObject().getKb().setReadOnly(false);
            try {
                List<File> fileUploads = new ArrayList<>();
                for (FileUpload fu : fileUpload.getFileUploads()) {
                    File tmpFile = uploadFile(fu);
                    fileUploads.add(tmpFile);
                }
                model.getObject().setFiles(fileUploads);
            } catch (Exception e) {
                completed = false;
                log.error("Error while uploading files", e);
                error("Could not upload files");
            }
        }

        private File uploadFile(FileUpload fu) throws Exception {
            String fileName = fu.getClientFileName();
            if (!uploadedFiles.containsKey(fileName)) {
                FileUploadHelper fileUploadHelper = new FileUploadHelper(getApplication());
                File tmpFile = fileUploadHelper.writeToTemporaryFile(fu, model);
                uploadedFiles.put(fileName, tmpFile);
            } else {
                log.debug("File [{}] already downloaded, skipping!", fileName);
            }
            return uploadedFiles.get(fileName);
        }

        @Override
        public boolean isLastStep() {
            return false;
        }

        @Override
        public IDynamicWizardStep next() {
            return new SchemaConfigurationStep(this, model);
        }

        @Override
        public boolean isComplete() {
            return completed;
        }
    }

    /**
     * Wizard step asking for the remote repository URL.
     */
    private final class RemoteRepositoryStep extends DynamicWizardStep {

        private static final long serialVersionUID = -707885872360370015L;

        private CompoundPropertyModel<KnowledgeBaseWrapper> model;

        public RemoteRepositoryStep(IDynamicWizardStep previousStep,
                CompoundPropertyModel<KnowledgeBaseWrapper> model) {
            super(previousStep, "", "", model);
            this.model = model;
            
            RequiredTextField<String> urlField = new RequiredTextField<>("url");
            urlField.add(Validators.URL_VALIDATOR);
            add(urlField);
            
            // for up to MAXIMUM_REMOTE_REPO_SUGGESTIONS of knowledge bases, create a link which
            // directly fills in the URL field (convenient for both developers AND users :))
            List<String> suggestions = new ArrayList<>(KNOWLEDGE_BASES.keySet());
            suggestions = suggestions.subList(0,
                    Math.min(suggestions.size(), MAXIMUM_REMOTE_REPO_SUGGESTIONS));
            add(new ListView<String>("suggestions", suggestions) {

                private static final long serialVersionUID = 4179629475064638272L;

                @Override
                protected void populateItem(ListItem<String> item) {
                    // add a link for one knowledge base with proper label
                    LambdaAjaxLink link = new LambdaAjaxLink("suggestionLink", t -> {
                        model.getObject().setUrl(KNOWLEDGE_BASES.get(item.getModelObject()));
                        t.add(urlField);
                    });
                    link.add(new Label("suggestionLabel", item.getModelObject()));
                    item.add(link);
                }
            });
            add(new CheckBox("supportConceptLinking", model.bind("kb.supportConceptLinking")));
        }
        
        @Override
        public void applyState() {
            // MB: as of 2018-02, all remote knowledge bases are read-only, hence the
            // PermissionsStep is currently not shown. Therefore, set the read-only property here
            // manually.
            model.getObject().getKb().setReadOnly(true);
        }

        @Override
        public boolean isLastStep() {
            return false;
        }

        @Override
        public IDynamicWizardStep next() {
            return new SchemaConfigurationStep(this, model);
        }
    }

    /**
     * Wizard step asking for the knowledge base schema
     */
    private final class SchemaConfigurationStep
        extends DynamicWizardStep
    {
        private static final long serialVersionUID = -12355235971946712L;

        private final CompoundPropertyModel<KnowledgeBaseWrapper> model;

        public SchemaConfigurationStep(IDynamicWizardStep previousStep,
                CompoundPropertyModel<KnowledgeBaseWrapper> aModel)
        {
            super(previousStep, "", "", aModel);
            model = aModel;

            // RadioGroup to select the IriSchemaType
            BootstrapRadioGroup<SchemaProfile> iriSchemaChoice = new BootstrapRadioGroup<>(
                    "iriSchema", selectedSchemaProfile, Arrays.asList(SchemaProfile.values()),
                    new EnumRadioChoiceRenderer<>(Buttons.Type.Default, this));
            iriSchemaChoice.setOutputMarkupId(true);
            
            // The Kendo comboboxes do not redraw properly when added directly to an
            // AjaxRequestTarget (for each combobox, a text field and a dropdown will be shown).
            // Instead, wrap all of them in a WMC and redraw that. 
            WebMarkupContainer comboBoxWrapper = new WebMarkupContainer("comboBoxWrapper");
            comboBoxWrapper.setOutputMarkupId(true);
            add(comboBoxWrapper);

            // Add text fields for classIri, subclassIri and typeIri
            ComboBox<String> classField = buildComboBox("classIri", model.bind("kb.classIri"),
                    IriConstants.CLASS_IRIS);
            ComboBox<String> subclassField = buildComboBox("subclassIri",
                    model.bind("kb.subclassIri"), IriConstants.SUBCLASS_IRIS);
            ComboBox<String> typeField = buildComboBox("typeIri", model.bind("kb.typeIri"),
                    IriConstants.TYPE_IRIS);
            comboBoxWrapper.add(classField, subclassField, typeField);

            // OnChange update the model with corresponding iris
            iriSchemaChoice.setChangeHandler(new ISelectionChangeHandler<SchemaProfile>()
            {
                private static final long serialVersionUID = 1653808650286121732L;

                @Override
                public void onSelectionChanged(AjaxRequestTarget target, SchemaProfile bean)
                {
                    classField.setModelObject(bean.getClassIri().stringValue());
                    subclassField.setModelObject(bean.getSubclassIri().stringValue());
                    typeField.setModelObject(bean.getTypeIri().stringValue());
                    target.add(comboBoxWrapper, iriSchemaChoice);
                }
            });

            add(iriSchemaChoice);
<<<<<<< HEAD
            
            // Base Prefix Label and TextField only shown in CUSTOM - "mode"
            Label basePrefixLabel = new Label("basePrefixLabel", "Base Prefix") {

                private static final long serialVersionUID = -1664209681297576256L;

                @Override
                protected void onConfigure()
                {
                    super.onConfigure();
                    setVisible(IriSchemaType.CUSTOMSCHEMA.equals(selectedIriSchema.getObject()));
                }
            }; 
            
            add(basePrefixLabel);
            
            TextField<String> basePrefix = new TextField<String>("basePrefix",
                    model.bind("basePrefix"))
            {
                private static final long serialVersionUID = -8973666497412424655L;

                @Override
                protected void onConfigure()
                {
                    super.onConfigure();
                    setVisible(IriSchemaType.CUSTOMSCHEMA.equals(selectedIriSchema.getObject()));
                }
            };
            basePrefix.setDefaultModelObject(KnowledgeBaseService.INCEPTION_NAMESPACE);
            add(basePrefix);
=======
>>>>>>> 88e61ed0
        }

        private ComboBox<String> buildComboBox(String id, IModel<IRI> model, List<IRI> iris)
        {
            model.setObject(iris.get(0));

            List<String> choices = iris.stream().map(IRI::stringValue).collect(Collectors.toList());

            IModel<String> adapter = new LambdaModelAdapter<String>(
                () -> model.getObject().stringValue(),
                str -> model.setObject(SimpleValueFactory.getInstance().createIRI(str)));

            ComboBox<String> comboBox = new ComboBox<String>(id, adapter, choices);
            comboBox.add(LambdaBehavior.onConfigure(cb -> cb.setEnabled(
                    SchemaProfile.CUSTOMSCHEMA.equals(selectedSchemaProfile.getObject()))));
            comboBox.setOutputMarkupId(true);
            comboBox.setRequired(true);
            comboBox.add(Validators.IRI_VALIDATOR);
            comboBox.add(new LambdaAjaxFormComponentUpdatingBehavior("change", t -> {
                // Do nothing just update the model values
            }));
            return comboBox;
        }
        
        @Override
        public void applyState()
        {   
            KnowledgeBaseWrapper wrapper = wizardDataModel.getObject();
            wrapper.getKb().setProject(projectModel.getObject());
       
            try {
                KnowledgeBaseWrapper.registerKb(wrapper, kbService);
            } catch (Exception e) {
                error(e.getMessage());
                
            }
        }

        @Override
        public boolean isComplete()
        {
            return true;
        }

        @Override
        public boolean isLastStep()
        {
            return true;
        }

        @Override
        public IDynamicWizardStep next()
        {
            return null;
        }
    }

    @Override
    protected Component newButtonBar(String id) {
        // add Bootstrap-compatible button bar which closes the parent dialog via the cancel and
        // finish buttons
        Component buttonBar = new BootstrapWizardButtonBar(id, this) {

            private static final long serialVersionUID = 5657260438232087635L;

            @Override
            protected FinishButton newFinishButton(String id, IWizard wizard) {
                FinishButton button = new FinishButton(id, wizard) {
                    private static final long serialVersionUID = -7070739469409737740L;

                    @Override
                    public void onAfterSubmit() {
                        // update the list panel and close the dialog - this must be done in
                        // onAfterSubmit, otherwise it cancels out the call to onFinish()
                        
                        IWizardStep step = wizardModel.getActiveStep();
                        if (step.isComplete()) {
                            AjaxRequestTarget target = RequestCycle.get()
                                    .find(AjaxRequestTarget.class);
                            target.add(findParent(KnowledgeBaseListPanel.class));
                            findParent(KnowledgeBaseCreationDialog.class).close(target);
                        }
                    }
                };
                return button;
            }

            @Override
            protected CancelButton newCancelButton(String id, IWizard wizard) {
                CancelButton button = super.newCancelButton(id, wizard);
                button.add(new AjaxEventBehavior("click") {

                    private static final long serialVersionUID = 3425946914411261187L;

                    @Override
                    protected void onEvent(AjaxRequestTarget target) {
                        findParent(KnowledgeBaseCreationDialog.class).close(target);
                    }
                });
                return button;
            }
        };
        return buttonBar;
    }
}<|MERGE_RESOLUTION|>--- conflicted
+++ resolved
@@ -394,7 +394,6 @@
             });
 
             add(iriSchemaChoice);
-<<<<<<< HEAD
             
             // Base Prefix Label and TextField only shown in CUSTOM - "mode"
             Label basePrefixLabel = new Label("basePrefixLabel", "Base Prefix") {
@@ -425,8 +424,6 @@
             };
             basePrefix.setDefaultModelObject(KnowledgeBaseService.INCEPTION_NAMESPACE);
             add(basePrefix);
-=======
->>>>>>> 88e61ed0
         }
 
         private ComboBox<String> buildComboBox(String id, IModel<IRI> model, List<IRI> iris)
