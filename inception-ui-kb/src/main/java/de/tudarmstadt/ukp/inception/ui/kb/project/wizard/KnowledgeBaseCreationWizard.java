--- conflicted
+++ resolved
@@ -102,11 +102,6 @@
 
     public KnowledgeBaseCreationWizard(String id, IModel<Project> aProjectModel) {
         super(id);
-<<<<<<< HEAD
-        
-        selectedSchemaProfile = Model.of(SchemaProfile.RDFSCHEMA);
-=======
->>>>>>> 95bfab13
         
         uploadedFiles = new HashMap<>();
 
@@ -347,69 +342,7 @@
             super(previousStep, "", "", aModel);
             model = aModel;
 
-<<<<<<< HEAD
-            // RadioGroup to select the IriSchemaType
-            BootstrapRadioGroup<SchemaProfile> iriSchemaChoice = new BootstrapRadioGroup<>(
-                    "iriSchema", selectedSchemaProfile, Arrays.asList(SchemaProfile.values()),
-                    new EnumRadioChoiceRenderer<>(Buttons.Type.Default, this));
-            iriSchemaChoice.setOutputMarkupId(true);
-            
-            // The Kendo comboboxes do not redraw properly when added directly to an
-            // AjaxRequestTarget (for each combobox, a text field and a dropdown will be shown).
-            // Instead, wrap all of them in a WMC and redraw that. 
-            WebMarkupContainer contentWrapper = new WebMarkupContainer("contentWrapper");
-            contentWrapper.setOutputMarkupId(true);
-            add(contentWrapper);
-
-            // Add text fields for classIri, subclassIri and typeIri
-            ComboBox<String> classField = buildComboBox("classIri", model.bind("kb.classIri"),
-                    IriConstants.CLASS_IRIS);
-            ComboBox<String> subclassField = buildComboBox("subclassIri",
-                    model.bind("kb.subclassIri"), IriConstants.SUBCLASS_IRIS);
-            ComboBox<String> typeField = buildComboBox("typeIri", model.bind("kb.typeIri"),
-                    IriConstants.TYPE_IRIS);
-            contentWrapper.add(classField, subclassField, typeField);
-            
-            // Label and TextField for basePrefix only shown in CUSTOM mode
-            Label basePrefixLabel = new Label("basePrefixLabel", "Base Prefix");
-            basePrefixLabel.add(LambdaBehavior.onConfigure(tf -> tf.setVisible(
-                    SchemaProfile.CUSTOMSCHEMA.equals(selectedSchemaProfile.getObject()))));
-            basePrefixLabel.setOutputMarkupId(true);
-            contentWrapper.add(basePrefixLabel);
-            
-            TextField<String> basePrefix = new TextField<String>("basePrefix",
-                    model.bind("kb.basePrefix"));
-            basePrefix.add(LambdaBehavior.onConfigure(tf -> tf.setVisible(
-                    SchemaProfile.CUSTOMSCHEMA.equals(selectedSchemaProfile.getObject()))));
-            basePrefix.setConvertEmptyInputStringToNull(false);
-            basePrefix.setOutputMarkupId(true);
-            contentWrapper.add(basePrefix);
-            
-            
-           
-            
-            // OnChange update the model with corresponding iris
-            iriSchemaChoice.setChangeHandler(new ISelectionChangeHandler<SchemaProfile>()
-            {
-                private static final long serialVersionUID = 1653808650286121732L;
-
-                @Override
-                public void onSelectionChanged(AjaxRequestTarget target, SchemaProfile bean)
-                {
-                    classField.setModelObject(bean.getClassIri().stringValue());
-                    subclassField.setModelObject(bean.getSubclassIri().stringValue());
-                    typeField.setModelObject(bean.getTypeIri().stringValue());
-                    target.add(contentWrapper, iriSchemaChoice);
-                }
-            });
-
-            add(iriSchemaChoice);
-            
-            
-            
-=======
             add(new KnowledgeBaseIriPanel("iriPanel", model));
->>>>>>> 95bfab13
         }
 
         @Override
