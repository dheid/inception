<!DOCTYPE html>
<!--
 - Copyright 2017
 - Ubiquitous Knowledge Processing (UKP) Lab
 - Technische Universität Darmstadt
 - 
 - Licensed under the Apache License, Version 2.0 (the "License");
 - you may not use this file except in compliance with the License.
 - You may obtain a copy of the License at
 -  
 - http://www.apache.org/licenses/LICENSE-2.0
 - 
 - Unless required by applicable law or agreed to in writing, software
 - distributed under the License is distributed on an "AS IS" BASIS,
 - WITHOUT WARRANTIES OR CONDITIONS OF ANY KIND, either express or implied.
 - See the License for the specific language governing permissions and
 - limitations under the License.
-->

<html xmlns:wicket="http://wicket.apache.org">
<body>
  <wicket:panel>
    <div wicket:id="confirmationDialog"></div>
    <div class="panel panel-default panel-flex">
      <form wicket:id="form" class="panel-flex panel-default">
        <div class="panel-heading">
          <wicket:container wicket:id="title"></wicket:container>
        </div>

        <div class="panel-body form-horizontal">
          <div class="form-group">
            <label class="col-sm-2 control-label">
              <wicket:message key="kb.type" />
            </label>
            <div wicket:id="type" class="col-sm-10"></div>
          </div>
          
          <div class="form-group">
            <label class="col-sm-2 control-label">
              <wicket:message key="kb.reification" />
            </label>
            <div class="col-sm-2">
              <span class="form-control" wicket:id="reification" disabled="disabled"></span>
            </div>
          </div>

          <hr />
          <wicket:container wicket:id="content"></wicket:container>
        </div>

        <div class="panel-footer">
          <div class="pull-left">
            <a wicket:id="delete" class="btn btn-danger" href="#" role="button">
              <!-- <i class="fa fa-trash"></i> --> <wicket:message
                key="kb.delete" />
            </a>
          </div>
          <div class="pull-right">
            <a wicket:id="edit" class="btn btn-default" href="#" role="button">
              <!-- <i class="fa fa-pencil"></i> --> <wicket:message
                key="kb.edit" />
            </a>
            <input type="submit" wicket:id="save" class="btn btn-primary" wicket:message="value:kb.save" />
            <input type="button" wicket:id="cancel" class="btn btn-default" wicket:message="value:kb.cancel" />
          </div>
        </div>
      </form>
    </div>
  </wicket:panel>
  
  
  <wicket:fragment wicket:id="viewModeTitle">
    <h3 wicket:id="name" class="panel-title"></h3>
  </wicket:fragment>

  <wicket:fragment wicket:id="viewModeContent">
    <wicket:container wicket:id="local">
      <!-- Export -->
      <div class="form-group row">
        <label class="col-sm-2 control-label">
          <wicket:message key="kb.details.local.contents.export" />
        </label>
        <div class="col-sm-10">
          <div class="flex-h-container flex-gutter flex-only-internal-gutter">
            <div wicket:id="exportButtons">
              <button wicket:id="link" type="button" class="btn btn-default"><i class="fa fa-download" aria-hidden="true"></i> <wicket:container wicket:id="label"></wicket:container></button>
            </div>
          </div>
        </div>
      </div>
      
      <!-- Permissions -->
      <div class="form-group row">
        <label class="col-sm-2 control-label">
          <wicket:message key="kb.details.local.permissions" />
        </label>
        <div class="col-sm-10">
          <div wicket:id="writeprotection" class="col-sm-offset-2" disabled="disabled"></div>
        </div>
      </div>
    </wicket:container>
    <wicket:container wicket:id="remote">
      <div class="form-group row">
        <label wicket:for="url" class="col-sm-2 control-label">
          <wicket:message key="kb.remote.url" />
        </label>
        <div class="col-sm-10">
          <input wicket:id="url" type="text" class="form-control" />
        </div>
      </div>
    </wicket:container>
    <wicket:container wicket:id="common-content">
      <div class="form-group row">
        <label class="col-sm-2 control-label">
          <wicket:message key="kb.iri" />
        </label>
        <div class="col-sm-10">
<<<<<<< HEAD
          <div class="form-group row">
            <span class="col-sm-2 control-label">
              <wicket:message key="kb.iri.classIri" />
            </span>
            <div class="col-sm-10">
              <input type="text" wicket:id="classIri" class="form-control" />
            </div>
          </div>
          <div class="form-group row">
            <span class="col-sm-2 control-label">
              <wicket:message key="kb.iri.subclassIri" />
            </span>
            <div class="col-sm-10">
              <input type="text" wicket:id="subclassIri" class="form-control" />
            </div>
          </div>
          <div class="form-group row">
            <span class="col-sm-2 control-label">
              <wicket:message key="kb.iri.typeIri" />
            </span>
            <div class="col-sm-10">
              <input type="text" wicket:id="typeIri" class="form-control" />
            </div>            
          </div>
          <div class="form-group row">
            <span class="col-sm-2 control-label">
              <wicket:message key="kb.iri.descriptionIri" />
            </span>
            <div class="col-sm-10">
              <input type="text" wicket:id="descriptionIri" class="form-control" />
            </div>
          </div>
=======
          <span wicket:id="iriPanel"></span>
>>>>>>> 4b0daf00
        </div>        
      </div>
      <div class="form-group">
        <div class="col-sm-offset-4 col-sm-8">
          <div class="checkbox">
            <label wicket:for="enabled">
              <input wicket:id="enabled" type="checkbox" /> <wicket:label key="enabled" />
            </label>
          </div>
          <div class="checkbox">
            <label wicket:for="supportConceptLinking">
              <input wicket:id="supportConceptLinking" type="checkbox" /> <wicket:label
                key="supportConceptLinking" />
            </label>
          </div>
        </div>
      </div>
    </wicket:container>
  </wicket:fragment>
  
  <wicket:fragment wicket:id="editModeTitle">
    <input type="text" wicket:id="name" wicket:message="placeholder:kb.name.placeholder" />
  </wicket:fragment>
  
  <wicket:fragment wicket:id="editModeContent">
    <wicket:container wicket:id="remote">
      <div class="form-group row">
        <label wicket:for="url" class="col-sm-2 control-label">
          <wicket:message key="kb.remote.url" />
        </label>
        <div class="col-sm-10">
          <input wicket:id="url" type="text" class="form-control" />
        </div>
      </div>
    </wicket:container>
    <wicket:container wicket:id="local">
      <!-- Contents -->
      <div class="form-group row">
        <label class="col-sm-2 control-label">
          <wicket:message key="kb.details.local.contents" />
        </label>
        <div class="col-sm-10">
          <div class="form-group row">
            <span class="col-sm-2 control-label">
              <wicket:message key="kb.details.local.contents.fileupload" />
              <i class="fa fa-info-circle" wicket:message="title:kb.local.fileupload.supported.headerlist"></i>
            </span>
            <div class="col-sm-10">
              <input wicket:id="upload" type="file" multiple />
            </div>
          </div>
          <wicket:enclosure wicket:id="clear">
            <div class="form-group row">
              <span class="col-sm-2 control-label">
                <wicket:message key="kb.details.local.contents.clear" />
              </span>
              <div class="col-sm-10">
                <input type="button" wicket:id="clear" class="btn btn-default" wicket:message="value:kb.clear" />
              </div>
            </div>   
          </wicket:enclosure>    
        </div>
      </div>

      <!-- Permissions -->
      <div class="form-group row">
        <label class="col-sm-2 control-label">
          <wicket:message key="kb.details.local.permissions" />
        </label>
        <div class="col-sm-10">
          <div wicket:id="writeprotection"></div>
        </div>
      </div>
    </wicket:container>
    <wicket:container wicket:id="common-content">
      <div class="form-group row">
        <label class="col-sm-2 control-label">
          <wicket:message key="kb.iri" />
        </label>
        <div class="col-sm-10">
<<<<<<< HEAD
          <div class="form-group row">
            <span class="col-sm-2 control-label">
              <wicket:message key="kb.iri.classIri" />
            </span>
            <div class="col-sm-10">
              <input type="text" wicket:id="classIri" class="form-control" />
            </div>
          </div>
          <div class="form-group row">
            <span class="col-sm-2 control-label">
              <wicket:message key="kb.iri.subclassIri" />
            </span>
            <div class="col-sm-10">
              <input type="text" wicket:id="subclassIri" class="form-control" />
            </div>
          </div>
          <div class="form-group row">
            <span class="col-sm-2 control-label">
              <wicket:message key="kb.iri.typeIri" />
            </span>
            <div class="col-sm-10">
              <input type="text" wicket:id="typeIri" class="form-control" />
            </div>            
          </div>
          <div class="form-group row">
            <span class="col-sm-2 control-label">
              <wicket:message key="kb.iri.descriptionIri" />
            </span>
            <div class="col-sm-10">
              <input type="text" wicket:id="descriptionIri" class="form-control" />
            </div>
          </div>
=======
          <span wicket:id="iriPanel"></span>    
>>>>>>> 4b0daf00
        </div>
      </div>
      <div class="form-group">
        <div class="col-sm-offset-4 col-sm-8">
          <div class="checkbox">
            <label wicket:for="enabled">
              <input wicket:id="enabled" type="checkbox" /> <wicket:label key="enabled" />
            </label>
          </div>
          <div class="checkbox">
            <label wicket:for="supportConceptLinking">
              <input wicket:id="supportConceptLinking" type="checkbox" />
                <wicket:label key="supportConceptLinking" />
            </label>
          </div>
        </div>
      </div>
    </wicket:container>
  </wicket:fragment>
</body>
</html><|MERGE_RESOLUTION|>--- conflicted
+++ resolved
@@ -115,42 +115,7 @@
           <wicket:message key="kb.iri" />
         </label>
         <div class="col-sm-10">
-<<<<<<< HEAD
-          <div class="form-group row">
-            <span class="col-sm-2 control-label">
-              <wicket:message key="kb.iri.classIri" />
-            </span>
-            <div class="col-sm-10">
-              <input type="text" wicket:id="classIri" class="form-control" />
-            </div>
-          </div>
-          <div class="form-group row">
-            <span class="col-sm-2 control-label">
-              <wicket:message key="kb.iri.subclassIri" />
-            </span>
-            <div class="col-sm-10">
-              <input type="text" wicket:id="subclassIri" class="form-control" />
-            </div>
-          </div>
-          <div class="form-group row">
-            <span class="col-sm-2 control-label">
-              <wicket:message key="kb.iri.typeIri" />
-            </span>
-            <div class="col-sm-10">
-              <input type="text" wicket:id="typeIri" class="form-control" />
-            </div>            
-          </div>
-          <div class="form-group row">
-            <span class="col-sm-2 control-label">
-              <wicket:message key="kb.iri.descriptionIri" />
-            </span>
-            <div class="col-sm-10">
-              <input type="text" wicket:id="descriptionIri" class="form-control" />
-            </div>
-          </div>
-=======
           <span wicket:id="iriPanel"></span>
->>>>>>> 4b0daf00
         </div>        
       </div>
       <div class="form-group">
@@ -231,42 +196,7 @@
           <wicket:message key="kb.iri" />
         </label>
         <div class="col-sm-10">
-<<<<<<< HEAD
-          <div class="form-group row">
-            <span class="col-sm-2 control-label">
-              <wicket:message key="kb.iri.classIri" />
-            </span>
-            <div class="col-sm-10">
-              <input type="text" wicket:id="classIri" class="form-control" />
-            </div>
-          </div>
-          <div class="form-group row">
-            <span class="col-sm-2 control-label">
-              <wicket:message key="kb.iri.subclassIri" />
-            </span>
-            <div class="col-sm-10">
-              <input type="text" wicket:id="subclassIri" class="form-control" />
-            </div>
-          </div>
-          <div class="form-group row">
-            <span class="col-sm-2 control-label">
-              <wicket:message key="kb.iri.typeIri" />
-            </span>
-            <div class="col-sm-10">
-              <input type="text" wicket:id="typeIri" class="form-control" />
-            </div>            
-          </div>
-          <div class="form-group row">
-            <span class="col-sm-2 control-label">
-              <wicket:message key="kb.iri.descriptionIri" />
-            </span>
-            <div class="col-sm-10">
-              <input type="text" wicket:id="descriptionIri" class="form-control" />
-            </div>
-          </div>
-=======
-          <span wicket:id="iriPanel"></span>    
->>>>>>> 4b0daf00
+          <span wicket:id="iriPanel"></span>
         </div>
       </div>
       <div class="form-group">
