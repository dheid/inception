--- conflicted
+++ resolved
@@ -242,43 +242,6 @@
         iriTextfield.setEnabled(false);       
         return iriTextfield;
     }
-<<<<<<< HEAD
-
-    private SchemaProfile checkSchemaProfile(KnowledgeBase kb)
-    {
-        SchemaProfile[] profiles = SchemaProfile.values();
-        for (int i = 0; i < profiles.length; i++) {
-            // Check if kb has a known schema profile
-            if (equalsSchemaProfile(profiles[i], kb.getClassIri(), kb.getSubclassIri(),
-                kb.getTypeIri(), kb.getDescriptionIri(), kb.getLabelIri(), kb.getPropertyTypeIri(),
-                kb.getPropertyLabelIri(), kb.getPropertyDescriptionIri(), kb.getFtsIri())) {
-                return profiles[i];
-            }
-        }
-        // If the iris don't represent a known schema profile , return CUSTOM
-        return SchemaProfile.CUSTOMSCHEMA;
-    }
-
-    /**
-     * Compares a schema profile to given IRIs. Returns true if the IRIs are the same as in the
-     * profile
-     */
-    private boolean equalsSchemaProfile(SchemaProfile profile, IRI classIri, IRI subclassIri,
-        IRI typeIri, IRI descriptionIri, IRI labelIri, IRI propertyTypeIri, IRI propertyLabelIri,
-        IRI propertyDescriptionIri, IRI ftsIri)
-    {
-        return profile.getClassIri().equals(classIri)
-                && profile.getSubclassIri().equals(subclassIri)
-                && profile.getTypeIri().equals(typeIri)
-                && profile.getDescriptionIri().equals(descriptionIri)
-                && profile.getLabelIri().equals(labelIri)
-                && profile.getPropertyTypeIri().equals(propertyTypeIri)
-                && profile.getPropertyLabelIri().equals(propertyLabelIri)
-                && profile.getPropertyDescriptionIri().equals(propertyDescriptionIri)
-                && profile.getFtsIri().equals(ftsIri);
-    }
-=======
->>>>>>> d45523db
     
     private class AdvancedIriSettingsPanel
         extends Panel
