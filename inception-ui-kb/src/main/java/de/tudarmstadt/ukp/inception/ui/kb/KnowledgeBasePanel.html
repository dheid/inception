<!DOCTYPE html>
<!--
 - Copyright 2017
 - Ubiquitous Knowledge Processing (UKP) Lab
 - Technische Universität Darmstadt
 - 
 - Licensed under the Apache License, Version 2.0 (the "License");
 - you may not use this file except in compliance with the License.
 - You may obtain a copy of the License at
 -  
 - http://www.apache.org/licenses/LICENSE-2.0
 - 
 - Unless required by applicable law or agreed to in writing, software
 - distributed under the License is distributed on an "AS IS" BASIS,
 - WITHOUT WARRANTIES OR CONDITIONS OF ANY KIND, either express or implied.
 - See the License for the specific language governing permissions and
 - limitations under the License.
-->

<html xmlns:wicket="http://wicket.apache.org">
<body>
<<<<<<< HEAD
<wicket:panel>
  <div class="flex-v-container flex-sidebar">
    <div class="flex-v-container">
      <div class="form-group">
        <input style="width: 100%;" wicket:id="searchBar" type="text"/>
=======
  <wicket:panel>
    <div class="flex-v-container flex-sidebar" style="overflow: auto;">
      <!-- knowledge base selector -->
      <div wicket:enclosure="knowledgebases" class="flex-v-container">
        <div class="form-group">
          <select wicket:id="knowledgebases" class="form-control input-lg" data-container="body"></select>
        </div>
>>>>>>> f51d4ed6
      </div>
    </div>
    <!-- knowledge base selector -->
    <div wicket:enclosure="knowledgebases" class="flex-v-container">
      <div class="form-group">
        <select wicket:id="knowledgebases" class="form-control input-lg" data-container="body"></select>
      </div>
    </div>

    <div class="flex-content flex-v-container flex-65" wicket:id="concepts"></div>
    <div class="flex-content flex-v-container flex-no-gutter" wicket:id="properties"></div>
  </div>
  <div wicket:id="detailContainer" class="flex-content flex-h-container">
    <div wicket:id="details" class="flex-content flex-h-container"></div>
  </div>
</wicket:panel>
</body>
</html><|MERGE_RESOLUTION|>--- conflicted
+++ resolved
@@ -19,21 +19,11 @@
 
 <html xmlns:wicket="http://wicket.apache.org">
 <body>
-<<<<<<< HEAD
 <wicket:panel>
-  <div class="flex-v-container flex-sidebar">
+  <div class="flex-v-container flex-sidebar" style="overflow: auto;">
     <div class="flex-v-container">
       <div class="form-group">
         <input style="width: 100%;" wicket:id="searchBar" type="text"/>
-=======
-  <wicket:panel>
-    <div class="flex-v-container flex-sidebar" style="overflow: auto;">
-      <!-- knowledge base selector -->
-      <div wicket:enclosure="knowledgebases" class="flex-v-container">
-        <div class="form-group">
-          <select wicket:id="knowledgebases" class="form-control input-lg" data-container="body"></select>
-        </div>
->>>>>>> f51d4ed6
       </div>
     </div>
     <!-- knowledge base selector -->
