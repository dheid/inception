/*
 * Copyright 2017
 * Ubiquitous Knowledge Processing (UKP) Lab
 * Technische Universität Darmstadt
 *
 * Licensed under the Apache License, Version 2.0 (the "License");
 * you may not use this file except in compliance with the License.
 * You may obtain a copy of the License at
 *
 *  http://www.apache.org/licenses/LICENSE-2.0
 *
 * Unless required by applicable law or agreed to in writing, software
 * distributed under the License is distributed on an "AS IS" BASIS,
 * WITHOUT WARRANTIES OR CONDITIONS OF ANY KIND, either express or implied.
 * See the License for the specific language governing permissions and
 * limitations under the License.
 */
package de.tudarmstadt.ukp.inception.ui.kb.project;

import java.io.File;
import java.util.ArrayList;
import java.util.Arrays;
import java.util.List;
import java.util.stream.Collectors;

import org.apache.wicket.Component;
import org.apache.wicket.ajax.AjaxRequestTarget;
import org.apache.wicket.ajax.markup.html.AjaxLink;
import org.apache.wicket.ajax.markup.html.form.AjaxButton;
import org.apache.wicket.markup.html.WebMarkupContainer;
import org.apache.wicket.markup.html.basic.Label;
import org.apache.wicket.markup.html.form.CheckBox;
import org.apache.wicket.markup.html.form.Form;
import org.apache.wicket.markup.html.form.RequiredTextField;
import org.apache.wicket.markup.html.form.TextField;
import org.apache.wicket.markup.html.form.upload.FileUpload;
import org.apache.wicket.markup.html.form.upload.FileUploadField;
import org.apache.wicket.markup.html.list.ListItem;
import org.apache.wicket.markup.html.list.ListView;
import org.apache.wicket.markup.html.panel.Fragment;
import org.apache.wicket.markup.html.panel.Panel;
import org.apache.wicket.model.CompoundPropertyModel;
import org.apache.wicket.model.IModel;
import org.apache.wicket.model.Model;
import org.apache.wicket.model.ResourceModel;
import org.apache.wicket.model.StringResourceModel;
import org.apache.wicket.spring.injection.annot.SpringBean;
import org.apache.wicket.util.resource.IResourceStream;
import org.eclipse.rdf4j.repository.RepositoryException;
import org.eclipse.rdf4j.repository.config.RepositoryConfigException;
import org.eclipse.rdf4j.repository.config.RepositoryImplConfig;
import org.eclipse.rdf4j.repository.sparql.config.SPARQLRepositoryConfig;
import org.eclipse.rdf4j.rio.RDFFormat;
import org.slf4j.Logger;
import org.slf4j.LoggerFactory;

import de.agilecoders.wicket.core.markup.html.bootstrap.button.Buttons;
import de.agilecoders.wicket.core.markup.html.bootstrap.form.BootstrapCheckbox;
import de.agilecoders.wicket.core.markup.html.bootstrap.form.radio.BootstrapRadioGroup;
import de.agilecoders.wicket.core.markup.html.bootstrap.form.radio.EnumRadioChoiceRenderer;
import de.tudarmstadt.ukp.clarin.webanno.support.dialog.ConfirmationDialog;
import de.tudarmstadt.ukp.clarin.webanno.support.lambda.LambdaAjaxLink;
import de.tudarmstadt.ukp.clarin.webanno.support.lambda.LambdaBehavior;
import de.tudarmstadt.ukp.clarin.webanno.support.lambda.LambdaModel;
import de.tudarmstadt.ukp.clarin.webanno.support.spring.ApplicationEventPublisherHolder;
import de.tudarmstadt.ukp.clarin.webanno.support.wicket.AjaxDownloadLink;
import de.tudarmstadt.ukp.clarin.webanno.support.wicket.TempFileResource;
import de.tudarmstadt.ukp.inception.app.bootstrap.DisabledBootstrapCheckbox;
import de.tudarmstadt.ukp.inception.kb.KnowledgeBaseService;
import de.tudarmstadt.ukp.inception.kb.RepositoryType;
import de.tudarmstadt.ukp.inception.kb.event.KnowledgeBaseConfigurationChangedEvent;
import de.tudarmstadt.ukp.inception.kb.io.FileUploadHelper;
import de.tudarmstadt.ukp.inception.kb.model.KnowledgeBase;

public class KnowledgeBaseDetailsPanel
    extends Panel
{

    private @SpringBean ApplicationEventPublisherHolder applicationEventPublisherHolder;

    private static final long serialVersionUID = -3550082954966752196L;
    private static final Logger log = LoggerFactory.getLogger(KnowledgeBaseDetailsPanel.class);

    private static final String TITLE_MARKUP_ID = "title";
    private static final String CONTENT_MARKUP_ID = "content";
    private static final String COMMON_WEBMARKUPCONTAINER_MARKUP_ID = "common-content";
    private static final String LOCAL_WEBMARKUPCONTAINER_MARKUP_ID = "local";
    private static final String REMOTE_WEBMARKUPCONTAINER_MARKUP_ID = "remote";
    private static final String FILE_UPLOAD_FIELD_MARKUP_ID = "upload";

    /**
     * Given the default file extension of an RDF format, returns the corresponding
     * {@link RDFFormat}. This factory method detour is necessary because {@link RDFFormat} should
     * be used as a model, but is not serializable.
     *
     * @param fileExt
     * @return an {@link RDFFormat}
     */
    private static final RDFFormat getRdfFormatForFileExt(String fileExt)
    {
        return EXPORT_FORMATS.stream().filter(f -> f.getDefaultFileExtension().equals(fileExt))
            .findAny().get();
    }

    private static final List<RDFFormat> EXPORT_FORMATS = Arrays
        .asList(RDFFormat.RDFXML, RDFFormat.NTRIPLES, RDFFormat.TURTLE);
    private static final List<String> EXPORT_FORMAT_FILE_EXTENSIONS = EXPORT_FORMATS.stream()
        .map(f -> f.getDefaultFileExtension()).collect(Collectors.toList());

    private @SpringBean KnowledgeBaseService kbService;

    private final IModel<KnowledgeBase> kbModel;
    private final CompoundPropertyModel<KnowledgeBaseWrapper> kbwModel;

    private Component title;
    private Component content;
    private boolean isEditing;

    private ConfirmationDialog confirmationDialog;

    public KnowledgeBaseDetailsPanel(String aId, IModel<KnowledgeBase> aKbModel)
    {
        super(aId, null);
        setOutputMarkupPlaceholderTag(true);

        kbModel = aKbModel;

        KnowledgeBaseWrapper kbw = new KnowledgeBaseWrapper();
        KnowledgeBase kb = kbModel.getObject();
        kbw.setKb(kb);
        // set the URL of the KBW to the current SPARQL URL, if dealing with a remote repository
        if (kbw.getKb().getType() == RepositoryType.REMOTE) {
            RepositoryImplConfig cfg = kbService.getKnowledgeBaseConfig(kb);
            String url = ((SPARQLRepositoryConfig) cfg).getQueryEndpointUrl();
            kbw.setUrl(url);
        }

        // wrap the given knowledge base model, then set it as the default model
        kbwModel = new CompoundPropertyModel<>(Model.of(kbw));
        setDefaultModel(kbwModel);

        // this form contains all the wicket components in this panel; not only the components used
        // for editing, but also the ones for showing information about a KB (when in ViewMode)
        Form<KnowledgeBaseWrapper> form = new Form<KnowledgeBaseWrapper>("form", kbwModel)
        {
            private static final long serialVersionUID = -4253347478525087385L;

            /**
             * When submitting the form, file uploads need to be handled. We don't have an object
             * reference to the FUF at this point, since we can't know if the FUF is a child of the
             * form (we might be in view mode after all). Therefore, cheekily obtain the FUF when
             * submitting.
             */
            @Override protected void onSubmit()
            {
                Component c = get(CONTENT_MARKUP_ID + ":" + LOCAL_WEBMARKUPCONTAINER_MARKUP_ID + ":"
                    + FILE_UPLOAD_FIELD_MARKUP_ID);
                if (c == null) {
                    log.error("Could not find file upload component!");
                    return;
                }

                try {
                    FileUploadField fileUploadField = (FileUploadField) c;
                    FileUploadHelper fileUploadHelper = new FileUploadHelper(getApplication());
                    List<File> fileUploads = new ArrayList<>();
                    for (FileUpload fu : fileUploadField.getFileUploads()) {
                        File tmpFile = fileUploadHelper.writeToTemporaryFile(fu, kbw);
                        fileUploads.add(tmpFile);
                    }
                    kbwModel.getObject().setFiles(fileUploads);
                }
                catch (Exception e) {
                    log.error("Error while uploading files", e);
                    error("Could not upload files");
                }
            }
        };
        add(form);

        // add (disabled) radio choice for local/remote repository
        form.add(new BootstrapRadioGroup<RepositoryType>("type", kbwModel.bind("kb.type"),
            Arrays.asList(RepositoryType.values()),
            new EnumRadioChoiceRenderer<RepositoryType>(Buttons.Type.Default, this)
            {
                private static final long serialVersionUID = 1073440402072678330L;

                @Override public String getButtonClass(RepositoryType option)
                {
                    return super.getButtonClass(option) + " disabled";
                }
            }));

        // add (disabled) reification strategy
        form.add(new Label("reification", kbwModel.bind("kb.reification")));

        // title/content
        title = new ViewModeTitle(TITLE_MARKUP_ID, kbwModel);
        content = new ViewMode(CONTENT_MARKUP_ID, kbwModel);
        form.add(title);
        form.add(content);

        // set up form buttons: edit button only visible when not editing, cancel/save buttons only
        // visible when editing
        form.add(new LambdaAjaxLink("delete", KnowledgeBaseDetailsPanel.this::actionDelete));
        form.add(new LambdaAjaxLink("edit", KnowledgeBaseDetailsPanel.this::startEditing)
        {

            private static final long serialVersionUID = -2013888340002855855L;

            @Override public boolean isVisible()
            {
                return !isEditing;
            }
        });
        form.add(new AjaxButton("save", form)
        {

            private static final long serialVersionUID = 3393631640806116694L;

            @Override public boolean isVisible()
            {
                return isEditing;
            }

            @SuppressWarnings("unchecked") @Override protected void onAfterSubmit(
                AjaxRequestTarget target, Form<?> form)
            {
                // the call needs to occur in onAfterSubmit, otherwise the file uploads are
                // submitted after actionSave is called
                KnowledgeBaseDetailsPanel.this
                    .actionSave(target, (Form<KnowledgeBaseWrapper>) form);
                applicationEventPublisherHolder.get().publishEvent(
                    new KnowledgeBaseConfigurationChangedEvent(this,
                        aKbModel.getObject().getProject()));
            }
        });
        form.add(new LambdaAjaxLink("cancel", KnowledgeBaseDetailsPanel.this::stopEditing)
        {

            private static final long serialVersionUID = -6654306757363572019L;

            @Override public boolean isVisible()
            {
                return isEditing;
            }
        });

        confirmationDialog = new ConfirmationDialog("confirmationDialog");
        add(confirmationDialog);
    }

    @Override protected void onConfigure()
    {
        super.onConfigure();
        setVisible(kbModel != null && kbModel.getObject() != null);
    }

    @Override protected void onModelChanged()
    {
        // propagate the changes to the original knowledge base model
        kbModel.setObject(kbwModel.getObject().getKb());
    }

    private void actionSave(AjaxRequestTarget aTarget, Form<KnowledgeBaseWrapper> aForm)
    {
        try {
            KnowledgeBaseWrapper kbw = kbwModel.getObject();

            // if dealing with a remote repository and a non-empty URL, get a new
            // RepositoryImplConfig
            // for the new URL; otherwise keep using the existing config
            RepositoryImplConfig cfg;
            if (kbw.getKb().getType() == RepositoryType.REMOTE && kbw.getUrl() != null) {
                cfg = kbService.getRemoteConfig(kbw.getUrl());
            }
            else {
                cfg = kbService.getKnowledgeBaseConfig(kbw.getKb());
            }
            KnowledgeBaseWrapper.updateKb(kbw, cfg, kbService);
            modelChanged();
            stopEditing(aTarget);
            aTarget.add(findParentWithAssociatedMarkup());
        }
        catch (Exception e) {
            error("Unable to save knowledgebase: " + e.getLocalizedMessage());
            log.error("Unable to save knowledgebase.", e);
        }
    }

    private void actionDelete(AjaxRequestTarget aTarget)
    {
        // delete only if user confirms deletion
        confirmationDialog
            .setTitleModel(new StringResourceModel("kb.details.delete.confirmation.title", this));
        confirmationDialog.setContentModel(
            new StringResourceModel("kb.details.delete.confirmation.content", this,
                kbwModel.bind("kb")));
        confirmationDialog.show(aTarget);
        confirmationDialog.setConfirmAction((t) -> {
            KnowledgeBase kb = kbwModel.getObject().getKb();
            try {
                kbService.removeKnowledgeBase(kb);
                kbwModel.getObject().setKb(null);
                modelChanged();
            }
            catch (RepositoryException | RepositoryConfigException e) {
                error("Unable to remove knowledge base: " + e.getLocalizedMessage());
                log.error("Unable to remove knowledge base.", e);

            }
            t.add(this);
            t.add(findParentWithAssociatedMarkup());
        });
    }

    private void actionClear(AjaxRequestTarget aTarget)
    {
        try {
            kbService.clear(kbwModel.getObject().getKb());
            info(new StringResourceModel("kb.details.local.contents.clear.feedback",
                kbwModel.bind("kb")));
            aTarget.add(this);
        }
        catch (RepositoryException e) {
            error(e);
        }
    }

    private IResourceStream actionExport(String rdfFormatFileExt)
    {
        return new TempFileResource((os) -> kbService
            .exportData(kbModel.getObject(), getRdfFormatForFileExt(rdfFormatFileExt), os));
    }

    private void startEditing(AjaxRequestTarget aTarget)
    {
        title = title.replaceWith(new EditModeTitle(TITLE_MARKUP_ID, kbwModel));
        content = content.replaceWith(new EditMode(CONTENT_MARKUP_ID, kbwModel));
        aTarget.add(this);
        isEditing = true;
    }

    private void stopEditing(AjaxRequestTarget aTarget)
    {
        title = title.replaceWith(new ViewModeTitle(TITLE_MARKUP_ID, kbwModel));
        content = content.replaceWith(new ViewMode(CONTENT_MARKUP_ID, kbwModel));
        aTarget.add(this);
        isEditing = false;
    }

    /**
     * Fragment for viewing/editing knowledge bases, with built-in separation for form components
     * relevant to only local or remote knowledge bases.
     */
    private abstract class DetailFragment
        extends Fragment
    {

        private static final long serialVersionUID = 4325217938170626840L;

        protected CompoundPropertyModel<KnowledgeBaseWrapper> model;

        public DetailFragment(String id, String markupId,
            CompoundPropertyModel<KnowledgeBaseWrapper> model)
        {
            super(id, markupId, KnowledgeBaseDetailsPanel.this, model);

            this.model = model;
            boolean isHandlingLocalRepository =
                model.getObject().getKb().getType() == RepositoryType.LOCAL;

            // container for form components common to both local and remote KBs
            WebMarkupContainer common = new WebMarkupContainer(COMMON_WEBMARKUPCONTAINER_MARKUP_ID);
            add(common);
            setUpCommonComponents(common);

            // container for form components related to local KBs
            WebMarkupContainer local = new WebMarkupContainer(LOCAL_WEBMARKUPCONTAINER_MARKUP_ID);
            add(local);
            local.setVisibilityAllowed(isHandlingLocalRepository);
            setUpLocalKnowledgeBaseComponents(local);

            // container for form components related to remote KBs
            WebMarkupContainer remote = new WebMarkupContainer(REMOTE_WEBMARKUPCONTAINER_MARKUP_ID);
            add(remote);
            remote.setVisibilityAllowed(!isHandlingLocalRepository);
            setUpRemoteKnowledgeBaseComponents(remote);
        }

        protected abstract void setUpCommonComponents(WebMarkupContainer wmc);

        protected abstract void setUpLocalKnowledgeBaseComponents(WebMarkupContainer wmc);

        protected abstract void setUpRemoteKnowledgeBaseComponents(WebMarkupContainer wmc);
    }

    private class ViewModeTitle
        extends Fragment
    {

        private static final long serialVersionUID = -346255717342200090L;

        public ViewModeTitle(String id, CompoundPropertyModel<KnowledgeBaseWrapper> model)
        {
            super(id, "viewModeTitle", KnowledgeBaseDetailsPanel.this, model);
            add(new Label("name", model.bind("kb.name")));
        }
    }

    private class ViewMode
        extends DetailFragment
    {

        private static final long serialVersionUID = -6584701320032256335L;

        public ViewMode(String id, CompoundPropertyModel<KnowledgeBaseWrapper> model)
        {
            super(id, "viewModeContent", model);
        }

<<<<<<< HEAD
        @Override protected void setUpCommonComponents(WebMarkupContainer wmc)
        {
            // Schema configuration

=======
        @Override
        protected void setUpCommonComponents(WebMarkupContainer wmc) {
            wmc.add(new DisabledBootstrapCheckbox("writeprotection", model.bind("kb.readOnly"),
                    new StringResourceModel("kb.details.permissions.writeprotection")));
            
            // Schema configuration
>>>>>>> 7d7d72a8
            Component iriPanel = new KnowledgeBaseIriPanel("iriPanel", model,
                KnowledgeBaseIriPanelMode.PROJECTSETTINGS)
                .add(LambdaBehavior.onConfigure(it -> it.setEnabled(false)));
            // don't show radio group in view mode 
            iriPanel.get("iriSchema").setVisible(false);
            wmc.add(iriPanel);

            wmc.add(new CheckBox("enabled", model.bind("kb.enabled"))
                .add(LambdaBehavior.onConfigure(it -> it.setEnabled(false))));
            wmc.add(new CheckBox("supportConceptLinking", model.bind("kb.supportConceptLinking"))
                .add(LambdaBehavior.onConfigure(it -> it.setEnabled(false))));
        }

        @Override protected void setUpLocalKnowledgeBaseComponents(WebMarkupContainer wmc)
        {
            // creates a list of export buttons, one for each viable RDF format
            // MB 2018-01: would've been nicer to go for a split button with one recommended format
            // and several others to choose from, but SplitButton in wicket-bootstrap 0.10.16 is
            // totally broken, so we're doing this instead
            ListView<String> lv = new ListView<String>("exportButtons",
                EXPORT_FORMAT_FILE_EXTENSIONS)
            {

                private static final long serialVersionUID = -1869762759620557362L;

                @Override protected void populateItem(ListItem<String> item)
                {
                    // creates an appropriately labeled {@link AjaxDownloadLink} which triggers the
                    // download of the contents of the current KB in the given format
                    String fileExtension = item.getModelObject();
                    Model<String> exportFileNameModel = Model
                        .of(kbModel.getObject().getName() + "." + fileExtension);
                    AjaxDownloadLink exportLink = new AjaxDownloadLink("link", exportFileNameModel,
                        LambdaModel
                            .of(() -> KnowledgeBaseDetailsPanel.this.actionExport(fileExtension)));
                    exportLink
                        .add(new Label("label", new ResourceModel("kb.export." + fileExtension)));
                    item.add(exportLink);
                }
            };
            wmc.add(lv);
<<<<<<< HEAD

            wmc.add(new DisabledBootstrapCheckbox("writeprotection", model.bind("kb.readOnly"),
                new StringResourceModel("kb.details.local.permissions.writeprotection")));
=======
>>>>>>> 7d7d72a8
        }

        @Override protected void setUpRemoteKnowledgeBaseComponents(WebMarkupContainer wmc)
        {
            addDisabledUrlField(wmc, "url");
        }

        private void addDisabledUrlField(WebMarkupContainer wmc, String id)
        {
            TextField<String> textField = new RequiredTextField<String>(id);
            textField.add(LambdaBehavior.onConfigure(tf -> tf.setEnabled(false)));
            wmc.add(textField);
        }
    }

    private class EditModeTitle
        extends Fragment
    {

        private static final long serialVersionUID = -5459222108913316798L;

        public EditModeTitle(String id, CompoundPropertyModel<KnowledgeBaseWrapper> model)
        {
            super(id, "editModeTitle", KnowledgeBaseDetailsPanel.this, model);
            add(new RequiredTextField<>("name", model.bind("kb.name")));
        }
    }

    private class EditMode
        extends DetailFragment
    {

        private static final long serialVersionUID = 7838564354437836375L;

        public EditMode(String id, CompoundPropertyModel<KnowledgeBaseWrapper> model)
        {
            super(id, "editModeContent", model);
        }

        @Override protected void setUpCommonComponents(WebMarkupContainer wmc)
        {
            // Schema configuration
            wmc.add(new KnowledgeBaseIriPanel("iriPanel", model,
                KnowledgeBaseIriPanelMode.PROJECTSETTINGS));
            wmc.add(new CheckBox("enabled", model.bind("kb.enabled")));
            wmc.add(new CheckBox("supportConceptLinking", model.bind("kb.supportConceptLinking")));
        }

        @Override protected void setUpLocalKnowledgeBaseComponents(WebMarkupContainer wmc)
        {
            wmc.add(new FileUploadField(FILE_UPLOAD_FIELD_MARKUP_ID, Model.of()));

            // add link for clearing the knowledge base contents, enabled only, if there is
            // something to clear            
            AjaxLink<Void> clearLink = new LambdaAjaxLink("clear",
                KnowledgeBaseDetailsPanel.this::actionClear)
            {

                private static final long serialVersionUID = -6272361381689154558L;

                @Override public boolean isEnabled()
                {
                    return kbService.isEmpty(model.getObject().getKb());
                }
            };
            wmc.add(clearLink);

            wmc.add(new BootstrapCheckbox("writeprotection", model.bind("kb.readOnly"),
<<<<<<< HEAD
                new StringResourceModel("kb.details.local.permissions.writeprotection")));
=======
                    new StringResourceModel("kb.details.permissions.writeprotection")));
>>>>>>> 7d7d72a8
        }

        @Override protected void setUpRemoteKnowledgeBaseComponents(WebMarkupContainer wmc)
        {
            // this text field allows for _editing_the location for remote repositories
            addUrlField(wmc, "url");
            
            // add "readonly"-checkbox that is always disabled
            wmc.add(new BootstrapCheckbox("writeprotection", model.bind("kb.readOnly"),
                    new StringResourceModel("kb.details.permissions.writeprotection"))
                            .add(LambdaBehavior.onConfigure(cb -> cb.setEnabled(false))));
        }

        private void addUrlField(WebMarkupContainer wmc, String id)
        {
            TextField<String> textField = new RequiredTextField<String>(id);
            textField.add(Validators.URL_VALIDATOR);
            wmc.add(textField);
        }
    }
}<|MERGE_RESOLUTION|>--- conflicted
+++ resolved
@@ -419,19 +419,12 @@
             super(id, "viewModeContent", model);
         }
 
-<<<<<<< HEAD
-        @Override protected void setUpCommonComponents(WebMarkupContainer wmc)
-        {
-            // Schema configuration
-
-=======
         @Override
         protected void setUpCommonComponents(WebMarkupContainer wmc) {
             wmc.add(new DisabledBootstrapCheckbox("writeprotection", model.bind("kb.readOnly"),
                     new StringResourceModel("kb.details.permissions.writeprotection")));
             
             // Schema configuration
->>>>>>> 7d7d72a8
             Component iriPanel = new KnowledgeBaseIriPanel("iriPanel", model,
                 KnowledgeBaseIriPanelMode.PROJECTSETTINGS)
                 .add(LambdaBehavior.onConfigure(it -> it.setEnabled(false)));
@@ -473,12 +466,6 @@
                 }
             };
             wmc.add(lv);
-<<<<<<< HEAD
-
-            wmc.add(new DisabledBootstrapCheckbox("writeprotection", model.bind("kb.readOnly"),
-                new StringResourceModel("kb.details.local.permissions.writeprotection")));
-=======
->>>>>>> 7d7d72a8
         }
 
         @Override protected void setUpRemoteKnowledgeBaseComponents(WebMarkupContainer wmc)
@@ -547,11 +534,7 @@
             wmc.add(clearLink);
 
             wmc.add(new BootstrapCheckbox("writeprotection", model.bind("kb.readOnly"),
-<<<<<<< HEAD
-                new StringResourceModel("kb.details.local.permissions.writeprotection")));
-=======
                     new StringResourceModel("kb.details.permissions.writeprotection")));
->>>>>>> 7d7d72a8
         }
 
         @Override protected void setUpRemoteKnowledgeBaseComponents(WebMarkupContainer wmc)
