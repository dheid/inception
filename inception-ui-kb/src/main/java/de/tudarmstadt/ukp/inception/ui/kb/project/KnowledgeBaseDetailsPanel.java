--- conflicted
+++ resolved
@@ -179,7 +179,6 @@
         };
         add(form);
 
-<<<<<<< HEAD
 //        IModel<String> adapter = new LambdaModelAdapter<String>(kbwModel.bind("kb.language")::getObject,
 //                    kbwModel.bind("kb.language")::setObject);
 
@@ -191,8 +190,6 @@
 //        form.add(comboBox);
 
 
-=======
->>>>>>> 8d264f2a
         // add (disabled) radio choice for local/remote repository
         form.add(new BootstrapRadioGroup<RepositoryType>("type", kbwModel.bind("kb.type"),
             Arrays.asList(RepositoryType.values()),
@@ -441,14 +438,9 @@
             
             // Schema configuration
             Component iriPanel = new KnowledgeBaseIriPanel("iriPanel", model,
-<<<<<<< HEAD
                     KnowledgeBaseIriPanelMode.PROJECTSETTINGS)
                             .add(LambdaBehavior.onConfigure(it -> it.setEnabled(false)));
 //            addDisabledTextField(wmc, "language");
-=======
-                KnowledgeBaseIriPanelMode.PROJECTSETTINGS)
-                .add(LambdaBehavior.onConfigure(it -> it.setEnabled(false)));
->>>>>>> 8d264f2a
             // don't show radio group in view mode 
             iriPanel.get("iriSchema").setVisible(false);
             wmc.add(iriPanel);
@@ -489,7 +481,6 @@
             wmc.add(lv);
         }
 
-<<<<<<< HEAD
         @Override
         protected void setUpRemoteKnowledgeBaseComponents(WebMarkupContainer wmc) {
             addDisabledTextField(wmc, "url");
@@ -514,11 +505,6 @@
                 }
             };
             wmc.add(textField);
-=======
-        @Override protected void setUpRemoteKnowledgeBaseComponents(WebMarkupContainer wmc)
-        {
-            addDisabledUrlField(wmc, "url");
->>>>>>> 8d264f2a
         }
 
         private void addDisabledTextField(WebMarkupContainer wmc, String id)
