/*
 * Copyright 2017
 * Ubiquitous Knowledge Processing (UKP) Lab
 * Technische Universität Darmstadt
 *
 * Licensed under the Apache License, Version 2.0 (the "License");
 * you may not use this file except in compliance with the License.
 * You may obtain a copy of the License at
 *
 *  http://www.apache.org/licenses/LICENSE-2.0
 *
 * Unless required by applicable law or agreed to in writing, software
 * distributed under the License is distributed on an "AS IS" BASIS,
 * WITHOUT WARRANTIES OR CONDITIONS OF ANY KIND, either express or implied.
 * See the License for the specific language governing permissions and
 * limitations under the License.
 */
package de.tudarmstadt.ukp.inception.ui.kb.project;

import java.io.File;
import java.util.ArrayList;
import java.util.Arrays;
import java.util.List;
import java.util.stream.Collectors;

import org.apache.wicket.Component;
import org.apache.wicket.ajax.AjaxRequestTarget;
import org.apache.wicket.ajax.markup.html.AjaxLink;
import org.apache.wicket.ajax.markup.html.form.AjaxButton;
import org.apache.wicket.markup.html.WebMarkupContainer;
import org.apache.wicket.markup.html.basic.Label;
import org.apache.wicket.markup.html.form.CheckBox;
import org.apache.wicket.markup.html.form.Form;
import org.apache.wicket.markup.html.form.RequiredTextField;
import org.apache.wicket.markup.html.form.TextField;
import org.apache.wicket.markup.html.form.upload.FileUpload;
import org.apache.wicket.markup.html.form.upload.FileUploadField;
import org.apache.wicket.markup.html.list.ListItem;
import org.apache.wicket.markup.html.list.ListView;
import org.apache.wicket.markup.html.panel.Fragment;
import org.apache.wicket.markup.html.panel.Panel;
import org.apache.wicket.model.CompoundPropertyModel;
import org.apache.wicket.model.IModel;
import org.apache.wicket.model.Model;
import org.apache.wicket.model.ResourceModel;
import org.apache.wicket.model.StringResourceModel;
import org.apache.wicket.spring.injection.annot.SpringBean;
import org.apache.wicket.util.resource.IResourceStream;
import org.eclipse.rdf4j.model.IRI;
import org.eclipse.rdf4j.model.impl.SimpleValueFactory;
import org.eclipse.rdf4j.repository.RepositoryException;
import org.eclipse.rdf4j.repository.config.RepositoryConfigException;
import org.eclipse.rdf4j.repository.config.RepositoryImplConfig;
import org.eclipse.rdf4j.repository.sparql.config.SPARQLRepositoryConfig;
import org.eclipse.rdf4j.rio.RDFFormat;
import org.slf4j.Logger;
import org.slf4j.LoggerFactory;

import de.agilecoders.wicket.core.markup.html.bootstrap.button.Buttons;
import de.agilecoders.wicket.core.markup.html.bootstrap.form.BootstrapCheckbox;
import de.agilecoders.wicket.core.markup.html.bootstrap.form.radio.BootstrapRadioGroup;
import de.agilecoders.wicket.core.markup.html.bootstrap.form.radio.EnumRadioChoiceRenderer;
import de.tudarmstadt.ukp.clarin.webanno.support.dialog.ConfirmationDialog;
import de.tudarmstadt.ukp.clarin.webanno.support.lambda.LambdaAjaxLink;
import de.tudarmstadt.ukp.clarin.webanno.support.lambda.LambdaBehavior;
import de.tudarmstadt.ukp.clarin.webanno.support.lambda.LambdaModel;
import de.tudarmstadt.ukp.clarin.webanno.support.lambda.LambdaModelAdapter;
import de.tudarmstadt.ukp.clarin.webanno.support.wicket.AjaxDownloadLink;
import de.tudarmstadt.ukp.clarin.webanno.support.wicket.TempFileResource;
import de.tudarmstadt.ukp.inception.app.bootstrap.DisabledBootstrapCheckbox;
import de.tudarmstadt.ukp.inception.kb.KnowledgeBaseService;
import de.tudarmstadt.ukp.inception.kb.RepositoryType;
import de.tudarmstadt.ukp.inception.kb.io.FileUploadHelper;
import de.tudarmstadt.ukp.inception.kb.model.KnowledgeBase;

public class KnowledgeBaseDetailsPanel extends Panel {

    private static final long serialVersionUID = -3550082954966752196L;
    private static final Logger log = LoggerFactory.getLogger(KnowledgeBaseDetailsPanel.class);

    private static final String TITLE_MARKUP_ID = "title";
    private static final String CONTENT_MARKUP_ID = "content";
    private static final String COMMON_WEBMARKUPCONTAINER_MARKUP_ID = "common-content";
    private static final String LOCAL_WEBMARKUPCONTAINER_MARKUP_ID = "local";
    private static final String REMOTE_WEBMARKUPCONTAINER_MARKUP_ID = "remote";
    private static final String FILE_UPLOAD_FIELD_MARKUP_ID = "upload";
    
    /**
     * Given the default file extension of an RDF format, returns the corresponding
     * {@link RDFFormat}. This factory method detour is necessary because {@link RDFFormat} should
     * be used as a model, but is not serializable.
     * 
     * @param fileExt
     * @return an {@link RDFFormat}
     */
    private static final RDFFormat getRdfFormatForFileExt(String fileExt) {
        return EXPORT_FORMATS.stream()
                .filter(f -> f.getDefaultFileExtension().equals(fileExt))
                .findAny()
                .get();
    }
    private static final List<RDFFormat> EXPORT_FORMATS = Arrays.asList(RDFFormat.RDFXML,
            RDFFormat.NTRIPLES, RDFFormat.TURTLE);
    private static final List<String> EXPORT_FORMAT_FILE_EXTENSIONS = EXPORT_FORMATS.stream()
            .map(f -> f.getDefaultFileExtension())
            .collect(Collectors.toList());

    private @SpringBean KnowledgeBaseService kbService;

    private final IModel<KnowledgeBase> kbModel;
    private final CompoundPropertyModel<KnowledgeBaseWrapper> kbwModel;
    
    private Component title;
    private Component content;
    private boolean isEditing;
    
    private ConfirmationDialog confirmationDialog;

    public KnowledgeBaseDetailsPanel(String aId, IModel<KnowledgeBase> aKbModel) {
        super(aId, null);
        setOutputMarkupPlaceholderTag(true);

        kbModel = aKbModel;

        KnowledgeBaseWrapper kbw = new KnowledgeBaseWrapper();
        KnowledgeBase kb = kbModel.getObject();
        kbw.setKb(kb);
        // set the URL of the KBW to the current SPARQL URL, if dealing with a remote repository
        if (kbw.getKb().getType() == RepositoryType.REMOTE) {
            RepositoryImplConfig cfg = kbService.getKnowledgeBaseConfig(kb);
            String url = ((SPARQLRepositoryConfig) cfg).getQueryEndpointUrl();
            kbw.setUrl(url);
        }
<<<<<<< HEAD
        
        ekb.setClassIri(kb.getClassIri().stringValue());
        ekb.setSubclassIri(kb.getSubclassIri().stringValue());
        ekb.setTypeIri(kb.getTypeIri().stringValue());
        ekb.setDescriptionIri(kb.getDescriptionIri().stringValue());
        ekb.setEnabled(kb.isEnabled());
        ekb.setReification(kb.getReification());
        ekb.setSupportConceptLinking(kb.isSupportConceptLinking());
=======
>>>>>>> 3f241479

        // wrap the given knowledge base model, then set it as the default model
        kbwModel = new CompoundPropertyModel<>(Model.of(kbw));
        setDefaultModel(kbwModel);

        // this form contains all the wicket components in this panel; not only the components used
        // for editing, but also the ones for showing information about a KB (when in ViewMode)
        Form<KnowledgeBaseWrapper> form = new Form<KnowledgeBaseWrapper>("form", kbwModel) {
            private static final long serialVersionUID = -4253347478525087385L;

            /**
             * When submitting the form, file uploads need to be handled. We don't have an object
             * reference to the FUF at this point, since we can't know if the FUF is a child of the
             * form (we might be in view mode after all). Therefore, cheekily obtain the FUF when
             * submitting.
             */
            @Override
            protected void onSubmit() {
                Component c = get(CONTENT_MARKUP_ID + ":" + LOCAL_WEBMARKUPCONTAINER_MARKUP_ID + ":"
                        + FILE_UPLOAD_FIELD_MARKUP_ID);
                if (c == null) {
                    log.error("Could not find file upload component!");
                    return;
                }

                try {
                    FileUploadField fileUploadField = (FileUploadField) c;
                    FileUploadHelper fileUploadHelper = new FileUploadHelper(getApplication());
                    List<File> fileUploads = new ArrayList<>();
                    for (FileUpload fu : fileUploadField.getFileUploads()) {
                        File tmpFile = fileUploadHelper.writeToTemporaryFile(fu, kbw);
                        fileUploads.add(tmpFile);
                    }
                    kbwModel.getObject().setFiles(fileUploads);
                } catch (Exception e) {
                    log.error("Error while uploading files", e);
                    error("Could not upload files");
                }
            }
        };
        add(form);
        
        // add (disabled) radio choice for local/remote repository
        form.add(new BootstrapRadioGroup<RepositoryType>("type", kbwModel.bind("kb.type"),
                Arrays.asList(RepositoryType.values()),
                new EnumRadioChoiceRenderer<RepositoryType>(Buttons.Type.Default, this) {
                    private static final long serialVersionUID = 1073440402072678330L;

                    @Override
                    public String getButtonClass(RepositoryType option) {
                        return super.getButtonClass(option) + " disabled";
                    }
                }));

        // add (disabled) reification strategy
        form.add(new Label("reification", kbwModel.bind("kb.reification")));

        // title/content
        title = new ViewModeTitle(TITLE_MARKUP_ID, kbwModel);
        content = new ViewMode(CONTENT_MARKUP_ID, kbwModel);
        form.add(title);
        form.add(content);

        // set up form buttons: edit button only visible when not editing, cancel/save buttons only
        // visible when editing
        form.add(new LambdaAjaxLink("delete", KnowledgeBaseDetailsPanel.this::actionDelete));
        form.add(new LambdaAjaxLink("edit", KnowledgeBaseDetailsPanel.this::startEditing) {
            
            private static final long serialVersionUID = -2013888340002855855L;

            @Override
            public boolean isVisible() {
                return !isEditing;
            }
        });
        form.add(new AjaxButton("save", form) {

            private static final long serialVersionUID = 3393631640806116694L;
            
            @Override
            public boolean isVisible() {
                return isEditing;
            }

            @SuppressWarnings("unchecked")
            @Override
            protected void onAfterSubmit(AjaxRequestTarget target, Form<?> form) {
                // the call needs to occur in onAfterSubmit, otherwise the file uploads are
                // submitted after actionSave is called
                KnowledgeBaseDetailsPanel.this.actionSave(target,
                        (Form<KnowledgeBaseWrapper>) form);
            }
        });
        form.add(new LambdaAjaxLink("cancel", KnowledgeBaseDetailsPanel.this::stopEditing) {

            private static final long serialVersionUID = -6654306757363572019L;

            @Override
            public boolean isVisible() {
                return isEditing;
            }
        });

        confirmationDialog = new ConfirmationDialog("confirmationDialog");
        add(confirmationDialog);
    }
    
    @Override
    protected void onConfigure() {
        super.onConfigure();
        setVisible(kbModel != null && kbModel.getObject() != null);
    }

    @Override
    protected void onModelChanged() {
        // propagate the changes to the original knowledge base model
        kbModel.setObject(kbwModel.getObject().getKb());
    }

    private void actionSave(AjaxRequestTarget aTarget, Form<KnowledgeBaseWrapper> aForm)
    {
        try {
            KnowledgeBaseWrapper kbw = kbwModel.getObject();

            // if dealing with a remote repository and a non-empty URL, get a new
            // RepositoryImplConfig
            // for the new URL; otherwise keep using the existing config
            RepositoryImplConfig cfg;
            if (kbw.getKb().getType() == RepositoryType.REMOTE && kbw.getUrl() != null) {
                cfg = kbService.getRemoteConfig(kbw.getUrl());
            }
            else {
                cfg = kbService.getKnowledgeBaseConfig(kbw.getKb());
            }
            KnowledgeBaseWrapper.updateKb(kbw, cfg, kbService);
            modelChanged();
            stopEditing(aTarget);
            aTarget.add(findParentWithAssociatedMarkup());
        }
        catch (Exception e) {
            error("Unable to save knowledgebase: " + e.getLocalizedMessage());
            log.error("Unable to save knowledgebase.", e);
        }
    }

    private void actionDelete(AjaxRequestTarget aTarget) {
        // delete only if user confirms deletion
        confirmationDialog.setTitleModel(
                new StringResourceModel("kb.details.delete.confirmation.title", this));
        confirmationDialog.setContentModel(new StringResourceModel(
                "kb.details.delete.confirmation.content", this, kbwModel.bind("kb")));
        confirmationDialog.show(aTarget);
        confirmationDialog.setConfirmAction((t) -> {
            KnowledgeBase kb = kbwModel.getObject().getKb();
            try {
                kbService.removeKnowledgeBase(kb);
                kbwModel.getObject().setKb(null);
                modelChanged();
            }
            catch (RepositoryException | RepositoryConfigException e) {
                error("Unable to remove knowledge base: " + e.getLocalizedMessage());
                log.error("Unable to remove knowledge base.", e);
                
            }
            t.add(this);
            t.add(findParentWithAssociatedMarkup());
        });
    }

    private void actionClear(AjaxRequestTarget aTarget) {
        try {
            kbService.clear(kbwModel.getObject().getKb());
            info(new StringResourceModel("kb.details.local.contents.clear.feedback",
                    kbwModel.bind("kb")));
            aTarget.add(this);
        } catch (RepositoryException e) {
            error(e);
        }
    }
    
    private IResourceStream actionExport(String rdfFormatFileExt) {
        return new TempFileResource((os) -> kbService.exportData(kbModel.getObject(),
                getRdfFormatForFileExt(rdfFormatFileExt), os));
    }

    private void startEditing(AjaxRequestTarget aTarget) {
        title = title.replaceWith(new EditModeTitle(TITLE_MARKUP_ID, kbwModel));
        content = content.replaceWith(new EditMode(CONTENT_MARKUP_ID, kbwModel));
        aTarget.add(this);
        isEditing = true;
    }
    
    private void stopEditing(AjaxRequestTarget aTarget) {
        title = title.replaceWith(new ViewModeTitle(TITLE_MARKUP_ID, kbwModel));
        content = content.replaceWith(new ViewMode(CONTENT_MARKUP_ID, kbwModel));
        aTarget.add(this);
        isEditing = false;
    }
    
    /**
     * Fragment for viewing/editing knowledge bases, with built-in separation for form components
     * relevant to only local or remote knowledge bases.
     */
    private abstract class DetailFragment extends Fragment {

        private static final long serialVersionUID = 4325217938170626840L;
        
        protected CompoundPropertyModel<KnowledgeBaseWrapper> model;
        
        public DetailFragment(String id, String markupId,
                CompoundPropertyModel<KnowledgeBaseWrapper> model) {
            super(id, markupId, KnowledgeBaseDetailsPanel.this, model);
            
            this.model = model;
            boolean isHandlingLocalRepository = model.getObject()
                    .getKb()
                    .getType() == RepositoryType.LOCAL;

            // container for form components common to both local and remote KBs
            WebMarkupContainer common = new WebMarkupContainer(COMMON_WEBMARKUPCONTAINER_MARKUP_ID);
            add(common);
            setUpCommonComponents(common);

            // container for form components related to local KBs
            WebMarkupContainer local = new WebMarkupContainer(LOCAL_WEBMARKUPCONTAINER_MARKUP_ID);
            add(local);
            local.setVisibilityAllowed(isHandlingLocalRepository);
            setUpLocalKnowledgeBaseComponents(local);

            // container for form components related to remote KBs
            WebMarkupContainer remote = new WebMarkupContainer(REMOTE_WEBMARKUPCONTAINER_MARKUP_ID);
            add(remote);
            remote.setVisibilityAllowed(!isHandlingLocalRepository);
            setUpRemoteKnowledgeBaseComponents(remote);
        }

        protected abstract void setUpCommonComponents(WebMarkupContainer wmc);
        protected abstract void setUpLocalKnowledgeBaseComponents(WebMarkupContainer wmc);
        protected abstract void setUpRemoteKnowledgeBaseComponents(WebMarkupContainer wmc);
    }

    private class ViewModeTitle extends Fragment {

        private static final long serialVersionUID = -346255717342200090L;

        public ViewModeTitle(String id, CompoundPropertyModel<KnowledgeBaseWrapper> model) {
            super(id, "viewModeTitle", KnowledgeBaseDetailsPanel.this, model);
            add(new Label("name", model.bind("kb.name")));
        }
    }

    private class ViewMode extends DetailFragment {

        private static final long serialVersionUID = -6584701320032256335L;

        public ViewMode(String id, CompoundPropertyModel<KnowledgeBaseWrapper> model) {
            super(id, "viewModeContent", model);
        }

        @Override
        protected void setUpCommonComponents(WebMarkupContainer wmc) {
            // Schema configuration
<<<<<<< HEAD
            addDisabledUrlField(wmc, "classIri");
            addDisabledUrlField(wmc, "subclassIri");
            addDisabledUrlField(wmc, "typeIri");
            addDisabledUrlField(wmc, "descriptionIri");
            wmc.add(new CheckBox("enabled")
=======
            addDisabledIriField(wmc, "classIri", model.bind("kb.classIri"));
            addDisabledIriField(wmc, "subclassIri", model.bind("kb.subclassIri"));
            addDisabledIriField(wmc, "typeIri", model.bind("kb.typeIri"));
            wmc.add(new CheckBox("enabled", model.bind("kb.enabled"))
>>>>>>> 3f241479
                .add(LambdaBehavior.onConfigure(it -> it.setEnabled(false))));
            wmc.add(new CheckBox("supportConceptLinking", model.bind("kb.supportConceptLinking"))
                .add(LambdaBehavior.onConfigure(it -> it.setEnabled(false))));
        }

        @Override
        protected void setUpLocalKnowledgeBaseComponents(WebMarkupContainer wmc) {
            // creates a list of export buttons, one for each viable RDF format
            // MB 2018-01: would've been nicer to go for a split button with one recommended format
            // and several others to choose from, but SplitButton in wicket-bootstrap 0.10.16 is
            // totally broken, so we're doing this instead
            ListView<String> lv = new ListView<String>("exportButtons",
                    EXPORT_FORMAT_FILE_EXTENSIONS) {

                private static final long serialVersionUID = -1869762759620557362L;

                @Override
                protected void populateItem(ListItem<String> item) {
                    // creates an appropriately labeled {@link AjaxDownloadLink} which triggers the
                    // download of the contents of the current KB in the given format
                    String fileExtension = item.getModelObject();
                    Model<String> exportFileNameModel = Model
                            .of(kbModel.getObject().getName() + "." + fileExtension);
                    AjaxDownloadLink exportLink = new AjaxDownloadLink("link", exportFileNameModel,
                            LambdaModel.of(() -> KnowledgeBaseDetailsPanel.this
                                    .actionExport(fileExtension)));
                    exportLink.add(
                            new Label("label", new ResourceModel("kb.export." + fileExtension)));
                    item.add(exportLink);
                }
            };
            wmc.add(lv);
            
            wmc.add(new DisabledBootstrapCheckbox("writeprotection", model.bind("kb.readOnly"),
                    new StringResourceModel("kb.details.local.permissions.writeprotection")));
        }

        @Override
        protected void setUpRemoteKnowledgeBaseComponents(WebMarkupContainer wmc) {
            addDisabledUrlField(wmc, "url");
        }

        private void addDisabledIriField(WebMarkupContainer wmc, String id, IModel<IRI> model)
        {
            TextField<IRI> textField = new RequiredTextField<IRI>(id, model)
            {
                private static final long serialVersionUID = 5886070596284072382L;

                @Override
                protected String getModelValue()
                {
                    return getModelObject().stringValue();
                }

                @Override
                protected void onConfigure()
                {
                    setEnabled(false);
                }
            };
            wmc.add(textField);
        }

        private void addDisabledUrlField(WebMarkupContainer wmc, String id)
        {
            TextField<String> textField = new RequiredTextField<String>(id);
            textField.add(LambdaBehavior.onConfigure(tf -> tf.setEnabled(false)));
            wmc.add(textField);
        }
    }

    private class EditModeTitle extends Fragment {

        private static final long serialVersionUID = -5459222108913316798L;

        public EditModeTitle(String id, CompoundPropertyModel<KnowledgeBaseWrapper> model) {
            super(id, "editModeTitle", KnowledgeBaseDetailsPanel.this, model);
            add(new RequiredTextField<>("name", model.bind("kb.name")));
        }
    }

    private class EditMode extends DetailFragment {

        private static final long serialVersionUID = 7838564354437836375L;

        public EditMode(String id, CompoundPropertyModel<KnowledgeBaseWrapper> model) {
            super(id, "editModeContent", model);
        }

        @Override
        protected void setUpCommonComponents(WebMarkupContainer wmc) {
            // Schema configuration
<<<<<<< HEAD
            addUrlField(wmc, "classIri");
            addUrlField(wmc, "subclassIri");
            addUrlField(wmc, "typeIri");
            addUrlField(wmc, "descriptionIri");
            wmc.add(new CheckBox("enabled"));
            wmc.add(new CheckBox("supportConceptLinking"));
=======
            addIriField(wmc, "classIri", model.bind("kb.classIri"));
            addIriField(wmc, "subclassIri", model.bind("kb.subclassIri"));
            addIriField(wmc, "typeIri", model.bind("kb.typeIri"));
            wmc.add(new CheckBox("enabled", model.bind("kb.enabled")));
            wmc.add(new CheckBox("supportConceptLinking", model.bind("kb.supportConceptLinking")));
>>>>>>> 3f241479
        }

        @Override
        protected void setUpLocalKnowledgeBaseComponents(WebMarkupContainer wmc) {
            wmc.add(new FileUploadField(FILE_UPLOAD_FIELD_MARKUP_ID,
                    Model.of()));
            
            // add link for clearing the knowledge base contents, enabled only, if there is
            // something to clear            
            AjaxLink<Void> clearLink = new LambdaAjaxLink("clear",
                    KnowledgeBaseDetailsPanel.this::actionClear) {

                private static final long serialVersionUID = -6272361381689154558L;

                @Override
                public boolean isEnabled() {
                    return kbService.isEmpty(model.getObject().getKb());
                }
            };
            wmc.add(clearLink);
            
            wmc.add(new BootstrapCheckbox("writeprotection", model.bind("kb.readOnly"),
                    new StringResourceModel("kb.details.local.permissions.writeprotection")));
        }

        @Override
        protected void setUpRemoteKnowledgeBaseComponents(WebMarkupContainer wmc) {
            // this text field allows for _editing_the location for remote repositories
            addUrlField(wmc, "url");
        }

        private void addIriField(WebMarkupContainer wmc, String id, IModel<IRI> model) {
            IModel<String> adapter = new LambdaModelAdapter<String>(
                () -> model.getObject().stringValue(),
                str -> model.setObject(SimpleValueFactory.getInstance().createIRI(str)));
            TextField<String> textField = new RequiredTextField<String>(id, adapter);
            textField.add(Validators.IRI_VALIDATOR);
            wmc.add(textField);
        }

        private void addUrlField(WebMarkupContainer wmc, String id)
        {
            TextField<String> textField = new RequiredTextField<String>(id);
            textField.add(Validators.URL_VALIDATOR);
            wmc.add(textField);
        }
    }
}<|MERGE_RESOLUTION|>--- conflicted
+++ resolved
@@ -131,17 +131,6 @@
             String url = ((SPARQLRepositoryConfig) cfg).getQueryEndpointUrl();
             kbw.setUrl(url);
         }
-<<<<<<< HEAD
-        
-        ekb.setClassIri(kb.getClassIri().stringValue());
-        ekb.setSubclassIri(kb.getSubclassIri().stringValue());
-        ekb.setTypeIri(kb.getTypeIri().stringValue());
-        ekb.setDescriptionIri(kb.getDescriptionIri().stringValue());
-        ekb.setEnabled(kb.isEnabled());
-        ekb.setReification(kb.getReification());
-        ekb.setSupportConceptLinking(kb.isSupportConceptLinking());
-=======
->>>>>>> 3f241479
 
         // wrap the given knowledge base model, then set it as the default model
         kbwModel = new CompoundPropertyModel<>(Model.of(kbw));
@@ -404,18 +393,10 @@
         @Override
         protected void setUpCommonComponents(WebMarkupContainer wmc) {
             // Schema configuration
-<<<<<<< HEAD
-            addDisabledUrlField(wmc, "classIri");
-            addDisabledUrlField(wmc, "subclassIri");
-            addDisabledUrlField(wmc, "typeIri");
-            addDisabledUrlField(wmc, "descriptionIri");
-            wmc.add(new CheckBox("enabled")
-=======
             addDisabledIriField(wmc, "classIri", model.bind("kb.classIri"));
             addDisabledIriField(wmc, "subclassIri", model.bind("kb.subclassIri"));
             addDisabledIriField(wmc, "typeIri", model.bind("kb.typeIri"));
             wmc.add(new CheckBox("enabled", model.bind("kb.enabled"))
->>>>>>> 3f241479
                 .add(LambdaBehavior.onConfigure(it -> it.setEnabled(false))));
             wmc.add(new CheckBox("supportConceptLinking", model.bind("kb.supportConceptLinking"))
                 .add(LambdaBehavior.onConfigure(it -> it.setEnabled(false))));
@@ -508,20 +489,11 @@
         @Override
         protected void setUpCommonComponents(WebMarkupContainer wmc) {
             // Schema configuration
-<<<<<<< HEAD
-            addUrlField(wmc, "classIri");
-            addUrlField(wmc, "subclassIri");
-            addUrlField(wmc, "typeIri");
-            addUrlField(wmc, "descriptionIri");
-            wmc.add(new CheckBox("enabled"));
-            wmc.add(new CheckBox("supportConceptLinking"));
-=======
             addIriField(wmc, "classIri", model.bind("kb.classIri"));
             addIriField(wmc, "subclassIri", model.bind("kb.subclassIri"));
             addIriField(wmc, "typeIri", model.bind("kb.typeIri"));
             wmc.add(new CheckBox("enabled", model.bind("kb.enabled")));
             wmc.add(new CheckBox("supportConceptLinking", model.bind("kb.supportConceptLinking")));
->>>>>>> 3f241479
         }
 
         @Override
