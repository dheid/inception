/*
 * Copyright 2018
 * Ubiquitous Knowledge Processing (UKP) Lab
 * Technische Universität Darmstadt
 *
 * Licensed under the Apache License, Version 2.0 (the "License");
 * you may not use this file except in compliance with the License.
 * You may obtain a copy of the License at
 *
 *  http://www.apache.org/licenses/LICENSE-2.0
 *
 * Unless required by applicable law or agreed to in writing, software
 * distributed under the License is distributed on an "AS IS" BASIS,
 * WITHOUT WARRANTIES OR CONDITIONS OF ANY KIND, either express or implied.
 * See the License for the specific language governing permissions and
 * limitations under the License.
 */
package de.tudarmstadt.ukp.inception.active.learning;

import static de.tudarmstadt.ukp.inception.recommendation.api.model.AnnotationSuggestion.FLAG_REJECTED;
import static de.tudarmstadt.ukp.inception.recommendation.api.model.AnnotationSuggestion.FLAG_SKIPPED;
import static de.tudarmstadt.ukp.inception.recommendation.api.model.LearningRecordType.REJECTED;
import static de.tudarmstadt.ukp.inception.recommendation.api.model.LearningRecordType.SKIPPED;
import static java.util.stream.Collectors.toList;

import java.io.Serializable;
import java.util.Collections;
import java.util.List;
import java.util.Map;
import java.util.Optional;
import java.util.stream.Collectors;

import org.slf4j.Logger;
import org.slf4j.LoggerFactory;
import org.springframework.beans.factory.annotation.Autowired;

import de.tudarmstadt.ukp.clarin.webanno.api.DocumentService;
import de.tudarmstadt.ukp.clarin.webanno.model.AnnotationLayer;
import de.tudarmstadt.ukp.clarin.webanno.security.UserDao;
import de.tudarmstadt.ukp.clarin.webanno.security.model.User;
import de.tudarmstadt.ukp.inception.active.learning.config.ActiveLearningAutoConfiguration;
import de.tudarmstadt.ukp.inception.active.learning.strategy.ActiveLearningStrategy;
import de.tudarmstadt.ukp.inception.recommendation.api.LearningRecordService;
import de.tudarmstadt.ukp.inception.recommendation.api.RecommendationService;
import de.tudarmstadt.ukp.inception.recommendation.api.model.AnnotationSuggestion;
import de.tudarmstadt.ukp.inception.recommendation.api.model.LearningRecord;
import de.tudarmstadt.ukp.inception.recommendation.api.model.Predictions;
import de.tudarmstadt.ukp.inception.recommendation.api.model.SpanSuggestion;
import de.tudarmstadt.ukp.inception.recommendation.api.model.SuggestionDocumentGroup;
import de.tudarmstadt.ukp.inception.recommendation.api.model.SuggestionGroup;
import de.tudarmstadt.ukp.inception.recommendation.api.model.SuggestionGroup.Delta;

/**
 * <p>
 * This class is exposed as a Spring Component via
 * {@link ActiveLearningAutoConfiguration#activeLearningService}.
 * </p>
 */
public class ActiveLearningServiceImpl
    implements ActiveLearningService
{
    private final Logger log = LoggerFactory.getLogger(getClass());

    private final DocumentService documentService;
    private final RecommendationService recommendationService;
    private final UserDao userService;
    private final LearningRecordService learningHistoryService;

    @Autowired
    public ActiveLearningServiceImpl(DocumentService aDocumentService,
            RecommendationService aRecommendationService, UserDao aUserDao,
            LearningRecordService aLearningHistoryService)
    {
        documentService = aDocumentService;
        recommendationService = aRecommendationService;
        userService = aUserDao;
        learningHistoryService = aLearningHistoryService;
    }

    @Override
<<<<<<< HEAD
    public List<SuggestionGroup<SpanSuggestion>> getSuggestions(User aUser,
            AnnotationLayer aLayer)
=======
    public List<SuggestionGroup> getSuggestions(User aUser, AnnotationLayer aLayer)
>>>>>>> 74cd639a
    {
        Predictions predictions = recommendationService.getPredictions(aUser, aLayer.getProject());

        if (predictions == null) {
            return Collections.emptyList();
        }

        Map<String, SuggestionDocumentGroup<SpanSuggestion>> recommendationsMap = predictions
                .getSpanPredictionsForWholeProject(aLayer, documentService);

        return recommendationsMap.values().stream().flatMap(docMap -> docMap.stream())
                .collect(toList());
    }

    @Override
    public boolean isSuggestionVisible(LearningRecord aRecord)
    {
        User user = userService.get(aRecord.getUser());
<<<<<<< HEAD
        List<SuggestionGroup<SpanSuggestion>> suggestions = getSuggestions(user,
                aRecord.getLayer());
        for (SuggestionGroup<SpanSuggestion> listOfAO : suggestions) {
=======
        List<SuggestionGroup> suggestions = getSuggestions(user, aRecord.getLayer());
        for (SuggestionGroup listOfAO : suggestions) {
>>>>>>> 74cd639a
            if (listOfAO.stream().anyMatch(suggestion -> suggestion.getDocumentName()
                    .equals(aRecord.getSourceDocument().getName())
                    && suggestion.getFeature().equals(aRecord.getAnnotationFeature().getName())
                    && suggestion.labelEquals(aRecord.getAnnotation())
                    && suggestion.getBegin() == aRecord.getOffsetCharacterBegin()
                    && suggestion.getEnd() == aRecord.getOffsetCharacterEnd()
                    && suggestion.isVisible())) {
                return true;
            }
        }
        return false;
    }

    @Override
    public boolean hasSkippedSuggestions(User aUser, AnnotationLayer aLayer)
    {
        return learningHistoryService.hasSkippedSuggestions(aUser, aLayer);
    }

    @Override
<<<<<<< HEAD
    public void hideRejectedOrSkippedAnnotations(User aUser,
            AnnotationLayer aLayer, boolean filterSkippedRecommendation,
            List<SuggestionGroup<SpanSuggestion>> aSuggestionGroups)
=======
    public void hideRejectedOrSkippedAnnotations(User aUser, AnnotationLayer aLayer,
            boolean filterSkippedRecommendation, List<SuggestionGroup> aSuggestionGroups)
>>>>>>> 74cd639a
    {
        List<LearningRecord> records = learningHistoryService.listRecords(aUser.getUsername(),
                aLayer);

        for (SuggestionGroup<SpanSuggestion> group : aSuggestionGroups) {
            for (SpanSuggestion s : group) {
                // If a suggestion is already invisible, we don't need to check if it needs hiding.
                // Mind that this code does not unhide the suggestion immediately if a user
                // deletes a skip learning record - it will only get unhidden after the next
                // prediction run (unless the learning-record-deletion code does an explicit
                // unhiding).
                if (s.isVisible()) {
                    records.stream()
                            .filter(r -> r.getSourceDocument().getName().equals(s.getDocumentName())
                                    && r.getOffsetCharacterBegin() == s.getBegin()
                                    && r.getOffsetCharacterEnd() == s.getEnd()
                                    && s.labelEquals(r.getAnnotation()))
                            .forEach(record -> {
                                if (REJECTED.equals(record.getUserAction())) {
                                    s.hide(FLAG_REJECTED);
                                }
                                else if (filterSkippedRecommendation
                                        && SKIPPED.equals(record.getUserAction())) {
                                    s.hide(FLAG_SKIPPED);
                                }
                            });
                }
            }
        }
    }

    @Override
    public Optional<Delta<SpanSuggestion>> generateNextSuggestion(User aUser,
            ActiveLearningUserState alState)
    {
        // Fetch the next suggestion to present to the user (if there is any)
        long startTimer = System.currentTimeMillis();
        List<SuggestionGroup<SpanSuggestion>> suggestions = alState.getSuggestions();
        long getRecommendationsFromRecommendationService = System.currentTimeMillis();
        log.trace("Getting recommendations from recommender system costs {} ms.",
                (getRecommendationsFromRecommendationService - startTimer));

        // remove duplicate recommendations
        suggestions = suggestions.stream().map(it -> removeDuplicateRecommendations(it))
                .collect(Collectors.toList());
        long removeDuplicateRecommendation = System.currentTimeMillis();
        log.trace("Removing duplicate recommendations costs {} ms.",
                (removeDuplicateRecommendation - getRecommendationsFromRecommendationService));

        // hide rejected recommendations
        hideRejectedOrSkippedAnnotations(aUser, alState.getLayer(), true, suggestions);
        long removeRejectedSkippedRecommendation = System.currentTimeMillis();
        log.trace("Removing rejected or skipped ones costs {} ms.",
                (removeRejectedSkippedRecommendation - removeDuplicateRecommendation));
        return alState.getStrategy().generateNextSuggestion(suggestions);
    }
<<<<<<< HEAD
    
    private static SuggestionGroup<SpanSuggestion> removeDuplicateRecommendations(
            SuggestionGroup<SpanSuggestion> unmodifiedRecommendationList)
=======

    private static SuggestionGroup removeDuplicateRecommendations(
            SuggestionGroup unmodifiedRecommendationList)
>>>>>>> 74cd639a
    {
        SuggestionGroup<SpanSuggestion> cleanRecommendationList = new SuggestionGroup<>();

        unmodifiedRecommendationList.forEach(recommendationItem -> {
            if (!isAlreadyInCleanList(cleanRecommendationList, recommendationItem)) {
                cleanRecommendationList.add(recommendationItem);
            }
        });

        return cleanRecommendationList;
    }
<<<<<<< HEAD
    
    private static boolean isAlreadyInCleanList(
            SuggestionGroup<SpanSuggestion> cleanRecommendationList,
=======

    private static boolean isAlreadyInCleanList(SuggestionGroup cleanRecommendationList,
>>>>>>> 74cd639a
            AnnotationSuggestion recommendationItem)
    {
        String source = recommendationItem.getRecommenderName();
        String annotation = recommendationItem.getLabel();
        String documentName = recommendationItem.getDocumentName();
<<<<<<< HEAD
            
        for (AnnotationSuggestion existingRecommendation : cleanRecommendationList)
        {
=======

        for (AnnotationSuggestion existingRecommendation : cleanRecommendationList) {
>>>>>>> 74cd639a
            boolean areLabelsEqual = existingRecommendation.labelEquals(annotation);
            if (existingRecommendation.getRecommenderName().equals(source) && areLabelsEqual
                    && existingRecommendation.getDocumentName().equals(documentName)) {
                return true;
            }
        }
        return false;
    }

    public static class ActiveLearningUserState
        implements Serializable
    {
        private static final long serialVersionUID = -167705997822964808L;

        private boolean sessionActive = false;
        private boolean doExistRecommenders = true;
        private AnnotationLayer layer;
        private ActiveLearningStrategy strategy;
        private List<SuggestionGroup<SpanSuggestion>> suggestions;

        private Delta<SpanSuggestion> currentDifference;
        private String leftContext;
        private String rightContext;

        public boolean isSessionActive()
        {
            return sessionActive;
        }

        public void setSessionActive(boolean sessionActive)
        {
            this.sessionActive = sessionActive;
        }

        public boolean isDoExistRecommenders()
        {
            return doExistRecommenders;
        }

        public void setDoExistRecommenders(boolean doExistRecommenders)
        {
            this.doExistRecommenders = doExistRecommenders;
        }

        public Optional<SpanSuggestion> getSuggestion()
        {
            return currentDifference != null ? Optional.of(currentDifference.getFirst())
                    : Optional.empty();
        }

        public Optional<Delta<SpanSuggestion>> getCurrentDifference()
        {
            return Optional.ofNullable(currentDifference);
        }

        public void setCurrentDifference(Optional<Delta<SpanSuggestion>> currentDifference)
        {
            this.currentDifference = currentDifference.orElse(null);
        }

        public AnnotationLayer getLayer()
        {
            return layer;
        }

        public void setLayer(AnnotationLayer selectedLayer)
        {
            this.layer = selectedLayer;
        }

        public ActiveLearningStrategy getStrategy()
        {
            return strategy;
        }

        public void setStrategy(ActiveLearningStrategy aStrategy)
        {
            strategy = aStrategy;
        }

        public void setSuggestions(List<SuggestionGroup<SpanSuggestion>> aSuggestions)
        {
            suggestions = aSuggestions;
        }

        public List<SuggestionGroup<SpanSuggestion>> getSuggestions()
        {
            return suggestions;
        }

        public String getLeftContext()
        {
            return leftContext;
        }

        public void setLeftContext(String aLeftContext)
        {
            leftContext = aLeftContext;
        }

        public String getRightContext()
        {
            return rightContext;
        }

        public void setRightContext(String aRightContext)
        {
            rightContext = aRightContext;
        }
    }

    public static class ActiveLearningUserStateKey
        implements Serializable
    {
        private static final long serialVersionUID = -2134294656221484540L;
        private String userName;
        private long projectId;

        public ActiveLearningUserStateKey(String aUserName, long aProjectId)
        {
            userName = aUserName;
            projectId = aProjectId;
        }

        @Override
        public boolean equals(Object o)
        {
            if (this == o) {
                return true;
            }
            if (o == null || getClass() != o.getClass()) {
                return false;
            }

            ActiveLearningUserStateKey that = (ActiveLearningUserStateKey) o;

            if (projectId != that.projectId) {
                return false;
            }
            return userName.equals(that.userName);
        }

        @Override
        public int hashCode()
        {
            int result = userName.hashCode();
            result = 31 * result + (int) (projectId ^ (projectId >>> 32));
            return result;
        }
    }
}<|MERGE_RESOLUTION|>--- conflicted
+++ resolved
@@ -78,12 +78,7 @@
     }
 
     @Override
-<<<<<<< HEAD
-    public List<SuggestionGroup<SpanSuggestion>> getSuggestions(User aUser,
-            AnnotationLayer aLayer)
-=======
-    public List<SuggestionGroup> getSuggestions(User aUser, AnnotationLayer aLayer)
->>>>>>> 74cd639a
+    public List<SuggestionGroup<SpanSuggestion>> getSuggestions(User aUser, AnnotationLayer aLayer)
     {
         Predictions predictions = recommendationService.getPredictions(aUser, aLayer.getProject());
 
@@ -102,14 +97,9 @@
     public boolean isSuggestionVisible(LearningRecord aRecord)
     {
         User user = userService.get(aRecord.getUser());
-<<<<<<< HEAD
         List<SuggestionGroup<SpanSuggestion>> suggestions = getSuggestions(user,
                 aRecord.getLayer());
         for (SuggestionGroup<SpanSuggestion> listOfAO : suggestions) {
-=======
-        List<SuggestionGroup> suggestions = getSuggestions(user, aRecord.getLayer());
-        for (SuggestionGroup listOfAO : suggestions) {
->>>>>>> 74cd639a
             if (listOfAO.stream().anyMatch(suggestion -> suggestion.getDocumentName()
                     .equals(aRecord.getSourceDocument().getName())
                     && suggestion.getFeature().equals(aRecord.getAnnotationFeature().getName())
@@ -130,14 +120,9 @@
     }
 
     @Override
-<<<<<<< HEAD
-    public void hideRejectedOrSkippedAnnotations(User aUser,
-            AnnotationLayer aLayer, boolean filterSkippedRecommendation,
+    public void hideRejectedOrSkippedAnnotations(User aUser, AnnotationLayer aLayer,
+            boolean filterSkippedRecommendation,
             List<SuggestionGroup<SpanSuggestion>> aSuggestionGroups)
-=======
-    public void hideRejectedOrSkippedAnnotations(User aUser, AnnotationLayer aLayer,
-            boolean filterSkippedRecommendation, List<SuggestionGroup> aSuggestionGroups)
->>>>>>> 74cd639a
     {
         List<LearningRecord> records = learningHistoryService.listRecords(aUser.getUsername(),
                 aLayer);
@@ -194,15 +179,9 @@
                 (removeRejectedSkippedRecommendation - removeDuplicateRecommendation));
         return alState.getStrategy().generateNextSuggestion(suggestions);
     }
-<<<<<<< HEAD
-    
+
     private static SuggestionGroup<SpanSuggestion> removeDuplicateRecommendations(
             SuggestionGroup<SpanSuggestion> unmodifiedRecommendationList)
-=======
-
-    private static SuggestionGroup removeDuplicateRecommendations(
-            SuggestionGroup unmodifiedRecommendationList)
->>>>>>> 74cd639a
     {
         SuggestionGroup<SpanSuggestion> cleanRecommendationList = new SuggestionGroup<>();
 
@@ -214,27 +193,16 @@
 
         return cleanRecommendationList;
     }
-<<<<<<< HEAD
-    
+
     private static boolean isAlreadyInCleanList(
             SuggestionGroup<SpanSuggestion> cleanRecommendationList,
-=======
-
-    private static boolean isAlreadyInCleanList(SuggestionGroup cleanRecommendationList,
->>>>>>> 74cd639a
             AnnotationSuggestion recommendationItem)
     {
         String source = recommendationItem.getRecommenderName();
         String annotation = recommendationItem.getLabel();
         String documentName = recommendationItem.getDocumentName();
-<<<<<<< HEAD
-            
-        for (AnnotationSuggestion existingRecommendation : cleanRecommendationList)
-        {
-=======
 
         for (AnnotationSuggestion existingRecommendation : cleanRecommendationList) {
->>>>>>> 74cd639a
             boolean areLabelsEqual = existingRecommendation.labelEquals(annotation);
             if (existingRecommendation.getRecommenderName().equals(source) && areLabelsEqual
                     && existingRecommendation.getDocumentName().equals(documentName)) {
