/*
 * Copyright 2017
 * Ubiquitous Knowledge Processing (UKP) Lab
 * Technische Universität Darmstadt
 *
 * Licensed under the Apache License, Version 2.0 (the "License");
 * you may not use this file except in compliance with the License.
 * You may obtain a copy of the License at
 *
 *  http://www.apache.org/licenses/LICENSE-2.0
 *
 * Unless required by applicable law or agreed to in writing, software
 * distributed under the License is distributed on an "AS IS" BASIS,
 * WITHOUT WARRANTIES OR CONDITIONS OF ANY KIND, either express or implied.
 * See the License for the specific language governing permissions and
 * limitations under the License.
 */
package de.tudarmstadt.ukp.inception.active.learning.sidebar;

import java.io.IOException;
import java.util.Date;
import java.util.List;
import java.util.Optional;

import org.apache.uima.cas.Type;
import org.apache.uima.cas.text.AnnotationFS;
import org.apache.uima.fit.util.CasUtil;
import org.apache.uima.jcas.JCas;
import org.apache.wicket.Component;
import org.apache.wicket.ajax.AjaxRequestTarget;
import org.apache.wicket.feedback.IFeedback;
import org.apache.wicket.markup.html.WebMarkupContainer;
import org.apache.wicket.markup.html.basic.Label;
import org.apache.wicket.markup.html.form.DropDownChoice;
import org.apache.wicket.markup.html.form.Form;
import org.apache.wicket.markup.html.list.ListItem;
import org.apache.wicket.markup.html.list.ListView;
import org.apache.wicket.model.IModel;
import org.apache.wicket.model.Model;
import org.apache.wicket.model.StringResourceModel;
import org.apache.wicket.spring.injection.annot.SpringBean;
import org.slf4j.Logger;
import org.slf4j.LoggerFactory;
import org.wicketstuff.event.annotation.OnEvent;

import de.tudarmstadt.ukp.clarin.webanno.api.AnnotationSchemaService;
import de.tudarmstadt.ukp.clarin.webanno.api.CasStorageService;
import de.tudarmstadt.ukp.clarin.webanno.api.DocumentService;
import de.tudarmstadt.ukp.clarin.webanno.api.annotation.action.AnnotationActionHandler;
import de.tudarmstadt.ukp.clarin.webanno.api.annotation.action.JCasProvider;
import de.tudarmstadt.ukp.clarin.webanno.api.annotation.adapter.SpanAdapter;
import de.tudarmstadt.ukp.clarin.webanno.api.annotation.exception.AnnotationException;
import de.tudarmstadt.ukp.clarin.webanno.api.annotation.feature.FeatureSupportRegistry;
import de.tudarmstadt.ukp.clarin.webanno.api.annotation.model.AnnotatorState;
import de.tudarmstadt.ukp.clarin.webanno.api.annotation.model.VID;
import de.tudarmstadt.ukp.clarin.webanno.api.annotation.rendering.event.RenderAnnotationsEvent;
import de.tudarmstadt.ukp.clarin.webanno.api.annotation.rendering.model.VAnnotationMarker;
import de.tudarmstadt.ukp.clarin.webanno.api.annotation.rendering.model.VMarker;
import de.tudarmstadt.ukp.clarin.webanno.api.annotation.rendering.model.VTextMarker;
import de.tudarmstadt.ukp.clarin.webanno.api.annotation.util.WebAnnoCasUtil;
import de.tudarmstadt.ukp.clarin.webanno.model.AnnotationDocument;
import de.tudarmstadt.ukp.clarin.webanno.model.AnnotationFeature;
import de.tudarmstadt.ukp.clarin.webanno.model.AnnotationLayer;
import de.tudarmstadt.ukp.clarin.webanno.model.SourceDocument;
import de.tudarmstadt.ukp.clarin.webanno.support.dialog.ConfirmationDialog;
import de.tudarmstadt.ukp.clarin.webanno.support.lambda.LambdaAjaxButton;
import de.tudarmstadt.ukp.clarin.webanno.support.lambda.LambdaAjaxLink;
import de.tudarmstadt.ukp.clarin.webanno.support.lambda.LambdaBehavior;
import de.tudarmstadt.ukp.clarin.webanno.support.lambda.LambdaChoiceRenderer;
import de.tudarmstadt.ukp.clarin.webanno.support.lambda.LambdaModel;
import de.tudarmstadt.ukp.clarin.webanno.support.spring.ApplicationEventPublisherHolder;
import de.tudarmstadt.ukp.clarin.webanno.ui.annotation.AnnotationPage;
import de.tudarmstadt.ukp.clarin.webanno.ui.annotation.event.AjaxAfterAnnotationUpdateEvent;
import de.tudarmstadt.ukp.clarin.webanno.ui.annotation.sidebar.AnnotationSidebar_ImplBase;
import de.tudarmstadt.ukp.inception.active.learning.ActiveLearningService;
import de.tudarmstadt.ukp.inception.active.learning.event.ActiveLearningRecommendationEvent;
import de.tudarmstadt.ukp.inception.active.learning.event.ActiveLearningSessionCompletedEvent;
import de.tudarmstadt.ukp.inception.active.learning.event.ActiveLearningSessionStartedEvent;
import de.tudarmstadt.ukp.inception.recommendation.RecommendationEditorExtension;
import de.tudarmstadt.ukp.inception.recommendation.api.LearningRecordService;
import de.tudarmstadt.ukp.inception.recommendation.api.RecommendationService;
import de.tudarmstadt.ukp.inception.recommendation.api.model.AnnotationObject;
import de.tudarmstadt.ukp.inception.recommendation.api.model.LearningRecord;
import de.tudarmstadt.ukp.inception.recommendation.api.model.LearningRecordChangeLocation;
import de.tudarmstadt.ukp.inception.recommendation.api.model.LearningRecordUserAction;
import de.tudarmstadt.ukp.inception.recommendation.api.model.Predictions;
import de.tudarmstadt.ukp.inception.recommendation.event.AjaxRecommendationAcceptedEvent;
import de.tudarmstadt.ukp.inception.recommendation.event.AjaxRecommendationRejectedEvent;

public class ActiveLearningSidebar
    extends AnnotationSidebar_ImplBase
{
    private static final long serialVersionUID = -5312616540773904224L;
    
    private static final Logger LOG = LoggerFactory.getLogger(ActiveLearningSidebar.class);
    
    // Wicket component IDs used in the HTML file
    private static final String CID_MAIN_CONTAINER = "mainContainer";
    private static final String CID_HISTORY_LISTVIEW = "historyListview";
    private static final String CID_LEARNING_HISTORY_FORM = "learningHistoryForm";
    private static final String CID_REJECT_BUTTON = "rejectButton";
    private static final String CID_SKIP_BUTTON = "skipButton";
    private static final String CID_ACCEPT_BUTTON = "acceptButton";
    private static final String CID_RECOMMENDATION_COVERED_TEXT_LINK = "recommendationCoveredTextLink";
    private static final String CID_RECOMMENDED_DIFFERENCE = "recommendedDifference";
    private static final String CID_RECOMMENDED_CONFIDENCE = "recommendedConfidence";
    private static final String CID_RECOMMENDED_PREDITION = "recommendedPredition";
    private static final String CID_RECOMMENDATION_FORM = "recommendationForm";
    private static final String CID_LEARN_SKIPPED_ONES = "learnSkippedOnes";
    private static final String CID_ONLY_SKIPPED_RECOMMENDATION_LABEL = "onlySkippedRecommendationLabel";
    private static final String CID_LEARN_FROM_SKIPPED_RECOMMENDATION_FORM = "learnFromSkippedRecommendationForm";
    private static final String CID_NO_RECOMMENDATION_LABEL = "noRecommendationLabel";
    private static final String CID_LAYER_SELECTION_BUTTON = "layerSelectionButton";
    private static final String CID_SELECT_LAYER = "selectLayer";
    private static final String CID_SESSION_CONTROL_FORM = "sessionControlForm";
    private static final String CID_REMOVE_RECORD = "removeRecord";
    private static final String CID_USER_ACTION = "userAction";
    private static final String CID_RECOMMENDED_ANNOTATION = "recommendedAnnotation";
    private static final String CID_JUMP_TO_ANNOTATION = "jumpToAnnotation";
    
    private static final String ANNOTATION_MARKER = "VAnnotationMarker";
    private static final String TEXT_MARKER = "VTextMarker";
    
    private @SpringBean ActiveLearningService activeLearningService;
    private @SpringBean AnnotationSchemaService annotationService;
    private @SpringBean RecommendationService recommendationService;
    private @SpringBean LearningRecordService learningRecordService;
    private @SpringBean DocumentService documentService;
    private @SpringBean ApplicationEventPublisherHolder applicationEventPublisherHolder;
    private @SpringBean FeatureSupportRegistry fsRegistry;
    private @SpringBean CasStorageService casStorageService;

    private IModel<AnnotationLayer> selectedLayer;
    private IModel<List<LearningRecord>> learningRecords;

    private final WebMarkupContainer mainContainer;

    private boolean sessionActive = false;
    private boolean hasUnseenRecommendation = false;
    private boolean hasSkippedRecommendation = false;
    
    private ActiveLearningRecommender activeLearningRecommender;
    private AnnotationObject currentRecommendation;
    private RecommendationDifference currentDifference;
    private AnnotationPage annotationPage;
    private Predictions model;
    private String vMarkerType = "";
    private VID highlightVID;
    private LearningRecord selectedRecord;
    private Date learnSkippedRecommendationTime;
    private ConfirmationDialog confirmationDialog;

    public ActiveLearningSidebar(String aId, IModel<AnnotatorState> aModel,
            AnnotationActionHandler aActionHandler, JCasProvider aJCasProvider,
            AnnotationPage aAnnotationPage)
    {
        super(aId, aModel, aActionHandler, aJCasProvider, aAnnotationPage);

        annotationPage = aAnnotationPage;
        
        mainContainer = new WebMarkupContainer(CID_MAIN_CONTAINER);
        mainContainer.setOutputMarkupId(true);
        mainContainer.add(createSessionControlForm());
        mainContainer.add(createNoRecommendationLabel());
        mainContainer.add(createLearnFromSkippedRecommendationForm());
        mainContainer.add(createRecommendationOperationForm());
        mainContainer.add(createLearningHistory());
        add(mainContainer);
        confirmationDialog = new ConfirmationDialog("confirmationDialog");
        add(confirmationDialog);
    }

    private Form<?> createSessionControlForm()
    {
        // Use the currently selected layer from the annotation detail editor panel as the
        // default choice in the active learning mode.
        List<AnnotationLayer> layersWithRecommenders = listLayersWithRecommenders();
        if (layersWithRecommenders.contains(getModelObject().getDefaultAnnotationLayer())) {
            selectedLayer = Model.of(getModelObject().getDefaultAnnotationLayer());
        }
        // If the currently selected layer has no recommenders, use the first one which has
        else if (!layersWithRecommenders.isEmpty()) {
            selectedLayer = Model.of(layersWithRecommenders.get(0));
        }
        // If there are no layers with recommenders, then choose nothing.
        else {
            // FIXME: in this case, we might display a nice message saying that none of the layers
            // have any recommenders configured.
            selectedLayer = Model.of();
        }
        
        Form<?> form = new Form<Void>(CID_SESSION_CONTROL_FORM);
        
        DropDownChoice<AnnotationLayer> layersDropdown = new DropDownChoice<>(CID_SELECT_LAYER);
        layersDropdown.setModel(selectedLayer);
        layersDropdown.setChoices(LambdaModel.of(this::listLayersWithRecommenders));
        layersDropdown.setChoiceRenderer(new LambdaChoiceRenderer<>(AnnotationLayer::getUiName));
        layersDropdown.add(LambdaBehavior.onConfigure(it -> it.setEnabled(!sessionActive)));
        layersDropdown.setOutputMarkupId(true);
        layersDropdown.setRequired(true);
        form.add(layersDropdown);
        
        LambdaAjaxButton<Void> startStopButton = new LambdaAjaxButton<>(
                CID_LAYER_SELECTION_BUTTON, this::actionStartStopTraining);
        startStopButton.setModel(LambdaModel.of(() -> sessionActive ? "Terminate" : "Start"));
        form.add(startStopButton);

        return form;
    }

    private List<AnnotationLayer> listLayersWithRecommenders()
    {
        return recommendationService
                .listLayersWithEnabledRecommenders(getModelObject().getProject());
    }
    
    private void actionStartStopTraining(AjaxRequestTarget target, Form<?> form)
        throws IOException
    {
        target.add(mainContainer);
        
        AnnotatorState annotatorState = getModelObject();
        annotatorState.setSelectedAnnotationLayer(selectedLayer.getObject());

        if (!sessionActive) {
            // Start new session
            sessionActive = true;
            learnSkippedRecommendationTime = null;
            
            activeLearningRecommender = new ActiveLearningRecommender(annotatorState,
                    selectedLayer.getObject());
            
            moveToNextRecommendation(target);
            
            applicationEventPublisherHolder.get().publishEvent(
                    new ActiveLearningSessionStartedEvent(this, annotatorState.getProject(),
                        annotatorState.getUser().getUsername()));
        }
        else {
            // Stop current session
            sessionActive = false;
            applicationEventPublisherHolder.get()
                    .publishEvent(new ActiveLearningSessionCompletedEvent(this,
                            annotatorState.getProject(), annotatorState.getUser().getUsername()));
        }
    }
    
    private void showAndHighlightRecommendationAndJumpToRecommendationLocation(
            AjaxRequestTarget aTarget)
    {
        if (currentDifference != null) {
            hasUnseenRecommendation = true;
            currentRecommendation = currentDifference.getRecommendation1();

            try {
                actionShowSelectedDocument(aTarget, documentService
                        .getSourceDocument(this.getModelObject().getProject(),
                            currentRecommendation.getDocumentName()),
                    currentRecommendation.getOffset().getBeginCharacter());
            }
            catch (IOException e) {
                LOG.error("Unable to switch to document : {} ", e.getMessage(), e);
                error("Unable to switch to document : " + e.getMessage());
                aTarget.addChildren(getPage(), IFeedback.class);
            }

            setShowingRecommendation();
            highlightCurrentRecommendation(aTarget);
        }
        else if (learnSkippedRecommendationTime == null) {
            hasUnseenRecommendation = false;
            hasSkippedRecommendation = activeLearningRecommender.hasRecommendationWhichIsSkipped(
                    learningRecordService, activeLearningService);
        }
        else {
            hasUnseenRecommendation = false;
            hasSkippedRecommendation = false;
        }
    }

    private void setShowingRecommendation()
    {
        AnnotatorState annotatorState = getModelObject();
        writeLearningRecordInDatabaseAndEventLog(LearningRecordUserAction.SHOWN);
    }

    private void highlightCurrentRecommendation(AjaxRequestTarget aTarget)
    {
        highlightRecommendation(aTarget, currentRecommendation.getOffset().getBeginCharacter(),
                currentRecommendation.getOffset().getEndCharacter(),
                currentRecommendation.getCoveredText(), currentRecommendation.getLabel());
    }
    
    private void highlightRecommendation(AjaxRequestTarget aTarget, int aBegin, int aEnd,
            String aText, String aRecommendation)
    {
        AnnotatorState annotatorState = ActiveLearningSidebar.this.getModelObject();
        model = recommendationService.getPredictions(annotatorState.getUser(),
                annotatorState.getProject());
        if (model != null) {
            Optional<AnnotationObject> aoForVID = model.getPrediction(aBegin, aEnd,
                    aRecommendation);
            if (aoForVID.isPresent()) {
                highlightVID = new VID(RecommendationEditorExtension.BEAN_NAME,
                        selectedLayer.getObject().getId(), (int) aoForVID.get().getRecommenderId(),
                        aoForVID.get().getId(), VID.NONE, VID.NONE);
                vMarkerType = ANNOTATION_MARKER;
            }
            else {
                String msg = String.format("Recommendation [%s] as [%s] no longer exists",
                        aText, aRecommendation);
                LOG.error(msg);
                error(msg);
                aTarget.addChildren(getPage(), IFeedback.class);
            }
        }
    }

    private Label createNoRecommendationLabel()
    {
        Label noRecommendation = new Label(CID_NO_RECOMMENDATION_LABEL,
            "There are no further suggestions.");
        noRecommendation.add(LambdaBehavior.onConfigure(component -> component
            .setVisible(sessionActive && !hasUnseenRecommendation && !hasSkippedRecommendation)));
        noRecommendation.setOutputMarkupPlaceholderTag(true);
        return noRecommendation;
    }

    private Form<?> createLearnFromSkippedRecommendationForm()
    {
        Form<?> learnFromSkippedRecommendationForm = new Form<Void>(
                CID_LEARN_FROM_SKIPPED_RECOMMENDATION_FORM);
        learnFromSkippedRecommendationForm.add(LambdaBehavior.onConfigure(component -> component
            .setVisible(sessionActive && !hasUnseenRecommendation && hasSkippedRecommendation)));
        learnFromSkippedRecommendationForm.setOutputMarkupPlaceholderTag(true);
        learnFromSkippedRecommendationForm.add(new Label(CID_ONLY_SKIPPED_RECOMMENDATION_LABEL, "There "
            + "are only skipped suggestions. Do you want to learn these again?"));
        learnFromSkippedRecommendationForm.add(new LambdaAjaxButton<>(CID_LEARN_SKIPPED_ONES,
            this::learnSkippedRecommendations));
        return learnFromSkippedRecommendationForm;
    }


    private void learnSkippedRecommendations(AjaxRequestTarget aTarget, Form<Void> aForm)
        throws IOException
    {
        learnSkippedRecommendationTime = new Date();
        
        moveToNextRecommendation(aTarget);
        
        aTarget.add(mainContainer);
    }

    private Form<?> createRecommendationOperationForm()
    {
        Form<?> recommendationForm = new Form<Void>(CID_RECOMMENDATION_FORM);
        recommendationForm.add(LambdaBehavior.onConfigure(component -> component.setVisible
            (sessionActive && hasUnseenRecommendation)));
        recommendationForm.setOutputMarkupPlaceholderTag(true);
        
        recommendationForm.add(createRecommendationCoveredTextLink());
        recommendationForm.add(new Label(CID_RECOMMENDED_PREDITION, LambdaModel.of(() -> 
                currentRecommendation != null ? currentRecommendation.getLabel() : null)));
        recommendationForm.add(new Label(CID_RECOMMENDED_CONFIDENCE, LambdaModel.of(() -> 
                currentRecommendation != null ? currentRecommendation.getConfidence() : 0.0)));
        recommendationForm.add(new Label(CID_RECOMMENDED_DIFFERENCE, LambdaModel.of(() -> 
                currentDifference != null ? currentDifference.getDifference() : 0.0)));
        
        recommendationForm.add(new LambdaAjaxLink(CID_ACCEPT_BUTTON, this::actionAccept));
        recommendationForm.add(new LambdaAjaxLink(CID_SKIP_BUTTON, this::actionSkip));
        recommendationForm.add(new LambdaAjaxLink(CID_REJECT_BUTTON, this::actionReject));
        
        return recommendationForm;
    }

    private LambdaAjaxLink createRecommendationCoveredTextLink()
    {
        LambdaAjaxLink link = new LambdaAjaxLink(CID_RECOMMENDATION_COVERED_TEXT_LINK,
                this::jumpToRecommendationLocationAndHighlightRecommendation);
        link.setBody(LambdaModel.of(() -> Optional.ofNullable(currentRecommendation)
                .map(it -> it.getCoveredText()).orElse("")));
        return link;
    }

    private void jumpToRecommendationLocationAndHighlightRecommendation(AjaxRequestTarget aTarget)
        throws IOException
    {
        actionShowSelectedDocument(aTarget, documentService
                .getSourceDocument(this.getModelObject().getProject(),
                    currentRecommendation.getDocumentName()),
            currentRecommendation.getOffset().getBeginCharacter());
        highlightCurrentRecommendation(aTarget);
    }

    private void writeLearningRecordInDatabaseAndEventLog(LearningRecordUserAction userAction)
    {
        AnnotatorState state = ActiveLearningSidebar.this.getModelObject();
        
        SourceDocument sourceDoc = documentService.getSourceDocument(state.getProject(),
                currentRecommendation.getDocumentName());
        
        LearningRecord record = new LearningRecord();
        record.setUser(state.getUser().getUsername());
        record.setSourceDocument(sourceDoc);
        record.setTokenText(currentRecommendation.getCoveredText());
        record.setUserAction(userAction);
        record.setOffsetTokenBegin(currentRecommendation.getOffset().getBeginToken());
        record.setOffsetTokenEnd(currentRecommendation.getOffset().getEndToken());
        record.setOffsetCharacterBegin(currentRecommendation.getOffset().getBeginCharacter());
        record.setOffsetCharacterEnd(currentRecommendation.getOffset().getEndCharacter());
        record.setAnnotation(currentRecommendation.getLabel());
        record.setLayer(selectedLayer.getObject());
        record.setChangeLocation(LearningRecordChangeLocation.AL_SIDEBAR);

        learningRecordService.create(record);

        model = recommendationService
            .getPredictions(annotatorState.getUser(), annotatorState.getProject());
        applicationEventPublisherHolder.get().publishEvent(
            new ActiveLearningRecommendationEvent(this, documentService
                .getSourceDocument(annotatorState.getProject(),
                    currentRecommendation.getDocumentName()), currentRecommendation,
                annotatorState.getUser().getUsername(), selectedLayer.getObject(),
                currentRecommendation.getFeature(), userAction, model
                .getPredictionsByTokenAndFeature(
                    currentRecommendation.getOffset().getBeginCharacter(),
                    currentRecommendation.getOffset().getEndCharacter(),
                    currentRecommendation.getFeature())));
    }

    private void actionAccept(AjaxRequestTarget aTarget) throws AnnotationException, IOException
    {
        aTarget.add(mainContainer);
<<<<<<< HEAD
        writeLearningRecordInDatabaseAndEventLog(LearningRecordUserAction.ACCEPTED);
        
        // Create annotation from recommendation
        AnnotatorState annotatorState = ActiveLearningSidebar.this.getModelObject();
        JCas jCas = this.getJCasProvider().get();
        SpanAdapter adapter = (SpanAdapter) annotationService.getAdapter(selectedLayer.getObject());
        AnnotationObject acceptedRecommendation = currentRecommendation;
        int begin = acceptedRecommendation.getOffset().getBeginCharacter();
        int end = acceptedRecommendation.getOffset().getEndCharacter();
        int id = adapter.add(annotatorState, jCas, begin, end);
        AnnotationFeature feature = annotationService
            .getFeature(acceptedRecommendation.getFeature(), selectedLayer.getObject());
=======

        writeLearningRecordInDatabase(LearningRecordUserAction.ACCEPTED);
>>>>>>> 94c8e7fe

        AnnotatorState state = ActiveLearningSidebar.this.getModelObject();
        int begin = currentRecommendation.getOffset().getBeginCharacter();
        int end = currentRecommendation.getOffset().getEndCharacter();

        // Load CAS in which to create the annotation
        SourceDocument sourceDoc = documentService.getSourceDocument(state.getProject(),
                currentRecommendation.getDocumentName());
        AnnotationDocument annoDoc = documentService.createOrGetAnnotationDocument(sourceDoc,
                state.getUser());
        JCas jCas = documentService.readAnnotationCas(annoDoc);

        // Create annotation from recommendation
        SpanAdapter adapter = (SpanAdapter) annotationService.getAdapter(selectedLayer.getObject());
        int id = adapter.add(state, jCas, begin, end);
        AnnotationFeature feature = annotationService.getFeature(currentRecommendation.getFeature(),
                selectedLayer.getObject());
        recommendationService.setFeatureValue(feature, currentRecommendation.getLabel(),
                adapter, state, jCas, id);

        // Save CAS after annotation has been created
        documentService.writeAnnotationCas(jCas, annoDoc, true);

        moveToNextRecommendation(aTarget);
    }

    private void actionSkip(AjaxRequestTarget aTarget) throws IOException
    {
        aTarget.add(mainContainer);
        writeLearningRecordInDatabaseAndEventLog(LearningRecordUserAction.SKIPPED);
        moveToNextRecommendation(aTarget);
    }

    private void actionReject(AjaxRequestTarget aTarget) throws IOException
    {
        aTarget.add(mainContainer);
        writeLearningRecordInDatabaseAndEventLog(LearningRecordUserAction.REJECTED);
        moveToNextRecommendation(aTarget);
    }
    
    private void moveToNextRecommendation(AjaxRequestTarget aTarget)
    {
        // Clear the annotation detail editor and the selection to avoid confusions.
        AnnotatorState state = ActiveLearningSidebar.this.getModelObject();
        state.getSelection().clear();
        aTarget.add((Component) getActionHandler());
        
        annotationPage.actionRefreshDocument(aTarget);
        currentDifference = activeLearningRecommender
                .generateRecommendationWithLowestDifference(learningRecordService,
                        activeLearningService, learnSkippedRecommendationTime);
        showAndHighlightRecommendationAndJumpToRecommendationLocation(aTarget);
    }

    private Form<?> createLearningHistory()
    {
        Form<?> learningHistoryForm = new Form<Void>(CID_LEARNING_HISTORY_FORM)
        {
            private static final long serialVersionUID = -961690443085882064L;
        };
        learningHistoryForm.add(LambdaBehavior.onConfigure(component -> component
            .setVisible(sessionActive)));
        learningHistoryForm.setOutputMarkupPlaceholderTag(true);
        learningHistoryForm.setOutputMarkupId(true);

        learningHistoryForm.add(createLearningHistoryListView());
        return learningHistoryForm;
    }

    private ListView<LearningRecord> createLearningHistoryListView()
    {
        ListView<LearningRecord> learningHistory = new ListView<LearningRecord>(
                CID_HISTORY_LISTVIEW)
        {
            private static final long serialVersionUID = 5594228545985423567L;

            @Override
            protected void populateItem(ListItem<LearningRecord> item)
            {
                LearningRecord rec = item.getModelObject();
                
                LambdaAjaxLink textLink = new LambdaAjaxLink(CID_JUMP_TO_ANNOTATION,t -> 
                        jumpAndHighlightFromLearningHistory(t, item.getModelObject()));
                textLink.setBody(LambdaModel.of(rec::getTokenText));
                item.add(textLink);
                
                item.add(new Label(CID_RECOMMENDED_ANNOTATION, rec.getAnnotation()));
                item.add(new Label(CID_USER_ACTION, rec.getUserAction()));
                item.add(new LambdaAjaxLink(CID_REMOVE_RECORD, t -> 
                        actionRemoveHistoryItem(t, rec)));
            }
        };
        learningRecords = LambdaModel.of(this::listLearningRecords);
        learningHistory.setModel(learningRecords);
        return learningHistory;
    }

    private void jumpAndHighlightFromLearningHistory(AjaxRequestTarget aTarget,
            LearningRecord record)
        throws IOException
    {
        actionShowSelectedDocument(aTarget, record.getSourceDocument(),
            record.getOffsetCharacterBegin());
        JCas aJcas = this.getJCasProvider().get();

        if (record.getUserAction().equals(LearningRecordUserAction.REJECTED)) {
            highlightTextAndDisplayMessage(aTarget, record);
        }
        // if the suggestion still exists, highlight that suggestion.
        else if (activeLearningRecommender.checkRecommendationExist(activeLearningService,
                record)) {
            highlightRecommendation(aTarget, record.getOffsetCharacterBegin(),
                    record.getOffsetCharacterEnd(), record.getTokenText(), record.getAnnotation());
        }
        // if the suggestion doesn't exit -> if that suggestion is accepted and annotated,
        // highlight the annotation.
        // else, highlight the text.
        else if (!isAnnotatedInCas(record, aJcas)) {
            highlightTextAndDisplayMessage(aTarget, record);
        }
    }

    private boolean isAnnotatedInCas(LearningRecord aRecord, JCas aJcas)
        throws IOException
    {
        Type type = CasUtil.getType(aJcas.getCas(), selectedLayer.getObject().getName());
        AnnotationFS annotationFS = WebAnnoCasUtil
            .selectSingleFsAt(aJcas, type, aRecord.getOffsetCharacterBegin(),
                aRecord.getOffsetCharacterEnd());
        if (annotationFS != null) {
            for (AnnotationFeature annotationFeature : annotationService
                .listAnnotationFeature(selectedLayer.getObject())) {
                String annotatedValue = WebAnnoCasUtil
                    .getFeature(annotationFS, annotationFeature.getName());
                if (aRecord.getAnnotation().equals(annotatedValue)) {
                    highlightVID = new VID(WebAnnoCasUtil.getAddr(annotationFS));
                    vMarkerType = ANNOTATION_MARKER;
                    return true;
                }
            }
        }
        return false;
    }

    private void highlightTextAndDisplayMessage(AjaxRequestTarget aTarget, LearningRecord aRecord)
    {
        selectedRecord = aRecord;
        vMarkerType = TEXT_MARKER;
        LOG.error("No annotation could be highlighted.");
        error("No annotation could be highlighted.");
        aTarget.addChildren(getPage(), IFeedback.class);
    }

    private List<LearningRecord> listLearningRecords()
    {
        AnnotatorState annotatorState = ActiveLearningSidebar.this.getModelObject();
        return learningRecordService.getAllRecordsByDocumentAndUserAndLayer(
                annotatorState.getDocument(), annotatorState.getUser().getUsername(),
                selectedLayer.getObject());
    }

    private void actionRemoveHistoryItem(AjaxRequestTarget aTarget, LearningRecord aRecord)
        throws IOException, AnnotationException
    {
        aTarget.add(mainContainer);
        annotationPage.actionRefreshDocument(aTarget);
        learningRecordService.delete(aRecord);
        learningRecords.detach();
        if (aRecord.getUserAction().equals(LearningRecordUserAction.ACCEPTED)) {
            actionShowSelectedDocument(aTarget, aRecord.getSourceDocument(),
                aRecord.getOffsetCharacterBegin());
            JCas aJcas = casStorageService.readCas(aRecord.getSourceDocument(), aRecord.getUser());
            if (isAnnotatedInCas(aRecord, aJcas)) {
                confirmationDialog.setTitleModel(
                    new StringResourceModel("alSidebar.history.delete.confirmation.title", this));
                confirmationDialog.setContentModel(
                    new StringResourceModel("alSidebar.history.delete.confirmation.content", this,
                        null));
                confirmationDialog.show(aTarget);
                confirmationDialog
                    .setConfirmAction(t -> deleteAnnotationByHistory(t, aRecord, aJcas));
            }
        }
    }

    private void deleteAnnotationByHistory(AjaxRequestTarget aTarget, LearningRecord aRecord,
        JCas aJcas)
        throws IOException, AnnotationException
    {
        this.getModelObject().getSelection()
            .selectSpan(highlightVID, aJcas, aRecord.getOffsetCharacterBegin(),
                aRecord.getOffsetCharacterEnd());
        getActionHandler().actionDelete(aTarget);
    }

    @OnEvent
    public void afterAnnotationUpdateEvent(AjaxAfterAnnotationUpdateEvent aEvent)
    {
        AnnotatorState annotatorState = getModelObject();
        AnnotatorState eventState = aEvent.getAnnotatorState();

        // Check active learning is active and same user and same document and same layer
        if (
                sessionActive && 
                currentRecommendation != null &&
                eventState.getUser().equals(annotatorState.getUser()) && 
                eventState.getDocument().equals(annotatorState.getDocument()) && 
                annotatorState.getSelectedAnnotationLayer().equals(selectedLayer.getObject())
        ) {
            //check same document and same token
            if (annotatorState.getSelection().getBegin() == currentRecommendation.getOffset()
                .getBeginCharacter()
                && annotatorState.getSelection().getEnd() == currentRecommendation.getOffset()
                .getEndCharacter()
            ) {
                moveToNextRecommendation(aEvent.getTarget());
            }
            aEvent.getTarget().add(mainContainer);
        }
    }

    @OnEvent public void onRecommendationRejectEvent(AjaxRecommendationRejectedEvent aEvent)
    {
        AnnotatorState annotatorState = getModelObject();
        AnnotatorState eventState = aEvent.getAnnotatorState();

        model = recommendationService
            .getPredictions(annotatorState.getUser(), annotatorState.getProject());

        if (sessionActive && eventState.getUser().equals(annotatorState.getUser()) && eventState
            .getProject().equals(annotatorState.getProject())) {
            SourceDocument document = eventState.getDocument();
            VID vid = aEvent.getVid();
            Optional<AnnotationObject> prediction = model.getPredictionByVID(document, vid);

            if (!prediction.isPresent()) {
                LOG.error("Could not find prediction in [{}] with id [{}]", document, vid);
                error("Could not find prediction");
                return;
            }

            AnnotationObject rejectedRecommendation = prediction.get();
            applicationEventPublisherHolder.get().publishEvent(
                new ActiveLearningRecommendationEvent(this, eventState.getDocument(),
                    rejectedRecommendation, annotatorState.getUser().getUsername(),
                    selectedLayer.getObject(), rejectedRecommendation.getFeature(),
                    LearningRecordUserAction.REJECTED, model.getPredictionsByTokenAndFeature(
                    rejectedRecommendation.getOffset().getBeginCharacter(),
                    rejectedRecommendation.getOffset().getEndCharacter(),
                    rejectedRecommendation.getFeature())));

            if (document.equals(annotatorState.getDocument()) && vid.getLayerId() == selectedLayer
                .getObject().getId() && prediction.get().equals(currentRecommendation)) {

                moveToNextRecommendation(aEvent.getTarget());
            }
            aEvent.getTarget().add(mainContainer);
        }
    }

    @OnEvent
    public void onRecommendationAcceptEvent(AjaxRecommendationAcceptedEvent aEvent)
    {
        AnnotatorState annotatorState = ActiveLearningSidebar.this.getModelObject();
        model = recommendationService.getPredictions(annotatorState.getUser(),
            annotatorState.getProject());
        AnnotatorState eventState = aEvent.getAnnotatorState();
        SourceDocument document = annotatorState.getDocument();
        VID vid = aEvent.getVid();
        Optional<AnnotationObject> oRecommendation = model.getPredictionByVID(document, vid);

        if (!oRecommendation.isPresent()) {
            LOG.error("Could not find prediction in [{}] with id [{}]", document, vid);
            error("Could not find prediction");
            aEvent.getTarget().addChildren(getPage(), IFeedback.class);
            return;
        }

        AnnotationObject acceptedRecommendation = oRecommendation.get();
        LearningRecord record = new LearningRecord();
        record.setUser(eventState.getUser().getUsername());
        record.setSourceDocument(eventState.getDocument());
        record.setTokenText(acceptedRecommendation.getCoveredText());
        record.setUserAction(LearningRecordUserAction.ACCEPTED);
        record.setOffsetTokenBegin(acceptedRecommendation.getOffset().getBeginToken());
        record.setOffsetTokenEnd(acceptedRecommendation.getOffset().getEndToken());
        record.setOffsetCharacterBegin(acceptedRecommendation.getOffset().getBeginCharacter());
        record.setOffsetCharacterEnd(acceptedRecommendation.getOffset().getEndCharacter());
        record.setAnnotation(acceptedRecommendation.getLabel());
        record.setLayer(annotationService.getLayer(vid.getLayerId()));
        record.setChangeLocation(LearningRecordChangeLocation.MAIN_EDITOR);
        learningRecordService.create(record);

        model = recommendationService
            .getPredictions(annotatorState.getUser(), annotatorState.getProject());
        applicationEventPublisherHolder.get().publishEvent(
            new ActiveLearningRecommendationEvent(this, eventState.getDocument(),
                acceptedRecommendation, annotatorState.getUser().getUsername(),
                selectedLayer.getObject(), acceptedRecommendation.getFeature(),
                LearningRecordUserAction.ACCEPTED, model.getPredictionsByTokenAndFeature(
                acceptedRecommendation.getOffset().getBeginCharacter(),
                acceptedRecommendation.getOffset().getEndCharacter(),
                acceptedRecommendation.getFeature())));

        if (sessionActive && currentRecommendation != null
                && eventState.getUser().equals(annotatorState.getUser())
                && eventState.getProject().equals(annotatorState.getProject())) {
            if (acceptedRecommendation.getOffset().equals(currentRecommendation.getOffset())) {
                moveToNextRecommendation(aEvent.getTarget());
            }
            aEvent.getTarget().add(mainContainer);
        }
    }

    @OnEvent
    public void onRenderAnnotations(RenderAnnotationsEvent aEvent)
    {
        if (vMarkerType.equals(ANNOTATION_MARKER)) {
            if (highlightVID != null) {
                aEvent.getVDocument().add(new VAnnotationMarker(VMarker.FOCUS, highlightVID));
            }
        }
        else if (vMarkerType.equals(TEXT_MARKER)) {
            if (selectedRecord != null) {
                AnnotatorState annotatorState = ActiveLearningSidebar.this.getModelObject();
                if (annotatorState.getWindowBeginOffset() <= selectedRecord
                    .getOffsetCharacterBegin()
                    && selectedRecord.getOffsetCharacterEnd() <= annotatorState
                    .getWindowEndOffset()) {
                    aEvent.getVDocument().add(new VTextMarker(VMarker.FOCUS,
                        selectedRecord.getOffsetCharacterBegin() - annotatorState
                            .getWindowBeginOffset(),
                        selectedRecord.getOffsetCharacterEnd() - annotatorState
                            .getWindowBeginOffset()));
                }
            }
        }
    }
}<|MERGE_RESOLUTION|>--- conflicted
+++ resolved
@@ -395,7 +395,7 @@
     private void writeLearningRecordInDatabaseAndEventLog(LearningRecordUserAction userAction)
     {
         AnnotatorState state = ActiveLearningSidebar.this.getModelObject();
-        
+
         SourceDocument sourceDoc = documentService.getSourceDocument(state.getProject(),
                 currentRecommendation.getDocumentName());
         
@@ -415,12 +415,12 @@
         learningRecordService.create(record);
 
         model = recommendationService
-            .getPredictions(annotatorState.getUser(), annotatorState.getProject());
+            .getPredictions(state.getUser(), state.getProject());
         applicationEventPublisherHolder.get().publishEvent(
             new ActiveLearningRecommendationEvent(this, documentService
-                .getSourceDocument(annotatorState.getProject(),
+                .getSourceDocument(state.getProject(),
                     currentRecommendation.getDocumentName()), currentRecommendation,
-                annotatorState.getUser().getUsername(), selectedLayer.getObject(),
+                state.getUser().getUsername(), selectedLayer.getObject(),
                 currentRecommendation.getFeature(), userAction, model
                 .getPredictionsByTokenAndFeature(
                     currentRecommendation.getOffset().getBeginCharacter(),
@@ -431,23 +431,8 @@
     private void actionAccept(AjaxRequestTarget aTarget) throws AnnotationException, IOException
     {
         aTarget.add(mainContainer);
-<<<<<<< HEAD
+
         writeLearningRecordInDatabaseAndEventLog(LearningRecordUserAction.ACCEPTED);
-        
-        // Create annotation from recommendation
-        AnnotatorState annotatorState = ActiveLearningSidebar.this.getModelObject();
-        JCas jCas = this.getJCasProvider().get();
-        SpanAdapter adapter = (SpanAdapter) annotationService.getAdapter(selectedLayer.getObject());
-        AnnotationObject acceptedRecommendation = currentRecommendation;
-        int begin = acceptedRecommendation.getOffset().getBeginCharacter();
-        int end = acceptedRecommendation.getOffset().getEndCharacter();
-        int id = adapter.add(annotatorState, jCas, begin, end);
-        AnnotationFeature feature = annotationService
-            .getFeature(acceptedRecommendation.getFeature(), selectedLayer.getObject());
-=======
-
-        writeLearningRecordInDatabase(LearningRecordUserAction.ACCEPTED);
->>>>>>> 94c8e7fe
 
         AnnotatorState state = ActiveLearningSidebar.this.getModelObject();
         int begin = currentRecommendation.getOffset().getBeginCharacter();
@@ -494,7 +479,7 @@
         AnnotatorState state = ActiveLearningSidebar.this.getModelObject();
         state.getSelection().clear();
         aTarget.add((Component) getActionHandler());
-        
+
         annotationPage.actionRefreshDocument(aTarget);
         currentDifference = activeLearningRecommender
                 .generateRecommendationWithLowestDifference(learningRecordService,
@@ -651,10 +636,10 @@
 
         // Check active learning is active and same user and same document and same layer
         if (
-                sessionActive && 
+                sessionActive &&
                 currentRecommendation != null &&
-                eventState.getUser().equals(annotatorState.getUser()) && 
-                eventState.getDocument().equals(annotatorState.getDocument()) && 
+                eventState.getUser().equals(annotatorState.getUser()) &&
+                eventState.getDocument().equals(annotatorState.getDocument()) &&
                 annotatorState.getSelectedAnnotationLayer().equals(selectedLayer.getObject())
         ) {
             //check same document and same token
@@ -669,7 +654,8 @@
         }
     }
 
-    @OnEvent public void onRecommendationRejectEvent(AjaxRecommendationRejectedEvent aEvent)
+    @OnEvent
+    public void onRecommendationRejectEvent(AjaxRecommendationRejectedEvent aEvent)
     {
         AnnotatorState annotatorState = getModelObject();
         AnnotatorState eventState = aEvent.getAnnotatorState();
