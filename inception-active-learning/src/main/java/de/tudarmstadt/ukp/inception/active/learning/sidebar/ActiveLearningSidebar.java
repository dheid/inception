/*
 * Copyright 2017
 * Ubiquitous Knowledge Processing (UKP) Lab
 * Technische Universität Darmstadt
 *
 * Licensed under the Apache License, Version 2.0 (the "License");
 * you may not use this file except in compliance with the License.
 * You may obtain a copy of the License at
 *
 *  http://www.apache.org/licenses/LICENSE-2.0
 *
 * Unless required by applicable law or agreed to in writing, software
 * distributed under the License is distributed on an "AS IS" BASIS,
 * WITHOUT WARRANTIES OR CONDITIONS OF ANY KIND, either express or implied.
 * See the License for the specific language governing permissions and
 * limitations under the License.
 */
package de.tudarmstadt.ukp.inception.active.learning.sidebar;

import java.io.IOException;
import java.io.Serializable;
import java.util.Date;
import java.util.List;
import java.util.Optional;

import org.apache.uima.cas.Type;
import org.apache.uima.cas.text.AnnotationFS;
import org.apache.uima.fit.util.CasUtil;
import org.apache.uima.jcas.JCas;
import org.apache.wicket.Component;
import org.apache.wicket.ajax.AjaxRequestTarget;
import org.apache.wicket.feedback.IFeedback;
import org.apache.wicket.markup.html.WebMarkupContainer;
import org.apache.wicket.markup.html.basic.Label;
import org.apache.wicket.markup.html.form.DropDownChoice;
import org.apache.wicket.markup.html.form.Form;
import org.apache.wicket.markup.html.list.ListItem;
import org.apache.wicket.markup.html.list.ListView;
import org.apache.wicket.model.IModel;
import org.apache.wicket.model.Model;
import org.apache.wicket.model.StringResourceModel;
import org.apache.wicket.spring.injection.annot.SpringBean;
import org.slf4j.Logger;
import org.slf4j.LoggerFactory;
import org.wicketstuff.event.annotation.OnEvent;

import de.tudarmstadt.ukp.clarin.webanno.api.AnnotationSchemaService;
import de.tudarmstadt.ukp.clarin.webanno.api.DocumentService;
import de.tudarmstadt.ukp.clarin.webanno.api.JCasProvider;
import de.tudarmstadt.ukp.clarin.webanno.api.annotation.action.AnnotationActionHandler;
import de.tudarmstadt.ukp.clarin.webanno.api.annotation.adapter.SpanAdapter;
import de.tudarmstadt.ukp.clarin.webanno.api.annotation.exception.AnnotationException;
import de.tudarmstadt.ukp.clarin.webanno.api.annotation.feature.FeatureSupport;
import de.tudarmstadt.ukp.clarin.webanno.api.annotation.feature.FeatureSupportRegistry;
import de.tudarmstadt.ukp.clarin.webanno.api.annotation.feature.editor.FeatureEditor;
import de.tudarmstadt.ukp.clarin.webanno.api.annotation.model.AnnotatorState;
import de.tudarmstadt.ukp.clarin.webanno.api.annotation.model.FeatureState;
import de.tudarmstadt.ukp.clarin.webanno.api.annotation.model.VID;
import de.tudarmstadt.ukp.clarin.webanno.api.annotation.rendering.event.RenderAnnotationsEvent;
import de.tudarmstadt.ukp.clarin.webanno.api.annotation.rendering.model.VAnnotationMarker;
import de.tudarmstadt.ukp.clarin.webanno.api.annotation.rendering.model.VMarker;
import de.tudarmstadt.ukp.clarin.webanno.api.annotation.rendering.model.VTextMarker;
import de.tudarmstadt.ukp.clarin.webanno.api.annotation.util.WebAnnoCasUtil;
import de.tudarmstadt.ukp.clarin.webanno.model.AnnotationDocument;
import de.tudarmstadt.ukp.clarin.webanno.model.AnnotationFeature;
import de.tudarmstadt.ukp.clarin.webanno.model.AnnotationLayer;
import de.tudarmstadt.ukp.clarin.webanno.model.SourceDocument;
import de.tudarmstadt.ukp.clarin.webanno.security.UserDao;
import de.tudarmstadt.ukp.clarin.webanno.support.dialog.ConfirmationDialog;
import de.tudarmstadt.ukp.clarin.webanno.support.lambda.LambdaAjaxButton;
import de.tudarmstadt.ukp.clarin.webanno.support.lambda.LambdaAjaxLink;
import de.tudarmstadt.ukp.clarin.webanno.support.lambda.LambdaBehavior;
import de.tudarmstadt.ukp.clarin.webanno.support.lambda.LambdaChoiceRenderer;
import de.tudarmstadt.ukp.clarin.webanno.support.lambda.LambdaModel;
import de.tudarmstadt.ukp.clarin.webanno.support.spring.ApplicationEventPublisherHolder;
import de.tudarmstadt.ukp.clarin.webanno.ui.annotation.AnnotationPage;
import de.tudarmstadt.ukp.clarin.webanno.ui.annotation.sidebar.AnnotationSidebar_ImplBase;
import de.tudarmstadt.ukp.inception.active.learning.ActiveLearningService;
import de.tudarmstadt.ukp.inception.active.learning.event.ActiveLearningRecommendationEvent;
import de.tudarmstadt.ukp.inception.active.learning.event.ActiveLearningSessionCompletedEvent;
import de.tudarmstadt.ukp.inception.active.learning.event.ActiveLearningSessionStartedEvent;
import de.tudarmstadt.ukp.inception.recommendation.RecommendationEditorExtension;
import de.tudarmstadt.ukp.inception.recommendation.api.LearningRecordService;
import de.tudarmstadt.ukp.inception.recommendation.api.RecommendationService;
import de.tudarmstadt.ukp.inception.recommendation.api.model.AnnotationObject;
import de.tudarmstadt.ukp.inception.recommendation.api.model.LearningRecord;
import de.tudarmstadt.ukp.inception.recommendation.api.model.LearningRecordChangeLocation;
import de.tudarmstadt.ukp.inception.recommendation.api.model.LearningRecordUserAction;
import de.tudarmstadt.ukp.inception.recommendation.api.model.Predictions;
import de.tudarmstadt.ukp.inception.recommendation.event.AjaxRecommendationAcceptedEvent;
import de.tudarmstadt.ukp.inception.recommendation.event.AjaxRecommendationRejectedEvent;

public class ActiveLearningSidebar
    extends AnnotationSidebar_ImplBase
{
    private static final long serialVersionUID = -5312616540773904224L;
    
    private static final Logger LOG = LoggerFactory.getLogger(ActiveLearningSidebar.class);
    
    // Wicket component IDs used in the HTML file
    private static final String CID_MAIN_CONTAINER = "mainContainer";
    private static final String CID_HISTORY_LISTVIEW = "historyListview";
    private static final String CID_LEARNING_HISTORY_FORM = "learningHistoryForm";
    private static final String CID_REJECT_BUTTON = "rejectButton";
    private static final String CID_SKIP_BUTTON = "skipButton";
    private static final String CID_ANNOTATE_BUTTON = "annotateButton";
    private static final String CID_RECOMMENDATION_COVERED_TEXT_LINK = "recommendationCoveredTextLink";
    private static final String CID_RECOMMENDED_DIFFERENCE = "recommendedDifference";
    private static final String CID_RECOMMENDED_CONFIDENCE = "recommendedConfidence";
    private static final String CID_RECOMMENDED_PREDITION = "recommendedPredition";
    private static final String CID_RECOMMENDATION_FORM = "recommendationForm";
    private static final String CID_LEARN_SKIPPED_ONES = "learnSkippedOnes";
    private static final String CID_ONLY_SKIPPED_RECOMMENDATION_LABEL = "onlySkippedRecommendationLabel";
    private static final String CID_LEARN_FROM_SKIPPED_RECOMMENDATION_FORM = "learnFromSkippedRecommendationForm";
    private static final String CID_NO_RECOMMENDATION_LABEL = "noRecommendationLabel";
    private static final String CID_LAYER_SELECTION_BUTTON = "layerSelectionButton";
    private static final String CID_SELECT_LAYER = "selectLayer";
    private static final String CID_SESSION_CONTROL_FORM = "sessionControlForm";
    private static final String CID_REMOVE_RECORD = "removeRecord";
    private static final String CID_USER_ACTION = "userAction";
    private static final String CID_RECOMMENDED_ANNOTATION = "recommendedAnnotation";
    private static final String CID_JUMP_TO_ANNOTATION = "jumpToAnnotation";
    
    private static final String ANNOTATION_MARKER = "VAnnotationMarker";
    private static final String TEXT_MARKER = "VTextMarker";
    
    private @SpringBean ActiveLearningService activeLearningService;
    private @SpringBean AnnotationSchemaService annotationService;
    private @SpringBean RecommendationService recommendationService;
    private @SpringBean LearningRecordService learningRecordService;
    private @SpringBean DocumentService documentService;
    private @SpringBean ApplicationEventPublisherHolder applicationEventPublisherHolder;
    private @SpringBean FeatureSupportRegistry fsRegistry;
    private @SpringBean UserDao userDao;
    private @SpringBean FeatureSupportRegistry featureSupportRegistry;

    private IModel<AnnotationLayer> selectedLayer;
    private IModel<List<LearningRecord>> learningRecords;
    private IModel<FeatureState> aFeatureStateModel;

    private final WebMarkupContainer mainContainer;

    private boolean sessionActive = false;
    private boolean hasUnseenRecommendation = false;
    private boolean hasSkippedRecommendation = false;
    
    private ActiveLearningRecommender activeLearningRecommender;
    private AnnotationObject currentRecommendation;
    private RecommendationDifference currentDifference;
    private AnnotationPage annotationPage;
    private Predictions model;
    private String vMarkerType = "";
    private VID highlightVID;
    private LearningRecord selectedRecord;
    private Date learnSkippedRecommendationTime;
    private FeatureState featureState;
    private ConfirmationDialog confirmationDialog;
<<<<<<< HEAD
    private AnnotationFeature annotationFeature;
=======
    private FeatureEditor editor;
    private Form<Void> recommendationForm;
    private AnnotationFeature annotationFeature;

>>>>>>> c518927a

    public ActiveLearningSidebar(String aId, IModel<AnnotatorState> aModel,
            AnnotationActionHandler aActionHandler, JCasProvider aJCasProvider,
            AnnotationPage aAnnotationPage)
    {
        super(aId, aModel, aActionHandler, aJCasProvider, aAnnotationPage);

        annotationPage = aAnnotationPage;
        
        mainContainer = new WebMarkupContainer(CID_MAIN_CONTAINER);
        mainContainer.setOutputMarkupId(true);
        mainContainer.add(createSessionControlForm());
        mainContainer.add(createNoRecommendationLabel());
        mainContainer.add(createLearnFromSkippedRecommendationForm());
        mainContainer.add(createRecommendationOperationForm());
        mainContainer.add(createLearningHistory());
        add(mainContainer);
        confirmationDialog = new ConfirmationDialog("confirmationDialog");
        add(confirmationDialog);
    }

    private Form<?> createSessionControlForm()
    {
        // Use the currently selected layer from the annotation detail editor panel as the
        // default choice in the active learning mode.
        List<AnnotationLayer> layersWithRecommenders = listLayersWithRecommenders();
        if (layersWithRecommenders.contains(getModelObject().getDefaultAnnotationLayer())) {
            selectedLayer = Model.of(getModelObject().getDefaultAnnotationLayer());
        }
        // If the currently selected layer has no recommenders, use the first one which has
        else if (!layersWithRecommenders.isEmpty()) {
            selectedLayer = Model.of(layersWithRecommenders.get(0));
        }
        // If there are no layers with recommenders, then choose nothing.
        else {
            // FIXME: in this case, we might display a nice message saying that none of the layers
            // have any recommenders configured.
            selectedLayer = Model.of();
        }
        
        Form<?> form = new Form<Void>(CID_SESSION_CONTROL_FORM);
        
        DropDownChoice<AnnotationLayer> layersDropdown = new DropDownChoice<>(CID_SELECT_LAYER);
        layersDropdown.setModel(selectedLayer);
        layersDropdown.setChoices(LambdaModel.of(this::listLayersWithRecommenders));
        layersDropdown.setChoiceRenderer(new LambdaChoiceRenderer<>(AnnotationLayer::getUiName));
        layersDropdown.add(LambdaBehavior.onConfigure(it -> it.setEnabled(!sessionActive)));
        layersDropdown.setOutputMarkupId(true);
        layersDropdown.setRequired(true);
        form.add(layersDropdown);
        
        LambdaAjaxButton<Void> startStopButton = new LambdaAjaxButton<>(
                CID_LAYER_SELECTION_BUTTON, this::actionStartStopTraining);
        startStopButton.setModel(LambdaModel.of(() -> sessionActive ? "Terminate" : "Start"));
        form.add(startStopButton);

        return form;
    }

    private List<AnnotationLayer> listLayersWithRecommenders()
    {
        return recommendationService
                .listLayersWithEnabledRecommenders(getModelObject().getProject());
    }
    
    private void actionStartStopTraining(AjaxRequestTarget target, Form<?> form)
        throws IOException
    {
        target.add(mainContainer);
        
        AnnotatorState annotatorState = getModelObject();
        annotatorState.setSelectedAnnotationLayer(selectedLayer.getObject());

        if (!sessionActive) {
            // Start new session
            sessionActive = true;
            learnSkippedRecommendationTime = null;
            
            activeLearningRecommender = new ActiveLearningRecommender(annotatorState,
                    selectedLayer.getObject());
            
            moveToNextRecommendation(target);
            
            applicationEventPublisherHolder.get().publishEvent(
                    new ActiveLearningSessionStartedEvent(this, annotatorState.getProject(),
                        annotatorState.getUser().getUsername()));
        }
        else {
            // Stop current session
            sessionActive = false;
            applicationEventPublisherHolder.get()
                    .publishEvent(new ActiveLearningSessionCompletedEvent(this,
                            annotatorState.getProject(), annotatorState.getUser().getUsername()));
        }
    }
    
    private void showAndHighlightRecommendationAndJumpToRecommendationLocation(
            AjaxRequestTarget aTarget)
    {
        if (currentDifference != null) {
            hasUnseenRecommendation = true;
            currentRecommendation = currentDifference.getRecommendation1();

            try {
                // create AnnotationFeature and FeatureSupport
                annotationFeature = annotationService
                    .getFeature(currentRecommendation.getFeature(), selectedLayer.getObject());
                FeatureSupport featureSupport = featureSupportRegistry
                    .getFeatureSupport(annotationFeature);
                // get Jcas
                AnnotatorState state = ActiveLearningSidebar.this.getModelObject();
                SourceDocument sourceDoc = documentService
                    .getSourceDocument(state.getProject(), currentRecommendation.getDocumentName());
                AnnotationDocument annoDoc = documentService
                    .createOrGetAnnotationDocument(sourceDoc, state.getUser());
                JCas jCas = documentService.readAnnotationCas(annoDoc);
                // create FeatureState with the recommendation value (maybe a String or a KBHandle)
                featureState = new FeatureState(annotationFeature, (Serializable) featureSupport
                    .wrapFeatureValue(annotationFeature, jCas.getCas(),
                        currentRecommendation.getLabel()));
                featureState.tagset = annotationService.listTags(annotationFeature.getTagset());
                aFeatureStateModel = Model.of(featureState);
                // update feature editor with the recommendation value
                editor = featureSupport
                    .createEditor("editor", mainContainer, this.getActionHandler(), this.getModel(),
                        aFeatureStateModel);
                recommendationForm.addOrReplace(editor);
                aTarget.add(mainContainer);
                // jump to the document of that recommendation
                actionShowSelectedDocument(aTarget, documentService
                        .getSourceDocument(this.getModelObject().getProject(),
                            currentRecommendation.getDocumentName()),
                    currentRecommendation.getOffset().getBeginCharacter());
            }
            catch (IOException e) {
                LOG.error("Unable to switch to document : {} ", e.getMessage(), e);
                error("Unable to switch to document : " + e.getMessage());
                aTarget.addChildren(getPage(), IFeedback.class);
            }

            setShowingRecommendation();
            highlightCurrentRecommendation(aTarget);
        }
        else if (learnSkippedRecommendationTime == null) {
            hasUnseenRecommendation = false;
            hasSkippedRecommendation = activeLearningRecommender.hasRecommendationWhichIsSkipped(
                    learningRecordService, activeLearningService);
        }
        else {
            hasUnseenRecommendation = false;
            hasSkippedRecommendation = false;
        }
    }

    private void setShowingRecommendation()
    {
        AnnotatorState annotatorState = getModelObject();
        writeLearningRecordInDatabaseAndEventLog(LearningRecordUserAction.SHOWN);
    }

    private void highlightCurrentRecommendation(AjaxRequestTarget aTarget)
    {
        highlightRecommendation(aTarget, currentRecommendation.getOffset().getBeginCharacter(),
                currentRecommendation.getOffset().getEndCharacter(),
                currentRecommendation.getCoveredText(), currentRecommendation.getLabel());
    }
    
    private void highlightRecommendation(AjaxRequestTarget aTarget, int aBegin, int aEnd,
            String aText, String aRecommendation)
    {
        AnnotatorState annotatorState = ActiveLearningSidebar.this.getModelObject();
        model = recommendationService.getPredictions(annotatorState.getUser(),
                annotatorState.getProject());
        if (model != null) {
            Optional<AnnotationObject> aoForVID = model.getPrediction(aBegin, aEnd,
                    aRecommendation);
            if (aoForVID.isPresent()) {
                highlightVID = new VID(RecommendationEditorExtension.BEAN_NAME,
                        selectedLayer.getObject().getId(), (int) aoForVID.get().getRecommenderId(),
                        aoForVID.get().getId(), VID.NONE, VID.NONE);
                vMarkerType = ANNOTATION_MARKER;
            }
            else {
                String msg = String.format("Recommendation [%s] as [%s] no longer exists",
                        aText, aRecommendation);
                LOG.error(msg);
                error(msg);
                aTarget.addChildren(getPage(), IFeedback.class);
            }
        }
    }

    private Label createNoRecommendationLabel()
    {
        Label noRecommendation = new Label(CID_NO_RECOMMENDATION_LABEL,
            "There are no further suggestions.");
        noRecommendation.add(LambdaBehavior.onConfigure(component -> component
            .setVisible(sessionActive && !hasUnseenRecommendation && !hasSkippedRecommendation)));
        noRecommendation.setOutputMarkupPlaceholderTag(true);
        return noRecommendation;
    }

    private Form<?> createLearnFromSkippedRecommendationForm()
    {
        Form<?> learnFromSkippedRecommendationForm = new Form<Void>(
                CID_LEARN_FROM_SKIPPED_RECOMMENDATION_FORM);
        learnFromSkippedRecommendationForm.add(LambdaBehavior.onConfigure(component -> component
            .setVisible(sessionActive && !hasUnseenRecommendation && hasSkippedRecommendation)));
        learnFromSkippedRecommendationForm.setOutputMarkupPlaceholderTag(true);
        learnFromSkippedRecommendationForm.add(new Label(CID_ONLY_SKIPPED_RECOMMENDATION_LABEL, "There "
            + "are only skipped suggestions. Do you want to learn these again?"));
        learnFromSkippedRecommendationForm.add(new LambdaAjaxButton<>(CID_LEARN_SKIPPED_ONES,
            this::learnSkippedRecommendations));
        return learnFromSkippedRecommendationForm;
    }


    private void learnSkippedRecommendations(AjaxRequestTarget aTarget, Form<Void> aForm)
        throws IOException
    {
        learnSkippedRecommendationTime = new Date();
        
        moveToNextRecommendation(aTarget);
        
        aTarget.add(mainContainer);
    }

    private Form<Void> createRecommendationOperationForm()
    {
        recommendationForm = new Form<Void>(CID_RECOMMENDATION_FORM);
        recommendationForm.add(LambdaBehavior.onConfigure(component -> component.setVisible
            (sessionActive && hasUnseenRecommendation)));
        recommendationForm.setOutputMarkupPlaceholderTag(true);

        recommendationForm.add(createRecommendationCoveredTextLink());
        recommendationForm.add(new Label(CID_RECOMMENDED_PREDITION, LambdaModel.of(() ->
                currentRecommendation != null ? this.getRecommendationLabelValue() : null)));
        recommendationForm.add(new Label(CID_RECOMMENDED_CONFIDENCE, LambdaModel.of(() ->
                currentRecommendation != null ? currentRecommendation.getConfidence() : 0.0)));
        recommendationForm.add(new Label(CID_RECOMMENDED_DIFFERENCE, LambdaModel.of(() ->
                currentDifference != null ? currentDifference.getDifference() : 0.0)));
        recommendationForm.add(createFeatureEditor());

        recommendationForm.add(new LambdaAjaxButton<>(CID_ANNOTATE_BUTTON, this::actionAnnotate));
        recommendationForm.add(new LambdaAjaxLink(CID_SKIP_BUTTON, this::actionSkip));
        recommendationForm.add(new LambdaAjaxLink(CID_REJECT_BUTTON, this::actionReject));

        return recommendationForm;
    }

    private String getRecommendationLabelValue()
    {
        annotationFeature = annotationService
            .getFeature(currentRecommendation.getFeature(), selectedLayer.getObject());
        FeatureSupport featureSupport = featureSupportRegistry.getFeatureSupport(annotationFeature);
        String labelValue = featureSupport
            .renderFeatureValue(annotationFeature, currentRecommendation.getLabel());
        return labelValue;
    }

    private LambdaAjaxLink createRecommendationCoveredTextLink()
    {
        LambdaAjaxLink link = new LambdaAjaxLink(CID_RECOMMENDATION_COVERED_TEXT_LINK,
                this::jumpToRecommendationLocationAndHighlightRecommendation);
        link.setBody(LambdaModel.of(() -> Optional.ofNullable(currentRecommendation)
                .map(it -> it.getCoveredText()).orElse("")));
        return link;
    }

    private void jumpToRecommendationLocationAndHighlightRecommendation(AjaxRequestTarget aTarget)
        throws IOException
    {
        actionShowSelectedDocument(aTarget, documentService
                .getSourceDocument(this.getModelObject().getProject(),
                    currentRecommendation.getDocumentName()),
            currentRecommendation.getOffset().getBeginCharacter());
        highlightCurrentRecommendation(aTarget);
    }

    private FeatureEditor createFeatureEditor()
    {
        if (currentRecommendation != null) {
            annotationFeature = annotationService
                .getFeature(currentRecommendation.getFeature(), selectedLayer.getObject());
        }
        else {
            annotationFeature = annotationService
                .listAnnotationFeature(selectedLayer.getObject()).get(0);
        }
        FeatureSupport featureSupport = featureSupportRegistry.getFeatureSupport(annotationFeature);

        featureState = new FeatureState(annotationFeature, null);
        featureState.tagset = annotationService.listTags(annotationFeature.getTagset());
        aFeatureStateModel = Model.of(featureState);
        editor = featureSupport
            .createEditor("editor", mainContainer, this.getActionHandler(), this.getModel(),
                aFeatureStateModel);
        return editor;
    }

    private void writeLearningRecordInDatabaseAndEventLog(LearningRecordUserAction
        userAction)
    {
        writeLearningRecordInDatabaseAndEventLog(userAction, currentRecommendation.getLabel());
    }

    private void writeLearningRecordInDatabaseAndEventLog(LearningRecordUserAction userAction,
        String annotationValue)
    {
        AnnotatorState state = ActiveLearningSidebar.this.getModelObject();

        SourceDocument sourceDoc = documentService.getSourceDocument(state.getProject(),
            currentRecommendation.getDocumentName());
        annotationFeature = annotationService
            .getFeature(currentRecommendation.getFeature(), selectedLayer.getObject());

        LearningRecord record = new LearningRecord();
        record.setUser(state.getUser().getUsername());
        record.setSourceDocument(sourceDoc);
        record.setTokenText(currentRecommendation.getCoveredText());
        record.setUserAction(userAction);
        record.setOffsetTokenBegin(currentRecommendation.getOffset().getBeginToken());
        record.setOffsetTokenEnd(currentRecommendation.getOffset().getEndToken());
        record.setOffsetCharacterBegin(currentRecommendation.getOffset().getBeginCharacter());
        record.setOffsetCharacterEnd(currentRecommendation.getOffset().getEndCharacter());
        record.setAnnotation(annotationValue);
        record.setLayer(selectedLayer.getObject());
        record.setChangeLocation(LearningRecordChangeLocation.AL_SIDEBAR);
        record.setAnnotationFeature(annotationFeature);

        learningRecordService.create(record);

        model = recommendationService
            .getPredictions(state.getUser(), state.getProject());
        applicationEventPublisherHolder.get().publishEvent(
            new ActiveLearningRecommendationEvent(this, documentService
                .getSourceDocument(state.getProject(),
                    currentRecommendation.getDocumentName()), currentRecommendation,
                state.getUser().getUsername(), selectedLayer.getObject(),
                currentRecommendation.getFeature(), userAction, model
                .getPredictionsByTokenAndFeature(
                    currentRecommendation.getDocumentName(),
                    selectedLayer.getObject(),
                    currentRecommendation.getOffset().getBeginCharacter(),
                    currentRecommendation.getOffset().getEndCharacter(),
                    currentRecommendation.getFeature())));
    }

    private void actionAnnotate(AjaxRequestTarget aTarget, Form<Void> aForm)
        throws IOException, AnnotationException
    {
        aTarget.add(mainContainer);

        // Create AnnotationFeature and FeatureSupport
        annotationFeature = annotationService
            .getFeature(currentRecommendation.getFeature(), selectedLayer.getObject());
        FeatureSupport featureSupport = featureSupportRegistry.getFeatureSupport(annotationFeature);
        // Load CAS in which to create the annotation

        AnnotatorState state = ActiveLearningSidebar.this.getModelObject();
        SourceDocument sourceDoc = documentService
            .getSourceDocument(state.getProject(), currentRecommendation.getDocumentName());
        AnnotationDocument annoDoc = documentService
            .createOrGetAnnotationDocument(sourceDoc, state.getUser());
        JCas jCas = documentService.readAnnotationCas(annoDoc);

        String selectedValue = (String) featureSupport
            .unwrapFeatureValue(annotationFeature, jCas.getCas(), featureState.value);
        if (selectedValue.equals(currentRecommendation.getLabel())) {
            writeLearningRecordInDatabaseAndEventLog(LearningRecordUserAction.ACCEPTED);
        }
        else {
            writeLearningRecordInDatabaseAndEventLog(LearningRecordUserAction.CORRECTED);
        }

        int begin = currentRecommendation.getOffset().getBeginCharacter();
        int end = currentRecommendation.getOffset().getEndCharacter();

        SpanAdapter adapter = (SpanAdapter) annotationService.getAdapter(selectedLayer.getObject());
        int id = adapter.add(state, jCas, begin, end);
<<<<<<< HEAD
        annotationFeature = annotationService.getFeature(currentRecommendation.getFeature(),
                selectedLayer.getObject());
        recommendationService.setFeatureValue(annotationFeature, currentRecommendation.getLabel(),
                adapter, state, jCas, id);
=======
        recommendationService
            .setFeatureValue(annotationFeature, currentRecommendation.getLabel(), adapter, state,
                jCas, id);
>>>>>>> c518927a

        // Save CAS after annotation has been created
        documentService.writeAnnotationCas(jCas, annoDoc, true);

        moveToNextRecommendation(aTarget);
    }

    private void actionSkip(AjaxRequestTarget aTarget) throws IOException
    {
        aTarget.add(mainContainer);
        writeLearningRecordInDatabaseAndEventLog(LearningRecordUserAction.SKIPPED);
        moveToNextRecommendation(aTarget);
    }

    private void actionReject(AjaxRequestTarget aTarget) throws IOException
    {
        aTarget.add(mainContainer);
        writeLearningRecordInDatabaseAndEventLog(LearningRecordUserAction.REJECTED);
        moveToNextRecommendation(aTarget);
    }
    
    private void moveToNextRecommendation(AjaxRequestTarget aTarget)
    {
        // Clear the annotation detail editor and the selection to avoid confusions.
        AnnotatorState state = ActiveLearningSidebar.this.getModelObject();
        state.getSelection().clear();
        aTarget.add((Component) getActionHandler());

        annotationPage.actionRefreshDocument(aTarget);
        currentDifference = activeLearningRecommender
                .generateRecommendationWithLowestDifference(learningRecordService,
                        activeLearningService, learnSkippedRecommendationTime);
        showAndHighlightRecommendationAndJumpToRecommendationLocation(aTarget);
    }

    private Form<?> createLearningHistory()
    {
        Form<?> learningHistoryForm = new Form<Void>(CID_LEARNING_HISTORY_FORM)
        {
            private static final long serialVersionUID = -961690443085882064L;
        };
        learningHistoryForm.add(LambdaBehavior.onConfigure(component -> component
            .setVisible(sessionActive)));
        learningHistoryForm.setOutputMarkupPlaceholderTag(true);
        learningHistoryForm.setOutputMarkupId(true);

        learningHistoryForm.add(createLearningHistoryListView());
        return learningHistoryForm;
    }

    private ListView<LearningRecord> createLearningHistoryListView()
    {
        ListView<LearningRecord> learningHistory = new ListView<LearningRecord>(
                CID_HISTORY_LISTVIEW)
        {
            private static final long serialVersionUID = 5594228545985423567L;

            @Override
            protected void populateItem(ListItem<LearningRecord> item)
            {
                LearningRecord rec = item.getModelObject();
                AnnotationFeature recAnnotationFeature = rec.getAnnotationFeature();
                String recFeatureValue;
                if (recAnnotationFeature != null) {
                    FeatureSupport featureSupport = featureSupportRegistry
                        .getFeatureSupport(recAnnotationFeature);
                    recFeatureValue = featureSupport
                        .renderFeatureValue(recAnnotationFeature, rec.getAnnotation());
                }
                else {
                    recFeatureValue = rec.getAnnotation();
                }
                LambdaAjaxLink textLink = new LambdaAjaxLink(CID_JUMP_TO_ANNOTATION,
                    t -> jumpAndHighlightFromLearningHistory(t, item.getModelObject()));
                textLink.setBody(LambdaModel.of(rec::getTokenText));
                item.add(textLink);

                item.add(new Label(CID_RECOMMENDED_ANNOTATION, recFeatureValue));
                item.add(new Label(CID_USER_ACTION, rec.getUserAction()));
                item.add(
                    new LambdaAjaxLink(CID_REMOVE_RECORD, t -> actionRemoveHistoryItem(t, rec)));
            }
        };
        learningRecords = LambdaModel.of(this::listLearningRecords);
        learningHistory.setModel(learningRecords);
        return learningHistory;
    }

    private void jumpAndHighlightFromLearningHistory(AjaxRequestTarget aTarget,
            LearningRecord record)
        throws IOException
    {
        actionShowSelectedDocument(aTarget, record.getSourceDocument(),
            record.getOffsetCharacterBegin());
        JCas jCas = this.getJCasProvider().get();

        if (record.getUserAction().equals(LearningRecordUserAction.REJECTED)) {
            highlightTextAndDisplayMessage(aTarget, record);
        }
        // if the suggestion still exists, highlight that suggestion.
        else if (activeLearningRecommender.checkRecommendationExist(activeLearningService,
                record)) {
            highlightRecommendation(aTarget, record.getOffsetCharacterBegin(),
                    record.getOffsetCharacterEnd(), record.getTokenText(), record.getAnnotation());
        }
        // else if that suggestion is annotated, highlight the annotation.
        else if (!isAnnotatedInCas(record, jCas)) {
            // else, highlight the text.
            highlightTextAndDisplayMessage(aTarget, record);
        }
    }

    private boolean isAnnotatedInCas(LearningRecord aRecord, JCas aJcas)
        throws IOException
    {
        Type type = CasUtil.getType(aJcas.getCas(), selectedLayer.getObject().getName());
        AnnotationFS annotationFS = WebAnnoCasUtil
            .selectSingleFsAt(aJcas, type, aRecord.getOffsetCharacterBegin(),
                aRecord.getOffsetCharacterEnd());
        if (annotationFS != null) {
            for (AnnotationFeature annotationFeature : annotationService
                .listAnnotationFeature(selectedLayer.getObject())) {
                String annotatedValue = WebAnnoCasUtil
                    .getFeature(annotationFS, annotationFeature.getName());
                if (aRecord.getAnnotation().equals(annotatedValue)) {
                    highlightVID = new VID(WebAnnoCasUtil.getAddr(annotationFS));
                    vMarkerType = ANNOTATION_MARKER;
                    return true;
                }
            }
        }
        return false;
    }

    private void highlightTextAndDisplayMessage(AjaxRequestTarget aTarget, LearningRecord aRecord)
    {
        selectedRecord = aRecord;
        vMarkerType = TEXT_MARKER;
        LOG.error("No annotation could be highlighted.");
        error("No annotation could be highlighted.");
        aTarget.addChildren(getPage(), IFeedback.class);
    }

    private List<LearningRecord> listLearningRecords()
    {
        AnnotatorState annotatorState = ActiveLearningSidebar.this.getModelObject();
        return learningRecordService.getAllRecordsByDocumentAndUserAndLayer(
                annotatorState.getDocument(), annotatorState.getUser().getUsername(),
                selectedLayer.getObject());
    }

    private void actionRemoveHistoryItem(AjaxRequestTarget aTarget, LearningRecord aRecord)
        throws IOException
    {
        aTarget.add(mainContainer);
        annotationPage.actionRefreshDocument(aTarget);
        learningRecordService.delete(aRecord);
        learningRecords.detach();
        if (aRecord.getUserAction().equals(LearningRecordUserAction.ACCEPTED)) {
            // IMPORTANT: we must jump to the document which contains the annotation that is to
            // be deleted because deleteAnnotationByHistory will delete the annotation via the
            // methods provided by the AnnotationActionHandler and these operate ONLY on the
            // currently visible/selected document.
            actionShowSelectedDocument(aTarget, aRecord.getSourceDocument(),
                aRecord.getOffsetCharacterBegin());
            AnnotationDocument annoDoc = documentService
                .createOrGetAnnotationDocument(aRecord.getSourceDocument(),
                    userDao.get(aRecord.getUser()));
            JCas jCas = documentService.readAnnotationCas(annoDoc);
            if (isAnnotatedInCas(aRecord, jCas)) {
                confirmationDialog.setTitleModel(
                    new StringResourceModel("alSidebar.history.delete.confirmation.title", this));
                confirmationDialog.setContentModel(
                    new StringResourceModel("alSidebar.history.delete.confirmation.content", this,
                        null));
                confirmationDialog.show(aTarget);
                confirmationDialog
                    .setConfirmAction(t -> deleteAnnotationByHistory(t, aRecord));
            }
        }
    }

    private void deleteAnnotationByHistory(AjaxRequestTarget aTarget, LearningRecord aRecord)
        throws IOException, AnnotationException
    {
        JCas jCas = this.getJCasProvider().get();
        this.getModelObject().getSelection()
            .selectSpan(highlightVID, jCas, aRecord.getOffsetCharacterBegin(),
                aRecord.getOffsetCharacterEnd());
        getActionHandler().actionDelete(aTarget);
    }

//    @OnEvent
//    public void afterAnnotationUpdateEvent(AjaxAfterAnnotationUpdateEvent aEvent)
//    {
//        AnnotatorState annotatorState = getModelObject();
//        AnnotatorState eventState = aEvent.getAnnotatorState();
//
//        // Check active learning is active and same user and same document and same layer
//        if (
//                sessionActive &&
//                currentRecommendation != null &&
//                eventState.getUser().equals(annotatorState.getUser()) &&
//                eventState.getDocument().equals(annotatorState.getDocument()) &&
//                annotatorState.getSelectedAnnotationLayer().equals(selectedLayer.getObject())
//        ) {
//            //check same document and same token
//            if (annotatorState.getSelection().getBegin() == currentRecommendation.getOffset()
//                .getBeginCharacter()
//                && annotatorState.getSelection().getEnd() == currentRecommendation.getOffset()
//                .getEndCharacter()
//            ) {
//                moveToNextRecommendation(aEvent.getTarget());
//            }
//            aEvent.getTarget().add(mainContainer);
//        }
//    }

    @OnEvent
    public void onRecommendationRejectEvent(AjaxRecommendationRejectedEvent aEvent)
    {
        AnnotatorState annotatorState = getModelObject();
        AnnotatorState eventState = aEvent.getAnnotatorState();

        model = recommendationService
            .getPredictions(annotatorState.getUser(), annotatorState.getProject());

        if (sessionActive && eventState.getUser().equals(annotatorState.getUser()) && eventState
            .getProject().equals(annotatorState.getProject())) {
            SourceDocument document = eventState.getDocument();
            VID vid = aEvent.getVid();
            Optional<AnnotationObject> prediction = model.getPredictionByVID(document, vid);

            if (!prediction.isPresent()) {
                LOG.error("Could not find prediction in [{}] with id [{}]", document, vid);
                error("Could not find prediction");
                return;
            }

            AnnotationObject rejectedRecommendation = prediction.get();
            applicationEventPublisherHolder.get().publishEvent(
                new ActiveLearningRecommendationEvent(this, eventState.getDocument(),
                    rejectedRecommendation, annotatorState.getUser().getUsername(),
                    eventState.getSelectedAnnotationLayer(), rejectedRecommendation.getFeature(),
                    LearningRecordUserAction.REJECTED, model.getPredictionsByTokenAndFeature(
                    rejectedRecommendation.getDocumentName(),
                    eventState.getSelectedAnnotationLayer(),
                    rejectedRecommendation.getOffset().getBeginCharacter(),
                    rejectedRecommendation.getOffset().getEndCharacter(),
                    rejectedRecommendation.getFeature())));

            if (document.equals(annotatorState.getDocument()) && vid.getLayerId() == selectedLayer
                .getObject().getId() && prediction.get().equals(currentRecommendation)) {

                moveToNextRecommendation(aEvent.getTarget());
            }
            aEvent.getTarget().add(mainContainer);
        }
    }

    @OnEvent
    public void onRecommendationAcceptEvent(AjaxRecommendationAcceptedEvent aEvent)
    {
        AnnotatorState annotatorState = ActiveLearningSidebar.this.getModelObject();
        model = recommendationService.getPredictions(annotatorState.getUser(),
            annotatorState.getProject());
        AnnotatorState eventState = aEvent.getAnnotatorState();
        SourceDocument document = annotatorState.getDocument();
        VID vid = aEvent.getVid();
        Optional<AnnotationObject> oRecommendation = model.getPredictionByVID(document, vid);

        if (!oRecommendation.isPresent()) {
            LOG.error("Could not find prediction in [{}] with id [{}]", document, vid);
            error("Could not find prediction");
            aEvent.getTarget().addChildren(getPage(), IFeedback.class);
            return;
        }

        AnnotationObject acceptedRecommendation = oRecommendation.get();
        AnnotationFeature feature = annotationService
            .getFeature(acceptedRecommendation.getFeature(),
                annotationService.getLayer(vid.getLayerId()));
        LearningRecord record = new LearningRecord();
        record.setUser(eventState.getUser().getUsername());
        record.setSourceDocument(eventState.getDocument());
        record.setTokenText(acceptedRecommendation.getCoveredText());
        record.setUserAction(LearningRecordUserAction.ACCEPTED);
        record.setOffsetTokenBegin(acceptedRecommendation.getOffset().getBeginToken());
        record.setOffsetTokenEnd(acceptedRecommendation.getOffset().getEndToken());
        record.setOffsetCharacterBegin(acceptedRecommendation.getOffset().getBeginCharacter());
        record.setOffsetCharacterEnd(acceptedRecommendation.getOffset().getEndCharacter());
        record.setAnnotation(acceptedRecommendation.getLabel());
        record.setLayer(eventState.getSelectedAnnotationLayer());
        record.setChangeLocation(LearningRecordChangeLocation.MAIN_EDITOR);
        record.setAnnotationFeature(feature);
        learningRecordService.create(record);

        model = recommendationService
            .getPredictions(annotatorState.getUser(), annotatorState.getProject());
        applicationEventPublisherHolder.get().publishEvent(
            new ActiveLearningRecommendationEvent(this, eventState.getDocument(),
                acceptedRecommendation, annotatorState.getUser().getUsername(),
                eventState.getSelectedAnnotationLayer(), acceptedRecommendation.getFeature(),
                LearningRecordUserAction.ACCEPTED, model.getPredictionsByTokenAndFeature(
                acceptedRecommendation.getDocumentName(),
                eventState.getSelectedAnnotationLayer(),
                acceptedRecommendation.getOffset().getBeginCharacter(),
                acceptedRecommendation.getOffset().getEndCharacter(),
                acceptedRecommendation.getFeature())));

        if (sessionActive && currentRecommendation != null
                && eventState.getUser().equals(annotatorState.getUser())
                && eventState.getProject().equals(annotatorState.getProject())) {
            if (acceptedRecommendation.getOffset().equals(currentRecommendation.getOffset()) &&
                annotationService.getLayer(vid.getLayerId()).equals(selectedLayer.getObject()) &&
                acceptedRecommendation.getFeature().equals(currentRecommendation.getFeature())) {
                moveToNextRecommendation(aEvent.getTarget());
            }
            aEvent.getTarget().add(mainContainer);
        }
    }

    @OnEvent
    public void onRenderAnnotations(RenderAnnotationsEvent aEvent)
    {
        if (vMarkerType.equals(ANNOTATION_MARKER)) {
            if (highlightVID != null) {
                aEvent.getVDocument().add(new VAnnotationMarker(VMarker.FOCUS, highlightVID));
            }
        }
        else if (vMarkerType.equals(TEXT_MARKER)) {
            if (selectedRecord != null) {
                AnnotatorState annotatorState = ActiveLearningSidebar.this.getModelObject();
                if (annotatorState.getWindowBeginOffset() <= selectedRecord
                    .getOffsetCharacterBegin()
                    && selectedRecord.getOffsetCharacterEnd() <= annotatorState
                    .getWindowEndOffset()) {
                    aEvent.getVDocument().add(new VTextMarker(VMarker.FOCUS,
                        selectedRecord.getOffsetCharacterBegin() - annotatorState
                            .getWindowBeginOffset(),
                        selectedRecord.getOffsetCharacterEnd() - annotatorState
                            .getWindowBeginOffset()));
                }
            }
        }
    }
}<|MERGE_RESOLUTION|>--- conflicted
+++ resolved
@@ -155,14 +155,10 @@
     private Date learnSkippedRecommendationTime;
     private FeatureState featureState;
     private ConfirmationDialog confirmationDialog;
-<<<<<<< HEAD
-    private AnnotationFeature annotationFeature;
-=======
     private FeatureEditor editor;
     private Form<Void> recommendationForm;
     private AnnotationFeature annotationFeature;
 
->>>>>>> c518927a
 
     public ActiveLearningSidebar(String aId, IModel<AnnotatorState> aModel,
             AnnotationActionHandler aActionHandler, JCasProvider aJCasProvider,
@@ -543,16 +539,9 @@
 
         SpanAdapter adapter = (SpanAdapter) annotationService.getAdapter(selectedLayer.getObject());
         int id = adapter.add(state, jCas, begin, end);
-<<<<<<< HEAD
-        annotationFeature = annotationService.getFeature(currentRecommendation.getFeature(),
-                selectedLayer.getObject());
-        recommendationService.setFeatureValue(annotationFeature, currentRecommendation.getLabel(),
-                adapter, state, jCas, id);
-=======
         recommendationService
             .setFeatureValue(annotationFeature, currentRecommendation.getLabel(), adapter, state,
                 jCas, id);
->>>>>>> c518927a
 
         // Save CAS after annotation has been created
         documentService.writeAnnotationCas(jCas, annoDoc, true);
