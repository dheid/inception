/*
 * Copyright 2017
 * Ubiquitous Knowledge Processing (UKP) Lab
 * Technische Universität Darmstadt
 *
 * Licensed under the Apache License, Version 2.0 (the "License");
 * you may not use this file except in compliance with the License.
 * You may obtain a copy of the License at
 *
 *  http://www.apache.org/licenses/LICENSE-2.0
 *
 * Unless required by applicable law or agreed to in writing, software
 * distributed under the License is distributed on an "AS IS" BASIS,
 * WITHOUT WARRANTIES OR CONDITIONS OF ANY KIND, either express or implied.
 * See the License for the specific language governing permissions and
 * limitations under the License.
 */
package de.tudarmstadt.ukp.inception.active.learning.sidebar;

import java.io.IOException;
import java.util.Date;
import java.util.List;
import java.util.Optional;

import org.apache.uima.cas.Type;
import org.apache.uima.cas.text.AnnotationFS;
import org.apache.uima.fit.util.CasUtil;
import org.apache.uima.jcas.JCas;
import org.apache.wicket.ajax.AjaxRequestTarget;
import org.apache.wicket.feedback.IFeedback;
import org.apache.wicket.markup.html.WebMarkupContainer;
import org.apache.wicket.markup.html.basic.Label;
import org.apache.wicket.markup.html.form.DropDownChoice;
import org.apache.wicket.markup.html.form.Form;
import org.apache.wicket.markup.html.list.ListItem;
import org.apache.wicket.markup.html.list.ListView;
import org.apache.wicket.model.IModel;
import org.apache.wicket.model.Model;
import org.apache.wicket.model.StringResourceModel;
import org.apache.wicket.spring.injection.annot.SpringBean;
import org.apache.wicket.util.string.Strings;
import org.slf4j.Logger;
import org.slf4j.LoggerFactory;
import org.wicketstuff.event.annotation.OnEvent;

import de.tudarmstadt.ukp.clarin.webanno.api.AnnotationSchemaService;
import de.tudarmstadt.ukp.clarin.webanno.api.CasStorageService;
import de.tudarmstadt.ukp.clarin.webanno.api.DocumentService;
import de.tudarmstadt.ukp.clarin.webanno.api.annotation.action.AnnotationActionHandler;
import de.tudarmstadt.ukp.clarin.webanno.api.annotation.action.JCasProvider;
import de.tudarmstadt.ukp.clarin.webanno.api.annotation.adapter.SpanAdapter;
import de.tudarmstadt.ukp.clarin.webanno.api.annotation.exception.AnnotationException;
import de.tudarmstadt.ukp.clarin.webanno.api.annotation.feature.FeatureSupport;
import de.tudarmstadt.ukp.clarin.webanno.api.annotation.feature.FeatureSupportRegistry;
import de.tudarmstadt.ukp.clarin.webanno.api.annotation.feature.editor.FeatureEditor;
import de.tudarmstadt.ukp.clarin.webanno.api.annotation.model.AnnotatorState;
import de.tudarmstadt.ukp.clarin.webanno.api.annotation.model.FeatureState;
import de.tudarmstadt.ukp.clarin.webanno.api.annotation.model.VID;
import de.tudarmstadt.ukp.clarin.webanno.api.annotation.rendering.event.RenderAnnotationsEvent;
import de.tudarmstadt.ukp.clarin.webanno.api.annotation.rendering.model.VAnnotationMarker;
import de.tudarmstadt.ukp.clarin.webanno.api.annotation.rendering.model.VMarker;
import de.tudarmstadt.ukp.clarin.webanno.api.annotation.rendering.model.VTextMarker;
import de.tudarmstadt.ukp.clarin.webanno.api.annotation.util.WebAnnoCasUtil;
import de.tudarmstadt.ukp.clarin.webanno.model.AnnotationFeature;
import de.tudarmstadt.ukp.clarin.webanno.model.AnnotationLayer;
import de.tudarmstadt.ukp.clarin.webanno.model.SourceDocument;
import de.tudarmstadt.ukp.clarin.webanno.support.dialog.ConfirmationDialog;
import de.tudarmstadt.ukp.clarin.webanno.support.lambda.LambdaAjaxButton;
import de.tudarmstadt.ukp.clarin.webanno.support.lambda.LambdaAjaxLink;
import de.tudarmstadt.ukp.clarin.webanno.support.lambda.LambdaBehavior;
import de.tudarmstadt.ukp.clarin.webanno.support.lambda.LambdaChoiceRenderer;
import de.tudarmstadt.ukp.clarin.webanno.support.lambda.LambdaModel;
import de.tudarmstadt.ukp.clarin.webanno.support.spring.ApplicationEventPublisherHolder;
import de.tudarmstadt.ukp.clarin.webanno.ui.annotation.AnnotationPage;
import de.tudarmstadt.ukp.clarin.webanno.ui.annotation.event.AjaxAfterAnnotationUpdateEvent;
import de.tudarmstadt.ukp.clarin.webanno.ui.annotation.sidebar.AnnotationSidebar_ImplBase;
import de.tudarmstadt.ukp.inception.active.learning.ActiveLearningService;
import de.tudarmstadt.ukp.inception.active.learning.event.ActiveLearningRecommendationEvent;
import de.tudarmstadt.ukp.inception.active.learning.event.ActiveLearningSessionCompletedEvent;
import de.tudarmstadt.ukp.inception.active.learning.event.ActiveLearningSessionStartedEvent;
import de.tudarmstadt.ukp.inception.recommendation.RecommendationEditorExtension;
import de.tudarmstadt.ukp.inception.recommendation.api.LearningRecordService;
import de.tudarmstadt.ukp.inception.recommendation.api.RecommendationService;
import de.tudarmstadt.ukp.inception.recommendation.api.model.AnnotationObject;
import de.tudarmstadt.ukp.inception.recommendation.api.model.LearningRecord;
import de.tudarmstadt.ukp.inception.recommendation.api.model.LearningRecordChangeLocation;
import de.tudarmstadt.ukp.inception.recommendation.api.model.LearningRecordUserAction;
import de.tudarmstadt.ukp.inception.recommendation.api.model.Predictions;
import de.tudarmstadt.ukp.inception.recommendation.event.AjaxRecommendationAcceptedEvent;
import de.tudarmstadt.ukp.inception.recommendation.event.AjaxRecommendationRejectedEvent;

public class ActiveLearningSidebar
    extends AnnotationSidebar_ImplBase
{
    private static final long serialVersionUID = -5312616540773904224L;
    
    private static final Logger LOG = LoggerFactory.getLogger(ActiveLearningSidebar.class);
    
    // Wicket component IDs used in the HTML file
    private static final String CID_MAIN_CONTAINER = "mainContainer";
    private static final String CID_HISTORY_LISTVIEW = "historyListview";
    private static final String CID_LEARNING_HISTORY_FORM = "learningHistoryForm";
    private static final String CID_REJECT_BUTTON = "rejectButton";
    private static final String CID_SKIP_BUTTON = "skipButton";
    private static final String CID_ANNOTATE_BUTTON = "annotateButton";
    private static final String CID_RECOMMENDATION_COVERED_TEXT_LINK = "recommendationCoveredTextLink";
    private static final String CID_RECOMMENDED_DIFFERENCE = "recommendedDifference";
    private static final String CID_RECOMMENDED_CONFIDENCE = "recommendedConfidence";
    private static final String CID_RECOMMENDED_PREDITION = "recommendedPredition";
    private static final String CID_RECOMMENDATION_FORM = "recommendationForm";
    private static final String CID_LEARN_SKIPPED_ONES = "learnSkippedOnes";
    private static final String CID_ONLY_SKIPPED_RECOMMENDATION_LABEL = "onlySkippedRecommendationLabel";
    private static final String CID_LEARN_FROM_SKIPPED_RECOMMENDATION_FORM = "learnFromSkippedRecommendationForm";
    private static final String CID_NO_RECOMMENDATION_LABEL = "noRecommendationLabel";
    private static final String CID_LAYER_SELECTION_BUTTON = "layerSelectionButton";
    private static final String CID_SELECT_LAYER = "selectLayer";
    private static final String CID_SESSION_CONTROL_FORM = "sessionControlForm";
    private static final String CID_REMOVE_RECORD = "removeRecord";
    private static final String CID_USER_ACTION = "userAction";
    private static final String CID_RECOMMENDED_ANNOTATION = "recommendedAnnotation";
    private static final String CID_JUMP_TO_ANNOTATION = "jumpToAnnotation";
    
    private static final String ANNOTATION_MARKER = "VAnnotationMarker";
    private static final String TEXT_MARKER = "VTextMarker";
    
    private @SpringBean ActiveLearningService activeLearningService;
    private @SpringBean AnnotationSchemaService annotationService;
    private @SpringBean RecommendationService recommendationService;
    private @SpringBean LearningRecordService learningRecordService;
    private @SpringBean DocumentService documentService;
    private @SpringBean ApplicationEventPublisherHolder applicationEventPublisherHolder;
<<<<<<< HEAD
    private @SpringBean FeatureSupportRegistry featureSupportRegistry;
=======
    private @SpringBean FeatureSupportRegistry fsRegistry;
    private @SpringBean CasStorageService casStorageService;
>>>>>>> 1587b55a

    private IModel<AnnotationLayer> selectedLayer;
    private IModel<List<LearningRecord>> learningRecords;

    private final WebMarkupContainer mainContainer;

    private boolean sessionActive = false;
    private boolean hasUnseenRecommendation = false;
    private boolean hasSkippedRecommendation = false;
    
    private ActiveLearningRecommender activeLearningRecommender;
    private AnnotationObject currentRecommendation;
    private RecommendationDifference currentDifference;
    private AnnotationPage annotationPage;
    private Predictions model;
    private String vMarkerType = "";
    private VID highlightVID;
    private LearningRecord selectedRecord;
    private Date learnSkippedRecommendationTime;
<<<<<<< HEAD
    private FeatureState featureState;
=======
    private ConfirmationDialog confirmationDialog;
>>>>>>> 1587b55a

    public ActiveLearningSidebar(String aId, IModel<AnnotatorState> aModel,
            AnnotationActionHandler aActionHandler, JCasProvider aJCasProvider,
            AnnotationPage aAnnotationPage)
    {
        super(aId, aModel, aActionHandler, aJCasProvider, aAnnotationPage);

        annotationPage = aAnnotationPage;
        
        mainContainer = new WebMarkupContainer(CID_MAIN_CONTAINER);
        mainContainer.setOutputMarkupId(true);
        mainContainer.add(createSessionControlForm());
        mainContainer.add(createNoRecommendationLabel());
        mainContainer.add(createLearnFromSkippedRecommendationForm());
        mainContainer.add(createRecommendationOperationForm());
        mainContainer.add(createLearningHistory());
        add(mainContainer);
        confirmationDialog = new ConfirmationDialog("confirmationDialog");
        add(confirmationDialog);
    }

    private Form<?> createSessionControlForm()
    {
        // Use the currently selected layer from the annotation detail editor panel as the
        // default choice in the active learning mode.
        List<AnnotationLayer> layersWithRecommenders = listLayersWithRecommenders();
        if (layersWithRecommenders.contains(getModelObject().getDefaultAnnotationLayer())) {
            selectedLayer = Model.of(getModelObject().getDefaultAnnotationLayer());
        }
        // If the currently selected layer has no recommenders, use the first one which has
        else if (!layersWithRecommenders.isEmpty()) {
            selectedLayer = Model.of(layersWithRecommenders.get(0));
        }
        // If there are no layers with recommenders, then choose nothing.
        else {
            // FIXME: in this case, we might display a nice message saying that none of the layers
            // have any recommenders configured.
            selectedLayer = Model.of();
        }
        
        Form<?> form = new Form<Void>(CID_SESSION_CONTROL_FORM);
        
        DropDownChoice<AnnotationLayer> layersDropdown = new DropDownChoice<>(CID_SELECT_LAYER);
        layersDropdown.setModel(selectedLayer);
        layersDropdown.setChoices(LambdaModel.of(this::listLayersWithRecommenders));
        layersDropdown.setChoiceRenderer(new LambdaChoiceRenderer<>(AnnotationLayer::getUiName));
        layersDropdown.add(LambdaBehavior.onConfigure(it -> it.setEnabled(!sessionActive)));
        layersDropdown.setOutputMarkupId(true);
        layersDropdown.setRequired(true);
        form.add(layersDropdown);
        
        LambdaAjaxButton<Void> startStopButton = new LambdaAjaxButton<>(
                CID_LAYER_SELECTION_BUTTON, this::actionStartStopTraining);
        startStopButton.setModel(LambdaModel.of(() -> sessionActive ? "Terminate" : "Start"));
        form.add(startStopButton);

        return form;
    }

    private List<AnnotationLayer> listLayersWithRecommenders()
    {
        return recommendationService
                .listLayersWithEnabledRecommenders(getModelObject().getProject());
    }
    
    private void actionStartStopTraining(AjaxRequestTarget target, Form<?> form)
        throws IOException
    {
        target.add(mainContainer);
        
        AnnotatorState annotatorState = getModelObject();
        annotatorState.setSelectedAnnotationLayer(selectedLayer.getObject());

        if (!sessionActive) {
            // Start new session
            sessionActive = true;
            learnSkippedRecommendationTime = null;
            
            activeLearningRecommender = new ActiveLearningRecommender(annotatorState,
                    selectedLayer.getObject());
            
            moveToNextRecommendation(target);
            
            applicationEventPublisherHolder.get().publishEvent(
                    new ActiveLearningSessionStartedEvent(this, annotatorState.getProject(),
                        annotatorState.getUser().getUsername()));
        }
        else {
            // Stop current session
            sessionActive = false;
            applicationEventPublisherHolder.get()
                    .publishEvent(new ActiveLearningSessionCompletedEvent(this,
                            annotatorState.getProject(), annotatorState.getUser().getUsername()));
        }
    }
    
    private void showAndHighlightRecommendationAndJumpToRecommendationLocation(
            AjaxRequestTarget aTarget)
    {
        if (currentDifference != null) {
            hasUnseenRecommendation = true;
            currentRecommendation = currentDifference.getRecommendation1();
            featureState.value = currentRecommendation.getAnnotation();

            try {
                actionShowSelectedDocument(aTarget, documentService
                        .getSourceDocument(this.getModelObject().getProject(),
                            currentRecommendation.getDocumentName()),
                    currentRecommendation.getOffset().getBeginCharacter());
            }
            catch (IOException e) {
                LOG.error("Unable to switch to document : {} ", e.getMessage(), e);
                error("Unable to switch to document : " + e.getMessage());
                aTarget.addChildren(getPage(), IFeedback.class);
            }

            setShowingRecommendation();
            highlightCurrentRecommendation(aTarget);
        }
        else if (learnSkippedRecommendationTime == null) {
            hasUnseenRecommendation = false;
            hasSkippedRecommendation = activeLearningRecommender.hasRecommendationWhichIsSkipped(
                    learningRecordService, activeLearningService);
        }
        else {
            hasUnseenRecommendation = false;
            hasSkippedRecommendation = false;
        }
    }

    private void setShowingRecommendation()
    {
        AnnotatorState annotatorState = getModelObject();
        writeLearningRecordInDatabase(LearningRecordUserAction.SHOWN);
        
        applicationEventPublisherHolder.get().publishEvent(
                new ActiveLearningRecommendationEvent(this,
                        documentService.getSourceDocument(annotatorState.getProject(),
                                currentRecommendation.getDocumentName()),
                        currentRecommendation, annotatorState.getUser().getUsername(),
                        selectedLayer.getObject()));
    }

    private void highlightCurrentRecommendation(AjaxRequestTarget aTarget)
    {
        highlightRecommendation(aTarget, currentRecommendation.getOffset().getBeginCharacter(),
                currentRecommendation.getOffset().getEndCharacter(),
                currentRecommendation.getCoveredText(), currentRecommendation.getLabel());
    }
    
    private void highlightRecommendation(AjaxRequestTarget aTarget, int aBegin, int aEnd,
            String aText, String aRecommendation)
    {
        AnnotatorState annotatorState = ActiveLearningSidebar.this.getModelObject();
        model = recommendationService.getPredictions(annotatorState.getUser(),
                annotatorState.getProject());
        if (model != null) {
            Optional<AnnotationObject> aoForVID = model.getPrediction(aBegin, aEnd,
                    aRecommendation);
            if (aoForVID.isPresent()) {
                highlightVID = new VID(RecommendationEditorExtension.BEAN_NAME,
                        selectedLayer.getObject().getId(), (int) aoForVID.get().getRecommenderId(),
                        aoForVID.get().getId(), VID.NONE, VID.NONE);
                vMarkerType = ANNOTATION_MARKER;
            }
            else {
                String msg = String.format("Recommendation [%s] as [%s] no longer exists",
                        aText, aRecommendation);
                LOG.error(msg);
                error(msg);
                aTarget.addChildren(getPage(), IFeedback.class);
            }
        }
    }

    private Label createNoRecommendationLabel()
    {
        Label noRecommendation = new Label(CID_NO_RECOMMENDATION_LABEL,
            "There are no further suggestions.");
        noRecommendation.add(LambdaBehavior.onConfigure(component -> component
            .setVisible(sessionActive && !hasUnseenRecommendation && !hasSkippedRecommendation)));
        noRecommendation.setOutputMarkupPlaceholderTag(true);
        return noRecommendation;
    }

    private Form<?> createLearnFromSkippedRecommendationForm()
    {
        Form<?> learnFromSkippedRecommendationForm = new Form<Void>(
                CID_LEARN_FROM_SKIPPED_RECOMMENDATION_FORM);
        learnFromSkippedRecommendationForm.add(LambdaBehavior.onConfigure(component -> component
            .setVisible(sessionActive && !hasUnseenRecommendation && hasSkippedRecommendation)));
        learnFromSkippedRecommendationForm.setOutputMarkupPlaceholderTag(true);
        learnFromSkippedRecommendationForm.add(new Label(CID_ONLY_SKIPPED_RECOMMENDATION_LABEL, "There "
            + "are only skipped suggestions. Do you want to learn these again?"));
        learnFromSkippedRecommendationForm.add(new LambdaAjaxButton<>(CID_LEARN_SKIPPED_ONES,
            this::learnSkippedRecommendations));
        return learnFromSkippedRecommendationForm;
    }


    private void learnSkippedRecommendations(AjaxRequestTarget aTarget, Form<Void> aForm)
        throws IOException
    {
        learnSkippedRecommendationTime = new Date();
        
        moveToNextRecommendation(aTarget);
        
        aTarget.add(mainContainer);
    }

    private Form<Void> createRecommendationOperationForm()
    {
        Form<Void> recommendationForm = new Form<Void>(CID_RECOMMENDATION_FORM);
        recommendationForm.add(LambdaBehavior.onConfigure(component -> component.setVisible
            (sessionActive && hasUnseenRecommendation)));
        recommendationForm.setOutputMarkupPlaceholderTag(true);
        
        recommendationForm.add(createRecommendationCoveredTextLink());
        recommendationForm.add(new Label(CID_RECOMMENDED_PREDITION, LambdaModel.of(() -> 
                currentRecommendation != null ? currentRecommendation.getLabel() : null)));
        recommendationForm.add(new Label(CID_RECOMMENDED_CONFIDENCE, LambdaModel.of(() -> 
                currentRecommendation != null ? currentRecommendation.getConfidence() : 0.0)));
        recommendationForm.add(new Label(CID_RECOMMENDED_DIFFERENCE, LambdaModel.of(() -> 
                currentDifference != null ? currentDifference.getDifference() : 0.0)));
        recommendationForm.add(createFeatureEditor());

        recommendationForm.add(new LambdaAjaxButton<>(CID_ANNOTATE_BUTTON, this::actionAnnotate));
        recommendationForm.add(new LambdaAjaxLink(CID_SKIP_BUTTON, this::actionSkip));
        recommendationForm.add(new LambdaAjaxLink(CID_REJECT_BUTTON, this::actionReject));

        return recommendationForm;
    }

    private LambdaAjaxLink createRecommendationCoveredTextLink()
    {
        LambdaAjaxLink link = new LambdaAjaxLink(CID_RECOMMENDATION_COVERED_TEXT_LINK,
                this::jumpToRecommendationLocationAndHighlightRecommendation);
//        link.setBody(LambdaModel.of(() -> Optional.ofNullable(currentRecommendation)
//                .map(it -> it.getCoveredText()).orElse("")));
        
        link.setEscapeModelStrings(false);
        link.setBody(LambdaModel.of(() -> {
            if (currentRecommendation == null) {
                return "";
            }
            else {
                try {
                    JCas jcas = getJCasProvider().get();
                    String text = jcas.getDocumentText();
                    int begin = currentRecommendation.getOffset().getBeginCharacter();
                    int end = currentRecommendation.getOffset().getEndCharacter();
                    int windowBegin = Math.max(begin - 25, 0);
                    int windowEnd = Math.min(end + 25, text.length());
                    
                    return 
                            Strings.escapeMarkup(text.substring(windowBegin, begin)) +
                            "<b>" + Strings.escapeMarkup(text.substring(begin, end)) + "</b>" +
                            Strings.escapeMarkup(text.substring(end, windowEnd));
                            
                }
                catch (Exception e) {
                    return "ERROR";
                }
            }
        }));
        return link;
    }

    private void jumpToRecommendationLocationAndHighlightRecommendation(AjaxRequestTarget aTarget)
        throws IOException
    {
        actionShowSelectedDocument(aTarget, documentService
                .getSourceDocument(this.getModelObject().getProject(),
                    currentRecommendation.getDocumentName()),
            currentRecommendation.getOffset().getBeginCharacter());
        highlightCurrentRecommendation(aTarget);
    }

    private FeatureEditor createFeatureEditor()
    {
        AnnotationFeature annotationFeature = annotationService
            .listAnnotationFeature(selectedLayer.getObject()).get(0);
        FeatureSupport featureSupport = featureSupportRegistry.getFeatureSupport(annotationFeature);

        featureState = new FeatureState(annotationFeature, null);
        featureState.tagset = annotationService.listTags(annotationFeature.getTagset());
        IModel<FeatureState> aFeatureStateModel = Model.of(featureState);
        FeatureEditor editor = featureSupport
            .createEditor("editor", mainContainer, this.getActionHandler(), this.getModel(),
                aFeatureStateModel);
        editor.add(LambdaBehavior.onConfigure(
            component -> component.setVisible(sessionActive && hasUnseenRecommendation)));
        return editor;
    }

    private void writeLearningRecordInDatabase(LearningRecordUserAction userAction)
    {
        writeLearningRecordInDatabase(userAction, currentRecommendation.getAnnotation());
    }

    private void writeLearningRecordInDatabase(LearningRecordUserAction userAction, String
        annotationValue)
    {
        AnnotatorState annotatorState = ActiveLearningSidebar.this.getModelObject();

        LearningRecord record = new LearningRecord();
        record.setUser(annotatorState.getUser().getUsername());
        record.setSourceDocument(annotatorState.getDocument());
        record.setTokenText(currentRecommendation.getCoveredText());
        record.setUserAction(userAction);
        record.setOffsetTokenBegin(currentRecommendation.getOffset().getBeginToken());
        record.setOffsetTokenEnd(currentRecommendation.getOffset().getEndToken());
        record.setOffsetCharacterBegin(currentRecommendation.getOffset().getBeginCharacter());
        record.setOffsetCharacterEnd(currentRecommendation.getOffset().getEndCharacter());
<<<<<<< HEAD
        record.setAnnotation(annotationValue);
=======
        record.setAnnotation(currentRecommendation.getLabel());
>>>>>>> 1587b55a
        record.setLayer(selectedLayer.getObject());
        record.setChangeLocation(LearningRecordChangeLocation.AL_SIDEBAR);

        learningRecordService.create(record);
    }

    private void actionAnnotate(AjaxRequestTarget aTarget, Form<Void> aForm)
        throws IOException, AnnotationException
    {
        aTarget.add(mainContainer);
        String selectedFeaturevalue = featureState.value.toString();

        if (selectedFeaturevalue.equals(currentRecommendation.getAnnotation())) {
            writeLearningRecordInDatabase(LearningRecordUserAction.ACCEPTED);
        }
        else {
            writeLearningRecordInDatabase(LearningRecordUserAction.CORRECTED, selectedFeaturevalue);
        }

        AnnotatorState annotatorState = ActiveLearningSidebar.this.getModelObject();
        JCas jCas = this.getJCasProvider().get();
        SpanAdapter adapter = (SpanAdapter) annotationService.getAdapter(selectedLayer.getObject());
        int begin = currentRecommendation.getOffset().getBeginCharacter();
        int end = currentRecommendation.getOffset().getEndCharacter();
        int id = adapter.add(annotatorState, jCas, begin, end);
        // Get feature from recommendation
        AnnotationFeature feature = annotationService
<<<<<<< HEAD
            .getFeature(currentRecommendation.getFeature(), selectedLayer.getObject());
        recommendationService
            .setFeatureValue(feature, selectedFeaturevalue, adapter, annotatorState, jCas, id);
=======
            .getFeature(acceptedRecommendation.getFeature(), selectedLayer.getObject());

        String predictedValue = acceptedRecommendation.getLabel();

        recommendationService.setFeatureValue(feature, predictedValue, adapter, annotatorState,
            jCas, id);

>>>>>>> 1587b55a

        // Open annotated value in the annotation detail editor panel
        VID vid = new VID(id);
        annotatorState.getSelection().selectSpan(vid, jCas, begin, end);
        AnnotationActionHandler aActionHandler = this.getActionHandler();
        aActionHandler.actionSelect(aTarget, jCas);

        // Save CAS
        aActionHandler.actionCreateOrUpdate(aTarget, jCas);

<<<<<<< HEAD
        // Event AjaxAfterAnnotationUpdateEvent will be published. Method
        // afterAnnotationUpdateEvent will call moveToNextRecommendation(aTarget);
=======
        moveToNextRecommendation(aTarget);
>>>>>>> 1587b55a
    }

    private void actionSkip(AjaxRequestTarget aTarget) throws IOException
    {
        aTarget.add(mainContainer);
        writeLearningRecordInDatabase(LearningRecordUserAction.SKIPPED);
        moveToNextRecommendation(aTarget);
    }

    private void actionReject(AjaxRequestTarget aTarget) throws IOException
    {
        aTarget.add(mainContainer);
        writeLearningRecordInDatabase(LearningRecordUserAction.REJECTED);
        moveToNextRecommendation(aTarget);
    }
    
    private void moveToNextRecommendation(AjaxRequestTarget aTarget)
    {
        annotationPage.actionRefreshDocument(aTarget);
        currentDifference = activeLearningRecommender
                .generateRecommendationWithLowestDifference(learningRecordService,
                        activeLearningService, learnSkippedRecommendationTime);
        showAndHighlightRecommendationAndJumpToRecommendationLocation(aTarget);
    }

    private Form<?> createLearningHistory()
    {
        Form<?> learningHistoryForm = new Form<Void>(CID_LEARNING_HISTORY_FORM)
        {
            private static final long serialVersionUID = -961690443085882064L;
        };
        learningHistoryForm.add(LambdaBehavior.onConfigure(component -> component
            .setVisible(sessionActive)));
        learningHistoryForm.setOutputMarkupPlaceholderTag(true);
        learningHistoryForm.setOutputMarkupId(true);

        learningHistoryForm.add(createLearningHistoryListView());
        return learningHistoryForm;
    }

    private ListView<LearningRecord> createLearningHistoryListView()
    {
        ListView<LearningRecord> learningHistory = new ListView<LearningRecord>(
                CID_HISTORY_LISTVIEW)
        {
            private static final long serialVersionUID = 5594228545985423567L;

            @Override
            protected void populateItem(ListItem<LearningRecord> item)
            {
                LearningRecord rec = item.getModelObject();
                
                LambdaAjaxLink textLink = new LambdaAjaxLink(CID_JUMP_TO_ANNOTATION,t -> 
                        jumpAndHighlightFromLearningHistory(t, item.getModelObject()));
                textLink.setBody(LambdaModel.of(rec::getTokenText));
                item.add(textLink);
                
                item.add(new Label(CID_RECOMMENDED_ANNOTATION, rec.getAnnotation()));
                item.add(new Label(CID_USER_ACTION, rec.getUserAction()));
                item.add(new LambdaAjaxLink(CID_REMOVE_RECORD, t -> 
                        actionRemoveHistoryItem(t, rec)));
            }
        };
        learningRecords = LambdaModel.of(this::listLearningRecords);
        learningHistory.setModel(learningRecords);
        return learningHistory;
    }

    private void jumpAndHighlightFromLearningHistory(AjaxRequestTarget aTarget,
            LearningRecord record)
        throws IOException
    {
        actionShowSelectedDocument(aTarget, record.getSourceDocument(),
            record.getOffsetCharacterBegin());
        JCas aJcas = this.getJCasProvider().get();

        if (record.getUserAction().equals(LearningRecordUserAction.REJECTED)) {
            highlightTextAndDisplayMessage(aTarget, record);
        }
        // if the suggestion still exists, highlight that suggestion.
        else if (activeLearningRecommender.checkRecommendationExist(activeLearningService,
                record)) {
            highlightRecommendation(aTarget, record.getOffsetCharacterBegin(),
                    record.getOffsetCharacterEnd(), record.getTokenText(), record.getAnnotation());
        }
        // if the suggestion doesn't exit -> if that suggestion is annotated,
        // highlight the annotation.
        // else, highlight the text.
        else if (!isAnnotatedInCas(record, aJcas)) {
            highlightTextAndDisplayMessage(aTarget, record);
        }
    }

    private boolean isAnnotatedInCas(LearningRecord aRecord, JCas aJcas)
        throws IOException
    {
        Type type = CasUtil.getType(aJcas.getCas(), selectedLayer.getObject().getName());
        AnnotationFS annotationFS = WebAnnoCasUtil
            .selectSingleFsAt(aJcas, type, aRecord.getOffsetCharacterBegin(),
                aRecord.getOffsetCharacterEnd());
        if (annotationFS != null) {
            for (AnnotationFeature annotationFeature : annotationService
                .listAnnotationFeature(selectedLayer.getObject())) {
                String annotatedValue = WebAnnoCasUtil
                    .getFeature(annotationFS, annotationFeature.getName());
                if (aRecord.getAnnotation().equals(annotatedValue)) {
                    highlightVID = new VID(WebAnnoCasUtil.getAddr(annotationFS));
                    vMarkerType = ANNOTATION_MARKER;
                    return true;
                }
            }
        }
        return false;
    }

    private void highlightTextAndDisplayMessage(AjaxRequestTarget aTarget, LearningRecord aRecord)
    {
        selectedRecord = aRecord;
        vMarkerType = TEXT_MARKER;
        LOG.error("No annotation could be highlighted.");
        error("No annotation could be highlighted.");
        aTarget.addChildren(getPage(), IFeedback.class);
    }

    private List<LearningRecord> listLearningRecords()
    {
        AnnotatorState annotatorState = ActiveLearningSidebar.this.getModelObject();
        return learningRecordService.getAllRecordsByDocumentAndUserAndLayer(
                annotatorState.getDocument(), annotatorState.getUser().getUsername(),
                selectedLayer.getObject());
    }

    private void actionRemoveHistoryItem(AjaxRequestTarget aTarget, LearningRecord aRecord)
        throws IOException, AnnotationException
    {
        aTarget.add(mainContainer);
        annotationPage.actionRefreshDocument(aTarget);
        learningRecordService.delete(aRecord);
        learningRecords.detach();
        if (aRecord.getUserAction().equals(LearningRecordUserAction.ACCEPTED)) {
            actionShowSelectedDocument(aTarget, aRecord.getSourceDocument(),
                aRecord.getOffsetCharacterBegin());
            JCas aJcas = casStorageService.readCas(aRecord.getSourceDocument(), aRecord.getUser());
            if (isAnnotatedInCas(aRecord, aJcas)) {
                confirmationDialog.setTitleModel(
                    new StringResourceModel("alSidebar.history.delete.confirmation.title", this));
                confirmationDialog.setContentModel(
                    new StringResourceModel("alSidebar.history.delete.confirmation.content", this,
                        null));
                confirmationDialog.show(aTarget);
                confirmationDialog
                    .setConfirmAction(t -> deleteAnnotationByHistory(t, aRecord, aJcas));
            }
        }
    }

    private void deleteAnnotationByHistory(AjaxRequestTarget aTarget, LearningRecord aRecord,
        JCas aJcas)
        throws IOException, AnnotationException
    {
        this.getModelObject().getSelection()
            .selectSpan(highlightVID, aJcas, aRecord.getOffsetCharacterBegin(),
                aRecord.getOffsetCharacterEnd());
        getActionHandler().actionDelete(aTarget);
    }

    @OnEvent
    public void afterAnnotationUpdateEvent(AjaxAfterAnnotationUpdateEvent aEvent)
    {
        AnnotatorState annotatorState = getModelObject();
        AnnotatorState eventState = aEvent.getAnnotatorState();

        //check active learning is active and same user and same document and same layer
        if (sessionActive && eventState.getUser().equals(annotatorState.getUser()) && eventState
            .getDocument().equals(annotatorState.getDocument()) && annotatorState
            .getSelectedAnnotationLayer().equals(selectedLayer.getObject())) {
            //check same document and same token
            if (annotatorState.getSelection().getBegin() == currentRecommendation.getOffset()
                .getBeginCharacter()
                && annotatorState.getSelection().getEnd() == currentRecommendation.getOffset()
                .getEndCharacter() && aEvent.getValue() != null) {
                moveToNextRecommendation(aEvent.getTarget());
            }
            aEvent.getTarget().add(mainContainer);
        }
    }

    @OnEvent
    public void onRecommendationRejectEvent(AjaxRecommendationRejectedEvent aEvent)
    {
        AnnotatorState annotatorState = getModelObject();
        AnnotatorState eventState = aEvent.getAnnotatorState();
        
        model = recommendationService.getPredictions(annotatorState.getUser(),
                annotatorState.getProject());
        
        if (sessionActive && eventState.getUser().equals(annotatorState.getUser())
                && eventState.getProject().equals(annotatorState.getProject())) {
            SourceDocument document = eventState.getDocument();
            VID vid = aEvent.getVid();
            Optional<AnnotationObject> prediction = model.getPredictionByVID(document, vid);

            if (!prediction.isPresent()) {
                LOG.error("Could not find prediction in [{}] with id [{}]", document, vid);
                error("Could not find prediction");
                return;
            }

            if (document.equals(annotatorState.getDocument())
                    && vid.getLayerId() == selectedLayer.getObject().getId()
                    && prediction.get().equals(currentRecommendation)) {
                
                moveToNextRecommendation(aEvent.getTarget());
            }
            aEvent.getTarget().add(mainContainer);
        }
    }

    @OnEvent
    public void onRecommendationAcceptEvent(AjaxRecommendationAcceptedEvent aEvent)
    {
        AnnotatorState annotatorState = ActiveLearningSidebar.this.getModelObject();
        model = recommendationService.getPredictions(annotatorState.getUser(),
            annotatorState.getProject());
        AnnotatorState eventState = aEvent.getAnnotatorState();
        SourceDocument document = annotatorState.getDocument();
        VID vid = aEvent.getVid();
        Optional<AnnotationObject> oRecommendation = model.getPredictionByVID(document, vid);

        if (!oRecommendation.isPresent()) {
            LOG.error("Could not find prediction in [{}] with id [{}]", document, vid);
            error("Could not find prediction");
            aEvent.getTarget().addChildren(getPage(), IFeedback.class);
            return;
        }

        AnnotationObject acceptedRecommendation = oRecommendation.get();
        LearningRecord record = new LearningRecord();
        record.setUser(eventState.getUser().getUsername());
        record.setSourceDocument(eventState.getDocument());
        record.setTokenText(acceptedRecommendation.getCoveredText());
        record.setUserAction(LearningRecordUserAction.ACCEPTED);
        record.setOffsetTokenBegin(acceptedRecommendation.getOffset().getBeginToken());
        record.setOffsetTokenEnd(acceptedRecommendation.getOffset().getEndToken());
        record.setOffsetCharacterBegin(acceptedRecommendation.getOffset().getBeginCharacter());
        record.setOffsetCharacterEnd(acceptedRecommendation.getOffset().getEndCharacter());
        record.setAnnotation(acceptedRecommendation.getLabel());
        record.setLayer(annotationService.getLayer(vid.getLayerId()));
        record.setChangeLocation(LearningRecordChangeLocation.MAIN_EDITOR);
        learningRecordService.create(record);

        if (sessionActive && currentRecommendation != null
                && eventState.getUser().equals(annotatorState.getUser())
                && eventState.getProject().equals(annotatorState.getProject())) {
            if (acceptedRecommendation.getOffset().equals(currentRecommendation.getOffset())) {
                moveToNextRecommendation(aEvent.getTarget());
            }
            aEvent.getTarget().add(mainContainer);
        }
    }

    @OnEvent
    public void onRenderAnnotations(RenderAnnotationsEvent aEvent)
    {
        if (vMarkerType.equals(ANNOTATION_MARKER)) {
            if (highlightVID != null) {
                aEvent.getVDocument().add(new VAnnotationMarker(VMarker.FOCUS, highlightVID));
            }
        }
        else if (vMarkerType.equals(TEXT_MARKER)) {
            if (selectedRecord != null) {
                AnnotatorState annotatorState = ActiveLearningSidebar.this.getModelObject();
                if (annotatorState.getWindowBeginOffset() <= selectedRecord
                    .getOffsetCharacterBegin()
                    && selectedRecord.getOffsetCharacterEnd() <= annotatorState
                    .getWindowEndOffset()) {
                    aEvent.getVDocument().add(new VTextMarker(VMarker.FOCUS,
                        selectedRecord.getOffsetCharacterBegin() - annotatorState
                            .getWindowBeginOffset(),
                        selectedRecord.getOffsetCharacterEnd() - annotatorState
                            .getWindowBeginOffset()));
                }
            }
        }
    }

}<|MERGE_RESOLUTION|>--- conflicted
+++ resolved
@@ -129,12 +129,9 @@
     private @SpringBean LearningRecordService learningRecordService;
     private @SpringBean DocumentService documentService;
     private @SpringBean ApplicationEventPublisherHolder applicationEventPublisherHolder;
-<<<<<<< HEAD
-    private @SpringBean FeatureSupportRegistry featureSupportRegistry;
-=======
     private @SpringBean FeatureSupportRegistry fsRegistry;
     private @SpringBean CasStorageService casStorageService;
->>>>>>> 1587b55a
+    private @SpringBean FeatureSupportRegistry featureSupportRegistry;
 
     private IModel<AnnotationLayer> selectedLayer;
     private IModel<List<LearningRecord>> learningRecords;
@@ -154,11 +151,8 @@
     private VID highlightVID;
     private LearningRecord selectedRecord;
     private Date learnSkippedRecommendationTime;
-<<<<<<< HEAD
     private FeatureState featureState;
-=======
     private ConfirmationDialog confirmationDialog;
->>>>>>> 1587b55a
 
     public ActiveLearningSidebar(String aId, IModel<AnnotatorState> aModel,
             AnnotationActionHandler aActionHandler, JCasProvider aJCasProvider,
@@ -473,11 +467,7 @@
         record.setOffsetTokenEnd(currentRecommendation.getOffset().getEndToken());
         record.setOffsetCharacterBegin(currentRecommendation.getOffset().getBeginCharacter());
         record.setOffsetCharacterEnd(currentRecommendation.getOffset().getEndCharacter());
-<<<<<<< HEAD
         record.setAnnotation(annotationValue);
-=======
-        record.setAnnotation(currentRecommendation.getLabel());
->>>>>>> 1587b55a
         record.setLayer(selectedLayer.getObject());
         record.setChangeLocation(LearningRecordChangeLocation.AL_SIDEBAR);
 
@@ -505,21 +495,11 @@
         int id = adapter.add(annotatorState, jCas, begin, end);
         // Get feature from recommendation
         AnnotationFeature feature = annotationService
-<<<<<<< HEAD
             .getFeature(currentRecommendation.getFeature(), selectedLayer.getObject());
         recommendationService
             .setFeatureValue(feature, selectedFeaturevalue, adapter, annotatorState, jCas, id);
-=======
-            .getFeature(acceptedRecommendation.getFeature(), selectedLayer.getObject());
-
-        String predictedValue = acceptedRecommendation.getLabel();
-
-        recommendationService.setFeatureValue(feature, predictedValue, adapter, annotatorState,
-            jCas, id);
-
->>>>>>> 1587b55a
-
-        // Open annotated value in the annotation detail editor panel
+
+        // Open accepted recommendation in the annotation detail editor panel
         VID vid = new VID(id);
         annotatorState.getSelection().selectSpan(vid, jCas, begin, end);
         AnnotationActionHandler aActionHandler = this.getActionHandler();
@@ -528,12 +508,10 @@
         // Save CAS
         aActionHandler.actionCreateOrUpdate(aTarget, jCas);
 
-<<<<<<< HEAD
         // Event AjaxAfterAnnotationUpdateEvent will be published. Method
         // afterAnnotationUpdateEvent will call moveToNextRecommendation(aTarget);
-=======
+
         moveToNextRecommendation(aTarget);
->>>>>>> 1587b55a
     }
 
     private void actionSkip(AjaxRequestTarget aTarget) throws IOException
@@ -819,5 +797,4 @@
             }
         }
     }
-
 }