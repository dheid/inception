/*
 * Copyright 2017
 * Ubiquitous Knowledge Processing (UKP) Lab
 * Technische Universität Darmstadt
 *
 * Licensed under the Apache License, Version 2.0 (the "License");
 * you may not use this file except in compliance with the License.
 * You may obtain a copy of the License at
 *
 *  http://www.apache.org/licenses/LICENSE-2.0
 *
 * Unless required by applicable law or agreed to in writing, software
 * distributed under the License is distributed on an "AS IS" BASIS,
 * WITHOUT WARRANTIES OR CONDITIONS OF ANY KIND, either express or implied.
 * See the License for the specific language governing permissions and
 * limitations under the License.
 */
package de.tudarmstadt.ukp.inception.active.learning.sidebar;

import static de.tudarmstadt.ukp.clarin.webanno.support.lambda.LambdaBehavior.visibleWhen;
import static de.tudarmstadt.ukp.inception.active.learning.sidebar.ActiveLearningUserStateMetaData.CURRENT_AL_USER_STATE;
import static de.tudarmstadt.ukp.inception.recommendation.api.model.AnnotationSuggestion.FLAG_REJECTED;
import static de.tudarmstadt.ukp.inception.recommendation.api.model.AnnotationSuggestion.FLAG_SKIPPED;
import static de.tudarmstadt.ukp.inception.recommendation.api.model.AnnotationSuggestion.FLAG_TRANSIENT_ACCEPTED;
import static de.tudarmstadt.ukp.inception.recommendation.api.model.AnnotationSuggestion.FLAG_TRANSIENT_CORRECTED;
import static de.tudarmstadt.ukp.inception.recommendation.api.model.LearningRecordType.ACCEPTED;
import static de.tudarmstadt.ukp.inception.recommendation.api.model.LearningRecordType.CORRECTED;
import static de.tudarmstadt.ukp.inception.recommendation.api.model.LearningRecordType.REJECTED;
import static de.tudarmstadt.ukp.inception.recommendation.api.model.LearningRecordType.SKIPPED;
import static java.util.Arrays.asList;
import static java.util.stream.Collectors.toList;
import static org.apache.uima.fit.util.CasUtil.selectAt;

import java.io.IOException;
import java.io.Serializable;
import java.util.ArrayList;
import java.util.List;
import java.util.Objects;
import java.util.Optional;
import java.util.stream.Collectors;

import org.apache.uima.cas.CAS;
import org.apache.uima.cas.Feature;
import org.apache.uima.cas.Type;
import org.apache.uima.cas.text.AnnotationFS;
import org.apache.uima.fit.util.CasUtil;
import org.apache.wicket.Component;
import org.apache.wicket.ajax.AjaxRequestTarget;
import org.apache.wicket.core.request.handler.IPartialPageRequestHandler;
import org.apache.wicket.feedback.IFeedback;
import org.apache.wicket.markup.html.WebMarkupContainer;
import org.apache.wicket.markup.html.basic.Label;
import org.apache.wicket.markup.html.form.DropDownChoice;
import org.apache.wicket.markup.html.form.Form;
import org.apache.wicket.markup.html.list.ListItem;
import org.apache.wicket.markup.html.list.ListView;
import org.apache.wicket.model.CompoundPropertyModel;
import org.apache.wicket.model.IModel;
import org.apache.wicket.model.LoadableDetachableModel;
import org.apache.wicket.model.Model;
import org.apache.wicket.model.StringResourceModel;
import org.apache.wicket.spring.injection.annot.SpringBean;
import org.slf4j.Logger;
import org.slf4j.LoggerFactory;
import org.wicketstuff.event.annotation.OnEvent;

import de.tudarmstadt.ukp.clarin.webanno.api.AnnotationSchemaService;
import de.tudarmstadt.ukp.clarin.webanno.api.CasProvider;
import de.tudarmstadt.ukp.clarin.webanno.api.DocumentService;
import de.tudarmstadt.ukp.clarin.webanno.api.annotation.action.AnnotationActionHandler;
import de.tudarmstadt.ukp.clarin.webanno.api.annotation.event.FeatureValueUpdatedEvent;
import de.tudarmstadt.ukp.clarin.webanno.api.annotation.event.SpanDeletedEvent;
import de.tudarmstadt.ukp.clarin.webanno.api.annotation.exception.AnnotationException;
import de.tudarmstadt.ukp.clarin.webanno.api.annotation.feature.FeatureSupport;
import de.tudarmstadt.ukp.clarin.webanno.api.annotation.feature.FeatureSupportRegistry;
import de.tudarmstadt.ukp.clarin.webanno.api.annotation.feature.editor.FeatureEditor;
import de.tudarmstadt.ukp.clarin.webanno.api.annotation.model.AnnotatorState;
import de.tudarmstadt.ukp.clarin.webanno.api.annotation.model.FeatureState;
import de.tudarmstadt.ukp.clarin.webanno.api.annotation.model.VID;
import de.tudarmstadt.ukp.clarin.webanno.api.annotation.rendering.event.RenderAnnotationsEvent;
import de.tudarmstadt.ukp.clarin.webanno.api.annotation.rendering.model.VAnnotationMarker;
import de.tudarmstadt.ukp.clarin.webanno.api.annotation.rendering.model.VDocument;
import de.tudarmstadt.ukp.clarin.webanno.api.annotation.rendering.model.VMarker;
import de.tudarmstadt.ukp.clarin.webanno.api.annotation.rendering.model.VTextMarker;
import de.tudarmstadt.ukp.clarin.webanno.api.annotation.util.WebAnnoCasUtil;
import de.tudarmstadt.ukp.clarin.webanno.api.event.AfterDocumentResetEvent;
import de.tudarmstadt.ukp.clarin.webanno.model.AnnotationFeature;
import de.tudarmstadt.ukp.clarin.webanno.model.AnnotationLayer;
import de.tudarmstadt.ukp.clarin.webanno.model.SourceDocument;
import de.tudarmstadt.ukp.clarin.webanno.model.Tag;
import de.tudarmstadt.ukp.clarin.webanno.security.UserDao;
import de.tudarmstadt.ukp.clarin.webanno.support.bootstrap.select.BootstrapSelect;
import de.tudarmstadt.ukp.clarin.webanno.support.dialog.ConfirmationDialog;
import de.tudarmstadt.ukp.clarin.webanno.support.lambda.LambdaAjaxButton;
import de.tudarmstadt.ukp.clarin.webanno.support.lambda.LambdaAjaxLink;
import de.tudarmstadt.ukp.clarin.webanno.support.lambda.LambdaAjaxSubmitLink;
import de.tudarmstadt.ukp.clarin.webanno.support.lambda.LambdaBehavior;
import de.tudarmstadt.ukp.clarin.webanno.support.lambda.LambdaChoiceRenderer;
import de.tudarmstadt.ukp.clarin.webanno.support.lambda.LambdaModel;
import de.tudarmstadt.ukp.clarin.webanno.support.lambda.LambdaModelAdapter;
import de.tudarmstadt.ukp.clarin.webanno.support.spring.ApplicationEventPublisherHolder;
import de.tudarmstadt.ukp.clarin.webanno.ui.annotation.AnnotationPage;
import de.tudarmstadt.ukp.clarin.webanno.ui.annotation.sidebar.AnnotationSidebar_ImplBase;
import de.tudarmstadt.ukp.inception.active.learning.ActiveLearningService;
import de.tudarmstadt.ukp.inception.active.learning.ActiveLearningServiceImpl;
import de.tudarmstadt.ukp.inception.active.learning.ActiveLearningServiceImpl.ActiveLearningUserState;
import de.tudarmstadt.ukp.inception.active.learning.event.ActiveLearningRecommendationEvent;
import de.tudarmstadt.ukp.inception.active.learning.event.ActiveLearningSessionCompletedEvent;
import de.tudarmstadt.ukp.inception.active.learning.event.ActiveLearningSessionStartedEvent;
import de.tudarmstadt.ukp.inception.active.learning.event.ActiveLearningSuggestionOfferedEvent;
import de.tudarmstadt.ukp.inception.active.learning.strategy.UncertaintySamplingStrategy;
import de.tudarmstadt.ukp.inception.recommendation.api.LearningRecordService;
import de.tudarmstadt.ukp.inception.recommendation.api.RecommendationService;
import de.tudarmstadt.ukp.inception.recommendation.api.model.AnnotationSuggestion;
import de.tudarmstadt.ukp.inception.recommendation.api.model.LearningRecord;
import de.tudarmstadt.ukp.inception.recommendation.api.model.LearningRecordChangeLocation;
import de.tudarmstadt.ukp.inception.recommendation.api.model.LearningRecordType;
import de.tudarmstadt.ukp.inception.recommendation.api.model.Offset;
import de.tudarmstadt.ukp.inception.recommendation.api.model.Predictions;
import de.tudarmstadt.ukp.inception.recommendation.api.model.SuggestionGroup;
import de.tudarmstadt.ukp.inception.recommendation.api.model.SuggestionGroup.Delta;
import de.tudarmstadt.ukp.inception.recommendation.event.AjaxPredictionsSwitchedEvent;
import de.tudarmstadt.ukp.inception.recommendation.event.AjaxRecommendationAcceptedEvent;
import de.tudarmstadt.ukp.inception.recommendation.event.AjaxRecommendationRejectedEvent;
import de.tudarmstadt.ukp.inception.recommendation.util.PredictionUtil;

public class ActiveLearningSidebar
    extends AnnotationSidebar_ImplBase
{
    private static final String CID_EDITOR = "editor";

    private static final long serialVersionUID = -5312616540773904224L;

    private static final Logger LOG = LoggerFactory.getLogger(ActiveLearningSidebar.class);

    // Wicket component IDs used in the HTML file
    private static final String CID_MAIN_CONTAINER = "mainContainer";
    private static final String CID_HISTORY_LISTVIEW = "historyListview";
    private static final String CID_LEARNING_HISTORY_FORM = "learningHistoryForm";
    private static final String CID_REJECT_BUTTON = "rejectButton";
    private static final String CID_SKIP_BUTTON = "skipButton";
    private static final String CID_ANNOTATE_BUTTON = "annotateButton";
    private static final String CID_RECOMMENDATION_COVERED_TEXT_LINK = "recommendationCoveredTextLink";
    private static final String CID_RECOMMENDED_DIFFERENCE = "recommendedDifference";
    private static final String CID_RECOMMENDED_CONFIDENCE = "recommendedConfidence";
    private static final String CID_RECOMMENDED_PREDITION = "recommendedPredition";
    private static final String CID_RECOMMENDATION_FORM = "recommendationForm";
    private static final String CID_LEARN_SKIPPED_ONES = "learnSkippedOnes";
    private static final String CID_ONLY_SKIPPED_RECOMMENDATION_LABEL = "onlySkippedRecommendationLabel";
    private static final String CID_LEARN_FROM_SKIPPED_RECOMMENDATION_FORM = "learnFromSkippedRecommendationForm";
    private static final String CID_NO_RECOMMENDATION_LABEL = "noRecommendationLabel";
    private static final String CID_START_SESSION_BUTTON = "startSession";
    private static final String CID_STOP_SESSION_BUTTON = "stopSession";
    private static final String CID_SELECT_LAYER = "selectLayer";
    private static final String CID_SESSION_CONTROL_FORM = "sessionControlForm";
    private static final String CID_REMOVE_RECORD = "removeRecord";
    private static final String CID_USER_ACTION = "userAction";
    private static final String CID_RECOMMENDED_ANNOTATION = "recommendedAnnotation";
    private static final String CID_JUMP_TO_ANNOTATION = "jumpToAnnotation";
    private static final String CID_NO_RECOMMENDERS = "noRecommenders";
    private static final String CID_CONFIRMATION_DIALOG = "confirmationDialog";

    private @SpringBean ActiveLearningService activeLearningService;
    private @SpringBean AnnotationSchemaService annotationService;
    private @SpringBean RecommendationService recommendationService;
    private @SpringBean LearningRecordService learningRecordService;
    private @SpringBean DocumentService documentService;
    private @SpringBean ApplicationEventPublisherHolder applicationEventPublisherHolder;
    private @SpringBean UserDao userDao;
    private @SpringBean FeatureSupportRegistry featureSupportRegistry;

    private IModel<List<LearningRecord>> learningRecords;
    private CompoundPropertyModel<ActiveLearningServiceImpl.ActiveLearningUserState> alStateModel;

    private final WebMarkupContainer mainContainer;

    private AnnotationPage annotationPage;
    private ConfirmationDialog confirmationDialog;
    private FeatureEditor editor;
    private Form<Void> recommendationForm;

    private String highlightDocumentName;
    private VID highlightVID;
    private Offset highlightSpan;
    private boolean protectHighlight;
    
    public ActiveLearningSidebar(String aId, IModel<AnnotatorState> aModel,
            AnnotationActionHandler aActionHandler, CasProvider aCasProvider,
            AnnotationPage aAnnotationPage)
    {
        super(aId, aModel, aActionHandler, aCasProvider, aAnnotationPage);

        annotationPage = aAnnotationPage;

        // Instead of maintaining the AL state in the sidebar, we maintain it in the page because
        // that way we persists even if we switch to another sidebar tab
        alStateModel = new CompoundPropertyModel<>(LambdaModelAdapter.of(
            () -> aAnnotationPage.getMetaData(CURRENT_AL_USER_STATE),
            alState -> aAnnotationPage.setMetaData(CURRENT_AL_USER_STATE, alState)));

        // Set up the AL state in the page if it is not already there or if for some reason the
        // suggestions have completely disappeared (e.g. after a system restart)
        AnnotatorState state = getModelObject();
        Predictions model = recommendationService.getPredictions(state.getUser(),
                state.getProject());
        if (aAnnotationPage.getMetaData(CURRENT_AL_USER_STATE) == null || model == null) {
            ActiveLearningUserState alState = new ActiveLearningUserState();
            alState.setStrategy(new UncertaintySamplingStrategy());
            alStateModel.setObject(alState);;
        }
        
        mainContainer = new WebMarkupContainer(CID_MAIN_CONTAINER);
        mainContainer.setOutputMarkupId(true);
        mainContainer.add(createNoRecommendersMessage());
        mainContainer.add(createSessionControlForm());
        mainContainer.add(createNoRecommendationLabel());
        mainContainer.add(clearSkippedRecommendationForm());
        mainContainer.add(createRecommendationOperationForm());
        mainContainer.add(createLearningHistory());
        add(mainContainer);
        
        confirmationDialog = new ConfirmationDialog(CID_CONFIRMATION_DIALOG);
        confirmationDialog.setAutoSize(true);
        add(confirmationDialog);
    }

    private Label createNoRecommendersMessage()
    {
        if (!alStateModel.getObject().isSessionActive()) {
            // Use the currently selected layer from the annotation detail editor panel as the
            // default choice in the active learning mode.
            List<AnnotationLayer> layersWithRecommenders = listLayersWithRecommenders();
            if (layersWithRecommenders.contains(getModelObject().getDefaultAnnotationLayer())) {
                alStateModel.getObject()
                    .setLayer(getModelObject().getDefaultAnnotationLayer());
            }
            // If the currently selected layer has no recommenders, use the first one which has
            else if (!layersWithRecommenders.isEmpty()) {
                alStateModel.getObject().setLayer(layersWithRecommenders.get(0));
            }
            // If there are no layers with recommenders, then choose nothing and show no
            // recommenders message.
            else {
                alStateModel.getObject().setLayer(null);
                alStateModel.getObject().setDoExistRecommenders(false);
            }
        }
        Label noRecommendersMessage = new Label(CID_NO_RECOMMENDERS, "None of the layers have any "
            + "recommenders configured. Please set the recommenders first in the Project "
            + "Settings.");
        noRecommendersMessage.add(LambdaBehavior.onConfigure(component -> component.setVisible
            (!alStateModel.getObject().isDoExistRecommenders())));
        return noRecommendersMessage;
    }

    private Form<Void> createSessionControlForm()
    {
        Form<Void> form = new Form<>(CID_SESSION_CONTROL_FORM);

        DropDownChoice<AnnotationLayer> layersDropdown = new BootstrapSelect<>(CID_SELECT_LAYER);
        layersDropdown.setModel(alStateModel.bind("layer"));
        layersDropdown.setChoices(LoadableDetachableModel.of(this::listLayersWithRecommenders));
        layersDropdown.setChoiceRenderer(new LambdaChoiceRenderer<>(AnnotationLayer::getUiName));
        layersDropdown.add(LambdaBehavior.onConfigure(it -> it.setEnabled(!alStateModel
            .getObject().isSessionActive())));
        layersDropdown.setOutputMarkupId(true);
        layersDropdown.setRequired(true);
        form.add(layersDropdown);
        
        form.add(new LambdaAjaxSubmitLink(CID_START_SESSION_BUTTON, this::actionStartSession)
                .add(visibleWhen(() -> !alStateModel.getObject().isSessionActive())));
        form.add(new LambdaAjaxLink(CID_STOP_SESSION_BUTTON, this::actionStopSession)
            .add(visibleWhen(() -> alStateModel.getObject().isSessionActive())));
        form.add(visibleWhen(() -> alStateModel.getObject().isDoExistRecommenders()));

        return form;
    }

    private List<AnnotationLayer> listLayersWithRecommenders()
    {
        return recommendationService
                .listLayersWithEnabledRecommenders(getModelObject().getProject());
    }
    
    private void actionStartSession(AjaxRequestTarget target, Form<?> form)
    {
        ActiveLearningUserState alState = alStateModel.getObject();
        AnnotatorState state = getModelObject();
        
        // Start new session
        alState.setSessionActive(true);

        refreshSuggestions();

        moveToNextRecommendation(target, false);

        applicationEventPublisherHolder.get().publishEvent(new ActiveLearningSessionStartedEvent(
                this, state.getProject(), state.getUser().getUsername()));
    }
    
    private void actionStopSession(AjaxRequestTarget target)
    {
        ActiveLearningUserState alState = alStateModel.getObject();
        AnnotatorState state = getModelObject();

        target.add(mainContainer);

        // Stop current session
        alState.setSessionActive(false);

        applicationEventPublisherHolder.get().publishEvent(new ActiveLearningSessionCompletedEvent(
                this, state.getProject(), state.getUser().getUsername()));
    }

    private void setHighlight(AnnotationSuggestion aSuggestion)
    {
        if (protectHighlight) {
            LOG.trace("Active learning sidebar not updating protected highlights");
            protectHighlight = false;
            return;
        }
        
        LOG.trace("Active learning sidebar set highlight suggestion: {}", aSuggestion);
        highlightVID = aSuggestion.getVID();
        highlightSpan = new Offset(aSuggestion.getBegin(), aSuggestion.getEnd());
        highlightDocumentName = aSuggestion.getDocumentName();
    }
    
    private void setHighlight(LearningRecord aRecord)
    {
        LOG.trace("Active learning sidebar set highlight history record: {}", aRecord);
        highlightVID = null;
        highlightSpan = new Offset(aRecord.getOffsetCharacterBegin(),
                aRecord.getOffsetCharacterEnd());
        highlightDocumentName = aRecord.getSourceDocument().getName();
        // This is a bit of hack. Consider the following case:
        // - use removes an ACCEPT history item
        // - user clicks then on another history item
        // - ... but during the subsequent rendering the "moveToNextSuggestion" method sets or
        //   clears the highlight.
        protectHighlight = true;
    }
    
    private void setHighlight(SourceDocument aDocument, AnnotationFS aAnnotation)
    {
        LOG.trace("Active learning sidebar set highlight annotation: {}", aAnnotation);
        highlightVID = new VID(WebAnnoCasUtil.getAddr(aAnnotation));
        highlightSpan = new Offset(aAnnotation.getBegin(),
                aAnnotation.getEnd());
        highlightDocumentName = aDocument.getName();
        protectHighlight = false;
    }
    
    private void clearHighlight()
    {
        if (protectHighlight) {
            LOG.trace("Active learning sidebar not clearing protected highlights");
            protectHighlight = false;
            return;
        }
        
        LOG.trace("Active learning sidebar cleared highlights");
        highlightDocumentName = null;
        highlightSpan = null;
        highlightVID = null;
    }

    private Label createNoRecommendationLabel()
    {
        Label noRecommendation = new Label(CID_NO_RECOMMENDATION_LABEL,
                "There are no further suggestions.");
        noRecommendation.add(visibleWhen(() -> {
            ActiveLearningUserState alState = alStateModel.getObject();
            return alState.isSessionActive() 
                    && !alState.getSuggestion().isPresent()
                    && !activeLearningService.hasSkippedSuggestions(
                            getModelObject().getUser(), alState.getLayer());
        }));
        noRecommendation.setOutputMarkupPlaceholderTag(true);
        return noRecommendation;
    }

    private Form<Void> clearSkippedRecommendationForm()
    {
        Form<Void> form = new Form<>(CID_LEARN_FROM_SKIPPED_RECOMMENDATION_FORM);
        form.add(LambdaBehavior.visibleWhen(() -> {
            ActiveLearningUserState alState = alStateModel.getObject();
            return alState.isSessionActive() 
                    && !alState.getSuggestion().isPresent()
                    && activeLearningService.hasSkippedSuggestions(
                            getModelObject().getUser(), alState.getLayer());
        }));
        form.setOutputMarkupPlaceholderTag(true);
        form.add(new Label(CID_ONLY_SKIPPED_RECOMMENDATION_LABEL,
                "There are only skipped suggestions. Do you want to learn these again?"));
        form.add(new LambdaAjaxButton<>(CID_LEARN_SKIPPED_ONES,
                this::actionClearSkippedRecommendations));
        return form;
    }

    private void actionClearSkippedRecommendations(AjaxRequestTarget aTarget, Form<Void> aForm)
        throws IOException
    {
        learningRecordService.deleteSkippedSuggestions(getModelObject().getUser(),
                alStateModel.getObject().getLayer());

        ActiveLearningUserState alState = alStateModel.getObject();

        // The history records caused suggestions to disappear. Since visibility is only fully
        // recalculated when new predictions come in, we need to update the visibility explicitly
        // here
        alState.getSuggestions().stream()
            .flatMap(group -> group.stream())
            .forEach(suggestion -> suggestion.show(FLAG_SKIPPED));
        
        refreshSuggestions();
        moveToNextRecommendation(aTarget, false);
        
        aTarget.add(mainContainer);
    }

    private Form<Void> createRecommendationOperationForm()
    {
        recommendationForm = new Form<Void>(CID_RECOMMENDATION_FORM);
        recommendationForm.add(LambdaBehavior.visibleWhen(() -> {
            ActiveLearningUserState alState = alStateModel.getObject();
            return alState.isSessionActive() && alState.getSuggestion().isPresent();
        }));
        recommendationForm.setOutputMarkupPlaceholderTag(true);

        recommendationForm.add(createJumpToSuggestionLink());
        recommendationForm.add(new Label(CID_RECOMMENDED_PREDITION,
                LoadableDetachableModel.of(() -> alStateModel.getObject()
                        .getSuggestion().map(this::formatLabel).orElse(null))));
        recommendationForm.add(new Label(CID_RECOMMENDED_CONFIDENCE, () -> 
                alStateModel.getObject().getSuggestion()
                        .map(AnnotationSuggestion::getConfidence).orElse(null)));
        recommendationForm.add(new Label(CID_RECOMMENDED_DIFFERENCE, () -> 
                alStateModel.getObject().getCurrentDifference()
                        .map(Delta::getDelta).orElse(null)));
        recommendationForm.add((alStateModel.getObject().getLayer() != null
            && alStateModel.getObject().getSuggestion().isPresent()) ?
            initializeFeatureEditor() :
            new Label(CID_EDITOR).setVisible(false));

        recommendationForm.add(new LambdaAjaxButton<>(CID_ANNOTATE_BUTTON, this::actionAnnotate));
        recommendationForm.add(new LambdaAjaxLink(CID_SKIP_BUTTON, this::actionSkip));
        recommendationForm.add(new LambdaAjaxLink(CID_REJECT_BUTTON, this::actionReject));

        return recommendationForm;
    }

    private String formatLabel(AnnotationSuggestion aCurrentRecommendation)
    {
        AnnotationFeature feat = annotationService.getFeature(aCurrentRecommendation.getFeature(),
                alStateModel.getObject().getLayer());
        FeatureSupport<?> featureSupport = featureSupportRegistry.getFeatureSupport(feat);
        String labelValue = featureSupport.renderFeatureValue(feat,
                aCurrentRecommendation.getLabel());
        return labelValue;
    }

    private LambdaAjaxLink createJumpToSuggestionLink()
    {
        LambdaAjaxLink link = new LambdaAjaxLink(CID_RECOMMENDATION_COVERED_TEXT_LINK,
                this::actionJumpToSuggestion);
        link.add(new Label("leftContext",
                LoadableDetachableModel.of(() -> alStateModel.getObject().getLeftContext())));
        link.add(new Label("text", LoadableDetachableModel.of(() -> alStateModel.getObject()
                .getSuggestion().map(AnnotationSuggestion::getCoveredText).orElse(""))));
        link.add(new Label("rightContext",
                LoadableDetachableModel.of(() -> alStateModel.getObject().getRightContext())));
        return link;
    }

    private void actionJumpToSuggestion(AjaxRequestTarget aTarget)
        throws IOException
    {
        ActiveLearningUserState alState = alStateModel.getObject();
        
        AnnotationSuggestion suggestion = alState.getSuggestion().get();

        if (LOG.isDebugEnabled()) {
            LOG.debug("Active suggestion: {}", suggestion);
            Optional<AnnotationSuggestion> updatedSuggestion = getMatchingSuggestion(
                    activeLearningService.getSuggestions(getModelObject().getUser(),
                            alState.getLayer()),
                    suggestion).stream().findFirst();
            updatedSuggestion.ifPresent(s -> LOG.debug("Update suggestion: {}", s));
        }

        actionShowSelectedDocument(aTarget,
                documentService.getSourceDocument(this.getModelObject().getProject(),
                        suggestion.getDocumentName()),
                suggestion.getBegin(), suggestion.getEnd());

        setHighlight(suggestion);
    }

    private Component initializeFeatureEditor()
    {
        editor = createFeatureEditor(alStateModel.getObject().getSuggestion().get());
        return editor;
    }

    private void refreshFeatureEditor(IPartialPageRequestHandler aTarget,
            AnnotationSuggestion aCurrentRecommendation)
    {
        editor = createFeatureEditor(aCurrentRecommendation);
        recommendationForm.addOrReplace(editor);
        aTarget.add(mainContainer);
    }
    
    private FeatureEditor createFeatureEditor(AnnotationSuggestion aCurrentRecommendation)
    {
        AnnotatorState state = ActiveLearningSidebar.this.getModelObject();
        ActiveLearningUserState alState = alStateModel.getObject();
        
        // Obtain the feature state which serves as a model to the editor
        AnnotationFeature feat = annotationService.getFeature(aCurrentRecommendation.getFeature(),
                alState.getLayer());
        FeatureSupport<?> featureSupport = featureSupportRegistry.getFeatureSupport(feat);
        // We get away with passing "null" here instead of the CAS because we currently 
        // have no recommenders for any feature types that actually need the CAS (i.e.
        // link feature types and the likes).
        Object wrappedFeatureValue = featureSupport.wrapFeatureValue(feat, null,
                aCurrentRecommendation.getLabel());
        FeatureState featureState = new FeatureState(feat, (Serializable) wrappedFeatureValue);
        
        // Populate the tagset moving the tags with recommended labels to the top 
        List<Tag> tagList = annotationService.listTags(feat.getTagset());
        List<Tag> reorderedTagList = new ArrayList<>();
        if (tagList.size() > 0) {
            Predictions model = recommendationService.getPredictions(state.getUser(),
                    state.getProject());
            // get all the predictions
            List<AnnotationSuggestion> allRecommendations = model.getPredictionsByTokenAndFeature(
                    aCurrentRecommendation.getDocumentName(), alState.getLayer(),
                    aCurrentRecommendation.getBegin(), aCurrentRecommendation.getEnd(),
                    aCurrentRecommendation.getFeature());
            // get all the label of the predictions (e.g. "NN")
            List<String> allRecommendationLabels = allRecommendations.stream()
                    .map(ao -> ao.getLabel())
                    .collect(Collectors.toList());
            
            for (Tag tag : tagList) {
                // add the tags which contain the prediction-labels to the beginning of a tagset
                if (allRecommendationLabels.contains(tag.getName())) {
                    tag.setReordered(true);
                    reorderedTagList.add(tag);
                }
            }
            
            // remove these tags containing the prediction-labels
            tagList.removeAll(reorderedTagList);
            
            // add the rest tags to the tagset after these
            reorderedTagList.addAll(tagList);
        }
        featureState.tagset = reorderedTagList;
        
        // Finally, create the editor
        FeatureEditor featureEditor = featureSupport.createEditor(CID_EDITOR, mainContainer,
                this.getActionHandler(), this.getModel(), Model.of(featureState));
        featureEditor.setOutputMarkupPlaceholderTag(true);
        featureEditor.add(visibleWhen(() -> alStateModel.getObject().getLayer() != null
                && alState.getSuggestion().isPresent()));
        return featureEditor;
    }
    
    private void writeLearningRecordInDatabaseAndEventLog(
            AnnotationSuggestion aCurrentRecommendation, LearningRecordType aUserAction)
    {
        writeLearningRecordInDatabaseAndEventLog(aCurrentRecommendation, aUserAction,
                aCurrentRecommendation.getLabel());
    }

    private void writeLearningRecordInDatabaseAndEventLog(AnnotationSuggestion aSuggestion,
            LearningRecordType aUserAction, String aAnnotationValue)
    {
        AnnotatorState state = ActiveLearningSidebar.this.getModelObject();
        ActiveLearningUserState alState = alStateModel.getObject();

        AnnotationFeature feat = annotationService.getFeature(aSuggestion.getFeature(),
                alState.getLayer());
        SourceDocument sourceDoc = documentService.getSourceDocument(state.getProject(),
                aSuggestion.getDocumentName());

        // Log the action to the learning record
        learningRecordService.logRecord(sourceDoc, state.getUser().getUsername(),
                aSuggestion, aAnnotationValue, alState.getLayer(), feat, aUserAction,
                LearningRecordChangeLocation.AL_SIDEBAR);

        // Send an application event that the suggestion has been rejected
        List<AnnotationSuggestion> alternativeSuggestions = recommendationService
                .getPredictions(state.getUser(), state.getProject())
                .getPredictionsByTokenAndFeature(aSuggestion.getDocumentName(), alState.getLayer(),
                        aSuggestion.getBegin(), aSuggestion.getEnd(), aSuggestion.getFeature());

        applicationEventPublisherHolder.get()
                .publishEvent(new ActiveLearningRecommendationEvent(this, sourceDoc, aSuggestion,
                        state.getUser().getUsername(), alState.getLayer(), aSuggestion.getFeature(),
                        aUserAction, alternativeSuggestions));
    }

    /**
     * Accept a suggestion or a corrected suggestion via the sidebar. If the value in the feature
     * editor corresponds to the originally suggested label, an acceptance is logged, otherwise
     * a correction is logged.
     * 
     * <ul>
     * <li>Creates a new annotation or updates an existing one with a new feature
     * value.</li>
     * <li>Marks the suggestions as hidden (not visible).</li>
     * <li>Logs the accepting to the learning log.</li>
     * <li>Sends events to the UI and application informing other components about the action.</li>
     * </ul>
     */    
    private void actionAnnotate(AjaxRequestTarget aTarget, Form<Void> aForm)
        throws IOException, AnnotationException
    {
        AnnotatorState state = ActiveLearningSidebar.this.getModelObject();
        ActiveLearningUserState alState = alStateModel.getObject();
        
        // There is always a current recommendation when we get here because if there is none, the
        // button to accept the recommendation is not visible.
        AnnotationSuggestion suggestion = alState.getSuggestion().get();
        
        // Create AnnotationFeature and FeatureSupport
        AnnotationFeature feat = annotationService.getFeature(suggestion.getFeature(),
                alState.getLayer());
        FeatureSupport featureSupport = featureSupportRegistry.getFeatureSupport(feat);

        // Load CAS in which to create the annotation. This might be different from the one that
        // is currently viewed by the user, e.g. if the user switched to another document after
        // the suggestion has been loaded into the sidebar.
        SourceDocument sourceDoc = documentService.getSourceDocument(state.getProject(),
                suggestion.getDocumentName());
        String username = state.getUser().getUsername();
        CAS cas = documentService.readAnnotationCas(sourceDoc, username);

        // Upsert an annotation based on the suggestion
        String selectedValue = (String) featureSupport.unwrapFeatureValue(feat, cas,
                editor.getModelObject().value);
        AnnotationLayer layer = annotationService.getLayer(suggestion.getLayerId());
        AnnotationFeature feature = annotationService.getFeature(suggestion.getFeature(), layer);
        recommendationService.upsertFeature(annotationService, sourceDoc, username, cas, layer,
                feature, selectedValue, suggestion.getBegin(), suggestion.getEnd());
        
        // Save CAS after annotation has been created
        documentService.writeAnnotationCas(cas, sourceDoc, state.getUser(), true);
        
        // If the currently displayed document is the same one where the annotation was created,
        // then update timestamp in state to avoid concurrent modification errors
        if (Objects.equals(state.getDocument().getId(), sourceDoc.getId())) {
            Optional<Long> diskTimestamp = documentService.getAnnotationCasTimestamp(sourceDoc,
                    username);
            if (diskTimestamp.isPresent()) {
                state.setAnnotationDocumentTimestamp(diskTimestamp.get());
            }
        }

        boolean areLabelsEqual = suggestion.labelEquals(selectedValue);

        suggestion.hide((areLabelsEqual) ? FLAG_TRANSIENT_ACCEPTED
                : FLAG_TRANSIENT_CORRECTED);

        // Log the action to the learning record
        writeLearningRecordInDatabaseAndEventLog(suggestion,
                (areLabelsEqual) ? ACCEPTED
                        : CORRECTED,
                selectedValue);
        
        recommendationService.getPredictions(state.getUser(), state.getProject())
                .getPredictionsByTokenAndFeature(suggestion.getDocumentName(),
                        alStateModel.getObject().getLayer(), suggestion.getBegin(),
                        suggestion.getEnd(), feat.getName());

        moveToNextRecommendation(aTarget, false);
    }

    private void actionSkip(AjaxRequestTarget aTarget)
    {
        alStateModel.getObject().getSuggestion().ifPresent(rec -> {
            writeLearningRecordInDatabaseAndEventLog(rec, SKIPPED);
            moveToNextRecommendation(aTarget, false);
        });
    }

    private void actionReject(AjaxRequestTarget aTarget)
    {
        alStateModel.getObject().getSuggestion().ifPresent(rec -> {
            writeLearningRecordInDatabaseAndEventLog(rec, REJECTED);
            moveToNextRecommendation(aTarget, false);
        });
    }
    
    private void moveToNextRecommendation(IPartialPageRequestHandler aTarget, boolean aStay)
    {
        AnnotatorState state = getModelObject();
        ActiveLearningUserState alState = alStateModel.getObject();
        
        // Clear the annotation detail editor and the selection to avoid confusions with the 
        // highlight because the selection highlight from the right sidebar and the one from the
        // AL sidebar have the same color!
        if (!aStay) {
            state.getSelection().clear();
            aTarget.add((Component) getActionHandler());
        }

        // Fetch the next suggestion to present to the user (if there is any)
        Optional<Delta> recommendationDifference = alState.getStrategy().generateNextSuggestion(
                activeLearningService, learningRecordService, state.getUser(), alState.getLayer(),
                alState.getSuggestions());
        Optional<AnnotationSuggestion> prevSuggestion = alState.getSuggestion();
        alState.setCurrentDifference(recommendationDifference);
        
        // If the active suggestion has changed, inform the user
        if (prevSuggestion.isPresent() && (alState.getSuggestion().isPresent()
                && !alState.getSuggestion().get().equals(prevSuggestion.get()))) {
            String message = "Active learning has moved to next best suggestion.";
            // Avoid logging the message multiple times in case the move to the next suggestion has
            // been requested multiple times in a single request
            if (getFeedbackMessages().messages(msg -> msg.getMessage().equals(message)).isEmpty()) {
                info(message);
                aTarget.addChildren(getPage(), IFeedback.class);
            }
        }
        else if (prevSuggestion.isPresent() && !alState.getSuggestion().isPresent()) {
            String message = "There are no more recommendations right now.";
            // Avoid logging the message multiple times in case the move to the next suggestion has
            // been requested multiple times in a single request
            if (getFeedbackMessages().messages(msg -> msg.getMessage().equals(message)).isEmpty()) {
                info(message);
                aTarget.addChildren(getPage(), IFeedback.class);
            }
        }

        // If there is no new suggestion, nothing left to do here
        if (!alState.getSuggestion().isPresent()) {
            clearHighlight();
            aTarget.add(mainContainer);
            if (!aStay) {
                //Main editor
                annotationPage.actionRefreshDocument((AjaxRequestTarget) aTarget);
            }
            return;
        }

        // If there is one, open it in the sidebar and take the main editor to its location
        try {
            AnnotationSuggestion suggestion = alState.getSuggestion().get();
            SourceDocument sourceDocument = documentService.getSourceDocument(state.getProject(),
                    suggestion.getDocumentName());
            
            // Refresh feature editor
            refreshFeatureEditor(aTarget, suggestion);
            
            if (!aStay) {
                // Open the corresponding document in the main editor and jump to the respective
                // location
                actionShowSelectedDocument((AjaxRequestTarget) aTarget, sourceDocument,
                        suggestion.getBegin(), suggestion.getEnd());
            }
            setHighlight(suggestion);
            
            if (!aStay) {
                //Main editor
                annotationPage.actionRefreshDocument((AjaxRequestTarget) aTarget);
            }
            
            // Obtain some left and right context of the active suggestion while we have easy
            // access to the document which contains the current suggestion
            CAS cas;
            if (state.getDocument().getName().equals(suggestion.getDocumentName())) {
                cas = getCasProvider().get();
            }
            else {
                cas = documentService.readAnnotationCas(sourceDocument,
                        state.getUser().getUsername());
            }
            String text = cas.getDocumentText();
            alState.setLeftContext(
                    text.substring(Math.max(0, suggestion.getBegin() - 20), suggestion.getBegin()));
            alState.setRightContext(text.substring(suggestion.getEnd(),
                    Math.min(suggestion.getEnd() + 20, text.length())));
            
            // Send an application event that the suggestion has been rejected
            List<AnnotationSuggestion> alternativeSuggestions = recommendationService
                    .getPredictions(state.getUser(), state.getProject())
                    .getPredictionsByTokenAndFeature(suggestion.getDocumentName(),
                            alState.getLayer(), suggestion.getBegin(), suggestion.getEnd(),
                            suggestion.getFeature());

            applicationEventPublisherHolder.get()
                    .publishEvent(new ActiveLearningSuggestionOfferedEvent(this, sourceDocument,
                            suggestion, state.getUser().getUsername(), alState.getLayer(),
                            suggestion.getFeature(), alternativeSuggestions));
        }
        catch (IOException e) {
            LOG.info("Error reading CAS: {}", e.getMessage());
            error("Error reading CAS " + e.getMessage());
            aTarget.addChildren(getPage(), IFeedback.class);
        }
    }
    
    private Form<?> createLearningHistory()
    {
        Form<?> learningHistoryForm = new Form<Void>(CID_LEARNING_HISTORY_FORM)
        {
            private static final long serialVersionUID = -961690443085882064L;
        };
        learningHistoryForm.add(LambdaBehavior.onConfigure(component -> component
            .setVisible(alStateModel.getObject().isSessionActive())));
        learningHistoryForm.setOutputMarkupPlaceholderTag(true);
        learningHistoryForm.setOutputMarkupId(true);

        learningHistoryForm.add(createLearningHistoryListView());
        return learningHistoryForm;
    }

    private ListView<LearningRecord> createLearningHistoryListView()
    {
        ListView<LearningRecord> learningHistory = new ListView<LearningRecord>(
                CID_HISTORY_LISTVIEW)
        {
            private static final long serialVersionUID = 5594228545985423567L;

            @Override
            protected void populateItem(ListItem<LearningRecord> item)
            {
                LearningRecord rec = item.getModelObject();
                AnnotationFeature recAnnotationFeature = rec.getAnnotationFeature();
                String recFeatureValue;
                if (recAnnotationFeature != null) {
                    FeatureSupport featureSupport = featureSupportRegistry
                        .getFeatureSupport(recAnnotationFeature);
                    recFeatureValue = featureSupport
                        .renderFeatureValue(recAnnotationFeature, rec.getAnnotation());
                }
                else {
                    recFeatureValue = rec.getAnnotation();
                }
                LambdaAjaxLink textLink = new LambdaAjaxLink(CID_JUMP_TO_ANNOTATION, _target -> 
                        actionSelectHistoryItem(_target, item.getModelObject()));
                textLink.setBody(rec::getTokenText);
                item.add(textLink);

                item.add(new Label(CID_RECOMMENDED_ANNOTATION, recFeatureValue));
                item.add(new Label(CID_USER_ACTION, rec.getUserAction()));
                item.add(
                    new LambdaAjaxLink(CID_REMOVE_RECORD, t -> actionRemoveHistoryItem(t, rec)));
            }
        };
        learningRecords = LambdaModel.of(this::listLearningRecords);
        learningHistory.setModel(learningRecords);
        return learningHistory;
    }

    /**
     * Select an item from the learning history. When the user clicks on an item from the learning
     * history, the following should happen:
     * <ul>
     * <li>the main editor should jump to the location of the history item</li>
     * <li>if there is an annotation which matches the history item in terms of layer and feature
     *     value, then this annotation should be highlighted.</li>
     * <li>if there is no matching annotation, then the text should be highlighted</li>
     * </ul>
     */
    private void actionSelectHistoryItem(AjaxRequestTarget aTarget, LearningRecord aRecord)
        throws IOException
    {
        actionShowSelectedDocument(aTarget, aRecord.getSourceDocument(),
                aRecord.getOffsetCharacterBegin(), aRecord.getOffsetCharacterEnd());
        
        // Since we have switched documents above (if it was necessary), the editor CAS should
        // now point to the correct one
        CAS cas = getCasProvider().get();

        // ... if a matching annotation exists, highlight the annotaiton
        Optional<AnnotationFS> annotation = getMatchingAnnotation(cas, aRecord);
        
        if (annotation.isPresent()) {
            setHighlight(aRecord.getSourceDocument(), annotation.get());
        }
        // ... otherwise highlight the text
        else {
            setHighlight(aRecord);
            
            info("No annotation could be highlighted.");
            aTarget.addChildren(getPage(), IFeedback.class);
        }
    }
    
    private Optional<AnnotationFS> getMatchingAnnotation(CAS aCas, LearningRecord aRecord)
    {
        Type type = CasUtil.getType(aCas, alStateModel.getObject().getLayer().getName());
        Feature feature = type.getFeatureByBaseName(aRecord.getAnnotationFeature().getName());
        return selectAt(aCas, type, aRecord.getOffsetCharacterBegin(),
                aRecord.getOffsetCharacterEnd()).stream()
                .filter(fs -> aRecord.getAnnotation().equals(fs.getFeatureValueAsString(feature)))
                .findFirst();
    }

    private List<AnnotationSuggestion> getMatchingSuggestion(List<SuggestionGroup> aSuggestions,
            LearningRecord aRecord)
    {
        return getMatchingSuggestion(aSuggestions, aRecord.getSourceDocument().getName(),
                aRecord.getLayer().getId(), aRecord.getAnnotationFeature().getName(),
                aRecord.getOffsetCharacterBegin(), aRecord.getOffsetCharacterEnd(),
                aRecord.getAnnotation());
    }

    private List<AnnotationSuggestion> getMatchingSuggestion(List<SuggestionGroup> aSuggestions,
            AnnotationSuggestion aSuggestion)
    {
        return getMatchingSuggestion(aSuggestions, aSuggestion.getDocumentName(),
                aSuggestion.getLayerId(), aSuggestion.getFeature(), aSuggestion.getBegin(),
                aSuggestion.getEnd(), aSuggestion.getLabel());
    }

    private List<AnnotationSuggestion> getMatchingSuggestion(List<SuggestionGroup> aSuggestions,
            String aDocumentName, long aLayerId, String aFeature, int aBegin, int aEnd,
            String aLabel)
    {
        return aSuggestions.stream()
                .filter(group -> 
                        aDocumentName.equals(group.getDocumentName()) &&
                        aLayerId == group.getLayerId() &&
                        (aFeature == null || aFeature == group.getFeature()) &&
                        (aBegin == -1 || aBegin == group.getOffset().getBegin()) &&
                        (aEnd == -1 || aEnd == group.getOffset().getEnd()))
                .flatMap(group -> group.stream())
                .filter(suggestion ->
                        aLabel == null || aLabel.equals(suggestion.getLabel()))
                .collect(toList());
    }

    private List<LearningRecord> listLearningRecords()
    {
        return learningRecordService.listRecords(getModelObject().getUser().getUsername(),
                alStateModel.getObject().getLayer(), 50);
    }

    private void actionRemoveHistoryItem(AjaxRequestTarget aTarget, LearningRecord aRecord)
        throws IOException
    {
        aTarget.add(mainContainer);
        
        ActiveLearningUserState alState = alStateModel.getObject();
        
        annotationPage.actionRefreshDocument(aTarget);
        learningRecordService.delete(aRecord);
        
        // The history records caused suggestions to disappear. Since visibility is only fully
        // recalculated when new predictions come in, we need to update the visibility explicitly
        // here
        getMatchingSuggestion(alState.getSuggestions(), aRecord)
                .forEach(suggestion -> suggestion.show(FLAG_SKIPPED | FLAG_REJECTED));
        
        // Force the learning records model to be refreshed during rendering, showing the latest
        // state from the DB
        learningRecords.detach();

        if (asList(ACCEPTED, CORRECTED).contains(aRecord.getUserAction())) {
            // IMPORTANT: we must jump to the document which contains the annotation that is to
            // be deleted because deleteAnnotationByHistory will delete the annotation via the
            // methods provided by the AnnotationActionHandler and these operate ONLY on the
            // currently visible/selected document.
            CAS cas = documentService.readAnnotationCas(aRecord.getSourceDocument(),
                    aRecord.getUser());
            if (getMatchingAnnotation(cas, aRecord).isPresent()) {
                actionShowSelectedDocument(aTarget, aRecord.getSourceDocument(),
                        aRecord.getOffsetCharacterBegin(), aRecord.getOffsetCharacterEnd());
                confirmationDialog.setTitleModel(new StringResourceModel(
                        "alSidebar.history.delete.confirmation.title", this));
                confirmationDialog.setContentModel(new StringResourceModel(
                        "alSidebar.history.delete.confirmation.content", this, null));
                confirmationDialog.show(aTarget);
                confirmationDialog.setConfirmAction(t -> deleteAnnotationByHistory(t, aRecord));
            }
        }
        
        // If there is currently no suggestion (i.e. we ran out of suggestions before) there is a
        // good chance that deleting the history item makes suggestions become available again, so
        // we try to find a new one.
        if (!alState.getSuggestion().isPresent()) {
            refreshSuggestions();
            moveToNextRecommendation(aTarget, false);
        }
    }

    private void deleteAnnotationByHistory(AjaxRequestTarget aTarget, LearningRecord aRecord)
        throws IOException, AnnotationException
    {
        AnnotatorState state = getModelObject();
        
        CAS cas = this.getCasProvider().get();
        Optional<AnnotationFS> anno = getMatchingAnnotation(cas, aRecord);
        if (anno.isPresent()) {
            state.getSelection().selectSpan(new VID(anno.get()), cas,
                    aRecord.getOffsetCharacterBegin(), aRecord.getOffsetCharacterEnd());
            getActionHandler().actionDelete(aTarget);
        }
    }

    /**
     * Listens to the user setting a feature on an annotation in the main annotation editor. Mind
     * that we do not need to listen to the creation of annotations since they have no effect on 
     * the active learning sidebar as long as they have no features set.
     */
    @OnEvent
    public void onFeatureValueUpdated(FeatureValueUpdatedEvent aEvent)
    {
        AnnotatorState state = getModelObject();
        ActiveLearningUserState alState = alStateModel.getObject();

        // If the user creates a new annotation at the site of the suggestion that is currently
        // offered to the user, then the AL should move on to the next available suggestion
        if (
                alState.isSessionActive() &&
                (!alState.getSuggestion().isPresent() || (
                aEvent.getUser().equals(state.getUser().getUsername()) &&
                aEvent.getDocument().equals(state.getDocument()) &&
                aEvent.getFeature().getLayer().equals(alState.getLayer()) &&
                aEvent.getFeature().getName().equals(alState.getSuggestion().get().getFeature())))
        ) {
            reactToAnnotationsBeingCreatedOrDeleted(aEvent.getRequestTarget(),
                    aEvent.getFeature().getLayer());
        }
    }
    
    /**
     * Listens to the user deleting an annotation in the main annotation editor.
     */
    @OnEvent
    public void onAnnotationDeleted(SpanDeletedEvent aEvent)
    {
        AnnotatorState state = getModelObject();
        ActiveLearningUserState alState = alStateModel.getObject();

        // If the user creates a new annotation at the site of the suggestion that is currently
        // offered to the user, then the AL should move on to the next available suggestion
        if (
                alState.isSessionActive() &&
                (!alState.getSuggestion().isPresent() || (
                aEvent.getUser().equals(state.getUser().getUsername()) &&
                aEvent.getDocument().equals(state.getDocument()) &&
                aEvent.getLayer().equals(alState.getLayer())))
        ) {
            reactToAnnotationsBeingCreatedOrDeleted(aEvent.getRequestTarget(), aEvent.getLayer());
        }
    }
    
    private void reactToAnnotationsBeingCreatedOrDeleted(IPartialPageRequestHandler aTarget,
            AnnotationLayer aLayer)
    {
        try {
            AnnotatorState state = getModelObject();
            ActiveLearningUserState alState = alStateModel.getObject();
            
//            // Make sure we know about the current suggestions and their visibility state
//            refreshSuggestions();
    
            // Update visibility in case the annotation where the feature was set overlaps with 
            // any suggestions that need to be hidden now.
<<<<<<< HEAD
            PredictionUtil.calculateVisibility(learningRecordService, annotationService,
                    getAnnotationPage().getEditorCas().getCas(), state.getUser().getUsername(),
=======
            PredictionTask.calculateVisibility(learningRecordService, annotationService,
                    getAnnotationPage().getEditorCas(), state.getUser().getUsername(),
>>>>>>> 8677402b
                    aLayer, alState.getSuggestions(), state.getWindowBeginOffset(),
                    state.getWindowEndOffset());
    
            // Update the suggestion in the AL sidebar, but do not jump or touch the right
            // sidebar such that the user can happily continue to edit the annotation
            moveToNextRecommendation(aTarget, true);
        }
        catch (IOException e) {
            LOG.info("Error reading CAS: {}", e.getMessage());
            error("Error reading CAS " + e.getMessage());
            aTarget.addChildren(getPage(), IFeedback.class);
        }
    }

    
    @OnEvent
    public void onRecommendationRejectEvent(AjaxRecommendationRejectedEvent aEvent)
    {
        AnnotatorState annotatorState = getModelObject();
        AnnotatorState eventState = aEvent.getAnnotatorState();

        Predictions model = recommendationService.getPredictions(annotatorState.getUser(),
                annotatorState.getProject());

        if (
                alStateModel.getObject().isSessionActive() && 
                eventState.getUser().equals(annotatorState.getUser()) && 
                eventState.getProject().equals(annotatorState.getProject())
        ) {
            SourceDocument document = eventState.getDocument();
            VID vid = aEvent.getVid();
            Optional<AnnotationSuggestion> prediction = model.getPredictionByVID(document, vid);

            if (!prediction.isPresent()) {
                LOG.error("Could not find prediction in [{}] with id [{}]", document, vid);
                error("Could not find prediction");
                return;
            }

            AnnotationSuggestion rejectedRecommendation = prediction.get();
            applicationEventPublisherHolder.get().publishEvent(
                new ActiveLearningRecommendationEvent(this, eventState.getDocument(),
                    rejectedRecommendation, annotatorState.getUser().getUsername(),
                    eventState.getSelectedAnnotationLayer(), rejectedRecommendation.getFeature(),
                    REJECTED, model.getPredictionsByTokenAndFeature(
                    rejectedRecommendation.getDocumentName(),
                    eventState.getSelectedAnnotationLayer(),
                    rejectedRecommendation.getBegin(),
                    rejectedRecommendation.getEnd(),
                    rejectedRecommendation.getFeature())));

            if (
                    document.equals(annotatorState.getDocument()) && 
                    vid.getLayerId() == alStateModel.getObject().getLayer().getId() && 
                    prediction.get().equals(
                            alStateModel.getObject().getSuggestion().orElse(null))
            ) {
                moveToNextRecommendation(aEvent.getTarget(), false);
            }
            aEvent.getTarget().add(mainContainer);
        }
    }

    /**
     * Listens to the user accepting a recommendation in the main annotation editor.
     */
    @OnEvent
    public void onRecommendationAcceptEvent(AjaxRecommendationAcceptedEvent aEvent)
    {
        AnnotatorState state = getModelObject();
        Predictions model = recommendationService.getPredictions(state.getUser(),
                state.getProject());
        AnnotatorState eventState = aEvent.getAnnotatorState();
        SourceDocument document = state.getDocument();
        VID vid = aEvent.getVid();
        
        Optional<AnnotationSuggestion> oRecommendation = model.getPredictionByVID(document, vid);
        if (!oRecommendation.isPresent()) {
            LOG.error("Could not find prediction in [{}] with id [{}]", document, vid);
            error("Could not find prediction");
            aEvent.getTarget().addChildren(getPage(), IFeedback.class);
            return;
        }

        AnnotationSuggestion acceptedSuggestion = oRecommendation.get();
        
        applicationEventPublisherHolder.get().publishEvent(
            new ActiveLearningRecommendationEvent(this, eventState.getDocument(),
                acceptedSuggestion, state.getUser().getUsername(),
                eventState.getSelectedAnnotationLayer(), acceptedSuggestion.getFeature(),
                ACCEPTED, model.getPredictionsByTokenAndFeature(
                acceptedSuggestion.getDocumentName(),
                eventState.getSelectedAnnotationLayer(),
                acceptedSuggestion.getBegin(),
                acceptedSuggestion.getEnd(),
                acceptedSuggestion.getFeature())));

        // If the annotation that the user accepted is the one that is currently displayed in
        // the annotation sidebar, then we have to go and pick a new one
        ActiveLearningUserState alState = alStateModel.getObject();
        if (
                alState.isSessionActive() && 
                alState.getSuggestion().isPresent() && 
                eventState.getUser().equals(state.getUser()) && 
                eventState.getProject().equals(state.getProject())
        ) {
            AnnotationSuggestion suggestion = alState.getSuggestion().get();
            if (
                    acceptedSuggestion.getOffset().equals(suggestion.getOffset()) && 
                    vid.getLayerId() == suggestion.getLayerId() && 
                    acceptedSuggestion.getFeature().equals(suggestion.getFeature())
            ) {
                moveToNextRecommendation(aEvent.getTarget(), false);
            }
            aEvent.getTarget().add(mainContainer);
        }
    }

    @OnEvent
    public void onRenderAnnotations(RenderAnnotationsEvent aEvent)
    {
        renderHighlights(aEvent.getVDocument());
    }
    
    private void renderHighlights(VDocument aVDoc)
    {
        LOG.trace("Active learning sidebar rendering highlights");

        // Clear any highlights that we may have added earlier in the rendering process and
        // recreate them because the VIDs may have changed
        aVDoc.getMarkers().removeIf(marker -> marker.getSource() == this);

        if (highlightDocumentName == null) {
            LOG.trace("Active learning sidebar has no highlights to render");
            return;
        }

        String currentDoc = getModelObject().getDocument().getName();
        if (!currentDoc.equals(highlightDocumentName)) {
            LOG.trace("Active learning sidebar highlights are in document [{}], not in [{}]",
                    highlightDocumentName, currentDoc);
            return;
        }
         
        if (highlightVID != null) {
            aVDoc.add(new VAnnotationMarker(this, VMarker.FOCUS, highlightVID));
        }
        else {
            LOG.trace(
                    "Active learning sidebar annotation highlight is not set");
        }

        if (highlightSpan != null) {
            AnnotatorState state = getModelObject();
            if (state.getWindowBeginOffset() <= highlightSpan.getBegin()
                    && highlightSpan.getEnd() <= state.getWindowEndOffset()) {
                aVDoc.add(new VTextMarker(this, VMarker.FOCUS,
                        highlightSpan.getBegin() - state.getWindowBeginOffset(),
                        highlightSpan.getEnd() - state.getWindowBeginOffset()));
            }
            else {
                LOG.trace("Active learning sidebar span highlight is outside visible area");
            }
        }
        else {
            LOG.trace("Active learning sidebar span highlight is not set");
        }
    }

    private void refreshSuggestions()
    {
        AnnotatorState state = getModelObject();
        ActiveLearningUserState alState = alStateModel.getObject();
        alState.setSuggestions(
                activeLearningService.getSuggestions(state.getUser(), alState.getLayer()));
    }
    
    @OnEvent
    public void onDocumentReset(AfterDocumentResetEvent aEvent)
    {
        reactToChangeInPredictions(aEvent.getRequestTarget());
    }
    
    @OnEvent
    public void onPredictionsSwitched(AjaxPredictionsSwitchedEvent aEvent)
    {
        reactToChangeInPredictions(aEvent.getTarget());
        // As a reaction to the change in predictions, the highlights may have to be placed at 
        // a different location. This the prediction switch is announced late in the rendering
        // process and the highlights have already been added to the VDocument at this time, 
        // we need to remove and re-add them. renderHighlights() takes care of this.
        renderHighlights(aEvent.getVDocument());
    }
    
    private void reactToChangeInPredictions(IPartialPageRequestHandler aTarget)
    {
        ActiveLearningUserState alState = alStateModel.getObject();

        // If active learning is not active, nothing to do here
        if (!alState.isSessionActive()) {
            // Re-render the AL sidebar in case the session auto-terminated
            aTarget.add(mainContainer);
            return;
        }

        // Make sure we know about the current suggestions and their visibility state
        refreshSuggestions();
        
        // If there is currently a suggestion displayed in the sidebar, we need to check if it
        // is still relevant - if yes, we need to replace it with its current counterpart since.
        // if no counterpart exists in the current suggestions, then we need to load a 
        // suggestion from the current list.
        if (alState.getSuggestion().isPresent()) {
            AnnotationSuggestion activeSuggestion = alState.getSuggestion().get();
            // Find the groups which matches the active recommendation
            Optional<AnnotationSuggestion> updatedSuggestion = getMatchingSuggestion(
                    alState.getSuggestions(), activeSuggestion).stream().findFirst();
            
            if (updatedSuggestion.isPresent()) {
                LOG.debug("Replacing outdated suggestion {} with new suggestion {}",
                        alState.getCurrentDifference().get().getFirst().getId(),
                        updatedSuggestion.get().getId());

                // Update the highlight
                if (alState.getSuggestion().get().getVID().equals(highlightVID)) {
                    highlightVID = updatedSuggestion.get().getVID();
                }

                // We found a matching suggestion, but we look for its second-best. So for the 
                // moment we assume that the second-best has not changed and we simply fake
                // a delta
                Delta fakeDelta = new Delta(updatedSuggestion.get(),
                        alState.getCurrentDifference().get().getSecond().orElse(null));
                alState.setCurrentDifference(Optional.of(fakeDelta));
            }
            else {
                moveToNextRecommendation(aTarget, true);
            }
        }
        else {
            // Still need to re-render the AL sidebar so we can show stuff to the user like asking
            // whether to review skipped items or just informing that there is nothing more to do.
            aTarget.add(mainContainer);
        }
    }
}<|MERGE_RESOLUTION|>--- conflicted
+++ resolved
@@ -122,7 +122,6 @@
 import de.tudarmstadt.ukp.inception.recommendation.event.AjaxPredictionsSwitchedEvent;
 import de.tudarmstadt.ukp.inception.recommendation.event.AjaxRecommendationAcceptedEvent;
 import de.tudarmstadt.ukp.inception.recommendation.event.AjaxRecommendationRejectedEvent;
-import de.tudarmstadt.ukp.inception.recommendation.util.PredictionUtil;
 
 public class ActiveLearningSidebar
     extends AnnotationSidebar_ImplBase
@@ -1064,15 +1063,9 @@
     
             // Update visibility in case the annotation where the feature was set overlaps with 
             // any suggestions that need to be hidden now.
-<<<<<<< HEAD
-            PredictionUtil.calculateVisibility(learningRecordService, annotationService,
-                    getAnnotationPage().getEditorCas().getCas(), state.getUser().getUsername(),
-=======
-            PredictionTask.calculateVisibility(learningRecordService, annotationService,
-                    getAnnotationPage().getEditorCas(), state.getUser().getUsername(),
->>>>>>> 8677402b
-                    aLayer, alState.getSuggestions(), state.getWindowBeginOffset(),
-                    state.getWindowEndOffset());
+            recommendationService.calculateVisibility(getAnnotationPage().getEditorCas(),
+                    state.getUser().getUsername(), aLayer, alState.getSuggestions(),
+                    state.getWindowBeginOffset(), state.getWindowEndOffset());
     
             // Update the suggestion in the AL sidebar, but do not jump or touch the right
             // sidebar such that the user can happily continue to edit the annotation
