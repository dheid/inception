/*
 * Copyright 2017
 * Ubiquitous Knowledge Processing (UKP) Lab
 * Technische Universität Darmstadt
 *
 * Licensed under the Apache License, Version 2.0 (the "License");
 * you may not use this file except in compliance with the License.
 * You may obtain a copy of the License at
 *
 *  http://www.apache.org/licenses/LICENSE-2.0
 *
 * Unless required by applicable law or agreed to in writing, software
 * distributed under the License is distributed on an "AS IS" BASIS,
 * WITHOUT WARRANTIES OR CONDITIONS OF ANY KIND, either express or implied.
 * See the License for the specific language governing permissions and
 * limitations under the License.
 */
package de.tudarmstadt.ukp.inception.active.learning.sidebar;

import static de.tudarmstadt.ukp.clarin.webanno.support.lambda.LambdaBehavior.visibleWhen;
import static de.tudarmstadt.ukp.inception.active.learning.sidebar.ActiveLearningUserStateMetaData.CURRENT_AL_USER_STATE;
import static de.tudarmstadt.ukp.inception.recommendation.api.model.AnnotationSuggestion.FLAG_REJECTED;
import static de.tudarmstadt.ukp.inception.recommendation.api.model.AnnotationSuggestion.FLAG_SKIPPED;
import static de.tudarmstadt.ukp.inception.recommendation.api.model.AnnotationSuggestion.FLAG_TRANSIENT_ACCEPTED;
import static de.tudarmstadt.ukp.inception.recommendation.api.model.AnnotationSuggestion.FLAG_TRANSIENT_CORRECTED;
import static de.tudarmstadt.ukp.inception.recommendation.api.model.LearningRecordType.ACCEPTED;
import static de.tudarmstadt.ukp.inception.recommendation.api.model.LearningRecordType.CORRECTED;
import static de.tudarmstadt.ukp.inception.recommendation.api.model.LearningRecordType.REJECTED;
import static de.tudarmstadt.ukp.inception.recommendation.api.model.LearningRecordType.SKIPPED;
import static java.util.Arrays.asList;
import static java.util.stream.Collectors.toList;
import static org.apache.uima.fit.util.CasUtil.selectAt;

import java.io.IOException;
import java.io.Serializable;
import java.util.ArrayList;
import java.util.List;
import java.util.Objects;
import java.util.Optional;
import java.util.stream.Collectors;

import org.apache.uima.cas.CAS;
import org.apache.uima.cas.Feature;
import org.apache.uima.cas.Type;
import org.apache.uima.cas.text.AnnotationFS;
import org.apache.uima.fit.util.CasUtil;
import org.apache.wicket.Component;
import org.apache.wicket.ajax.AjaxRequestTarget;
import org.apache.wicket.core.request.handler.IPartialPageRequestHandler;
import org.apache.wicket.feedback.IFeedback;
import org.apache.wicket.markup.html.WebMarkupContainer;
import org.apache.wicket.markup.html.basic.Label;
import org.apache.wicket.markup.html.form.DropDownChoice;
import org.apache.wicket.markup.html.form.Form;
import org.apache.wicket.markup.html.list.ListItem;
import org.apache.wicket.markup.html.list.ListView;
import org.apache.wicket.model.CompoundPropertyModel;
import org.apache.wicket.model.IModel;
import org.apache.wicket.model.LoadableDetachableModel;
import org.apache.wicket.model.Model;
import org.apache.wicket.model.StringResourceModel;
import org.apache.wicket.spring.injection.annot.SpringBean;
import org.slf4j.Logger;
import org.slf4j.LoggerFactory;
import org.wicketstuff.event.annotation.OnEvent;

import de.tudarmstadt.ukp.clarin.webanno.api.AnnotationSchemaService;
import de.tudarmstadt.ukp.clarin.webanno.api.CasProvider;
import de.tudarmstadt.ukp.clarin.webanno.api.DocumentService;
import de.tudarmstadt.ukp.clarin.webanno.api.annotation.action.AnnotationActionHandler;
import de.tudarmstadt.ukp.clarin.webanno.api.annotation.event.FeatureValueUpdatedEvent;
import de.tudarmstadt.ukp.clarin.webanno.api.annotation.event.SpanDeletedEvent;
import de.tudarmstadt.ukp.clarin.webanno.api.annotation.exception.AnnotationException;
import de.tudarmstadt.ukp.clarin.webanno.api.annotation.feature.FeatureSupport;
import de.tudarmstadt.ukp.clarin.webanno.api.annotation.feature.FeatureSupportRegistry;
import de.tudarmstadt.ukp.clarin.webanno.api.annotation.feature.editor.FeatureEditor;
import de.tudarmstadt.ukp.clarin.webanno.api.annotation.model.AnnotatorState;
import de.tudarmstadt.ukp.clarin.webanno.api.annotation.model.FeatureState;
import de.tudarmstadt.ukp.clarin.webanno.api.annotation.model.VID;
import de.tudarmstadt.ukp.clarin.webanno.api.annotation.rendering.event.RenderAnnotationsEvent;
import de.tudarmstadt.ukp.clarin.webanno.api.annotation.rendering.model.VAnnotationMarker;
import de.tudarmstadt.ukp.clarin.webanno.api.annotation.rendering.model.VDocument;
import de.tudarmstadt.ukp.clarin.webanno.api.annotation.rendering.model.VMarker;
import de.tudarmstadt.ukp.clarin.webanno.api.annotation.rendering.model.VTextMarker;
import de.tudarmstadt.ukp.clarin.webanno.api.annotation.util.WebAnnoCasUtil;
import de.tudarmstadt.ukp.clarin.webanno.api.event.AfterDocumentResetEvent;
import de.tudarmstadt.ukp.clarin.webanno.model.AnnotationFeature;
import de.tudarmstadt.ukp.clarin.webanno.model.AnnotationLayer;
import de.tudarmstadt.ukp.clarin.webanno.model.SourceDocument;
import de.tudarmstadt.ukp.clarin.webanno.model.Tag;
import de.tudarmstadt.ukp.clarin.webanno.security.UserDao;
import de.tudarmstadt.ukp.clarin.webanno.support.bootstrap.select.BootstrapSelect;
import de.tudarmstadt.ukp.clarin.webanno.support.dialog.ConfirmationDialog;
import de.tudarmstadt.ukp.clarin.webanno.support.lambda.LambdaAjaxButton;
import de.tudarmstadt.ukp.clarin.webanno.support.lambda.LambdaAjaxLink;
import de.tudarmstadt.ukp.clarin.webanno.support.lambda.LambdaAjaxSubmitLink;
import de.tudarmstadt.ukp.clarin.webanno.support.lambda.LambdaBehavior;
import de.tudarmstadt.ukp.clarin.webanno.support.lambda.LambdaChoiceRenderer;
import de.tudarmstadt.ukp.clarin.webanno.support.lambda.LambdaModel;
import de.tudarmstadt.ukp.clarin.webanno.support.lambda.LambdaModelAdapter;
import de.tudarmstadt.ukp.clarin.webanno.support.spring.ApplicationEventPublisherHolder;
import de.tudarmstadt.ukp.clarin.webanno.ui.annotation.AnnotationPage;
import de.tudarmstadt.ukp.clarin.webanno.ui.annotation.sidebar.AnnotationSidebar_ImplBase;
import de.tudarmstadt.ukp.inception.active.learning.ActiveLearningService;
import de.tudarmstadt.ukp.inception.active.learning.ActiveLearningServiceImpl;
import de.tudarmstadt.ukp.inception.active.learning.ActiveLearningServiceImpl.ActiveLearningUserState;
import de.tudarmstadt.ukp.inception.active.learning.event.ActiveLearningRecommendationEvent;
import de.tudarmstadt.ukp.inception.active.learning.event.ActiveLearningSessionCompletedEvent;
import de.tudarmstadt.ukp.inception.active.learning.event.ActiveLearningSessionStartedEvent;
import de.tudarmstadt.ukp.inception.active.learning.event.ActiveLearningSuggestionOfferedEvent;
import de.tudarmstadt.ukp.inception.active.learning.strategy.UncertaintySamplingStrategy;
import de.tudarmstadt.ukp.inception.recommendation.api.LearningRecordService;
import de.tudarmstadt.ukp.inception.recommendation.api.RecommendationService;
import de.tudarmstadt.ukp.inception.recommendation.api.model.AnnotationSuggestion;
import de.tudarmstadt.ukp.inception.recommendation.api.model.LearningRecord;
import de.tudarmstadt.ukp.inception.recommendation.api.model.LearningRecordChangeLocation;
import de.tudarmstadt.ukp.inception.recommendation.api.model.LearningRecordType;
import de.tudarmstadt.ukp.inception.recommendation.api.model.Offset;
import de.tudarmstadt.ukp.inception.recommendation.api.model.Predictions;
import de.tudarmstadt.ukp.inception.recommendation.api.model.SuggestionGroup;
import de.tudarmstadt.ukp.inception.recommendation.api.model.SuggestionGroup.Delta;
import de.tudarmstadt.ukp.inception.recommendation.event.AjaxPredictionsSwitchedEvent;
import de.tudarmstadt.ukp.inception.recommendation.event.AjaxRecommendationAcceptedEvent;
import de.tudarmstadt.ukp.inception.recommendation.event.AjaxRecommendationRejectedEvent;
import de.tudarmstadt.ukp.inception.recommendation.tasks.PredictionTask;

public class ActiveLearningSidebar
    extends AnnotationSidebar_ImplBase
{
    private static final String CID_EDITOR = "editor";

    private static final long serialVersionUID = -5312616540773904224L;

    private static final Logger LOG = LoggerFactory.getLogger(ActiveLearningSidebar.class);

    // Wicket component IDs used in the HTML file
    private static final String CID_MAIN_CONTAINER = "mainContainer";
    private static final String CID_HISTORY_LISTVIEW = "historyListview";
    private static final String CID_LEARNING_HISTORY_FORM = "learningHistoryForm";
    private static final String CID_REJECT_BUTTON = "rejectButton";
    private static final String CID_SKIP_BUTTON = "skipButton";
    private static final String CID_ANNOTATE_BUTTON = "annotateButton";
    private static final String CID_RECOMMENDATION_COVERED_TEXT_LINK = "recommendationCoveredTextLink";
    private static final String CID_RECOMMENDED_DIFFERENCE = "recommendedDifference";
    private static final String CID_RECOMMENDED_CONFIDENCE = "recommendedConfidence";
    private static final String CID_RECOMMENDED_PREDITION = "recommendedPredition";
    private static final String CID_RECOMMENDATION_FORM = "recommendationForm";
    private static final String CID_LEARN_SKIPPED_ONES = "learnSkippedOnes";
    private static final String CID_ONLY_SKIPPED_RECOMMENDATION_LABEL = "onlySkippedRecommendationLabel";
    private static final String CID_LEARN_FROM_SKIPPED_RECOMMENDATION_FORM = "learnFromSkippedRecommendationForm";
    private static final String CID_NO_RECOMMENDATION_LABEL = "noRecommendationLabel";
    private static final String CID_START_SESSION_BUTTON = "startSession";
    private static final String CID_STOP_SESSION_BUTTON = "stopSession";
    private static final String CID_SELECT_LAYER = "selectLayer";
    private static final String CID_SESSION_CONTROL_FORM = "sessionControlForm";
    private static final String CID_REMOVE_RECORD = "removeRecord";
    private static final String CID_USER_ACTION = "userAction";
    private static final String CID_RECOMMENDED_ANNOTATION = "recommendedAnnotation";
    private static final String CID_JUMP_TO_ANNOTATION = "jumpToAnnotation";
    private static final String CID_NO_RECOMMENDERS = "noRecommenders";
    private static final String CID_CONFIRMATION_DIALOG = "confirmationDialog";

    private @SpringBean ActiveLearningService activeLearningService;
    private @SpringBean AnnotationSchemaService annotationService;
    private @SpringBean RecommendationService recommendationService;
    private @SpringBean LearningRecordService learningRecordService;
    private @SpringBean DocumentService documentService;
    private @SpringBean ApplicationEventPublisherHolder applicationEventPublisherHolder;
    private @SpringBean UserDao userDao;
    private @SpringBean FeatureSupportRegistry featureSupportRegistry;

    private IModel<List<LearningRecord>> learningRecords;
    private CompoundPropertyModel<ActiveLearningServiceImpl.ActiveLearningUserState> alStateModel;

    private final WebMarkupContainer mainContainer;

    private AnnotationPage annotationPage;
    private ConfirmationDialog confirmationDialog;
    private FeatureEditor editor;
    private Form<Void> recommendationForm;

    private String highlightDocumentName;
    private VID highlightVID;
    private Offset highlightSpan;
    private boolean protectHighlight;
    
    public ActiveLearningSidebar(String aId, IModel<AnnotatorState> aModel,
            AnnotationActionHandler aActionHandler, CasProvider aCasProvider,
            AnnotationPage aAnnotationPage)
    {
        super(aId, aModel, aActionHandler, aCasProvider, aAnnotationPage);

        annotationPage = aAnnotationPage;

        // Instead of maintaining the AL state in the sidebar, we maintain it in the page because
        // that way we persists even if we switch to another sidebar tab
        alStateModel = new CompoundPropertyModel<>(LambdaModelAdapter.of(
            () -> aAnnotationPage.getMetaData(CURRENT_AL_USER_STATE),
            alState -> aAnnotationPage.setMetaData(CURRENT_AL_USER_STATE, alState)));

        // Set up the AL state in the page if it is not already there or if for some reason the
        // suggestions have completely disappeared (e.g. after a system restart)
        AnnotatorState state = getModelObject();
        Predictions model = recommendationService.getPredictions(state.getUser(),
                state.getProject());
        if (aAnnotationPage.getMetaData(CURRENT_AL_USER_STATE) == null || model == null) {
            ActiveLearningUserState alState = new ActiveLearningUserState();
            alState.setStrategy(new UncertaintySamplingStrategy());
            alStateModel.setObject(alState);;
        }
        
        mainContainer = new WebMarkupContainer(CID_MAIN_CONTAINER);
        mainContainer.setOutputMarkupId(true);
        mainContainer.add(createNoRecommendersMessage());
        mainContainer.add(createSessionControlForm());
        mainContainer.add(createNoRecommendationLabel());
        mainContainer.add(clearSkippedRecommendationForm());
        mainContainer.add(createRecommendationOperationForm());
        mainContainer.add(createLearningHistory());
        add(mainContainer);
        
        confirmationDialog = new ConfirmationDialog(CID_CONFIRMATION_DIALOG);
        confirmationDialog.setAutoSize(true);
        add(confirmationDialog);
    }

    private Label createNoRecommendersMessage()
    {
        if (!alStateModel.getObject().isSessionActive()) {
            // Use the currently selected layer from the annotation detail editor panel as the
            // default choice in the active learning mode.
            List<AnnotationLayer> layersWithRecommenders = listLayersWithRecommenders();
            if (layersWithRecommenders.contains(getModelObject().getDefaultAnnotationLayer())) {
                alStateModel.getObject()
                    .setLayer(getModelObject().getDefaultAnnotationLayer());
            }
            // If the currently selected layer has no recommenders, use the first one which has
            else if (!layersWithRecommenders.isEmpty()) {
                alStateModel.getObject().setLayer(layersWithRecommenders.get(0));
            }
            // If there are no layers with recommenders, then choose nothing and show no
            // recommenders message.
            else {
                alStateModel.getObject().setLayer(null);
                alStateModel.getObject().setDoExistRecommenders(false);
            }
        }
        Label noRecommendersMessage = new Label(CID_NO_RECOMMENDERS, "None of the layers have any "
            + "recommenders configured. Please set the recommenders first in the Project "
            + "Settings.");
        noRecommendersMessage.add(LambdaBehavior.onConfigure(component -> component.setVisible
            (!alStateModel.getObject().isDoExistRecommenders())));
        return noRecommendersMessage;
    }

    private Form<Void> createSessionControlForm()
    {
        Form<Void> form = new Form<>(CID_SESSION_CONTROL_FORM);

        DropDownChoice<AnnotationLayer> layersDropdown = new BootstrapSelect<>(CID_SELECT_LAYER);
        layersDropdown.setModel(alStateModel.bind("layer"));
        layersDropdown.setChoices(LoadableDetachableModel.of(this::listLayersWithRecommenders));
        layersDropdown.setChoiceRenderer(new LambdaChoiceRenderer<>(AnnotationLayer::getUiName));
        layersDropdown.add(LambdaBehavior.onConfigure(it -> it.setEnabled(!alStateModel
            .getObject().isSessionActive())));
        layersDropdown.setOutputMarkupId(true);
        layersDropdown.setRequired(true);
        form.add(layersDropdown);
        
        form.add(new LambdaAjaxSubmitLink(CID_START_SESSION_BUTTON, this::actionStartSession)
                .add(visibleWhen(() -> !alStateModel.getObject().isSessionActive())));
        form.add(new LambdaAjaxLink(CID_STOP_SESSION_BUTTON, this::actionStopSession)
            .add(visibleWhen(() -> alStateModel.getObject().isSessionActive())));
        form.add(visibleWhen(() -> alStateModel.getObject().isDoExistRecommenders()));

        return form;
    }

    private List<AnnotationLayer> listLayersWithRecommenders()
    {
        return recommendationService
                .listLayersWithEnabledRecommenders(getModelObject().getProject());
    }
    
    private void actionStartSession(AjaxRequestTarget target, Form<?> form)
    {
        ActiveLearningUserState alState = alStateModel.getObject();
        AnnotatorState state = getModelObject();
        
        // Start new session
        alState.setSessionActive(true);

        refreshSuggestions();

        moveToNextRecommendation(target, false);

        applicationEventPublisherHolder.get().publishEvent(new ActiveLearningSessionStartedEvent(
                this, state.getProject(), state.getUser().getUsername()));
    }
    
    private void actionStopSession(AjaxRequestTarget target)
    {
        ActiveLearningUserState alState = alStateModel.getObject();
        AnnotatorState state = getModelObject();

        target.add(mainContainer);

        // Stop current session
        alState.setSessionActive(false);

        applicationEventPublisherHolder.get().publishEvent(new ActiveLearningSessionCompletedEvent(
                this, state.getProject(), state.getUser().getUsername()));
    }

    private void setHighlight(AnnotationSuggestion aSuggestion)
    {
        if (protectHighlight) {
            LOG.trace("Active learning sidebar not updating protected highlights");
            protectHighlight = false;
            return;
        }
        
        LOG.trace("Active learning sidebar set highlight suggestion: {}", aSuggestion);
        highlightVID = aSuggestion.getVID();
        highlightSpan = new Offset(aSuggestion.getBegin(), aSuggestion.getEnd());
        highlightDocumentName = aSuggestion.getDocumentName();
    }
    
    private void setHighlight(LearningRecord aRecord)
    {
        LOG.trace("Active learning sidebar set highlight history record: {}", aRecord);
        highlightVID = null;
        highlightSpan = new Offset(aRecord.getOffsetCharacterBegin(),
                aRecord.getOffsetCharacterEnd());
        highlightDocumentName = aRecord.getSourceDocument().getName();
        // This is a bit of hack. Consider the following case:
        // - use removes an ACCEPT history item
        // - user clicks then on another history item
        // - ... but during the subsequent rendering the "moveToNextSuggestion" method sets or
        //   clears the highlight.
        protectHighlight = true;
    }
    
    private void setHighlight(SourceDocument aDocument, AnnotationFS aAnnotation)
    {
        LOG.trace("Active learning sidebar set highlight annotation: {}", aAnnotation);
        highlightVID = new VID(WebAnnoCasUtil.getAddr(aAnnotation));
        highlightSpan = new Offset(aAnnotation.getBegin(),
                aAnnotation.getEnd());
        highlightDocumentName = aDocument.getName();
        protectHighlight = false;
    }
    
    private void clearHighlight()
    {
        if (protectHighlight) {
            LOG.trace("Active learning sidebar not clearing protected highlights");
            protectHighlight = false;
            return;
        }
        
        LOG.trace("Active learning sidebar cleared highlights");
        highlightDocumentName = null;
        highlightSpan = null;
        highlightVID = null;
    }

    private Label createNoRecommendationLabel()
    {
        Label noRecommendation = new Label(CID_NO_RECOMMENDATION_LABEL,
                "There are no further suggestions.");
        noRecommendation.add(visibleWhen(() -> {
            ActiveLearningUserState alState = alStateModel.getObject();
            return alState.isSessionActive() 
                    && !alState.getSuggestion().isPresent()
                    && !activeLearningService.hasSkippedSuggestions(
                            getModelObject().getUser(), alState.getLayer());
        }));
        noRecommendation.setOutputMarkupPlaceholderTag(true);
        return noRecommendation;
    }

    private Form<Void> clearSkippedRecommendationForm()
    {
        Form<Void> form = new Form<>(CID_LEARN_FROM_SKIPPED_RECOMMENDATION_FORM);
        form.add(LambdaBehavior.visibleWhen(() -> {
            ActiveLearningUserState alState = alStateModel.getObject();
            return alState.isSessionActive() 
                    && !alState.getSuggestion().isPresent()
                    && activeLearningService.hasSkippedSuggestions(
                            getModelObject().getUser(), alState.getLayer());
        }));
        form.setOutputMarkupPlaceholderTag(true);
        form.add(new Label(CID_ONLY_SKIPPED_RECOMMENDATION_LABEL,
                "There are only skipped suggestions. Do you want to learn these again?"));
        form.add(new LambdaAjaxButton<>(CID_LEARN_SKIPPED_ONES,
                this::actionClearSkippedRecommendations));
        return form;
    }

    private void actionClearSkippedRecommendations(AjaxRequestTarget aTarget, Form<Void> aForm)
        throws IOException
    {
        learningRecordService.deleteSkippedSuggestions(getModelObject().getUser(),
                alStateModel.getObject().getLayer());

        ActiveLearningUserState alState = alStateModel.getObject();

        // The history records caused suggestions to disappear. Since visibility is only fully
        // recalculated when new predictions come in, we need to update the visibility explicitly
        // here
        alState.getSuggestions().stream()
            .flatMap(group -> group.stream())
            .forEach(suggestion -> suggestion.show(FLAG_SKIPPED));
        
        refreshSuggestions();
        moveToNextRecommendation(aTarget, false);
        
        aTarget.add(mainContainer);
    }

    private Form<Void> createRecommendationOperationForm()
    {
        recommendationForm = new Form<Void>(CID_RECOMMENDATION_FORM);
        recommendationForm.add(LambdaBehavior.visibleWhen(() -> {
            ActiveLearningUserState alState = alStateModel.getObject();
            return alState.isSessionActive() && alState.getSuggestion().isPresent();
        }));
        recommendationForm.setOutputMarkupPlaceholderTag(true);

        recommendationForm.add(createJumpToSuggestionLink());
        recommendationForm.add(new Label(CID_RECOMMENDED_PREDITION,
                LoadableDetachableModel.of(() -> alStateModel.getObject()
                        .getSuggestion().map(this::formatLabel).orElse(null))));
        recommendationForm.add(new Label(CID_RECOMMENDED_CONFIDENCE, () -> 
                alStateModel.getObject().getSuggestion()
                        .map(AnnotationSuggestion::getConfidence).orElse(null)));
        recommendationForm.add(new Label(CID_RECOMMENDED_DIFFERENCE, () -> 
                alStateModel.getObject().getCurrentDifference()
                        .map(Delta::getDelta).orElse(null)));
        recommendationForm.add((alStateModel.getObject().getLayer() != null
            && alStateModel.getObject().getSuggestion().isPresent()) ?
            initializeFeatureEditor() :
            new Label(CID_EDITOR).setVisible(false));

        recommendationForm.add(new LambdaAjaxButton<>(CID_ANNOTATE_BUTTON, this::actionAnnotate));
        recommendationForm.add(new LambdaAjaxLink(CID_SKIP_BUTTON, this::actionSkip));
        recommendationForm.add(new LambdaAjaxLink(CID_REJECT_BUTTON, this::actionReject));

        return recommendationForm;
    }

    private String formatLabel(AnnotationSuggestion aCurrentRecommendation)
    {
        AnnotationFeature feat = annotationService.getFeature(aCurrentRecommendation.getFeature(),
                alStateModel.getObject().getLayer());
        FeatureSupport<?> featureSupport = featureSupportRegistry.getFeatureSupport(feat);
        String labelValue = featureSupport.renderFeatureValue(feat,
                aCurrentRecommendation.getLabel());
        return labelValue;
    }

    private LambdaAjaxLink createJumpToSuggestionLink()
    {
        LambdaAjaxLink link = new LambdaAjaxLink(CID_RECOMMENDATION_COVERED_TEXT_LINK,
                this::actionJumpToSuggestion);
        link.add(new Label("leftContext",
                LoadableDetachableModel.of(() -> alStateModel.getObject().getLeftContext())));
        link.add(new Label("text", LoadableDetachableModel.of(() -> alStateModel.getObject()
                .getSuggestion().map(AnnotationSuggestion::getCoveredText).orElse(""))));
        link.add(new Label("rightContext",
                LoadableDetachableModel.of(() -> alStateModel.getObject().getRightContext())));
        return link;
    }

    private void actionJumpToSuggestion(AjaxRequestTarget aTarget)
        throws IOException
    {
        ActiveLearningUserState alState = alStateModel.getObject();
        
        AnnotationSuggestion suggestion = alState.getSuggestion().get();

        if (LOG.isDebugEnabled()) {
            LOG.debug("Active suggestion: {}", suggestion);
            Optional<AnnotationSuggestion> updatedSuggestion = getMatchingSuggestion(
                    activeLearningService.getSuggestions(getModelObject().getUser(),
                            alState.getLayer()),
                    suggestion).stream().findFirst();
            updatedSuggestion.ifPresent(s -> LOG.debug("Update suggestion: {}", s));
        }

        actionShowSelectedDocument(aTarget,
                documentService.getSourceDocument(this.getModelObject().getProject(),
                        suggestion.getDocumentName()),
                suggestion.getBegin(), suggestion.getEnd());

        setHighlight(suggestion);
    }

    private Component initializeFeatureEditor()
    {
        editor = createFeatureEditor(alStateModel.getObject().getSuggestion().get());
        return editor;
    }

    private void refreshFeatureEditor(IPartialPageRequestHandler aTarget,
            AnnotationSuggestion aCurrentRecommendation)
    {
        editor = createFeatureEditor(aCurrentRecommendation);
        recommendationForm.addOrReplace(editor);
        aTarget.add(mainContainer);
    }
    
    private FeatureEditor createFeatureEditor(AnnotationSuggestion aCurrentRecommendation)
    {
        AnnotatorState state = ActiveLearningSidebar.this.getModelObject();
        ActiveLearningUserState alState = alStateModel.getObject();
        
        // Obtain the feature state which serves as a model to the editor
        AnnotationFeature feat = annotationService.getFeature(aCurrentRecommendation.getFeature(),
                alState.getLayer());
        FeatureSupport<?> featureSupport = featureSupportRegistry.getFeatureSupport(feat);
        // We get away with passing "null" here instead of the CAS because we currently 
        // have no recommenders for any feature types that actually need the CAS (i.e.
        // link feature types and the likes).
        Object wrappedFeatureValue = featureSupport.wrapFeatureValue(feat, null,
                aCurrentRecommendation.getLabel());
        FeatureState featureState = new FeatureState(feat, (Serializable) wrappedFeatureValue);
        
        // Populate the tagset moving the tags with recommended labels to the top 
        List<Tag> tagList = annotationService.listTags(feat.getTagset());
        List<Tag> reorderedTagList = new ArrayList<>();
        if (tagList.size() > 0) {
            Predictions model = recommendationService.getPredictions(state.getUser(),
                    state.getProject());
            // get all the predictions
            List<AnnotationSuggestion> allRecommendations = model.getPredictionsByTokenAndFeature(
                    aCurrentRecommendation.getDocumentName(), alState.getLayer(),
                    aCurrentRecommendation.getBegin(), aCurrentRecommendation.getEnd(),
                    aCurrentRecommendation.getFeature());
            // get all the label of the predictions (e.g. "NN")
            List<String> allRecommendationLabels = allRecommendations.stream()
                    .map(ao -> ao.getLabel())
                    .collect(Collectors.toList());
            
            for (Tag tag : tagList) {
                // add the tags which contain the prediction-labels to the beginning of a tagset
                if (allRecommendationLabels.contains(tag.getName())) {
                    tag.setReordered(true);
                    reorderedTagList.add(tag);
                }
            }
            
            // remove these tags containing the prediction-labels
            tagList.removeAll(reorderedTagList);
            
            // add the rest tags to the tagset after these
            reorderedTagList.addAll(tagList);
        }
        featureState.tagset = reorderedTagList;
        
        // Finally, create the editor
        FeatureEditor featureEditor = featureSupport.createEditor(CID_EDITOR, mainContainer,
                this.getActionHandler(), this.getModel(), Model.of(featureState));
        featureEditor.setOutputMarkupPlaceholderTag(true);
        featureEditor.add(visibleWhen(() -> alStateModel.getObject().getLayer() != null
                && alState.getSuggestion().isPresent()));
        return featureEditor;
    }
    
    private void writeLearningRecordInDatabaseAndEventLog(
            AnnotationSuggestion aCurrentRecommendation, LearningRecordType aUserAction)
    {
        writeLearningRecordInDatabaseAndEventLog(aCurrentRecommendation, aUserAction,
                aCurrentRecommendation.getLabel());
    }

    private void writeLearningRecordInDatabaseAndEventLog(AnnotationSuggestion aSuggestion,
            LearningRecordType aUserAction, String aAnnotationValue)
    {
        AnnotatorState state = ActiveLearningSidebar.this.getModelObject();
        ActiveLearningUserState alState = alStateModel.getObject();

        AnnotationFeature feat = annotationService.getFeature(aSuggestion.getFeature(),
                alState.getLayer());
        SourceDocument sourceDoc = documentService.getSourceDocument(state.getProject(),
                aSuggestion.getDocumentName());

        // Log the action to the learning record
        learningRecordService.logRecord(sourceDoc, state.getUser().getUsername(),
                aSuggestion, aAnnotationValue, alState.getLayer(), feat, aUserAction,
                LearningRecordChangeLocation.AL_SIDEBAR);

        // Send an application event that the suggestion has been rejected
        List<AnnotationSuggestion> alternativeSuggestions = recommendationService
                .getPredictions(state.getUser(), state.getProject())
                .getPredictionsByTokenAndFeature(aSuggestion.getDocumentName(), alState.getLayer(),
                        aSuggestion.getBegin(), aSuggestion.getEnd(), aSuggestion.getFeature());

        applicationEventPublisherHolder.get()
                .publishEvent(new ActiveLearningRecommendationEvent(this, sourceDoc, aSuggestion,
                        state.getUser().getUsername(), alState.getLayer(), aSuggestion.getFeature(),
                        aUserAction, alternativeSuggestions));
    }

    /**
     * Accept a suggestion or a corrected suggestion via the sidebar. If the value in the feature
     * editor corresponds to the originally suggested label, an acceptance is logged, otherwise
     * a correction is logged.
     * 
     * <ul>
     * <li>Creates a new annotation or updates an existing one with a new feature
     * value.</li>
     * <li>Marks the suggestions as hidden (not visible).</li>
     * <li>Logs the accepting to the learning log.</li>
     * <li>Sends events to the UI and application informing other components about the action.</li>
     * </ul>
     */    
    private void actionAnnotate(AjaxRequestTarget aTarget, Form<Void> aForm)
        throws IOException, AnnotationException
    {
        AnnotatorState state = ActiveLearningSidebar.this.getModelObject();
        ActiveLearningUserState alState = alStateModel.getObject();
        
        // There is always a current recommendation when we get here because if there is none, the
        // button to accept the recommendation is not visible.
        AnnotationSuggestion suggestion = alState.getSuggestion().get();
        
        // Create AnnotationFeature and FeatureSupport
        AnnotationFeature feat = annotationService.getFeature(suggestion.getFeature(),
                alState.getLayer());
        FeatureSupport featureSupport = featureSupportRegistry.getFeatureSupport(feat);

        // Load CAS in which to create the annotation. This might be different from the one that
        // is currently viewed by the user, e.g. if the user switched to another document after
        // the suggestion has been loaded into the sidebar.
        SourceDocument sourceDoc = documentService.getSourceDocument(state.getProject(),
                suggestion.getDocumentName());
        String username = state.getUser().getUsername();
        CAS cas = documentService.readAnnotationCas(sourceDoc, username);

        // Upsert an annotation based on the suggestion
        String selectedValue = (String) featureSupport.unwrapFeatureValue(feat, cas,
                editor.getModelObject().value);
        AnnotationLayer layer = annotationService.getLayer(suggestion.getLayerId());
        AnnotationFeature feature = annotationService.getFeature(suggestion.getFeature(), layer);
        recommendationService.upsertFeature(annotationService, sourceDoc, username, cas, layer,
                feature, selectedValue, suggestion.getBegin(), suggestion.getEnd());
        
        // Save CAS after annotation has been created
        documentService.writeAnnotationCas(cas, sourceDoc, state.getUser(), true);
        
        // If the currently displayed document is the same one where the annotation was created,
        // then update timestamp in state to avoid concurrent modification errors
        if (Objects.equals(state.getDocument().getId(), sourceDoc.getId())) {
            Optional<Long> diskTimestamp = documentService.getAnnotationCasTimestamp(sourceDoc,
                    username);
            if (diskTimestamp.isPresent()) {
                state.setAnnotationDocumentTimestamp(diskTimestamp.get());
            }
        }

        boolean areLabelsEqual = suggestion.labelEquals(selectedValue);

        suggestion.hide((areLabelsEqual) ? FLAG_TRANSIENT_ACCEPTED
                : FLAG_TRANSIENT_CORRECTED);

        // Log the action to the learning record
        writeLearningRecordInDatabaseAndEventLog(suggestion,
                (areLabelsEqual) ? ACCEPTED
                        : CORRECTED,
                selectedValue);
        
        recommendationService.getPredictions(state.getUser(), state.getProject())
                .getPredictionsByTokenAndFeature(suggestion.getDocumentName(),
                        alStateModel.getObject().getLayer(), suggestion.getBegin(),
                        suggestion.getEnd(), feat.getName());

        moveToNextRecommendation(aTarget, false);
    }

    private void actionSkip(AjaxRequestTarget aTarget)
    {
        alStateModel.getObject().getSuggestion().ifPresent(rec -> {
            writeLearningRecordInDatabaseAndEventLog(rec, SKIPPED);
            moveToNextRecommendation(aTarget, false);
        });
    }

    private void actionReject(AjaxRequestTarget aTarget)
    {
        alStateModel.getObject().getSuggestion().ifPresent(rec -> {
            writeLearningRecordInDatabaseAndEventLog(rec, REJECTED);
            moveToNextRecommendation(aTarget, false);
        });
    }
    
    private void moveToNextRecommendation(IPartialPageRequestHandler aTarget, boolean aStay)
    {
        AnnotatorState state = getModelObject();
        ActiveLearningUserState alState = alStateModel.getObject();
        
        // Clear the annotation detail editor and the selection to avoid confusions with the 
        // highlight because the selection highlight from the right sidebar and the one from the
        // AL sidebar have the same color!
        if (!aStay) {
            state.getSelection().clear();
            aTarget.add((Component) getActionHandler());
        }

        // Fetch the next suggestion to present to the user (if there is any)
        Optional<Delta> recommendationDifference = alState.getStrategy().generateNextSuggestion(
                activeLearningService, learningRecordService, state.getUser(), alState.getLayer(),
                alState.getSuggestions());
        Optional<AnnotationSuggestion> prevSuggestion = alState.getSuggestion();
        alState.setCurrentDifference(recommendationDifference);
        
        // If the active suggestion has changed, inform the user
        if (prevSuggestion.isPresent() && (alState.getSuggestion().isPresent()
                && !alState.getSuggestion().get().equals(prevSuggestion.get()))) {
            String message = "Active learning has moved to next best suggestion.";
            // Avoid logging the message multiple times in case the move to the next suggestion has
            // been requested multiple times in a single request
            if (getFeedbackMessages().messages(msg -> msg.getMessage().equals(message)).isEmpty()) {
                info(message);
                aTarget.addChildren(getPage(), IFeedback.class);
            }
        }
        else if (prevSuggestion.isPresent() && !alState.getSuggestion().isPresent()) {
            String message = "There are no more recommendations right now.";
            // Avoid logging the message multiple times in case the move to the next suggestion has
            // been requested multiple times in a single request
            if (getFeedbackMessages().messages(msg -> msg.getMessage().equals(message)).isEmpty()) {
                info(message);
                aTarget.addChildren(getPage(), IFeedback.class);
            }
        }

        // If there is no new suggestion, nothing left to do here
        if (!alState.getSuggestion().isPresent()) {
            clearHighlight();
            aTarget.add(mainContainer);
            if (!aStay) {
                //Main editor
                annotationPage.actionRefreshDocument((AjaxRequestTarget) aTarget);
            }
            return;
        }

        // If there is one, open it in the sidebar and take the main editor to its location
        try {
            AnnotationSuggestion suggestion = alState.getSuggestion().get();
            SourceDocument sourceDocument = documentService.getSourceDocument(state.getProject(),
                    suggestion.getDocumentName());
            
            // Refresh feature editor
            refreshFeatureEditor(aTarget, suggestion);
            
            if (!aStay) {
                // Open the corresponding document in the main editor and jump to the respective
                // location
                actionShowSelectedDocument((AjaxRequestTarget) aTarget, sourceDocument,
                        suggestion.getBegin(), suggestion.getEnd());
            }
            setHighlight(suggestion);
            
            if (!aStay) {
                //Main editor
                annotationPage.actionRefreshDocument((AjaxRequestTarget) aTarget);
            }
            
            // Obtain some left and right context of the active suggestion while we have easy
            // access to the document which contains the current suggestion
            CAS cas;
            if (state.getDocument().getName().equals(suggestion.getDocumentName())) {
                cas = getCasProvider().get();
            }
            else {
                cas = documentService.readAnnotationCas(sourceDocument,
                        state.getUser().getUsername());
            }
            String text = cas.getDocumentText();
            alState.setLeftContext(
                    text.substring(Math.max(0, suggestion.getBegin() - 20), suggestion.getBegin()));
            alState.setRightContext(text.substring(suggestion.getEnd(),
                    Math.min(suggestion.getEnd() + 20, text.length())));
            
            // Send an application event that the suggestion has been rejected
            List<AnnotationSuggestion> alternativeSuggestions = recommendationService
                    .getPredictions(state.getUser(), state.getProject())
                    .getPredictionsByTokenAndFeature(suggestion.getDocumentName(),
                            alState.getLayer(), suggestion.getBegin(), suggestion.getEnd(),
                            suggestion.getFeature());

            applicationEventPublisherHolder.get()
                    .publishEvent(new ActiveLearningSuggestionOfferedEvent(this, sourceDocument,
                            suggestion, state.getUser().getUsername(), alState.getLayer(),
                            suggestion.getFeature(), alternativeSuggestions));
        }
        catch (IOException e) {
            LOG.info("Error reading CAS: {}", e.getMessage());
            error("Error reading CAS " + e.getMessage());
            aTarget.addChildren(getPage(), IFeedback.class);
        }
    }
    
    private Form<?> createLearningHistory()
    {
        Form<?> learningHistoryForm = new Form<Void>(CID_LEARNING_HISTORY_FORM)
        {
            private static final long serialVersionUID = -961690443085882064L;
        };
        learningHistoryForm.add(LambdaBehavior.onConfigure(component -> component
            .setVisible(alStateModel.getObject().isSessionActive())));
        learningHistoryForm.setOutputMarkupPlaceholderTag(true);
        learningHistoryForm.setOutputMarkupId(true);

        learningHistoryForm.add(createLearningHistoryListView());
        return learningHistoryForm;
    }

    private ListView<LearningRecord> createLearningHistoryListView()
    {
        ListView<LearningRecord> learningHistory = new ListView<LearningRecord>(
                CID_HISTORY_LISTVIEW)
        {
            private static final long serialVersionUID = 5594228545985423567L;

            @Override
            protected void populateItem(ListItem<LearningRecord> item)
            {
                LearningRecord rec = item.getModelObject();
                AnnotationFeature recAnnotationFeature = rec.getAnnotationFeature();
                String recFeatureValue;
                if (recAnnotationFeature != null) {
                    FeatureSupport featureSupport = featureSupportRegistry
                        .getFeatureSupport(recAnnotationFeature);
                    recFeatureValue = featureSupport
                        .renderFeatureValue(recAnnotationFeature, rec.getAnnotation());
                }
                else {
                    recFeatureValue = rec.getAnnotation();
                }
                LambdaAjaxLink textLink = new LambdaAjaxLink(CID_JUMP_TO_ANNOTATION, _target -> 
                        actionSelectHistoryItem(_target, item.getModelObject()));
                textLink.setBody(rec::getTokenText);
                item.add(textLink);

                item.add(new Label(CID_RECOMMENDED_ANNOTATION, recFeatureValue));
                item.add(new Label(CID_USER_ACTION, rec.getUserAction()));
                item.add(
                    new LambdaAjaxLink(CID_REMOVE_RECORD, t -> actionRemoveHistoryItem(t, rec)));
            }
        };
        learningRecords = LambdaModel.of(this::listLearningRecords);
        learningHistory.setModel(learningRecords);
        return learningHistory;
    }

    /**
     * Select an item from the learning history. When the user clicks on an item from the learning
     * history, the following should happen:
     * <ul>
     * <li>the main editor should jump to the location of the history item</li>
     * <li>if there is an annotation which matches the history item in terms of layer and feature
     *     value, then this annotation should be highlighted.</li>
     * <li>if there is no matching annotation, then the text should be highlighted</li>
     * </ul>
     */
    private void actionSelectHistoryItem(AjaxRequestTarget aTarget, LearningRecord aRecord)
        throws IOException
    {
        actionShowSelectedDocument(aTarget, aRecord.getSourceDocument(),
                aRecord.getOffsetCharacterBegin(), aRecord.getOffsetCharacterEnd());
        
        // Since we have switched documents above (if it was necessary), the editor CAS should
        // now point to the correct one
        CAS cas = getCasProvider().get();

<<<<<<< HEAD
        // ... if a matching annotation exists, highlight the annotation
        Optional<AnnotationFS> annotation = getMatchingAnnotation(jCas.getCas(), aRecord);
=======
        // ... if a matching annotation exists, highlight the annotaiton
        Optional<AnnotationFS> annotation = getMatchingAnnotation(cas, aRecord);
>>>>>>> eef9f5f1
        if (annotation.isPresent()) {
            setHighlight(aRecord.getSourceDocument(), annotation.get());
        }
        // ... otherwise highlight the text
        else {
            setHighlight(aRecord);
            
            info("No annotation could be highlighted.");
            aTarget.addChildren(getPage(), IFeedback.class);
        }
    }
    
    private Optional<AnnotationFS> getMatchingAnnotation(CAS aCas, LearningRecord aRecord)
    {
        Type type = CasUtil.getType(aCas, alStateModel.getObject().getLayer().getName());
        Feature feature = type.getFeatureByBaseName(aRecord.getAnnotationFeature().getName());
        return selectAt(aCas, type, aRecord.getOffsetCharacterBegin(),
                aRecord.getOffsetCharacterEnd()).stream()
                .filter(fs -> aRecord.getAnnotation().equals(fs.getFeatureValueAsString(feature)))
                .findFirst();
    }

    private List<AnnotationSuggestion> getMatchingSuggestion(List<SuggestionGroup> aSuggestions,
            LearningRecord aRecord)
    {
        return getMatchingSuggestion(aSuggestions, aRecord.getSourceDocument().getName(),
                aRecord.getLayer().getId(), aRecord.getAnnotationFeature().getName(),
                aRecord.getOffsetCharacterBegin(), aRecord.getOffsetCharacterEnd(),
                aRecord.getAnnotation());
    }

    private List<AnnotationSuggestion> getMatchingSuggestion(List<SuggestionGroup> aSuggestions,
            AnnotationSuggestion aSuggestion)
    {
        return getMatchingSuggestion(aSuggestions, aSuggestion.getDocumentName(),
                aSuggestion.getLayerId(), aSuggestion.getFeature(), aSuggestion.getBegin(),
                aSuggestion.getEnd(), aSuggestion.getLabel());
    }

    private List<AnnotationSuggestion> getMatchingSuggestion(List<SuggestionGroup> aSuggestions,
            String aDocumentName, long aLayerId, String aFeature, int aBegin, int aEnd,
            String aLabel)
    {
        return aSuggestions.stream()
                .filter(group -> 
                        aDocumentName.equals(group.getDocumentName()) &&
                        aLayerId == group.getLayerId() &&
                        (aFeature == null || aFeature == group.getFeature()) &&
                        (aBegin == -1 || aBegin == group.getOffset().getBegin()) &&
                        (aEnd == -1 || aEnd == group.getOffset().getEnd()))
                .flatMap(group -> group.stream())
                .filter(suggestion ->
                        aLabel == null || aLabel.equals(suggestion.getLabel()))
                .collect(toList());
    }

    private List<LearningRecord> listLearningRecords()
    {
        return learningRecordService.listRecords(getModelObject().getUser().getUsername(),
                alStateModel.getObject().getLayer(), 50);
    }

    private void actionRemoveHistoryItem(AjaxRequestTarget aTarget, LearningRecord aRecord)
        throws IOException
    {
        aTarget.add(mainContainer);
        
        ActiveLearningUserState alState = alStateModel.getObject();
        
        annotationPage.actionRefreshDocument(aTarget);
        learningRecordService.delete(aRecord);
        
        // The history records caused suggestions to disappear. Since visibility is only fully
        // recalculated when new predictions come in, we need to update the visibility explicitly
        // here
        getMatchingSuggestion(alState.getSuggestions(), aRecord)
                .forEach(suggestion -> suggestion.show(FLAG_SKIPPED | FLAG_REJECTED));
        
        // Force the learning records model to be refreshed during rendering, showing the latest
        // state from the DB
        learningRecords.detach();

        if (asList(ACCEPTED, CORRECTED).contains(aRecord.getUserAction())) {
            // IMPORTANT: we must jump to the document which contains the annotation that is to
            // be deleted because deleteAnnotationByHistory will delete the annotation via the
            // methods provided by the AnnotationActionHandler and these operate ONLY on the
            // currently visible/selected document.
            CAS cas = documentService.readAnnotationCas(aRecord.getSourceDocument(),
                    aRecord.getUser());
            if (getMatchingAnnotation(cas, aRecord).isPresent()) {
                actionShowSelectedDocument(aTarget, aRecord.getSourceDocument(),
                        aRecord.getOffsetCharacterBegin(), aRecord.getOffsetCharacterEnd());
                confirmationDialog.setTitleModel(new StringResourceModel(
                        "alSidebar.history.delete.confirmation.title", this));
                confirmationDialog.setContentModel(new StringResourceModel(
                        "alSidebar.history.delete.confirmation.content", this, null));
                confirmationDialog.show(aTarget);
                confirmationDialog.setConfirmAction(t -> deleteAnnotationByHistory(t, aRecord));
            }
        }
        
        // If there is currently no suggestion (i.e. we ran out of suggestions before) there is a
        // good chance that deleting the history item makes suggestions become available again, so
        // we try to find a new one.
        if (!alState.getSuggestion().isPresent()) {
            refreshSuggestions();
            moveToNextRecommendation(aTarget, false);
        }
    }

    private void deleteAnnotationByHistory(AjaxRequestTarget aTarget, LearningRecord aRecord)
        throws IOException, AnnotationException
    {
        AnnotatorState state = getModelObject();
        
        CAS cas = this.getCasProvider().get();
        Optional<AnnotationFS> anno = getMatchingAnnotation(cas, aRecord);
        if (anno.isPresent()) {
            state.getSelection().selectSpan(new VID(anno.get()), cas,
                    aRecord.getOffsetCharacterBegin(), aRecord.getOffsetCharacterEnd());
            getActionHandler().actionDelete(aTarget);
        }
    }

    /**
     * Listens to the user setting a feature on an annotation in the main annotation editor. Mind
     * that we do not need to listen to the creation of annotations since they have no effect on 
     * the active learning sidebar as long as they have no features set.
     */
    @OnEvent
    public void onFeatureValueUpdated(FeatureValueUpdatedEvent aEvent)
    {
        AnnotatorState state = getModelObject();
        ActiveLearningUserState alState = alStateModel.getObject();

        // If the user creates a new annotation at the site of the suggestion that is currently
        // offered to the user, then the AL should move on to the next available suggestion
        if (
                alState.isSessionActive() &&
                (!alState.getSuggestion().isPresent() || (
                aEvent.getUser().equals(state.getUser().getUsername()) &&
                aEvent.getDocument().equals(state.getDocument()) &&
                aEvent.getFeature().getLayer().equals(alState.getLayer()) &&
                aEvent.getFeature().getName().equals(alState.getSuggestion().get().getFeature())))
        ) {
            reactToAnnotationsBeingCreatedOrDeleted(aEvent.getRequestTarget(),
                    aEvent.getFeature().getLayer());
        }
    }
    
    /**
     * Listens to the user deleting an annotation in the main annotation editor.
     */
    @OnEvent
    public void onAnnotationDeleted(SpanDeletedEvent aEvent)
    {
        AnnotatorState state = getModelObject();
        ActiveLearningUserState alState = alStateModel.getObject();

        // If the user creates a new annotation at the site of the suggestion that is currently
        // offered to the user, then the AL should move on to the next available suggestion
        if (
                alState.isSessionActive() &&
                (!alState.getSuggestion().isPresent() || (
                aEvent.getUser().equals(state.getUser().getUsername()) &&
                aEvent.getDocument().equals(state.getDocument()) &&
                aEvent.getLayer().equals(alState.getLayer())))
        ) {
            reactToAnnotationsBeingCreatedOrDeleted(aEvent.getRequestTarget(), aEvent.getLayer());
        }
    }
    
    private void reactToAnnotationsBeingCreatedOrDeleted(IPartialPageRequestHandler aTarget,
            AnnotationLayer aLayer)
    {
        try {
            AnnotatorState state = getModelObject();
            ActiveLearningUserState alState = alStateModel.getObject();
            
//            // Make sure we know about the current suggestions and their visibility state
//            refreshSuggestions();
    
            // Update visibility in case the annotation where the feature was set overlaps with 
            // any suggestions that need to be hidden now.
            PredictionTask.calculateVisibility(learningRecordService, annotationService,
                    getAnnotationPage().getEditorCas(), state.getUser().getUsername(),
                    aLayer, alState.getSuggestions(), state.getWindowBeginOffset(),
                    state.getWindowEndOffset());
    
            // Update the suggestion in the AL sidebar, but do not jump or touch the right
            // sidebar such that the user can happily continue to edit the annotation
            moveToNextRecommendation(aTarget, true);
        }
        catch (IOException e) {
            LOG.info("Error reading CAS: {}", e.getMessage());
            error("Error reading CAS " + e.getMessage());
            aTarget.addChildren(getPage(), IFeedback.class);
        }
    }

    @OnEvent
    public void onRecommendationRejectEvent(AjaxRecommendationRejectedEvent aEvent)
    {
        AnnotatorState annotatorState = getModelObject();
        AnnotatorState eventState = aEvent.getAnnotatorState();

        Predictions model = recommendationService.getPredictions(annotatorState.getUser(),
                annotatorState.getProject());

        if (
                alStateModel.getObject().isSessionActive() && 
                eventState.getUser().equals(annotatorState.getUser()) && 
                eventState.getProject().equals(annotatorState.getProject())
        ) {
            SourceDocument document = eventState.getDocument();
            VID vid = aEvent.getVid();
            Optional<AnnotationSuggestion> prediction = model.getPredictionByVID(document, vid);

            if (!prediction.isPresent()) {
                LOG.error("Could not find prediction in [{}] with id [{}]", document, vid);
                error("Could not find prediction");
                return;
            }

            AnnotationSuggestion rejectedRecommendation = prediction.get();
            applicationEventPublisherHolder.get().publishEvent(
                new ActiveLearningRecommendationEvent(this, eventState.getDocument(),
                    rejectedRecommendation, annotatorState.getUser().getUsername(),
                    eventState.getSelectedAnnotationLayer(), rejectedRecommendation.getFeature(),
                    REJECTED, model.getPredictionsByTokenAndFeature(
                    rejectedRecommendation.getDocumentName(),
                    eventState.getSelectedAnnotationLayer(),
                    rejectedRecommendation.getBegin(),
                    rejectedRecommendation.getEnd(),
                    rejectedRecommendation.getFeature())));

            if (
                    document.equals(annotatorState.getDocument()) && 
                    vid.getLayerId() == alStateModel.getObject().getLayer().getId() && 
                    prediction.get().equals(
                            alStateModel.getObject().getSuggestion().orElse(null))
            ) {
                moveToNextRecommendation(aEvent.getTarget(), false);
            }
            aEvent.getTarget().add(mainContainer);
        }
    }

    /**
     * Listens to the user accepting a recommendation in the main annotation editor.
     */
    @OnEvent
    public void onRecommendationAcceptEvent(AjaxRecommendationAcceptedEvent aEvent)
    {
        AnnotatorState state = getModelObject();
        Predictions model = recommendationService.getPredictions(state.getUser(),
                state.getProject());
        AnnotatorState eventState = aEvent.getAnnotatorState();
        SourceDocument document = state.getDocument();
        VID vid = aEvent.getVid();
        
        Optional<AnnotationSuggestion> oRecommendation = model.getPredictionByVID(document, vid);
        if (!oRecommendation.isPresent()) {
            LOG.error("Could not find prediction in [{}] with id [{}]", document, vid);
            error("Could not find prediction");
            aEvent.getTarget().addChildren(getPage(), IFeedback.class);
            return;
        }

        AnnotationSuggestion acceptedSuggestion = oRecommendation.get();
        
        applicationEventPublisherHolder.get().publishEvent(
            new ActiveLearningRecommendationEvent(this, eventState.getDocument(),
                acceptedSuggestion, state.getUser().getUsername(),
                eventState.getSelectedAnnotationLayer(), acceptedSuggestion.getFeature(),
                ACCEPTED, model.getPredictionsByTokenAndFeature(
                acceptedSuggestion.getDocumentName(),
                eventState.getSelectedAnnotationLayer(),
                acceptedSuggestion.getBegin(),
                acceptedSuggestion.getEnd(),
                acceptedSuggestion.getFeature())));

        // If the annotation that the user accepted is the one that is currently displayed in
        // the annotation sidebar, then we have to go and pick a new one
        ActiveLearningUserState alState = alStateModel.getObject();
        if (
                alState.isSessionActive() && 
                alState.getSuggestion().isPresent() && 
                eventState.getUser().equals(state.getUser()) && 
                eventState.getProject().equals(state.getProject())
        ) {
            AnnotationSuggestion suggestion = alState.getSuggestion().get();
            if (
                    acceptedSuggestion.getOffset().equals(suggestion.getOffset()) && 
                    vid.getLayerId() == suggestion.getLayerId() && 
                    acceptedSuggestion.getFeature().equals(suggestion.getFeature())
            ) {
                moveToNextRecommendation(aEvent.getTarget(), false);
            }
            aEvent.getTarget().add(mainContainer);
        }
    }

    @OnEvent
    public void onRenderAnnotations(RenderAnnotationsEvent aEvent)
    {
        renderHighlights(aEvent.getVDocument());
    }
    
    private void renderHighlights(VDocument aVDoc)
    {
        LOG.trace("Active learning sidebar rendering highlights");

        // Clear any highlights that we may have added earlier in the rendering process and
        // recreate them because the VIDs may have changed
        aVDoc.getMarkers().removeIf(marker -> marker.getSource() == this);

        if (highlightDocumentName == null) {
            LOG.trace("Active learning sidebar has no highlights to render");
            return;
        }

        String currentDoc = getModelObject().getDocument().getName();
        if (!currentDoc.equals(highlightDocumentName)) {
            LOG.trace("Active learning sidebar highlights are in document [{}], not in [{}]",
                    highlightDocumentName, currentDoc);
            return;
        }
         
        if (highlightVID != null) {
            aVDoc.add(new VAnnotationMarker(this, VMarker.FOCUS, highlightVID));
        }
        else {
            LOG.trace(
                    "Active learning sidebar annotation highlight is not set");
        }

        if (highlightSpan != null) {
            AnnotatorState state = getModelObject();
            if (state.getWindowBeginOffset() <= highlightSpan.getBegin()
                    && highlightSpan.getEnd() <= state.getWindowEndOffset()) {
                aVDoc.add(new VTextMarker(this, VMarker.FOCUS,
                        highlightSpan.getBegin() - state.getWindowBeginOffset(),
                        highlightSpan.getEnd() - state.getWindowBeginOffset()));
            }
            else {
                LOG.trace("Active learning sidebar span highlight is outside visible area");
            }
        }
        else {
            LOG.trace("Active learning sidebar span highlight is not set");
        }
    }

    private void refreshSuggestions()
    {
        AnnotatorState state = getModelObject();
        ActiveLearningUserState alState = alStateModel.getObject();
        alState.setSuggestions(
                activeLearningService.getSuggestions(state.getUser(), alState.getLayer()));
    }
    
    @OnEvent
    public void onDocumentReset(AfterDocumentResetEvent aEvent)
    {
        reactToChangeInPredictions(aEvent.getRequestTarget());
    }
    
    @OnEvent
    public void onPredictionsSwitched(AjaxPredictionsSwitchedEvent aEvent)
    {
        reactToChangeInPredictions(aEvent.getTarget());
        // As a reaction to the change in predictions, the highlights may have to be placed at 
        // a different location. This the prediction switch is announced late in the rendering
        // process and the highlights have already been added to the VDocument at this time, 
        // we need to remove and re-add them. renderHighlights() takes care of this.
        renderHighlights(aEvent.getVDocument());
    }
    
    private void reactToChangeInPredictions(IPartialPageRequestHandler aTarget)
    {
        ActiveLearningUserState alState = alStateModel.getObject();

        // If active learning is not active, nothing to do here
        if (!alState.isSessionActive()) {
            // Re-render the AL sidebar in case the session auto-terminated
            aTarget.add(mainContainer);
            return;
        }

        // Make sure we know about the current suggestions and their visibility state
        refreshSuggestions();
        
        // If there is currently a suggestion displayed in the sidebar, we need to check if it
        // is still relevant - if yes, we need to replace it with its current counterpart since.
        // if no counterpart exists in the current suggestions, then we need to load a 
        // suggestion from the current list.
        if (alState.getSuggestion().isPresent()) {
            AnnotationSuggestion activeSuggestion = alState.getSuggestion().get();
            // Find the groups which matches the active recommendation
            Optional<AnnotationSuggestion> updatedSuggestion = getMatchingSuggestion(
                    alState.getSuggestions(), activeSuggestion).stream().findFirst();
            
            if (updatedSuggestion.isPresent()) {
                LOG.debug("Replacing outdated suggestion {} with new suggestion {}",
                        alState.getCurrentDifference().get().getFirst().getId(),
                        updatedSuggestion.get().getId());

                // Update the highlight
                if (alState.getSuggestion().get().getVID().equals(highlightVID)) {
                    highlightVID = updatedSuggestion.get().getVID();
                }

                // We found a matching suggestion, but we look for its second-best. So for the 
                // moment we assume that the second-best has not changed and we simply fake
                // a delta
                Delta fakeDelta = new Delta(updatedSuggestion.get(),
                        alState.getCurrentDifference().get().getSecond().orElse(null));
                alState.setCurrentDifference(Optional.of(fakeDelta));
            }
            else {
                moveToNextRecommendation(aTarget, true);
            }
        }
        else {
            // Still need to re-render the AL sidebar so we can show stuff to the user like asking
            // whether to review skipped items or just informing that there is nothing more to do.
            aTarget.add(mainContainer);
        }
    }
}<|MERGE_RESOLUTION|>--- conflicted
+++ resolved
@@ -877,13 +877,9 @@
         // now point to the correct one
         CAS cas = getCasProvider().get();
 
-<<<<<<< HEAD
-        // ... if a matching annotation exists, highlight the annotation
-        Optional<AnnotationFS> annotation = getMatchingAnnotation(jCas.getCas(), aRecord);
-=======
         // ... if a matching annotation exists, highlight the annotaiton
         Optional<AnnotationFS> annotation = getMatchingAnnotation(cas, aRecord);
->>>>>>> eef9f5f1
+        
         if (annotation.isPresent()) {
             setHighlight(aRecord.getSourceDocument(), annotation.get());
         }
