--- conflicted
+++ resolved
@@ -158,14 +158,10 @@
     private Date learnSkippedRecommendationTime;
     private FeatureState featureState;
     private ConfirmationDialog confirmationDialog;
-<<<<<<< HEAD
     private FeatureEditor editor;
     private Form<Void> recommendationForm;
     private AnnotationFeature annotationFeature;
 
-=======
-    private AnnotationFeature annotationFeature;
->>>>>>> e4f72314
 
     public ActiveLearningSidebar(String aId, IModel<AnnotatorState> aModel,
             AnnotationActionHandler aActionHandler, JCasProvider aJCasProvider,
@@ -410,7 +406,7 @@
         recommendationForm.add(new LambdaAjaxButton<>(CID_ANNOTATE_BUTTON, this::actionAnnotate));
         recommendationForm.add(new LambdaAjaxLink(CID_SKIP_BUTTON, this::actionSkip));
         recommendationForm.add(new LambdaAjaxLink(CID_REJECT_BUTTON, this::actionReject));
-
+        
         return recommendationForm;
     }
 
@@ -433,7 +429,6 @@
         highlightCurrentRecommendation(aTarget);
     }
 
-<<<<<<< HEAD
     private FeatureEditor createFeatureEditor()
     {
         if (currentRecommendation != null) {
@@ -458,25 +453,21 @@
         return editor;
     }
 
-    private void writeLearningRecordInDatabase(LearningRecordUserAction userAction)
-    {
-        writeLearningRecordInDatabase(userAction, currentRecommendation.getLabel());
-    }
-
-    private void writeLearningRecordInDatabase(LearningRecordUserAction userAction, String
+    private void writeLearningRecordInDatabaseInDatabaseAndEventLog(LearningRecordUserAction
+        userAction)
+    {
+        writeLearningRecordInDatabaseAndEventLog(userAction, currentRecommendation.getLabel());
+    }
+
+    private void writeLearningRecordInDatabaseAndEventLog(LearningRecordUserAction userAction,
+        String
         annotationValue)
     {
-        AnnotatorState annotatorState = ActiveLearningSidebar.this.getModelObject();
-
-=======
-    private void writeLearningRecordInDatabaseAndEventLog(LearningRecordUserAction userAction)
-    {
         AnnotatorState state = ActiveLearningSidebar.this.getModelObject();
 
         SourceDocument sourceDoc = documentService.getSourceDocument(state.getProject(),
-                currentRecommendation.getDocumentName());
-        
->>>>>>> e4f72314
+            currentRecommendation.getDocumentName());
+
         LearningRecord record = new LearningRecord();
         record.setUser(state.getUser().getUsername());
         record.setSourceDocument(sourceDoc);
@@ -513,7 +504,21 @@
         throws IOException, AnnotationException
     {
         aTarget.add(mainContainer);
-<<<<<<< HEAD
+
+        writeLearningRecordInDatabaseAndEventLog(LearningRecordUserAction.ACCEPTED);
+
+        AnnotatorState state = ActiveLearningSidebar.this.getModelObject();
+        int begin = currentRecommendation.getOffset().getBeginCharacter();
+        int end = currentRecommendation.getOffset().getEndCharacter();
+
+        // Load CAS in which to create the annotation
+        SourceDocument sourceDoc = documentService.getSourceDocument(state.getProject(),
+                currentRecommendation.getDocumentName());
+        AnnotationDocument annoDoc = documentService.createOrGetAnnotationDocument(sourceDoc,
+                state.getUser());
+        JCas jCas = documentService.readAnnotationCas(annoDoc);
+
+        // Create annotation from recommendation
         String selectedFeatureIdentifier;
         String selectedFeatureName;
         if (selectedLayer.getObject().getUiName().equals("Named entity") && annotationFeature
@@ -536,40 +541,6 @@
         AnnotatorState annotatorState = ActiveLearningSidebar.this.getModelObject();
         JCas jCas = this.getJCasProvider().get();
         SpanAdapter adapter = (SpanAdapter) annotationService.getAdapter(selectedLayer.getObject());
-        int begin = currentRecommendation.getOffset().getBeginCharacter();
-        int end = currentRecommendation.getOffset().getEndCharacter();
-        int id = adapter.add(annotatorState, jCas, begin, end);
-        // Get feature from recommendation
-        AnnotationFeature feature = annotationService
-            .getFeature(currentRecommendation.getFeature(), selectedLayer.getObject());
-        recommendationService
-            .setFeatureValue(feature, featureState.value, adapter, annotatorState, jCas, id);
-
-        // Open accepted recommendation in the annotation detail editor panel
-        VID vid = new VID(id);
-        annotatorState.getSelection().selectSpan(vid, jCas, begin, end);
-        AnnotationActionHandler aActionHandler = this.getActionHandler();
-        aActionHandler.actionSelect(aTarget, jCas);
-
-        // Save CAS
-        aActionHandler.actionCreateOrUpdate(aTarget, jCas);
-=======
-
-        writeLearningRecordInDatabaseAndEventLog(LearningRecordUserAction.ACCEPTED);
-
-        AnnotatorState state = ActiveLearningSidebar.this.getModelObject();
-        int begin = currentRecommendation.getOffset().getBeginCharacter();
-        int end = currentRecommendation.getOffset().getEndCharacter();
-
-        // Load CAS in which to create the annotation
-        SourceDocument sourceDoc = documentService.getSourceDocument(state.getProject(),
-                currentRecommendation.getDocumentName());
-        AnnotationDocument annoDoc = documentService.createOrGetAnnotationDocument(sourceDoc,
-                state.getUser());
-        JCas jCas = documentService.readAnnotationCas(annoDoc);
-
-        // Create annotation from recommendation
-        SpanAdapter adapter = (SpanAdapter) annotationService.getAdapter(selectedLayer.getObject());
         int id = adapter.add(state, jCas, begin, end);
         annotationFeature = annotationService.getFeature(currentRecommendation.getFeature(),
                 selectedLayer.getObject());
@@ -578,10 +549,6 @@
 
         // Save CAS after annotation has been created
         documentService.writeAnnotationCas(jCas, annoDoc, true);
->>>>>>> e4f72314
-
-        // Event AjaxAfterAnnotationUpdateEvent will be published. Method
-        // afterAnnotationUpdateEvent will call moveToNextRecommendation(aTarget);
 
         moveToNextRecommendation(aTarget);
     }
