--- conflicted
+++ resolved
@@ -25,6 +25,7 @@
 import java.util.Optional;
 import java.util.stream.Collectors;
 
+import de.tudarmstadt.ukp.inception.recommendation.event.AjaxPredictionsSwitchedEvent;
 import org.apache.uima.cas.Type;
 import org.apache.uima.cas.text.AnnotationFS;
 import org.apache.uima.fit.util.CasUtil;
@@ -146,16 +147,6 @@
 
     private final WebMarkupContainer mainContainer;
 
-<<<<<<< HEAD
-    private boolean sessionActive = false;
-    private boolean hasUnseenRecommendation = false;
-    private boolean hasSkippedRecommendation = false;
-    private boolean doExistRecommenders = true;
-
-    private AnnotationObject currentRecommendation;
-    private RecommendationDifference currentDifference;
-=======
->>>>>>> 2adcfb35
     private AnnotationPage annotationPage;
     private Predictions model;
     private String vMarkerType = "";
@@ -175,8 +166,6 @@
 
         annotationPage = aAnnotationPage;
 
-<<<<<<< HEAD
-=======
         if (aAnnotationPage.getMetaData(ActiveLearningUserStateMetaData.CURRENT_AL_USER_STATE)
             == null) {
             ActiveLearningServiceImpl.ActiveLearningUserState userState = new
@@ -190,7 +179,6 @@
             state -> aAnnotationPage
                 .setMetaData(ActiveLearningUserStateMetaData.CURRENT_AL_USER_STATE, state)));
 
->>>>>>> 2adcfb35
         mainContainer = new WebMarkupContainer(CID_MAIN_CONTAINER);
         mainContainer.setOutputMarkupId(true);
         mainContainer.add(createNoRecommendersMessage());
@@ -248,7 +236,7 @@
         layersDropdown.setOutputMarkupId(true);
         layersDropdown.setRequired(true);
         form.add(layersDropdown);
-
+        
         LambdaAjaxButton<Void> startStopButton = new LambdaAjaxButton<>(
                 CID_LAYER_SELECTION_BUTTON, this::actionStartStopTraining);
         startStopButton.setModel(LambdaModel
@@ -266,40 +254,34 @@
         return recommendationService
                 .listLayersWithEnabledRecommenders(getModelObject().getProject());
     }
-
+    
     private void actionStartStopTraining(AjaxRequestTarget target, Form<?> form)
         throws IOException
     {
         target.add(mainContainer);
-
+        
         AnnotatorState annotatorState = getModelObject();
         annotatorState.setSelectedAnnotationLayer(userStateModel.getObject().getSelectedLayer());
 
         if (!userStateModel.getObject().isSessionActive()) {
             // Start new session
-<<<<<<< HEAD
-            sessionActive = true;
-            learnSkippedRecommendationTime = null;
-
-            activeLearningService.setAnnotatorStateAndLayer(annotatorState,
-                    selectedLayer.getObject());
-
-            currentDifference = activeLearningService
-                .generateRecommendationWithLowestDifference(learningRecordService,
-                    activeLearningService, learnSkippedRecommendationTime);
-            showAndHighlightRecommendationAndJumpToRecommendationLocation(target);
-
-=======
             userStateModel.getObject().setSessionActive(true);
             userStateModel.getObject().setLearnSkippedRecommendationTime(null);
+
+            userStateModel.getObject().setListOfRecommendationsForEachToken(activeLearningService
+                .getRecommendationFromRecommendationModel(annotatorState, userStateModel
+                    .getObject().getSelectedLayer()));
 
             ActiveLearningRecommender activeLearningRecommender = new ActiveLearningRecommender(
                 annotatorState, userStateModel.getObject().getSelectedLayer());
             userStateModel.getObject().setActiveLearningRecommender(activeLearningRecommender);
 
-            moveToNextRecommendation(target);
+            userStateModel.getObject().setCurrentDifference(activeLearningRecommender
+                .generateRecommendationWithLowestDifference(learningRecordService,
+                    userStateModel.getObject().getLearnSkippedRecommendationTime(),
+                    userStateModel.getObject().getListOfRecommendationsForEachToken()));
+            showAndHighlightRecommendationAndJumpToRecommendationLocation(target);
             
->>>>>>> 2adcfb35
             applicationEventPublisherHolder.get().publishEvent(
                     new ActiveLearningSessionStartedEvent(this, annotatorState.getProject(),
                         annotatorState.getUser().getUsername()));
@@ -312,42 +294,24 @@
                             annotatorState.getProject(), annotatorState.getUser().getUsername()));
         }
     }
-
+    
     private void showAndHighlightRecommendationAndJumpToRecommendationLocation(
             AjaxRequestTarget aTarget)
     {
-<<<<<<< HEAD
-        if (currentDifference != null) {
-            Long startTimer = System.currentTimeMillis();
-            hasUnseenRecommendation = true;
-            currentRecommendation = currentDifference.getRecommendation1();
-
-=======
         if (userStateModel.getObject().getCurrentDifference() != null) {
             userStateModel.getObject().setHasUnseenRecommendation(true);
             AnnotationObject currentRecommendation = userStateModel.getObject()
                 .getCurrentDifference().getRecommendation1();
             userStateModel.getObject().setCurrentRecommendation(currentRecommendation);
->>>>>>> 2adcfb35
             try {
                 createFeatureEditor();
                 recommendationForm.addOrReplace(editor);
                 aTarget.add(mainContainer);
-
-                Long showFeatureEditorWithRecommendationFinishTimer = System.currentTimeMillis();
-                LOG.debug("Showing Feature Editor costs {}ms.",
-                    (showFeatureEditorWithRecommendationFinishTimer - startTimer));
-
                 // jump to the document of that recommendation
                 actionShowSelectedDocument(aTarget, documentService
                         .getSourceDocument(this.getModelObject().getProject(),
                             currentRecommendation.getDocumentName()),
                     currentRecommendation.getOffset().getBeginCharacter());
-
-                Long jumpToTheLocationInDocumentTimer = System.currentTimeMillis();
-                LOG.debug("Jumping to the document location costs {}ms.",
-                    (jumpToTheLocationInDocumentTimer
-                        - showFeatureEditorWithRecommendationFinishTimer));
             }
             catch (IOException e) {
                 LOG.error("Unable to switch to document : {} ", e.getMessage(), e);
@@ -355,24 +319,15 @@
                 aTarget.addChildren(getPage(), IFeedback.class);
             }
 
-            writeLearningRecordInDatabaseAndEventLog(LearningRecordUserAction.SHOWN);
+            setShowingRecommendation();
             highlightCurrentRecommendation(aTarget);
-            LOG.debug("shwoing feature editor + jumping to location + highlighting the "
-                + "recommendation costs {}ms.", (System.currentTimeMillis() - startTimer));
-        }
-<<<<<<< HEAD
-        else if (learnSkippedRecommendationTime == null) {
-            hasUnseenRecommendation = false;
-            hasSkippedRecommendation = activeLearningService.hasRecommendationWhichIsSkipped(
-                    learningRecordService, activeLearningService);
-=======
+        }
         else if (userStateModel.getObject().getLearnSkippedRecommendationTime() == null) {
             userStateModel.getObject().setHasUnseenRecommendation(false);
             boolean hasSkippedRecommendation = userStateModel.getObject()
                 .getActiveLearningRecommender()
                 .hasRecommendationWhichIsSkipped(learningRecordService, activeLearningService);
             userStateModel.getObject().setHasSkippedRecommendation(hasSkippedRecommendation);
->>>>>>> 2adcfb35
         }
         else {
             userStateModel.getObject().setHasUnseenRecommendation(false);
@@ -380,14 +335,11 @@
         }
     }
 
-<<<<<<< HEAD
-=======
     private void setShowingRecommendation()
     {
         writeLearningRecordInDatabaseAndEventLog(LearningRecordUserAction.SHOWN);
     }
 
->>>>>>> 2adcfb35
     private void highlightCurrentRecommendation(AjaxRequestTarget aTarget)
     {
         AnnotationObject currentRecommendation = userStateModel.getObject()
@@ -396,7 +348,7 @@
                 currentRecommendation.getOffset().getEndCharacter(),
                 currentRecommendation.getCoveredText(), currentRecommendation.getLabel());
     }
-
+    
     private void highlightRecommendation(AjaxRequestTarget aTarget, int aBegin, int aEnd,
             String aText, String aRecommendation)
     {
@@ -455,14 +407,10 @@
     private void learnSkippedRecommendations(AjaxRequestTarget aTarget, Form<Void> aForm)
         throws IOException
     {
-<<<<<<< HEAD
-        learnSkippedRecommendationTime = new Date();
-=======
         userStateModel.getObject().setLearnSkippedRecommendationTime(new Date());
->>>>>>> 2adcfb35
 
         moveToNextRecommendation(aTarget);
-
+        
         aTarget.add(mainContainer);
     }
 
@@ -484,12 +432,6 @@
                 userStateModel.getObject().getCurrentRecommendation().getConfidence() :
                 0.0)));
         recommendationForm.add(new Label(CID_RECOMMENDED_DIFFERENCE, LambdaModel.of(() ->
-<<<<<<< HEAD
-                currentDifference != null ? currentDifference.getDifference() : 0.0)));
-        recommendationForm.add(
-            (selectedLayer.getObject() != null && currentRecommendation != null) ?
-                initializeFeatureEditor() : new Label("editor").setVisible(false));
-=======
             userStateModel.getObject().getCurrentDifference() != null ?
                 userStateModel.getObject().getCurrentDifference().getDifference() :
                 0.0)));
@@ -497,7 +439,6 @@
             && userStateModel.getObject().getCurrentRecommendation() != null) ?
             initializeFeatureEditor() :
             new Label("editor").setVisible(false));
->>>>>>> 2adcfb35
 
         recommendationForm.add(new LambdaAjaxButton<>(CID_ANNOTATE_BUTTON, this::actionAnnotate));
         recommendationForm.add(new LambdaAjaxLink(CID_SKIP_BUTTON, this::actionSkip));
@@ -552,20 +493,12 @@
     private void createFeatureEditor()
         throws IOException
     {
-<<<<<<< HEAD
-        // create AnnotationFeature and FeatureSupport
-        annotationFeature = annotationService
-            .getFeature(currentRecommendation.getFeature(), selectedLayer.getObject());
-        FeatureSupport featureSupport = featureSupportRegistry
-            .getFeatureSupport(annotationFeature);
-=======
         AnnotationObject currentRecommendation = userStateModel.getObject()
             .getCurrentRecommendation();
         // create AnnotationFeature and FeatureSupport
         annotationFeature = annotationService.getFeature(currentRecommendation.getFeature(),
             userStateModel.getObject().getSelectedLayer());
         FeatureSupport featureSupport = featureSupportRegistry.getFeatureSupport(annotationFeature);
->>>>>>> 2adcfb35
         // get Jcas
         AnnotatorState state = ActiveLearningSidebar.this.getModelObject();
         SourceDocument sourceDoc = documentService
@@ -575,19 +508,6 @@
         JCas jCas = documentService.readAnnotationCas(annoDoc);
         // create FeatureState with the recommendation value (maybe a String or a KBHandle)
         featureState = new FeatureState(annotationFeature, (Serializable) featureSupport
-<<<<<<< HEAD
-            .wrapFeatureValue(annotationFeature, jCas.getCas(),
-                currentRecommendation.getLabel()));
-        List<Tag> tagList = annotationService.listTags(annotationFeature.getTagset());
-        List<Tag> reorderedTagList = new ArrayList<>();
-        if (tagList.size() > 0) {
-            model = recommendationService
-                .getPredictions(state.getUser(), state.getProject());
-            // get all the predictions
-            List<AnnotationObject> otherRecommendations = model
-                .getPredictionsByTokenAndFeature(currentRecommendation.getDocumentName(),
-                    selectedLayer.getObject(),
-=======
             .wrapFeatureValue(annotationFeature, jCas.getCas(), currentRecommendation.getLabel()));
         List<Tag> tagList = annotationService.listTags(annotationFeature.getTagset());
         List<Tag> reorderedTagList = new ArrayList<>();
@@ -597,7 +517,6 @@
             List<AnnotationObject> otherRecommendations = model
                 .getPredictionsByTokenAndFeature(currentRecommendation.getDocumentName(),
                     userStateModel.getObject().getSelectedLayer(),
->>>>>>> 2adcfb35
                     currentRecommendation.getOffset().getBeginCharacter(),
                     currentRecommendation.getOffset().getEndCharacter(),
                     currentRecommendation.getFeature());
@@ -679,8 +598,6 @@
     private void actionAnnotate(AjaxRequestTarget aTarget, Form<Void> aForm)
         throws IOException, AnnotationException
     {
-        long timeStart = System.currentTimeMillis();
-
         aTarget.add(mainContainer);
 
         AnnotationObject currentRecommendation = userStateModel.getObject()
@@ -702,11 +619,6 @@
             .unwrapFeatureValue(annotationFeature, jCas.getCas(), featureState.value);
         if (selectedValue.equals(currentRecommendation.getLabel())) {
             writeLearningRecordInDatabaseAndEventLog(LearningRecordUserAction.ACCEPTED);
-            currentRecommendation.setVisible(false);
-            //TODO: "it would be best to implement this in such a way that the
-            // RecommendationService provides some method updateRecommendationVisibility which
-            // the AL can call and which is also called by the RecommendationService itself
-            // during rendering."
         }
         else {
             writeLearningRecordInDatabaseAndEventLog(LearningRecordUserAction.CORRECTED,
@@ -725,13 +637,8 @@
 
         // Save CAS after annotation has been created
         documentService.writeAnnotationCas(jCas, annoDoc, true);
-        LOG.debug("Writing annotation costs {}ms.", System.currentTimeMillis() - timeStart);
 
         moveToNextRecommendation(aTarget);
-
-
-
-        LOG.debug("all the annotate action costs {}ms", (System.currentTimeMillis() - timeStart));
     }
 
     private void actionSkip(AjaxRequestTarget aTarget) throws IOException
@@ -747,37 +654,24 @@
         writeLearningRecordInDatabaseAndEventLog(LearningRecordUserAction.REJECTED);
         moveToNextRecommendation(aTarget);
     }
-
+    
     private void moveToNextRecommendation(AjaxRequestTarget aTarget)
     {
-        long timerStart = System.currentTimeMillis();
-
         // Clear the annotation detail editor and the selection to avoid confusions.
         AnnotatorState state = ActiveLearningSidebar.this.getModelObject();
         state.getSelection().clear();
         aTarget.add((Component) getActionHandler());
 
         annotationPage.actionRefreshDocument(aTarget);
-<<<<<<< HEAD
-        currentDifference = activeLearningService
-                .updateRecommendations(learningRecordService, learnSkippedRecommendationTime);
-        LOG.debug("Get next Recommendation costs: {}ms.",
-            (System.currentTimeMillis() - timerStart));
-=======
 
         ActiveLearningRecommender activeLearningRecommender = userStateModel.getObject()
             .getActiveLearningRecommender();
         Date skippedRecommendationTime = userStateModel.getObject()
             .getLearnSkippedRecommendationTime();
         RecommendationDifference currentDifference = activeLearningRecommender
-            .generateRecommendationWithLowestDifference(learningRecordService,
-                activeLearningService, skippedRecommendationTime);
+            .updateRecommendations(learningRecordService, skippedRecommendationTime);
         userStateModel.getObject().setCurrentDifference(currentDifference);
->>>>>>> 2adcfb35
         showAndHighlightRecommendationAndJumpToRecommendationLocation(aTarget);
-
-        LOG.debug("Get Recommendation, jump and highlight costs: {}ms.",
-            (System.currentTimeMillis() - timerStart));
     }
 
     private Form<?> createLearningHistory()
@@ -845,13 +739,8 @@
             highlightTextAndDisplayMessage(aTarget, record);
         }
         // if the suggestion still exists, highlight that suggestion.
-<<<<<<< HEAD
-        else if (activeLearningService.checkRecommendationExist(activeLearningService,
-                record)) {
-=======
         else if (userStateModel.getObject().getActiveLearningRecommender()
             .checkRecommendationExist(activeLearningService, record)) {
->>>>>>> 2adcfb35
             highlightRecommendation(aTarget, record.getOffsetCharacterBegin(),
                 record.getOffsetCharacterEnd(), record.getTokenText(), record.getAnnotation());
         }
@@ -1101,13 +990,21 @@
             }
         }
 
-        if (currentRecommendation != null && !currentRecommendation.isVisible()) {
-            currentDifference = activeLearningService
-                .generateRecommendationWithLowestDifference(learningRecordService,
-                    activeLearningService, learnSkippedRecommendationTime);
-            if (currentDifference != null) {
-                hasUnseenRecommendation = true;
-                currentRecommendation = currentDifference.getRecommendation1();
+        if (userStateModel.getObject()
+            .getCurrentDifference().getRecommendation1() != null && !userStateModel.getObject()
+            .getCurrentDifference().getRecommendation1().isVisible()) {
+            ActiveLearningRecommender activeLearningRecommender = userStateModel.getObject()
+                .getActiveLearningRecommender();
+            userStateModel.getObject()
+                .setCurrentDifference(activeLearningRecommender
+                .updateRecommendations(learningRecordService,
+                    userStateModel.getObject()
+                        .getLearnSkippedRecommendationTime()));
+            if (userStateModel.getObject()
+                .getCurrentDifference().getRecommendation1() != null) {
+                userStateModel.getObject().setHasUnseenRecommendation(true);
+                userStateModel.getObject().setCurrentRecommendation(
+                    userStateModel.getObject().getCurrentDifference().getRecommendation1());
                 try {
                     createFeatureEditor();
                     recommendationForm.addOrReplace(editor);
@@ -1119,16 +1016,31 @@
                     error("Unable to switch to document : " + e.getMessage());
                 }
             }
-            else if (learnSkippedRecommendationTime == null) {
-                hasUnseenRecommendation = false;
-                hasSkippedRecommendation = activeLearningService
-                    .hasRecommendationWhichIsSkipped(learningRecordService, activeLearningService);
+            else if (userStateModel.getObject().getLearnSkippedRecommendationTime() == null) {
+                userStateModel.getObject().setHasUnseenRecommendation(false);
+                userStateModel.getObject().setHasUnseenRecommendation(userStateModel.getObject()
+                    .getActiveLearningRecommender()
+                    .hasRecommendationWhichIsSkipped(learningRecordService, activeLearningService));
             }
             else {
-                hasUnseenRecommendation = false;
-                hasSkippedRecommendation = false;
-            }
-        }
+                userStateModel.getObject().setHasUnseenRecommendation(false);
+                userStateModel.getObject().setHasSkippedRecommendation(false);
+            }
+        }
+    }
+
+    @OnEvent
+    public void onPredictionsSwitched(AjaxPredictionsSwitchedEvent aEvent)
+    {
+        List<List<AnnotationObject>> aListOfRecommendationsForEachToken = activeLearningService
+            .getRecommendationFromRecommendationModel(getModelObject(),
+                userStateModel.getObject().getSelectedLayer());
+        userStateModel.getObject()
+            .setListOfRecommendationsForEachToken(aListOfRecommendationsForEachToken);
+        userStateModel.getObject().getActiveLearningRecommender()
+            .generateRecommendationWithLowestDifference(learningRecordService,
+                userStateModel.getObject().getLearnSkippedRecommendationTime(),
+                aListOfRecommendationsForEachToken);
     }
 
 }