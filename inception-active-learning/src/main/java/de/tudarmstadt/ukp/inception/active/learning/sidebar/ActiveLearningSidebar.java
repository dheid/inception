--- conflicted
+++ resolved
@@ -73,7 +73,6 @@
 import de.tudarmstadt.ukp.clarin.webanno.ui.annotation.sidebar.AnnotationSidebar_ImplBase;
 import de.tudarmstadt.ukp.inception.active.learning.ActiveLearningService;
 import de.tudarmstadt.ukp.inception.active.learning.event.ActiveLearningRecommendationEvent;
-import de.tudarmstadt.ukp.inception.active.learning.event.ActiveLearningRejectRecommendationEvent;
 import de.tudarmstadt.ukp.inception.active.learning.event.ActiveLearningSessionCompletedEvent;
 import de.tudarmstadt.ukp.inception.active.learning.event.ActiveLearningSessionStartedEvent;
 import de.tudarmstadt.ukp.inception.recommendation.RecommendationEditorExtension;
@@ -699,13 +698,6 @@
     public void onRecommendationAcceptEvent(AjaxRecommendationAcceptedEvent aEvent)
     {
         AnnotatorState annotatorState = ActiveLearningSidebar.this.getModelObject();
-<<<<<<< HEAD
-        predictionModel = recommendationService
-            .getPredictions(annotatorState.getUser(), annotatorState.getProject());
-        AnnotatorState eventState = aEvent.getAnnotatorState();
-        AnnotationObject acceptedRecommendation = predictionModel
-            .getPredictionByVID(aEvent.getVid());
-=======
         model = recommendationService.getPredictions(annotatorState.getUser(),
             annotatorState.getProject());
         AnnotatorState eventState = aEvent.getAnnotatorState();
@@ -719,7 +711,6 @@
             aEvent.getTarget().addChildren(getPage(), IFeedback.class);
             return;
         }
->>>>>>> e6e09064
 
         AnnotationObject acceptedRecommendation = oRecommendation.get();
         LearningRecord record = new LearningRecord();
@@ -736,21 +727,10 @@
         record.setChangeLocation(LearningRecordChangeLocation.MAIN_EDITOR);
         learningRecordService.create(record);
 
-        if (sessionActive && currentRecommendation != null && eventState.getUser()
-            .equals(annotatorState.getUser()) && eventState.getDocument()
-            .equals(annotatorState.getDocument())) {
-            //if the token of accepted recommendation is same to the token of current
-            // recommendation, active learning sidebar should show next recommendation.
+        if (sessionActive && currentRecommendation != null
+                && eventState.getUser().equals(annotatorState.getUser())
+                && eventState.getProject().equals(annotatorState.getProject())) {
             if (acceptedRecommendation.getOffset().equals(currentRecommendation.getOffset())) {
-                //if the accepted recommendation is different from current recommendation, then
-                // current recommendation is rejected implicitly.
-                if (!acceptedRecommendation.getAnnotation()
-                    .equals(currentRecommendation.getAnnotation())) {
-                    applicationEventPublisherHolder.get().publishEvent(
-                        new ActiveLearningRejectRecommendationEvent(this, eventState.getDocument(),
-                            eventState.getUser().getUsername(), selectedLayer.getObject(),
-                            currentRecommendation));
-                }
                 moveToNextRecommendation(aEvent.getTarget());
             }
             aEvent.getTarget().add(mainContainer);
