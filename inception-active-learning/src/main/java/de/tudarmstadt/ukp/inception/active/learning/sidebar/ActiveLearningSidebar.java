--- conflicted
+++ resolved
@@ -627,33 +627,6 @@
         getActionHandler().actionDelete(aTarget);
     }
 
-<<<<<<< HEAD
-    @OnEvent
-    public void afterAnnotationUpdateEvent(AjaxAfterAnnotationUpdateEvent aEvent)
-    {
-        AnnotatorState annotatorState = getModelObject();
-        AnnotatorState eventState = aEvent.getAnnotatorState();
-
-        // Check active learning is active and same user and same document and same layer
-        if (
-                sessionActive &&
-                currentRecommendation != null &&
-                eventState.getUser().equals(annotatorState.getUser()) &&
-                eventState.getDocument().equals(annotatorState.getDocument()) &&
-                annotatorState.getSelectedAnnotationLayer().equals(selectedLayer.getObject())
-        ) {
-            //check same document and same token
-            if (annotatorState.getSelection().getBegin() == currentRecommendation.getOffset()
-                .getBeginCharacter()
-                && annotatorState.getSelection().getEnd() == currentRecommendation.getOffset()
-                .getEndCharacter()
-            ) {
-                moveToNextRecommendation(aEvent.getTarget());
-            }
-            aEvent.getTarget().add(mainContainer);
-        }
-    }
-=======
 //    @OnEvent
 //    public void afterAnnotationUpdateEvent(AjaxAfterAnnotationUpdateEvent aEvent)
 //    {
@@ -679,7 +652,6 @@
 //            aEvent.getTarget().add(mainContainer);
 //        }
 //    }
->>>>>>> afd75535
 
     @OnEvent
     public void onRecommendationRejectEvent(AjaxRecommendationRejectedEvent aEvent)
