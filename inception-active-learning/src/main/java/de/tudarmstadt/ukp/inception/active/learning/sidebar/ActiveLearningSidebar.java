--- conflicted
+++ resolved
@@ -148,12 +148,8 @@
     private VID highlightVID;
     private LearningRecord selectedRecord;
     private Date learnSkippedRecommendationTime;
-<<<<<<< HEAD
     private ConfirmationDialog confirmationDialog;
 
-=======
-    
->>>>>>> 866da877
     public ActiveLearningSidebar(String aId, IModel<AnnotatorState> aModel,
             AnnotationActionHandler aActionHandler, JCasProvider aJCasProvider,
             AnnotationPage aAnnotationPage)
@@ -445,44 +441,15 @@
 
         // Create annotation from recommendation
         SpanAdapter adapter = (SpanAdapter) annotationService.getAdapter(selectedLayer.getObject());
-<<<<<<< HEAD
-        AnnotationObject acceptedRecommendation = currentRecommendation;
-        int begin = acceptedRecommendation.getOffset().getBeginCharacter();
-        int end = acceptedRecommendation.getOffset().getEndCharacter();
-        int id = adapter.add(annotatorState, jCas, begin, end);
-        AnnotationFeature feature = annotationService
-            .getFeature(acceptedRecommendation.getFeature(), selectedLayer.getObject());
-
-        String predictedValue = acceptedRecommendation.getLabel();
-=======
         int id = adapter.add(state, jCas, begin, end);
         AnnotationFeature feature = annotationService.getFeature(currentRecommendation.getFeature(),
                 selectedLayer.getObject());
-        recommendationService.setFeatureValue(feature, currentRecommendation.getAnnotation(),
+        recommendationService.setFeatureValue(feature, currentRecommendation.getLabel(),
                 adapter, state, jCas, id);
->>>>>>> 866da877
-
-//        // Open accepted recommendation in the annotation detail editor panel
-//        VID vid = new VID(id);
-//        state.getSelection().selectSpan(vid, jCas, begin, end);
-//        AnnotationActionHandler aActionHandler = this.getActionHandler();
-//        aActionHandler.actionSelect(aTarget, jCas);
 
         // Save CAS after annotation has been created
         documentService.writeAnnotationCas(jCas, annoDoc, true);
 
-<<<<<<< HEAD
-        // Open accepted recommendation in the annotation detail editor panel
-        VID vid = new VID(id);
-        annotatorState.getSelection().selectSpan(vid, jCas, begin, end);
-        AnnotationActionHandler aActionHandler = this.getActionHandler();
-        aActionHandler.actionSelect(aTarget, jCas);
-        
-        // Save CAS
-        aActionHandler.actionCreateOrUpdate(aTarget, jCas);
-
-=======
->>>>>>> 866da877
         moveToNextRecommendation(aTarget);
     }
 
