/*
 * Copyright 2020
 * Ubiquitous Knowledge Processing (UKP) Lab
 * Technische Universität Darmstadt
 * 
 * Licensed under the Apache License, Version 2.0 (the "License");
 * you may not use this file except in compliance with the License.
 * You may obtain a copy of the License at
 *  
 *  http://www.apache.org/licenses/LICENSE-2.0
 * 
 * Unless required by applicable law or agreed to in writing, software
 * distributed under the License is distributed on an "AS IS" BASIS,
 * WITHOUT WARRANTIES OR CONDITIONS OF ANY KIND, either express or implied.
 * See the License for the specific language governing permissions and
 * limitations under the License.
 */
package de.tudarmstadt.ukp.inception.workload.matrix.management;

import static de.tudarmstadt.ukp.clarin.webanno.api.WebAnnoConst.PROJECT_TYPE_ANNOTATION;
import static de.tudarmstadt.ukp.inception.ui.core.session.SessionMetaData.CURRENT_PROJECT;
import static de.tudarmstadt.ukp.inception.workload.matrix.MatrixWorkloadExtension.MATRIX_WORKLOAD_MANAGER_EXTENSION_ID;

import org.apache.wicket.Page;
import org.apache.wicket.Session;
import org.springframework.beans.factory.annotation.Autowired;
import org.springframework.core.annotation.Order;
import org.springframework.stereotype.Component;

import de.tudarmstadt.ukp.clarin.webanno.api.ProjectService;
import de.tudarmstadt.ukp.clarin.webanno.model.Project;
import de.tudarmstadt.ukp.clarin.webanno.security.UserDao;
import de.tudarmstadt.ukp.clarin.webanno.security.model.User;
import de.tudarmstadt.ukp.clarin.webanno.ui.core.menu.MenuItem;
import de.tudarmstadt.ukp.clarin.webanno.ui.monitoring.page.MonitoringPage;
import de.tudarmstadt.ukp.inception.workload.extension.WorkloadManagerExtensionPoint;
import de.tudarmstadt.ukp.inception.workload.model.WorkloadManagementService;

@Component
@Order(300)
public class MonitoringPageMenuItem
    implements MenuItem
{
    private final UserDao userRepo;
    private final ProjectService projectService;
    private final WorkloadManagerExtensionPoint workloadManagerExtensionPoint;
    private final WorkloadManagementService workloadManagementService;

    @Autowired
    public MonitoringPageMenuItem(UserDao aUserRepo, ProjectService aProjectService,
            WorkloadManagementService aWorkloadManagementService,
            WorkloadManagerExtensionPoint aWorkloadManagerExtensionPoint)
    {
        userRepo = aUserRepo;
        projectService = aProjectService;
        workloadManagementService = aWorkloadManagementService;
        workloadManagerExtensionPoint = aWorkloadManagerExtensionPoint;
    }

    @Override
    public String getPath()
    {
        return "/monitoring";
    }

    @Override
    public String getIcon()
    {
        return "images/attribution.png";
    }

    @Override
    public String getLabel()
    {
        return "Monitoring";
    }

    /**
     * Only admins and project managers can see this page
     */
    @Override
    public boolean applies()
    {
        Project sessionProject = Session.get().getMetaData(CURRENT_PROJECT);
        if (sessionProject == null) {
            return false;
        }

        // The project object stored in the session is detached from the persistence context and
        // cannot be used immediately in DB interactions. Fetch a fresh copy from the DB.
        Project project = projectService.getProject(sessionProject.getId());

        // Visible if the current user is a curator or project admin
        User user = userRepo.getCurrentUser();

<<<<<<< HEAD
        return (projectService.isCurator(project, user)
            || projectService.isManager(project, user))
            && PROJECT_TYPE_ANNOTATION.equals(project.getMode())
            && MATRIX_WORKLOAD_MANAGER_EXTENSION_ID.equals(workloadManagementService.
            loadOrCreateWorkloadManagerConfiguration(project).
            getType());
=======
        return (projectService.isCurator(project, user) || projectService.isManager(project, user))
                && PROJECT_TYPE_ANNOTATION.equals(project.getMode())
                && MATRIX_WORKLOAD_MANAGER_EXTENSION_ID.equals(workloadManagementService
                        .getOrCreateWorkloadManagerConfiguration(project).getType());
>>>>>>> 74cd639a
    }

    @Override
    public Class<? extends Page> getPageClass()
    {
        return MonitoringPage.class;
    }
}<|MERGE_RESOLUTION|>--- conflicted
+++ resolved
@@ -93,19 +93,10 @@
         // Visible if the current user is a curator or project admin
         User user = userRepo.getCurrentUser();
 
-<<<<<<< HEAD
-        return (projectService.isCurator(project, user)
-            || projectService.isManager(project, user))
-            && PROJECT_TYPE_ANNOTATION.equals(project.getMode())
-            && MATRIX_WORKLOAD_MANAGER_EXTENSION_ID.equals(workloadManagementService.
-            loadOrCreateWorkloadManagerConfiguration(project).
-            getType());
-=======
         return (projectService.isCurator(project, user) || projectService.isManager(project, user))
                 && PROJECT_TYPE_ANNOTATION.equals(project.getMode())
                 && MATRIX_WORKLOAD_MANAGER_EXTENSION_ID.equals(workloadManagementService
-                        .getOrCreateWorkloadManagerConfiguration(project).getType());
->>>>>>> 74cd639a
+                        .loadOrCreateWorkloadManagerConfiguration(project).getType());
     }
 
     @Override
