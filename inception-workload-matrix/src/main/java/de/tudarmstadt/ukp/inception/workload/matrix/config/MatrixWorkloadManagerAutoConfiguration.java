/*
 * Copyright 2020
 * Ubiquitous Knowledge Processing (UKP) Lab
 * Technische Universität Darmstadt
 *
 * Licensed under the Apache License, Version 2.0 (the "License");
 * you may not use this file except in compliance with the License.
 * You may obtain a copy of the License at
 *
 *  http://www.apache.org/licenses/LICENSE-2.0
 *
 * Unless required by applicable law or agreed to in writing, software
 * distributed under the License is distributed on an "AS IS" BASIS,
 * WITHOUT WARRANTIES OR CONDITIONS OF ANY KIND, either express or implied.
 * See the License for the specific language governing permissions and
 * limitations under the License.
 */
package de.tudarmstadt.ukp.inception.workload.matrix.config;

import org.springframework.boot.autoconfigure.condition.ConditionalOnProperty;
import org.springframework.context.annotation.Bean;
import org.springframework.context.annotation.Configuration;

import de.tudarmstadt.ukp.inception.workload.matrix.MatrixWorkloadExtension;

@Configuration
<<<<<<< HEAD
@ConditionalOnProperty(prefix = "workload.matrix", name = "enabled", havingValue = "true",
    matchIfMissing = true)
=======
@ConditionalOnProperty(prefix = "workload.matrix", name = "enabled", havingValue = "true", matchIfMissing = true)
>>>>>>> 74cd639a
public class MatrixWorkloadManagerAutoConfiguration
{
    @Bean
    public MatrixWorkloadExtension matrixWorkloadExtension()
    {
        return new MatrixWorkloadExtension();
    }
}<|MERGE_RESOLUTION|>--- conflicted
+++ resolved
@@ -24,12 +24,7 @@
 import de.tudarmstadt.ukp.inception.workload.matrix.MatrixWorkloadExtension;
 
 @Configuration
-<<<<<<< HEAD
-@ConditionalOnProperty(prefix = "workload.matrix", name = "enabled", havingValue = "true",
-    matchIfMissing = true)
-=======
 @ConditionalOnProperty(prefix = "workload.matrix", name = "enabled", havingValue = "true", matchIfMissing = true)
->>>>>>> 74cd639a
 public class MatrixWorkloadManagerAutoConfiguration
 {
     @Bean
