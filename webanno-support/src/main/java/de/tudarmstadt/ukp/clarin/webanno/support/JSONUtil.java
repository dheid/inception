--- conflicted
+++ resolved
@@ -115,11 +115,6 @@
         return out.toString();
     }
 
-<<<<<<< HEAD
-    private static class JavaScriptCharacterEscapes
-        extends CharacterEscapes
-    {
-=======
     public static String toInterpretableJsonString(JsonNode aTree) throws IOException
     {
         StringWriter out = new StringWriter();
@@ -129,8 +124,9 @@
         return out.toString();
     }
 
-    private static class JavaScriptCharacterEscapes extends CharacterEscapes {
->>>>>>> 0c28ce6d
+    private static class JavaScriptCharacterEscapes
+        extends CharacterEscapes
+    {
         private static final long serialVersionUID = -2189758484099286957L;
         private final int[] asciiEscapes = standardAsciiEscapesForJSON();
 
