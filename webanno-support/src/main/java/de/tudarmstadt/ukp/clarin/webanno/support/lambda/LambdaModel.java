--- conflicted
+++ resolved
@@ -17,41 +17,17 @@
  */
 package de.tudarmstadt.ukp.clarin.webanno.support.lambda;
 
+import org.apache.wicket.model.IModel;
 import org.apache.wicket.model.LoadableDetachableModel;
-import org.apache.wicket.request.cycle.AbstractRequestCycleListener;
+import org.apache.wicket.request.cycle.IRequestCycleListener;
 import org.apache.wicket.request.cycle.RequestCycle;
 
-public abstract class LambdaModel<T>
+@Deprecated
+public class LambdaModel<T>
     extends LoadableDetachableModel<T>
 {
     private static final long serialVersionUID = -1455152622735082623L;
 
-<<<<<<< HEAD
-//    private final SerializableSupplier<T> supplier;
-//
-//    public LambdaModel(SerializableSupplier<T> aSupplier)
-//    {
-//        supplier = aSupplier;
-//    }
-//
-//    @SuppressWarnings("unchecked")
-//    @Override
-//    protected T load()
-//    {
-//        Object value = supplier.get();
-//        if (value instanceof IModel) {
-//            return ((IModel<T>) value).getObject();
-//        }
-//        else {
-//            return (T) value;
-//        }
-//    }
-//
-//    public static <T> LambdaModel<T> of(SerializableSupplier<T> aSupplier)
-//    {
-//        return new LambdaModel<T>(aSupplier);
-//    }
-=======
     private final SerializableSupplier<T> supplier;
     private boolean autoDetach;
 
@@ -83,7 +59,7 @@
     protected void onAttach()
     {
         if (autoDetach) {
-            RequestCycle.get().getListeners().add(new AbstractRequestCycleListener() {
+            RequestCycle.get().getListeners().add(new IRequestCycleListener() {
                 @Override
                 public void onDetach(RequestCycle aCycle)
                 {
@@ -92,10 +68,4 @@
             });
         }
     }
-
-    public static <T> LambdaModel<T> of(SerializableSupplier<T> aSupplier)
-    {
-        return new LambdaModel<T>(aSupplier);
-    }
->>>>>>> 173b9abd
 }