/*
 * Copyright 2017
 * Ubiquitous Knowledge Processing (UKP) Lab
 * Technische Universität Darmstadt
 * 
 * Licensed under the Apache License, Version 2.0 (the "License");
 * you may not use this file except in compliance with the License.
 * You may obtain a copy of the License at
 *
 * http://www.apache.org/licenses/LICENSE-2.0
 *
 * Unless required by applicable law or agreed to in writing, software
 * distributed under the License is distributed on an "AS IS" BASIS,
 * WITHOUT WARRANTIES OR CONDITIONS OF ANY KIND, either express or implied.
 * See the License for the specific language governing permissions and
 * limitations under the License.
 */
package de.tudarmstadt.ukp.inception.pdfeditor;

import static de.tudarmstadt.ukp.clarin.webanno.api.annotation.util.WebAnnoCasUtil.getSentence;
import static de.tudarmstadt.ukp.clarin.webanno.api.annotation.util.WebAnnoCasUtil.selectByAddr;

import java.io.File;
import java.io.IOException;
import java.io.InputStream;
import java.net.URL;
import java.util.ArrayList;
import java.util.HashMap;
import java.util.List;
import java.util.Map;
import java.util.stream.Collectors;
import javax.xml.parsers.ParserConfigurationException;
import javax.xml.parsers.SAXParser;
import javax.xml.parsers.SAXParserFactory;

import org.apache.commons.lang3.exception.ExceptionUtils;
import org.apache.uima.cas.CAS;
import org.apache.uima.cas.CASRuntimeException;
import org.apache.uima.cas.text.AnnotationFS;
import org.apache.wicket.ajax.AjaxRequestTarget;
import org.apache.wicket.feedback.IFeedback;
import org.apache.wicket.markup.head.IHeaderResponse;
import org.apache.wicket.model.IModel;
import org.apache.wicket.request.IRequestParameters;
import org.apache.wicket.spring.injection.annot.SpringBean;
import org.apache.wicket.util.string.StringValueConversionException;
import org.slf4j.Logger;
import org.slf4j.LoggerFactory;
import org.xml.sax.SAXException;

import de.tudarmstadt.ukp.clarin.webanno.api.AnnotationSchemaService;
import de.tudarmstadt.ukp.clarin.webanno.api.CasProvider;
import de.tudarmstadt.ukp.clarin.webanno.api.DocumentService;
import de.tudarmstadt.ukp.clarin.webanno.api.annotation.AnnotationEditorBase;
import de.tudarmstadt.ukp.clarin.webanno.api.annotation.AnnotationEditorExtensionRegistry;
import de.tudarmstadt.ukp.clarin.webanno.api.annotation.action.AnnotationActionHandler;
import de.tudarmstadt.ukp.clarin.webanno.api.annotation.exception.AnnotationException;
import de.tudarmstadt.ukp.clarin.webanno.api.annotation.model.AnnotatorState;
import de.tudarmstadt.ukp.clarin.webanno.api.annotation.model.Selection;
import de.tudarmstadt.ukp.clarin.webanno.api.annotation.model.VID;
import de.tudarmstadt.ukp.clarin.webanno.api.annotation.rendering.model.VDocument;
import de.tudarmstadt.ukp.dkpro.core.api.resources.ResourceUtils;
import de.tudarmstadt.ukp.inception.pdfeditor.pdfanno.PdfAnnoPanel;
import de.tudarmstadt.ukp.inception.pdfeditor.pdfanno.model.DocumentModel;
import de.tudarmstadt.ukp.inception.pdfeditor.pdfanno.model.Offset;
import de.tudarmstadt.ukp.inception.pdfeditor.pdfanno.model.PdfAnnoModel;
import de.tudarmstadt.ukp.inception.pdfeditor.pdfanno.model.PdfExtractFile;
import de.tudarmstadt.ukp.inception.pdfeditor.pdfanno.render.PdfAnnoRenderer;
import paperai.pdfextract.PDFExtractor;

public class PdfAnnotationEditor
    extends AnnotationEditorBase
{
    private static final long serialVersionUID = -3358207848681467993L;
    private static final Logger LOG = LoggerFactory.getLogger(PdfAnnotationEditor.class);

    private PdfExtractFile pdfExtractFile;
    private DocumentModel documentModel;
    private int page;
    private Offset pageOffset;
    private Map<Integer, Offset> pageOffsetCache;

    private @SpringBean DocumentService documentService;
    private @SpringBean AnnotationSchemaService annotationService;
    private @SpringBean AnnotationEditorExtensionRegistry extensionRegistry;

    public PdfAnnotationEditor(String aId, IModel<AnnotatorState> aModel,
            AnnotationActionHandler aActionHandler, CasProvider aCasProvider)
    {
        super(aId, aModel, aActionHandler, aCasProvider);

        add(new PdfAnnoPanel("vis", aModel, this));
    }

    @Override
    public void renderHead(IHeaderResponse aResponse)
    {
        super.renderHead(aResponse);
    }

    @Override
    public void render(AjaxRequestTarget aTarget)
    {
        Selection selection = getModelObject().getSelection();
        renderPdfAnnoModel(aTarget);
        if (selection.getAnnotation() != null) {
            aTarget.appendJavaScript("var anno = pdfanno.contentWindow.annoPage.findAnnotationById("
                + selection.getAnnotation() + ");"
                + "anno && anno.select();");
        }
    }

    private void handleError(String aMessage, Throwable aCause, AjaxRequestTarget aTarget)
    {
        LOG.error(aMessage, aCause);
        handleError(aMessage + ": " + ExceptionUtils.getRootCauseMessage(aCause), aTarget);
    }

    private void handleError(String aMessage, AjaxRequestTarget aTarget)
    {
        error(aMessage);
        aTarget.addChildren(getPage(), IFeedback.class);
    }

    /**
     * Renders the PdfAnnoModel.
     * This includes the anno file and the color map.
     */
    public void renderPdfAnnoModel(AjaxRequestTarget aTarget)
    {
        if (getModelObject().getProject() != null)
        {
            try
            {
<<<<<<< HEAD
                JCas jCas = getJCasProvider().get();
                int begin = getSentence(jCas, pageOffset.getBegin()).getBegin();
                int end = getSentence(jCas, pageOffset.getEnd()).getEnd();
                Offset offset = new Offset(begin, end);
                VDocument vdoc = render(jCas, begin, end);
                PdfAnnoModel pdfAnnoModel = PdfAnnoRenderer.render(getModelObject(),
                    vdoc, jCas.getDocumentText(), annotationService, pdfExtractFile, offset);
=======
                CAS cas = getCasProvider().get();
                VDocument vdoc = render(cas, 0, cas.getDocumentText().length());
                PdfAnnoModel pdfAnnoModel = PdfAnnoRenderer.render(getModelObject(),
                    vdoc, cas.getDocumentText(), annotationService, pdfExtractFile);
>>>>>>> eef9f5f1
                // show unmatched spans to user
                if (pdfAnnoModel.getUnmatchedSpans().size() > 0) {
                    String annotations = pdfAnnoModel.getUnmatchedSpans().stream()
                        .map(span -> "(id: " + span.getId() + ", text: \"" + span.getText() + "\")")
                        .collect(Collectors.joining(", "));
                    handleError("Could not find a match for the following annotations: "
                        + annotations, aTarget);
                }
                String script = getAnnotationsJS(pdfAnnoModel);
                aTarget.appendJavaScript(script);
            }
            catch (IOException e)
            {
                handleError("Unable to load data", e, aTarget);
            }
        }
    }

    public void createSpanAnnotation(
        AjaxRequestTarget aTarget, IRequestParameters aParams, CAS aCas)
    {
        try
        {
            Offset offset = new Offset(aParams);
            Offset docOffset =
                PdfAnnoRenderer.convertToDocumentOffset(offset, documentModel, pdfExtractFile);
            if (docOffset.getBegin() > -1 && docOffset.getEnd() > -1) {
                getModelObject().getSelection()
                    .selectSpan(aCas, docOffset.getBegin(), docOffset.getEnd());
                getActionHandler().actionCreateOrUpdate(aTarget, aCas);
            } else {
                handleError("Unable to create span annotation: No match was found", aTarget);
            }
        }
        catch (IOException | AnnotationException e)
        {
            handleError("Unable to create span annotation", e, aTarget);
        }
    }

    private void selectSpanAnnotation(
        AjaxRequestTarget aTarget, IRequestParameters aParams, CAS aCas)
    {
        try
        {
            VID paramId = VID.parseOptional(aParams.getParameterValue("id").toString());
            Offset offset = new Offset(aParams);
            Offset docOffset =
                PdfAnnoRenderer.convertToDocumentOffset(offset, documentModel, pdfExtractFile);
            if (docOffset.getBegin() > -1 && docOffset.getEnd() > -1) {
                if (paramId.isSynthetic()) {
                    extensionRegistry.fireAction(getActionHandler(), getModelObject(),
                        aTarget, aCas, paramId, "spanOpenDialog", docOffset.getBegin(),
                        docOffset.getEnd());
                } else {
                    getModelObject().getSelection().selectSpan(paramId, aCas, docOffset.getBegin(),
                            docOffset.getEnd());
                    getActionHandler().actionSelect(aTarget, aCas);
                }
            } else {
                handleError("Unable to select span annotation: No match was found", aTarget);
            }
        }
        catch (AnnotationException | IOException e)
        {
            handleError("Unable to select span annotation", e, aTarget);
        }
    }

    private void createRelationAnnotation(AjaxRequestTarget aTarget, IRequestParameters aParams,
            CAS aCas)
        throws IOException
    {
        try {
            AnnotationFS originFs = selectByAddr(aCas, AnnotationFS.class, 
                    aParams.getParameterValue("origin").toInt());
            int target = aParams.getParameterValue("target").toInt();
            if (target == -1) {
                // if -1 return, relation drawing was not stopped over a target
                return;
            }
            AnnotationFS targetFs = selectByAddr(aCas, AnnotationFS.class, target);

            AnnotatorState state = getModelObject();
            Selection selection = state.getSelection();
            selection.selectArc(VID.NONE_ID, originFs, targetFs);

            if (selection.getAnnotation().isNotSet()) {
                getActionHandler().actionCreateOrUpdate(aTarget, aCas);
            }
        }
        catch (AnnotationException | CASRuntimeException e)
        {
            handleError("Unable to create relation annotation", e, aTarget);
        }
        catch (StringValueConversionException e)
        {
            handleError("Unable to create relations on recommendations", aTarget);
        }
        finally
        {
            // workaround to enable further creation of relations in PDFAnno
            // if existing annotations are not rerendered after an attempt to create a relation.
            // it can happen that mouse will hang when leaving annotation knob while dragging
            renderPdfAnnoModel(aTarget);
        }
    }

    private void selectRelationAnnotation(
        AjaxRequestTarget aTarget, IRequestParameters aParams, CAS aCas)
    {
        try {
            AnnotationFS originFs = selectByAddr(aCas, AnnotationFS.class,
                    aParams.getParameterValue("origin").toInt());
            AnnotationFS targetFs = selectByAddr(aCas, AnnotationFS.class,
                    aParams.getParameterValue("target").toInt());

            AnnotatorState state = getModelObject();
            Selection selection = state.getSelection();
            selection.selectArc(VID.parseOptional(aParams.getParameterValue("id").toString()),
                originFs, targetFs);

            if (selection.getAnnotation().isSet()) {
                getActionHandler().actionSelect(aTarget, aCas);
            }
        }
        catch (AnnotationException e)
        {
            handleError("Unable to select relation annotation", e, aTarget);
        }
    }

    private void deleteRecommendation(
        AjaxRequestTarget aTarget, IRequestParameters aParams, CAS aCas)
    {
        try {
            VID paramId = VID.parseOptional(aParams.getParameterValue("id").toString());
            if (paramId.isSynthetic()) {
                Offset offset = new Offset(aParams);
                Offset docOffset =
                    PdfAnnoRenderer.convertToDocumentOffset(offset, documentModel, pdfExtractFile);
                if (docOffset.getBegin() > -1 && docOffset.getEnd() > -1) {
                    extensionRegistry.fireAction(getActionHandler(), getModelObject(), aTarget,
                        aCas, paramId, "doAction", docOffset.getBegin(), docOffset.getEnd());
                } else {
                    handleError("Unable to delete recommendation: No match was found", aTarget);
                }
            }
        }
        catch (AnnotationException | IOException e)
        {
            handleError("Unable to delete recommendation", e, aTarget);
        }
    }

    private void getAnnotations(AjaxRequestTarget aTarget, IRequestParameters aParams)
    {
        page = aParams.getParameterValue("page").toInt();
        if (pageOffsetCache.containsKey(page)) {
            pageOffset = pageOffsetCache.get(page);
        } else {
            // get page offsets, if possible for the from previous to next page
            int begin = pdfExtractFile.getPageOffset(page > 1 ? page - 1 : page).getBegin();
            int end = pdfExtractFile.getPageOffset(page < pdfExtractFile.getMaxPageNumber()
                ? page + 1 : page).getEnd();
            List<Offset> offsets = new ArrayList<>();
            offsets.add(new Offset(begin, begin));
            offsets.add(new Offset(end, end));
            offsets =
                PdfAnnoRenderer.convertToDocumentOffsets(offsets, documentModel, pdfExtractFile);
            int newBegin = offsets.stream().mapToInt(Offset::getBegin).min().getAsInt();
            int newEnd = offsets.stream().mapToInt(Offset::getEnd).max().getAsInt();
            pageOffset = new Offset(newBegin, newEnd);
            pageOffsetCache.put(page, pageOffset);
        }
        renderPdfAnnoModel(aTarget);
    }

    public void handleAPIRequest(AjaxRequestTarget aTarget, IRequestParameters aParams)
    {
        try
        {
            CAS cas = getCasProvider().get();
            String action = aParams.getParameterValue("action").toString();

            switch (action)
            {
            case "createSpan": createSpanAnnotation(aTarget, aParams, cas);
                break;
            case "selectSpan": selectSpanAnnotation(aTarget, aParams, cas);
                break;
            case "createRelation": createRelationAnnotation(aTarget, aParams, cas);
                break;
            case "selectRelation": selectRelationAnnotation(aTarget, aParams, cas);
                break;
<<<<<<< HEAD
            case "deleteRecommendation": deleteRecommendation(aTarget, aParams, jCas);
                break;
            case "getAnnotations": getAnnotations(aTarget, aParams);
=======
            case "deleteRecommendation":
                deleteRecommendation(aTarget, aParams, cas);
>>>>>>> eef9f5f1
                break;
            default: handleError("Unkown action: " + action, aTarget);
            }
        }
        catch (IOException e)
        {
            handleError("Unable to load data", e, aTarget);
        }
    }

    /**
     * Returns JavaScript code that imports annotation data in PDFAnno
     */
    private String getAnnotationsJS(PdfAnnoModel aPdfAnnoModel)
    {
        return String.join("",
            "var annoFile = `\n",
            aPdfAnnoModel.getAnnoFileContent(),
            "`;",
            "pdfanno.contentWindow.annoPage.importAnnotation({",
            "'primary': true,",
            "'colorMap': {},",
            "'annotations':[annoFile]}, true);"
        );
    }

    public PdfExtractFile getPdfExtractFile()
    {
        return pdfExtractFile;
    }

    public static Map<String, String> getSubstitutionTable()
        throws IOException, ParserConfigurationException, SAXException {
        String substitutionTable =
            "classpath:/de/tudarmstadt/ukp/dkpro/core/io/pdf/substitutionTable.xml";
        URL url = ResourceUtils.resolveLocation(substitutionTable);
        try (InputStream is = url.openStream()) {
            SAXParserFactory factory = SAXParserFactory.newInstance();
            SAXParser saxParser = factory.newSAXParser();
            SubstitutionTableParser substitutionTableParser = new SubstitutionTableParser();
            saxParser.parse(is, substitutionTableParser);
            return substitutionTableParser.getSubstitutionTable();
        }
    }

    public void initialize(AjaxRequestTarget aTarget)
    {
        try {
            documentModel = new DocumentModel(getCasProvider().get().getDocumentText());
        } catch (IOException e) {
            handleError("Unable to load data", e, aTarget);
        }

        File pdfFile = documentService.getSourceDocumentFile(getModel().getObject().getDocument());

        try {
            String pdfText = PDFExtractor.processFileToString(pdfFile, false);
            pdfExtractFile = new PdfExtractFile(pdfText, getSubstitutionTable());
        } catch (IOException | SAXException | ParserConfigurationException e) {
            handleError("Unable to create PdfExtractFile for [" + pdfFile.getName() + "]"
                + "with PDFExtractor.", e, aTarget);
        }

        pageOffsetCache = new HashMap<>();
    }
}<|MERGE_RESOLUTION|>--- conflicted
+++ resolved
@@ -132,20 +132,13 @@
         {
             try
             {
-<<<<<<< HEAD
-                JCas jCas = getJCasProvider().get();
-                int begin = getSentence(jCas, pageOffset.getBegin()).getBegin();
-                int end = getSentence(jCas, pageOffset.getEnd()).getEnd();
+                CAS cas = getCasProvider().get();
+                int begin = getSentence(cas, pageOffset.getBegin()).getBegin();
+                int end = getSentence(cas, pageOffset.getEnd()).getEnd();
                 Offset offset = new Offset(begin, end);
-                VDocument vdoc = render(jCas, begin, end);
+                VDocument vdoc = render(cas, begin, end);
                 PdfAnnoModel pdfAnnoModel = PdfAnnoRenderer.render(getModelObject(),
-                    vdoc, jCas.getDocumentText(), annotationService, pdfExtractFile, offset);
-=======
-                CAS cas = getCasProvider().get();
-                VDocument vdoc = render(cas, 0, cas.getDocumentText().length());
-                PdfAnnoModel pdfAnnoModel = PdfAnnoRenderer.render(getModelObject(),
-                    vdoc, cas.getDocumentText(), annotationService, pdfExtractFile);
->>>>>>> eef9f5f1
+                    vdoc, cas.getDocumentText(), annotationService, pdfExtractFile, offset);
                 // show unmatched spans to user
                 if (pdfAnnoModel.getUnmatchedSpans().size() > 0) {
                     String annotations = pdfAnnoModel.getUnmatchedSpans().stream()
@@ -341,14 +334,9 @@
                 break;
             case "selectRelation": selectRelationAnnotation(aTarget, aParams, cas);
                 break;
-<<<<<<< HEAD
-            case "deleteRecommendation": deleteRecommendation(aTarget, aParams, jCas);
+            case "deleteRecommendation": deleteRecommendation(aTarget, aParams, cas);
                 break;
             case "getAnnotations": getAnnotations(aTarget, aParams);
-=======
-            case "deleteRecommendation":
-                deleteRecommendation(aTarget, aParams, cas);
->>>>>>> eef9f5f1
                 break;
             default: handleError("Unkown action: " + action, aTarget);
             }
