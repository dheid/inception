--- conflicted
+++ resolved
@@ -30,12 +30,6 @@
 
 import de.tudarmstadt.ukp.clarin.webanno.api.AnnotationSchemaService;
 import de.tudarmstadt.ukp.clarin.webanno.api.annotation.adapter.TypeAdapter;
-<<<<<<< HEAD
-import de.tudarmstadt.ukp.clarin.webanno.api.annotation.coloring.ColoringRules;
-import de.tudarmstadt.ukp.clarin.webanno.api.annotation.coloring.ColoringRulesTrait;
-import de.tudarmstadt.ukp.clarin.webanno.api.annotation.coloring.ColoringService;
-=======
->>>>>>> d5bf5048
 import de.tudarmstadt.ukp.clarin.webanno.api.annotation.coloring.ColoringStrategy;
 import de.tudarmstadt.ukp.clarin.webanno.api.annotation.model.AnnotatorState;
 import de.tudarmstadt.ukp.clarin.webanno.api.annotation.rendering.model.VArc;
@@ -83,43 +77,16 @@
                     .map(ColoringRulesTrait::getColoringRules).orElse(null);
 
             for (VSpan vspan : aVDoc.spans(layer.getId())) {
-<<<<<<< HEAD
                 String labelText = getUiLabelText(typeAdapter, vspan);
                 String color = coloringStrategy.getColor(vspan, labelText, coloringRules);
                 
-=======
-                String labelText = TypeUtil.getUiLabelText(typeAdapter, vspan.getFeatures());
-                String color;
-                if (vspan.getColorHint() == null) {
-                    color = getColor(vspan, coloringStrategy, labelText);
-                } else {
-                    color = vspan.getColorHint();
-                }
->>>>>>> d5bf5048
                 spans.add(new RenderSpan(vspan,
                     new Span(vspan.getVid().toString(), labelText, color), aPageBeginOffset));
             }
 
             for (VArc varc : aVDoc.arcs(layer.getId())) {
-<<<<<<< HEAD
                 String labelText = getUiLabelText(typeAdapter, varc);
                 String color = coloringStrategy.getColor(varc, labelText, coloringRules);
-=======
-                String labelText;
-                if (varc.getLabelHint() == null) {
-                    labelText = TypeUtil.getUiLabelText(typeAdapter, varc.getFeatures());
-                }
-                else {
-                    labelText = varc.getLabelHint();
-                }
-
-                String color;
-                if (varc.getColorHint() == null) {
-                    color = getColor(varc, coloringStrategy, labelText);
-                } else {
-                    color = varc.getColorHint();
-                }
->>>>>>> d5bf5048
 
                 pdfAnnoModel.addRelation(new Relation(varc.getVid().toString(),
                     varc.getSource().toString(), varc.getTarget().toString(), labelText, color));
