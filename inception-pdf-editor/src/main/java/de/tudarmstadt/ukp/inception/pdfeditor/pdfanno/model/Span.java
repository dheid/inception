--- conflicted
+++ resolved
@@ -120,11 +120,7 @@
             "page = " + page + "\n" +
             "label = \"" + label + "\"\n" +
             "color = \"" + color + "\"\n" +
-<<<<<<< HEAD
-            "text = \"" + text.replace("`", "\\`") + "\"\n" +
-=======
-            "text = \"" + text.replace("\"", "\\\\\"") + "\"\n" +
->>>>>>> eef9f5f1
+            "text = \"" + text.replace("`", "\\`").replace("\"", "\\\\\"") + "\"\n" +
             "textrange = [" + startPos + "," + endPos + "]\n";
     }
 
