--- conflicted
+++ resolved
@@ -25,19 +25,12 @@
 import java.util.ArrayList;
 import java.util.List;
 
-<<<<<<< HEAD
 import org.apache.uima.cas.CAS;
 import org.apache.uima.cas.FeatureStructure;
 import org.apache.uima.cas.Type;
 import org.apache.uima.cas.text.AnnotationFS;
 import org.apache.uima.fit.util.CasUtil;
 import org.apache.uima.fit.util.FSUtil;
-=======
-import org.apache.uima.cas.text.AnnotationFS;
-import org.apache.uima.fit.util.CasUtil;
-import org.apache.uima.fit.util.JCasUtil;
-import org.apache.uima.jcas.JCas;
->>>>>>> b5c3909d
 import org.apache.uima.resource.metadata.TypeSystemDescription;
 import org.slf4j.Logger;
 import org.slf4j.LoggerFactory;
@@ -96,10 +89,7 @@
         }
     }
     
-<<<<<<< HEAD
-    public static void addOrUpdateCasMetadata(CAS aCas, File aCasFile, SourceDocument aDocument,
-=======
-    public static void clearCasMetadata(JCas aCas) throws IllegalStateException
+    public static void clearCasMetadata(CAS aCas) throws IllegalStateException
     {
         // If the type system of the CAS does not yet support CASMetadata, then we do not add it
         // and wait for the next regular CAS upgrade before we include this data.
@@ -108,7 +98,7 @@
         }
         
         List<AnnotationFS> cmds = new ArrayList<>(
-                CasUtil.select(aCas.getCas(), getType(aCas.getCas(), CASMetadata.class)));
+                CasUtil.select(aCas, getType(aCas, CASMetadata.class)));
         if (cmds.size() > 1) {
             throw new IllegalStateException("CAS contains more than one CASMetadata instance");
         }
@@ -116,8 +106,7 @@
         cmds.forEach(aCas::removeFsFromIndexes);
     }
     
-    public static void addOrUpdateCasMetadata(JCas aJCas, File aCasFile, SourceDocument aDocument,
->>>>>>> b5c3909d
+    public static void addOrUpdateCasMetadata(CAS aCas, File aCasFile, SourceDocument aDocument,
             String aUsername)
         throws IOException
     {
