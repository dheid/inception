/*
 * Copyright 2012
 * Ubiquitous Knowledge Processing (UKP) Lab and FG Language Technology
 * Technische Universität Darmstadt
 *
 * Licensed under the Apache License, Version 2.0 (the "License");
 * you may not use this file except in compliance with the License.
 * You may obtain a copy of the License at
 *
 *  http://www.apache.org/licenses/LICENSE-2.0
 *
 * Unless required by applicable law or agreed to in writing, software
 * distributed under the License is distributed on an "AS IS" BASIS,
 * WITHOUT WARRANTIES OR CONDITIONS OF ANY KIND, either express or implied.
 * See the License for the specific language governing permissions and
 * limitations under the License.
 */
package de.tudarmstadt.ukp.clarin.webanno.api.dao;

import static de.tudarmstadt.ukp.clarin.webanno.api.CasUpgradeMode.FORCE_CAS_UPGRADE;
import static de.tudarmstadt.ukp.clarin.webanno.api.CasUpgradeMode.NO_CAS_UPGRADE;
import static de.tudarmstadt.ukp.clarin.webanno.api.ProjectService.DOCUMENT_FOLDER;
import static de.tudarmstadt.ukp.clarin.webanno.api.ProjectService.PROJECT_FOLDER;
import static de.tudarmstadt.ukp.clarin.webanno.api.ProjectService.SOURCE_FOLDER;
import static de.tudarmstadt.ukp.clarin.webanno.api.WebAnnoConst.INITIAL_CAS_PSEUDO_USER;
import static de.tudarmstadt.ukp.clarin.webanno.api.casstorage.CasAccessMode.EXCLUSIVE_WRITE_ACCESS;
import static de.tudarmstadt.ukp.clarin.webanno.api.casstorage.CasAccessMode.UNMANAGED_ACCESS;
import static de.tudarmstadt.ukp.clarin.webanno.api.dao.CasMetadataUtils.addOrUpdateCasMetadata;
import static de.tudarmstadt.ukp.clarin.webanno.model.AnnotationDocumentState.IGNORE;
import static de.tudarmstadt.ukp.clarin.webanno.model.PermissionLevel.ANNOTATOR;
import static java.util.Objects.isNull;
import static org.apache.commons.io.IOUtils.copyLarge;

import java.io.File;
import java.io.FileOutputStream;
import java.io.IOException;
import java.io.InputStream;
import java.io.OutputStream;
import java.sql.Timestamp;
import java.util.ArrayList;
import java.util.Date;
import java.util.Iterator;
import java.util.List;
import java.util.Map;
import java.util.Map.Entry;
import java.util.Objects;
import java.util.Optional;
import java.util.TreeMap;

import javax.persistence.EntityManager;
import javax.persistence.NoResultException;
import javax.persistence.PersistenceContext;

import org.apache.commons.io.FileUtils;
import org.apache.commons.lang3.Validate;
import org.apache.uima.UIMAException;
import org.apache.uima.cas.CAS;
import org.apache.uima.resource.metadata.TypeSystemDescription;
import org.slf4j.Logger;
import org.slf4j.LoggerFactory;
import org.slf4j.MDC;
import org.springframework.beans.factory.annotation.Autowired;
import org.springframework.context.ApplicationEventPublisher;
import org.springframework.context.event.EventListener;
import org.springframework.stereotype.Component;
import org.springframework.transaction.annotation.Transactional;
import org.springframework.transaction.event.TransactionPhase;
import org.springframework.transaction.event.TransactionalEventListener;

import de.tudarmstadt.ukp.clarin.webanno.api.CasStorageService;
import de.tudarmstadt.ukp.clarin.webanno.api.CasUpgradeMode;
import de.tudarmstadt.ukp.clarin.webanno.api.DocumentService;
import de.tudarmstadt.ukp.clarin.webanno.api.ImportExportService;
import de.tudarmstadt.ukp.clarin.webanno.api.ProjectService;
import de.tudarmstadt.ukp.clarin.webanno.api.RepositoryProperties;
import de.tudarmstadt.ukp.clarin.webanno.api.WebAnnoConst;
import de.tudarmstadt.ukp.clarin.webanno.api.casstorage.CasAccessMode;
import de.tudarmstadt.ukp.clarin.webanno.api.event.AfterCasWrittenEvent;
import de.tudarmstadt.ukp.clarin.webanno.api.event.AfterDocumentCreatedEvent;
import de.tudarmstadt.ukp.clarin.webanno.api.event.AfterDocumentResetEvent;
import de.tudarmstadt.ukp.clarin.webanno.api.event.AnnotationStateChangeEvent;
import de.tudarmstadt.ukp.clarin.webanno.api.event.BeforeDocumentRemovedEvent;
import de.tudarmstadt.ukp.clarin.webanno.api.event.BeforeProjectRemovedEvent;
import de.tudarmstadt.ukp.clarin.webanno.api.event.DocumentStateChangedEvent;
import de.tudarmstadt.ukp.clarin.webanno.model.AnnotationDocument;
import de.tudarmstadt.ukp.clarin.webanno.model.AnnotationDocumentState;
import de.tudarmstadt.ukp.clarin.webanno.model.AnnotationDocumentStateTransition;
import de.tudarmstadt.ukp.clarin.webanno.model.Project;
import de.tudarmstadt.ukp.clarin.webanno.model.SourceDocument;
import de.tudarmstadt.ukp.clarin.webanno.model.SourceDocumentState;
import de.tudarmstadt.ukp.clarin.webanno.model.SourceDocumentStateTransition;
import de.tudarmstadt.ukp.clarin.webanno.security.model.User;
import de.tudarmstadt.ukp.clarin.webanno.support.io.FastIOUtils;
import de.tudarmstadt.ukp.clarin.webanno.support.logging.Logging;

@Component(DocumentService.SERVICE_NAME)
public class DocumentServiceImpl
    implements DocumentService
{
    private final Logger log = LoggerFactory.getLogger(getClass());

    @PersistenceContext
    private EntityManager entityManager;

    private final CasStorageService casStorageService;
    private final ImportExportService importExportService;
    private final ProjectService projectService;
    private final ApplicationEventPublisher applicationEventPublisher;
    private final RepositoryProperties repositoryProperties;

    @Autowired
    public DocumentServiceImpl(RepositoryProperties aRepositoryProperties,
            CasStorageService aCasStorageService, ImportExportService aImportExportService,
            ProjectService aProjectService, ApplicationEventPublisher aApplicationEventPublisher)
    {
        repositoryProperties = aRepositoryProperties;
        log.info("Document repository path: " + repositoryProperties.getPath());

<<<<<<< HEAD
        userRepository = aUserRepository;
=======
>>>>>>> 0c28ce6d
        casStorageService = aCasStorageService;
        importExportService = aImportExportService;
        projectService = aProjectService;
        applicationEventPublisher = aApplicationEventPublisher;
    }

    public DocumentServiceImpl(RepositoryProperties aRepositoryProperties,
            CasStorageService aCasStorageService, ImportExportService aImportExportService,
            ProjectService aProjectService, ApplicationEventPublisher aApplicationEventPublisher,
            EntityManager aEntityManager)
    {
<<<<<<< HEAD
        this(aRepositoryProperties, aUserRepository, aCasStorageService, aImportExportService,
                aProjectService, aApplicationEventPublisher);
        entityManager = aEntityManager;
    }

=======
        this(aRepositoryProperties, aCasStorageService, aImportExportService, aProjectService,
                aApplicationEventPublisher);
        entityManager = aEntityManager;
    }
    
    // NO TRANSACTION REQUIRED - This does not do any should not do a database access, so we do not
    // need to be in a transaction here. Avoiding the transaction speeds up the call.
>>>>>>> 0c28ce6d
    @Override
    public File getDir()
    {
        return repositoryProperties.getPath();
    }
<<<<<<< HEAD

=======
    
    // NO TRANSACTION REQUIRED - This does not do any should not do a database access, so we do not
    // need to be in a transaction here. Avoiding the transaction speeds up the call.
>>>>>>> 0c28ce6d
    @Override
    public File getDocumentFolder(SourceDocument aDocument) throws IOException
    {
        Validate.notNull(aDocument, "Source document must be specified");

        File sourceDocFolder = new File(repositoryProperties.getPath(),
                "/" + PROJECT_FOLDER + "/" + aDocument.getProject().getId() + "/" + DOCUMENT_FOLDER
                        + "/" + aDocument.getId() + "/" + SOURCE_FOLDER);
        FileUtils.forceMkdir(sourceDocFolder);
        return sourceDocFolder;
    }

    @Override
    @Transactional
    public void createSourceDocument(SourceDocument aDocument)
    {
        Validate.notNull(aDocument, "Source document must be specified");

        if (isNull(aDocument.getId())) {
            entityManager.persist(aDocument);
        }
        else {
            entityManager.merge(aDocument);
        }
    }

    @Override
    @Transactional
    public boolean existsAnnotationDocument(SourceDocument aDocument, User aUser)
    {
        Validate.notNull(aUser, "User must be specified");

        return existsAnnotationDocument(aDocument, aUser.getUsername());
    }

    @Override
    @Transactional
    public boolean existsAnnotationDocument(SourceDocument aDocument, String aUsername)
    {
        Validate.notNull(aDocument, "Source document must be specified");
        Validate.notNull(aUsername, "Username must be specified");

        try {
            entityManager
                    .createQuery(
                            "FROM AnnotationDocument WHERE project = :project "
                                    + " AND document = :document AND user = :user",
                            AnnotationDocument.class)
                    .setParameter("project", aDocument.getProject())
                    .setParameter("document", aDocument).setParameter("user", aUsername)
                    .getSingleResult();
            return true;
        }
        catch (NoResultException ex) {
            return false;
        }
    }

    @Override
    @Transactional
    public void createAnnotationDocument(AnnotationDocument aAnnotationDocument)
    {
        Validate.notNull(aAnnotationDocument, "Annotation document must be specified");

        if (isNull(aAnnotationDocument.getId())) {
            entityManager.persist(aAnnotationDocument);

            try (MDC.MDCCloseable closable = MDC.putCloseable(Logging.KEY_PROJECT_ID,
                    String.valueOf(aAnnotationDocument.getProject().getId()))) {
                log.info(
                        "Created annotation document [{}] for user [{}] for source document "
                                + "[{}]({}) in project [{}]({})",
                        aAnnotationDocument.getId(), aAnnotationDocument.getUser(),
                        aAnnotationDocument.getDocument().getName(),
                        aAnnotationDocument.getDocument().getId(),
                        aAnnotationDocument.getProject().getName(),
                        aAnnotationDocument.getProject().getId());
            }
        }
        else {
            entityManager.merge(aAnnotationDocument);
        }
    }

    // NO TRANSACTION REQUIRED - This does not do any should not do a database access, so we do not
    // need to be in a transaction here. Avoiding the transaction speeds up the call.
    @Override
<<<<<<< HEAD
    @Transactional
    public boolean existsCas(SourceDocument aDocument, String aUser) throws IOException
=======
    public boolean existsCas(SourceDocument aDocument, String aUser)
        throws IOException
>>>>>>> 0c28ce6d
    {
        return casStorageService.existsCas(aDocument, aUser);
    }

    // NO TRANSACTION REQUIRED - This does not do any should not do a database access, so we do not
    // need to be in a transaction here. Avoiding the transaction speeds up the call.
    @Override
<<<<<<< HEAD
    @Transactional
    public boolean existsAnnotationCas(AnnotationDocument aAnnotationDocument) throws IOException
=======
    public boolean existsAnnotationCas(AnnotationDocument aAnnotationDocument)
        throws IOException
>>>>>>> 0c28ce6d
    {
        Validate.notNull(aAnnotationDocument, "Annotation document must be specified");

        return existsCas(aAnnotationDocument.getDocument(), aAnnotationDocument.getUser());
    }

    @Override
    @Transactional
    public boolean existsSourceDocument(Project aProject, String aFileName)
    {
        Validate.notNull(aProject, "Project must be specified");
        Validate.notBlank(aFileName, "File name must be specified");

        String query = String.join("\n", "SELECT COUNT(*)", "FROM SourceDocument",
                "WHERE project = :project AND name =:name ");

        long count = entityManager.createQuery(query, Long.class).setParameter("project", aProject)
                .setParameter("name", aFileName).getSingleResult();

        return count > 0;
    }

    // NO TRANSACTION REQUIRED - This does not do any should not do a database access, so we do not
    // need to be in a transaction here. Avoiding the transaction speeds up the call.
    @Override
    public File getSourceDocumentFile(SourceDocument aDocument)
    {
        Validate.notNull(aDocument, "Source document must be specified");

        File documentUri = new File(repositoryProperties.getPath().getAbsolutePath() + "/"
                + PROJECT_FOLDER + "/" + aDocument.getProject().getId() + "/" + DOCUMENT_FOLDER
                + "/" + aDocument.getId() + "/" + SOURCE_FOLDER);

        return new File(documentUri, aDocument.getName());
    }

    // NO TRANSACTION REQUIRED - This does not do any should not do a database access, so we do not
    // need to be in a transaction here. Avoiding the transaction speeds up the call.
    @Override
    public File getCasFile(SourceDocument aDocument, String aUser) throws IOException
    {
        return casStorageService.getCasFile(aDocument, aUser);
    }

    @Override
    @Transactional(noRollbackFor = NoResultException.class)
    public AnnotationDocument createOrGetAnnotationDocument(SourceDocument aDocument, User aUser)
    {
        Validate.notNull(aDocument, "Source document must be specified");
        Validate.notNull(aUser, "User must be specified");

        // Check if there is an annotation document entry in the database. If there is none,
        // create one.
        AnnotationDocument annotationDocument = null;
        if (!existsAnnotationDocument(aDocument, aUser)) {
            annotationDocument = new AnnotationDocument();
            annotationDocument.setDocument(aDocument);
            annotationDocument.setName(aDocument.getName());
            annotationDocument.setUser(aUser.getUsername());
            annotationDocument.setProject(aDocument.getProject());
            createAnnotationDocument(annotationDocument);
        }
        else {
            annotationDocument = getAnnotationDocument(aDocument, aUser);
        }

        return annotationDocument;
    }

    @Override
    @Transactional(noRollbackFor = NoResultException.class)
    public AnnotationDocument getAnnotationDocument(SourceDocument aDocument, User aUser)
    {
        Validate.notNull(aUser, "User must be specified");

        return getAnnotationDocument(aDocument, aUser.getUsername());
    }

    @Override
    @Transactional(noRollbackFor = NoResultException.class)
    public AnnotationDocument getAnnotationDocument(SourceDocument aDocument, String aUser)
    {
        Validate.notNull(aDocument, "Source document must be specified");
        Validate.notBlank(aUser, "User must be specified");

        return entityManager
                .createQuery("FROM AnnotationDocument WHERE document = :document AND "
                        + "user =:user" + " AND project = :project", AnnotationDocument.class)
                .setParameter("document", aDocument).setParameter("user", aUser)
                .setParameter("project", aDocument.getProject()).getSingleResult();
    }

    @Override
    @Transactional(noRollbackFor = NoResultException.class)
    public SourceDocument getSourceDocument(Project aProject, String aDocumentName)
    {
        Validate.notNull(aProject, "Project must be specified");
        Validate.notBlank(aDocumentName, "Document name must be specified");

        return entityManager
                .createQuery("FROM SourceDocument WHERE name = :name AND project =:project",
                        SourceDocument.class)
                .setParameter("name", aDocumentName).setParameter("project", aProject)
                .getSingleResult();
    }

    @Override
    @Transactional(noRollbackFor = NoResultException.class)
    public SourceDocument getSourceDocument(long aProjectId, long aSourceDocId)
    {
        return entityManager
                .createQuery("FROM SourceDocument WHERE id = :docid AND project.id =:pid",
                        SourceDocument.class)
                .setParameter("docid", aSourceDocId).setParameter("pid", aProjectId)
                .getSingleResult();
    }

    @Transactional
    private SourceDocumentState setSourceDocumentState(SourceDocument aDocument,
            SourceDocumentState aState)
    {
        Validate.notNull(aDocument, "Source document must be specified");
        Validate.notNull(aState, "State must be specified");

        SourceDocumentState oldState = aDocument.getState();

        aDocument.setState(aState);

        createSourceDocument(aDocument);

        // Notify about change in document state
        if (!Objects.equals(oldState, aDocument.getState())) {
            applicationEventPublisher
                    .publishEvent(new DocumentStateChangedEvent(this, aDocument, oldState));
        }

        return oldState;
    }

    @Override
    @Transactional
    public SourceDocumentState transitionSourceDocumentState(SourceDocument aDocument,
            SourceDocumentStateTransition aTransition)
    {
        Validate.notNull(aDocument, "Source document must be specified");
        Validate.notNull(aTransition, "Transition must be specified");

        return setSourceDocumentState(aDocument,
                SourceDocumentStateTransition.transition(aTransition));
    }

    @Override
    @Transactional(noRollbackFor = NoResultException.class)
    public boolean existsFinishedAnnotation(SourceDocument aDocument)
    {
        Validate.notNull(aDocument, "Source document must be specified");

        String query = "SELECT COUNT(*) " + "FROM AnnotationDocument "
                + "WHERE document = :document AND state = :state";

        long count = entityManager.createQuery(query, Long.class)
                .setParameter("document", aDocument)
                .setParameter("state", AnnotationDocumentState.FINISHED).getSingleResult();

        return count > 0;
    }

    @Override
    @Transactional(noRollbackFor = NoResultException.class)
    public boolean existsFinishedAnnotation(Project aProject)
    {
        Validate.notNull(aProject, "Project must be specified");

        String query = "SELECT COUNT(*) " + "FROM AnnotationDocument "
                + "WHERE document.project = :project AND state = :state";

        long count = entityManager.createQuery(query, Long.class).setParameter("project", aProject)
                .setParameter("state", AnnotationDocumentState.FINISHED).getSingleResult();

        return count > 0;
    }

    @Override
    public List<AnnotationDocument> listFinishedAnnotationDocuments(Project aProject)
    {
        Validate.notNull(aProject, "Project must be specified");

        // Get all annotators in the project
        List<String> users = getAllAnnotators(aProject);
        // Bail out already. HQL doesn't seem to like queries with an empty
        // parameter right of "in"
        if (users.isEmpty()) {
            return new ArrayList<>();
        }

        return entityManager
                .createQuery("FROM AnnotationDocument WHERE project = :project AND state = :state"
                        + " AND user in (:users)", AnnotationDocument.class)
                .setParameter("project", aProject).setParameter("users", users)
                .setParameter("state", AnnotationDocumentState.FINISHED).getResultList();
    }

    @Override
    @Transactional(noRollbackFor = NoResultException.class)
    public List<SourceDocument> listSourceDocuments(Project aProject)
    {
        Validate.notNull(aProject, "Project must be specified");

        List<SourceDocument> sourceDocuments = entityManager
                .createQuery("FROM SourceDocument where project =:project ORDER BY name ASC",
                        SourceDocument.class)
                .setParameter("project", aProject).getResultList();
        List<SourceDocument> tabSepDocuments = new ArrayList<>();
        for (SourceDocument sourceDocument : sourceDocuments) {
            if (sourceDocument.getFormat().equals(WebAnnoConst.TAB_SEP)) {
                tabSepDocuments.add(sourceDocument);
            }
        }
        sourceDocuments.removeAll(tabSepDocuments);
        return sourceDocuments;
    }

    @Override
    @Transactional
    public void removeSourceDocument(SourceDocument aDocument) throws IOException
    {
        Validate.notNull(aDocument, "Source document must be specified");

        // BeforeDocumentRemovedEvent is triggered first, since methods that rely
        // on it might need to have access to the associated annotation documents
        applicationEventPublisher.publishEvent(new BeforeDocumentRemovedEvent(this, aDocument));

        for (AnnotationDocument annotationDocument : listAllAnnotationDocuments(aDocument)) {
            removeAnnotationDocument(annotationDocument);
        }

        entityManager.remove(
                entityManager.contains(aDocument) ? aDocument : entityManager.merge(aDocument));

        String path = repositoryProperties.getPath().getAbsolutePath() + "/" + PROJECT_FOLDER + "/"
                + aDocument.getProject().getId() + "/" + DOCUMENT_FOLDER + "/" + aDocument.getId();

        // remove from file both source and related annotation file
        if (new File(path).exists()) {
            FileUtils.forceDelete(new File(path));
        }

        try (MDC.MDCCloseable closable = MDC.putCloseable(Logging.KEY_PROJECT_ID,
                String.valueOf(aDocument.getProject().getId()))) {
            Project project = aDocument.getProject();
            log.info("Removed source document [{}]({}) from project [{}]({})", aDocument.getName(),
                    aDocument.getId(), project.getName(), project.getId());
        }
    }

    @Override
    @Transactional
    public void removeAnnotationDocument(AnnotationDocument aAnnotationDocument)
    {
        Validate.notNull(aAnnotationDocument, "Annotation document must be specified");

        entityManager.remove(aAnnotationDocument);
    }

    @Override
    @Transactional
    public void uploadSourceDocument(InputStream aIs, SourceDocument aDocument) throws IOException
    {
        uploadSourceDocument(aIs, aDocument, null);
    }

    @Override
    @Transactional
    public void uploadSourceDocument(InputStream aIs, SourceDocument aDocument,
            TypeSystemDescription aFullProjectTypeSystem)
        throws IOException
    {
        // Create the metadata record - this also assigns the ID to the document
        createSourceDocument(aDocument);

        // Import the actual content
        File targetFile = getSourceDocumentFile(aDocument);
        CAS cas;
        try {
            FileUtils.forceMkdir(targetFile.getParentFile());

            try (OutputStream os = new FileOutputStream(targetFile)) {
                copyLarge(aIs, os);
            }

            // Check if the file has a valid format / can be converted without error
            // This requires that the document ID has already been assigned
            cas = createOrReadInitialCas(aDocument, NO_CAS_UPGRADE, aFullProjectTypeSystem);
        }
        catch (IOException e) {
            FileUtils.forceDelete(targetFile);
            removeSourceDocument(aDocument);
            throw e;
        }
        catch (Exception e) {
            FileUtils.forceDelete(targetFile);
            removeSourceDocument(aDocument);
            throw new IOException(e.getMessage(), e);
        }

        log.trace("Sending AfterDocumentCreatedEvent for {}", aDocument);
        applicationEventPublisher.publishEvent(new AfterDocumentCreatedEvent(this, aDocument, cas));

        try (MDC.MDCCloseable closable = MDC.putCloseable(Logging.KEY_PROJECT_ID,
                String.valueOf(aDocument.getProject().getId()))) {
            Project project = aDocument.getProject();
            log.info("Imported source document [{}]({}) to project [{}]({})", aDocument.getName(),
                    aDocument.getId(), project.getName(), project.getId());
        }
    }

    // NO TRANSACTION REQUIRED - This does not do any should not do a database access, so we do not
    // need to be in a transaction here. Avoiding the transaction speeds up the call.
    @Override
    public CAS createOrReadInitialCas(SourceDocument aDocument) throws IOException
    {
        return createOrReadInitialCas(aDocument, NO_CAS_UPGRADE);
    }
<<<<<<< HEAD

=======
    
    // NO TRANSACTION REQUIRED - This does not do any should not do a database access, so we do not
    // need to be in a transaction here. Avoiding the transaction speeds up the call.
>>>>>>> 0c28ce6d
    @Override
    public CAS createOrReadInitialCas(SourceDocument aDocument, CasUpgradeMode aUpgradeMode)
        throws IOException
    {
        return createOrReadInitialCas(aDocument, aUpgradeMode, EXCLUSIVE_WRITE_ACCESS, null);
    }

    // NO TRANSACTION REQUIRED - This does not do any should not do a database access, so we do not
    // need to be in a transaction here. Avoiding the transaction speeds up the call.
    @Override
    public CAS createOrReadInitialCas(SourceDocument aDocument, CasUpgradeMode aUpgradeMode,
            CasAccessMode aAccessMode)
        throws IOException
    {
        return createOrReadInitialCas(aDocument, aUpgradeMode, aAccessMode, null);
    }

    // NO TRANSACTION REQUIRED - This does not do any should not do a database access, so we do not
    // need to be in a transaction here. Avoiding the transaction speeds up the call.
    @Override
    public CAS createOrReadInitialCas(SourceDocument aDocument, CasUpgradeMode aUpgradeMode,
            TypeSystemDescription aFullProjectTypeSystem)
        throws IOException
    {
        return createOrReadInitialCas(aDocument, aUpgradeMode, EXCLUSIVE_WRITE_ACCESS,
                aFullProjectTypeSystem);
    }
<<<<<<< HEAD

=======
    
    // NO TRANSACTION REQUIRED - This does not do any should not do a database access, so we do not
    // need to be in a transaction here. Avoiding the transaction speeds up the call.
>>>>>>> 0c28ce6d
    private CAS createOrReadInitialCas(SourceDocument aDocument, CasUpgradeMode aUpgradeMode,
            CasAccessMode aAccessMode, TypeSystemDescription aFullProjectTypeSystem)
        throws IOException
    {
        Validate.notNull(aDocument, "Source document must be specified");
<<<<<<< HEAD

        log.debug("Loading initial CAS for source document " + "[{}]({}) in project [{}]({})",
                aDocument.getName(), aDocument.getId(), aDocument.getProject().getName(),
                aDocument.getProject().getId());

        return casStorageService.readOrCreateCas(aDocument, INITIAL_CAS_PSEUDO_USER, aUpgradeMode,
                () -> {
                    // Normally, the initial CAS should be created on document import, but after
                    // adding this feature, the existing projects do not yet have initial CASes, so
                    // we create them here lazily
                    try {
                        return importExportService.importCasFromFile(
                                getSourceDocumentFile(aDocument), aDocument.getProject(),
                                aDocument.getFormat(), aFullProjectTypeSystem);
                    }
                    catch (UIMAException e) {
                        throw new IOException("Unable to create CAS: " + e.getMessage(), e);
                    }
                }, aAccessMode);
    }

=======
        
        log.debug("Loading initial CAS for source document [{}]({}) in project [{}]({})",
                aDocument.getName(), aDocument.getId(), aDocument.getProject().getName(),
                aDocument.getProject().getId());
        
        return casStorageService.readOrCreateCas(aDocument, INITIAL_CAS_PSEUDO_USER, 
                aUpgradeMode, () -> {
                // Normally, the initial CAS should be created on document import, but after
                // adding this feature, the existing projects do not yet have initial CASes, so
                // we create them here lazily
                try {
                    return importExportService.importCasFromFile(
                            getSourceDocumentFile(aDocument), aDocument.getProject(),
                            aDocument.getFormat(), aFullProjectTypeSystem);
                }
                catch (UIMAException e) {
                    throw new IOException("Unable to create CAS: " + e.getMessage(), e);
                }
            }, aAccessMode);
    }
    
    // NO TRANSACTION REQUIRED - This does not do any should not do a database access, so we do not
    // need to be in a transaction here. Avoiding the transaction speeds up the call.
>>>>>>> 0c28ce6d
    @Override
    public boolean existsInitialCas(SourceDocument aDocument) throws IOException
    {
        Validate.notNull(aDocument, "Source document must be specified");

        return casStorageService.existsCas(aDocument, INITIAL_CAS_PSEUDO_USER);
    }
<<<<<<< HEAD

    @Override
    @Transactional
    public CAS readAnnotationCas(SourceDocument aDocument, String aUserName) throws IOException
    {
        return readAnnotationCas(aDocument, aUserName, NO_CAS_UPGRADE, EXCLUSIVE_WRITE_ACCESS);
    }

=======
    
    // NO TRANSACTION REQUIRED - This does not do any should not do a database access, so we do not
    // need to be in a transaction here. Avoiding the transaction speeds up the call.
    @Override
    public CAS readAnnotationCas(SourceDocument aDocument, String aUserName)
            throws IOException
    {
        return readAnnotationCas(aDocument, aUserName, NO_CAS_UPGRADE, EXCLUSIVE_WRITE_ACCESS);
    }
    
    // NO TRANSACTION REQUIRED - This does not do any should not do a database access, so we do not
    // need to be in a transaction here. Avoiding the transaction speeds up the call.
>>>>>>> 0c28ce6d
    @Override
    public CAS readAnnotationCas(SourceDocument aDocument, String aUserName, CasAccessMode aMode)
        throws IOException
    {
        return readAnnotationCas(aDocument, aUserName, NO_CAS_UPGRADE, aMode);
    }

    // NO TRANSACTION REQUIRED - This does not do any should not do a database access, so we do not
    // need to be in a transaction here. Avoiding the transaction speeds up the call.
    @Override
    public CAS readAnnotationCas(AnnotationDocument aAnnotationDocument, CasAccessMode aMode)
        throws IOException
    {
        return readAnnotationCas(aAnnotationDocument.getDocument(), aAnnotationDocument.getUser(),
                NO_CAS_UPGRADE, aMode);
    }
<<<<<<< HEAD

=======
    
    // NO TRANSACTION REQUIRED - This does not do any should not do a database access, so we do not
    // need to be in a transaction here. Avoiding the transaction speeds up the call.
>>>>>>> 0c28ce6d
    @Override
    public CAS readAnnotationCas(SourceDocument aDocument, String aUserName,
            CasUpgradeMode aUpgradeMode)
        throws IOException
    {
        return readAnnotationCas(aDocument, aUserName, aUpgradeMode, EXCLUSIVE_WRITE_ACCESS);
    }

    // NO TRANSACTION REQUIRED - This does not do any should not do a database access, so we do not
    // need to be in a transaction here. Avoiding the transaction speeds up the call.
    @Override
    public CAS readAnnotationCas(SourceDocument aDocument, String aUserName,
            CasUpgradeMode aUpgradeMode, CasAccessMode aMode)
        throws IOException
    {
        // If there is no CAS yet for the source document, create one.
        CAS cas = casStorageService.readOrCreateCas(aDocument, aUserName, aUpgradeMode,
                // Convert the source file into an annotation CAS
                () -> createOrReadInitialCas(aDocument, NO_CAS_UPGRADE, UNMANAGED_ACCESS, null),
                aMode);

        // We intentionally do not upgrade the CAS here because in general the IDs
        // must remain stable. If an upgrade is required the caller should do it
        return cas;
    }

    // NO TRANSACTION REQUIRED - This does not do any should not do a database access, so we do not
    // need to be in a transaction here. Avoiding the transaction speeds up the call.
    @Override
<<<<<<< HEAD
    @Transactional
    public CAS readAnnotationCas(AnnotationDocument aAnnotationDocument) throws IOException
=======
    public CAS readAnnotationCas(AnnotationDocument aAnnotationDocument)
        throws IOException
>>>>>>> 0c28ce6d
    {
        return readAnnotationCas(aAnnotationDocument, NO_CAS_UPGRADE);
    }

    // NO TRANSACTION REQUIRED - This does not do any should not do a database access, so we do not
    // need to be in a transaction here. Avoiding the transaction speeds up the call.
    @Override
    public CAS readAnnotationCas(AnnotationDocument aAnnotationDocument,
            CasUpgradeMode aUpgradeMode)
        throws IOException
    {
        Validate.notNull(aAnnotationDocument, "Annotation document must be specified");

        SourceDocument aDocument = aAnnotationDocument.getDocument();
        String userName = aAnnotationDocument.getUser();

        return readAnnotationCas(aDocument, userName, aUpgradeMode);
    }
<<<<<<< HEAD

=======
    
    // NO TRANSACTION REQUIRED - This does not do any should not do a database access, so we do not
    // need to be in a transaction here. Avoiding the transaction speeds up the call.
>>>>>>> 0c28ce6d
    @Override
    public Optional<Long> getAnnotationCasTimestamp(SourceDocument aDocument, String aUsername)
        throws IOException
    {
        Validate.notNull(aDocument, "Source document must be specified");
        Validate.notNull(aUsername, "Username must be specified");

        return casStorageService.getCasTimestamp(aDocument, aUsername);
    }

    @Override
    @Transactional
    public void writeAnnotationCas(CAS aCas, AnnotationDocument aAnnotationDocument,
            boolean aUpdateTimestamp)
        throws IOException
    {
        casStorageService.writeCas(aAnnotationDocument.getDocument(), aCas,
                aAnnotationDocument.getUser());

        if (aUpdateTimestamp) {
            // FIXME REC Does it really make sense to set the accessed sentence from the source
            // document?!
            aAnnotationDocument
                    .setSentenceAccessed(aAnnotationDocument.getDocument().getSentenceAccessed());
            aAnnotationDocument.setTimestamp(new Timestamp(new Date().getTime()));
            setAnnotationDocumentState(aAnnotationDocument, AnnotationDocumentState.IN_PROGRESS);
        }

        applicationEventPublisher
                .publishEvent(new AfterCasWrittenEvent(this, aAnnotationDocument, aCas));
    }

    @Override
    public void deleteAnnotationCas(AnnotationDocument aAnnotationDocument) throws IOException
    {
        casStorageService.deleteCas(aAnnotationDocument.getDocument(),
                aAnnotationDocument.getUser());
    }

    @Override
    @Transactional
    public void writeAnnotationCas(CAS aCas, SourceDocument aDocument, User aUser,
            boolean aUpdateTimestamp)
        throws IOException
    {
        AnnotationDocument annotationDocument = getAnnotationDocument(aDocument, aUser);
        writeAnnotationCas(aCas, annotationDocument, aUpdateTimestamp);
    }

    // NO TRANSACTION REQUIRED - This does not do any should not do a database access, so we do not
    // need to be in a transaction here. Avoiding the transaction speeds up the call.
    @Override
    public void resetAnnotationCas(SourceDocument aDocument, User aUser)
        throws UIMAException, IOException
    {
        AnnotationDocument adoc = getAnnotationDocument(aDocument, aUser);

        // We read the initial CAS and then use it to override the CAS for the given document/user.
        // In order to do that, we must read the initial CAS unmanaged.
        CAS cas = createOrReadInitialCas(aDocument, FORCE_CAS_UPGRADE, UNMANAGED_ACCESS);

        // Add/update the CAS metadata
        File casFile = getCasFile(aDocument, aUser.getUsername());
        if (casFile.exists()) {
            addOrUpdateCasMetadata(cas, casFile, aDocument, aUser.getUsername());
        }

        writeAnnotationCas(cas, aDocument, aUser, false);
        applicationEventPublisher.publishEvent(new AfterDocumentResetEvent(this, adoc, cas));
    }

    @Override
    @Transactional
    public boolean isAnnotationFinished(SourceDocument aDocument, User aUser)
    {
<<<<<<< HEAD
        String query = String.join("\n", "SELECT COUNT(*) FROM AnnotationDocument",
                "WHERE document = :document", "  AND user     = :user", "  AND state    = :state");

        return entityManager.createQuery(query, Long.class).setParameter("document", aDocument)
                .setParameter("user", aUser.getUsername())
                .setParameter("state", AnnotationDocumentState.FINISHED).getSingleResult() > 0;

        // try {
        // AnnotationDocument annotationDocument = entityManager
        // .createQuery(
        // "FROM AnnotationDocument WHERE document = :document AND "
        // + "user =:user", AnnotationDocument.class)
        // .setParameter("document", aDocument)
        // .setParameter("user", aUser.getUsername())
        // .getSingleResult();
        // if (annotationDocument.getState().equals(AnnotationDocumentState.FINISHED)) {
        // return true;
        // }
        // else {
        // return false;
        // }
        // }
        // // User even didn't start annotating
        // catch (NoResultException e) {
        // return false;
        // }
=======
        return isAnnotationFinished(aDocument, aUser.getUsername());
    }

    @Override
    @Transactional
    public boolean isAnnotationFinished(SourceDocument aDocument, String aUsername)
    {
        String query = String.join("\n",
                "SELECT COUNT(*) FROM AnnotationDocument",
                "WHERE document = :document",
                "  AND user     = :user",
                "  AND state    = :state");
        
        return entityManager.createQuery(query, Long.class)
                .setParameter("document", aDocument)
                .setParameter("user", aUsername)
                .setParameter("state", AnnotationDocumentState.FINISHED)
                .getSingleResult() > 0;
>>>>>>> 0c28ce6d
    }

    @Override
    public List<AnnotationDocument> listAnnotationDocuments(Project aProject)
    {
        String query = String.join("\n", "SELECT doc", " FROM AnnotationDocument AS doc",
                " JOIN ProjectPermission AS perm",
                "   ON doc.project = perm.project AND doc.user = perm.user", " JOIN User as u",
                "   ON doc.user = u.username", "WHERE doc.project = :project",
                "  AND perm.level = :level");

        return entityManager.createQuery(query, AnnotationDocument.class)
                .setParameter("project", aProject).setParameter("level", ANNOTATOR).getResultList();
    }

    @Override
    @Transactional(noRollbackFor = NoResultException.class)
    public List<AnnotationDocument> listAnnotationDocuments(SourceDocument aDocument)
    {
        String query = String.join("\n", "SELECT doc", " FROM AnnotationDocument AS doc",
                " JOIN ProjectPermission AS perm",
                "   ON doc.project = perm.project AND doc.user = perm.user", " JOIN User as u",
                "   ON doc.user = u.username", "WHERE doc.project = :project",
                "  AND doc.document = :document", "  AND perm.level = :level");

        return entityManager.createQuery(query, AnnotationDocument.class)
                .setParameter("project", aDocument.getProject()).setParameter("document", aDocument)
                .setParameter("level", ANNOTATOR).getResultList();
    }

    @Override
    public List<AnnotationDocument> listAnnotationDocuments(Project aProject, User aUser)
    {
        return entityManager
                .createQuery("FROM AnnotationDocument WHERE project = :project AND user = :user",
                        AnnotationDocument.class)
                .setParameter("project", aProject).setParameter("user", aUser.getUsername())
                .getResultList();
    }

    @Override
    @Transactional(noRollbackFor = NoResultException.class)
    public List<AnnotationDocument> listAllAnnotationDocuments(SourceDocument aDocument)
    {
        Validate.notNull(aDocument, "Source document must be specified");

        return entityManager
                .createQuery(
                        "FROM AnnotationDocument WHERE project = :project AND document = :document",
                        AnnotationDocument.class)
                .setParameter("project", aDocument.getProject()).setParameter("document", aDocument)
                .getResultList();
    }

    @Override
    public Map<SourceDocument, AnnotationDocument> listAnnotatableDocuments(Project aProject,
            User aUser)
    {
        Map<SourceDocument, AnnotationDocument> map = listAllDocuments(aProject, aUser);

        Iterator<Entry<SourceDocument, AnnotationDocument>> i = map.entrySet().iterator();
        while (i.hasNext()) {
            Entry<SourceDocument, AnnotationDocument> e = i.next();
            if (e.getValue() != null && IGNORE.equals(e.getValue().getState())) {
                i.remove();
            }
        }

        return map;
    }

    @Override
    public Map<SourceDocument, AnnotationDocument> listAllDocuments(Project aProject, User aUser)
    {
        // First get the source documents
        List<SourceDocument> sourceDocuments = entityManager
                .createQuery("FROM SourceDocument " + "WHERE project = (:project)",
                        SourceDocument.class)
                .setParameter("project", aProject).getResultList();

        // Next we get all the annotation document records. We can use these to filter out
        // documents which are IGNOREed for given users.
        List<AnnotationDocument> annotationDocuments = entityManager
                .createQuery(
                        "FROM AnnotationDocument "
                                + "WHERE user = (:username) AND project = (:project)",
                        AnnotationDocument.class)
                .setParameter("username", aUser.getUsername()).setParameter("project", aProject)
                .getResultList();

        // First we add all the source documents
        Map<SourceDocument, AnnotationDocument> map = new TreeMap<>(SourceDocument.NAME_COMPARATOR);
        for (SourceDocument doc : sourceDocuments) {
            map.put(doc, null);
        }

        // Now we link the source documents to the annotation documents and remove IGNOREed
        // documents
        for (AnnotationDocument adoc : annotationDocuments) {
            map.put(adoc.getDocument(), adoc);
        }

        return map;
    }

    @Override
    public int numberOfExpectedAnnotationDocuments(Project aProject)
    {
        // Get all annotators in the project
        List<String> users = getAllAnnotators(aProject);
        // Bail out already. HQL doesn't seem to like queries with an empty
        // parameter right of "in"
        if (users.isEmpty()) {
            return 0;
        }

        int ignored = 0;
        List<AnnotationDocument> annotationDocuments = entityManager
                .createQuery(
                        "FROM AnnotationDocument WHERE project = :project AND user in (:users)",
                        AnnotationDocument.class)
                .setParameter("project", aProject).setParameter("users", users).getResultList();
        for (AnnotationDocument annotationDocument : annotationDocuments) {
            if (annotationDocument.getState().equals(AnnotationDocumentState.IGNORE)) {
                ignored++;
            }
        }
        return listSourceDocuments(aProject).size() * users.size() - ignored;
    }

    @Override
    public boolean existsCurationDocument(Project aProject)
    {
        Validate.notNull(aProject, "Project must be specified");

        boolean curationDocumentExist = false;
        List<SourceDocument> documents = listSourceDocuments(aProject);

        for (SourceDocument sourceDocument : documents) {
            // If the curation document is finished
            if (SourceDocumentState.CURATION_FINISHED.equals(sourceDocument.getState())) {
                curationDocumentExist = true;
                break;
            }
        }
        return curationDocumentExist;
    }

    private List<String> getAllAnnotators(Project aProject)
    {
        String query = String.join("\n", "SELECT DISTINCT p.user",
                "FROM ProjectPermission p, User u", "WHERE p.project = :project",
                "  AND p.level   = :level", "  AND p.user    = u.username");

        // Get all annotators in the project
        List<String> users = entityManager.createQuery(query, String.class)
                .setParameter("project", aProject).setParameter("level", ANNOTATOR).getResultList();

        return users;
    }

    @Override
    @Transactional
    public AnnotationDocumentState setAnnotationDocumentState(AnnotationDocument aDocument,
            AnnotationDocumentState aState)
    {
        AnnotationDocumentState oldState = aDocument.getState();

        aDocument.setState(aState);

        createAnnotationDocument(aDocument);

        if (!Objects.equals(oldState, aDocument.getState())) {
            applicationEventPublisher
                    .publishEvent(new AnnotationStateChangeEvent(this, aDocument, oldState));
        }

        return oldState;
    }

    @Override
    @Transactional
    public AnnotationDocumentState transitionAnnotationDocumentState(AnnotationDocument aDocument,
            AnnotationDocumentStateTransition aTransition)
    {
        return setAnnotationDocumentState(aDocument,
                AnnotationDocumentStateTransition.transition(aTransition));
    }

    @TransactionalEventListener(phase = TransactionPhase.BEFORE_COMMIT)
    public void onDocumentStateChangeEvent(DocumentStateChangedEvent aEvent)
    {
        projectService.recalculateProjectState(aEvent.getDocument().getProject());
    }

    @TransactionalEventListener(phase = TransactionPhase.BEFORE_COMMIT)
    public void onAfterDocumentCreatedEvent(AfterDocumentCreatedEvent aEvent)
    {
        projectService.recalculateProjectState(aEvent.getDocument().getProject());
    }

    @TransactionalEventListener(phase = TransactionPhase.BEFORE_COMMIT)
    public void onBeforeDocumentRemovedEvent(BeforeDocumentRemovedEvent aEvent)
    {
        projectService.recalculateProjectState(aEvent.getDocument().getProject());
    }

    @EventListener
    @Transactional
    public void beforeProjectRemove(BeforeProjectRemovedEvent aEvent) throws IOException
    {
        Project project = aEvent.getProject();

        Validate.notNull(project, "Project must be specified");

        // Since the project is being deleted anyway, we don't bother sending around
        // BeforeDocumentRemovedEvent anymore. If we did, we would likely trigger a
        // a lot of CPU usage and DB bashing (e.g. for re-calculating the project state
        // (ProjectServiceImpl.recalculateProjectState).
        // List<SourceDocument> sourceDocuments = listSourceDocuments(project);
        // for (SourceDocument doc : sourceDocuments) {
        // applicationEventPublisher.publishEvent(new BeforeDocumentRemovedEvent(this, doc));
        // }

        // There should be a cascade-on-delete for annotation documents when the respective
        // source document is deleted, but that is not there at the moment...
        String deleteAnnotationDocumentsQuery = String.join("\n", "DELETE FROM AnnotationDocument",
                "WHERE project = :project");
        entityManager.createQuery(deleteAnnotationDocumentsQuery).setParameter("project", project)
                .executeUpdate();

        // Delete all the source documents for the given project
        String deleteSourceDocumentsQuery = String.join("\n", "DELETE FROM SourceDocument",
                "WHERE project = :project");
        entityManager.createQuery(deleteSourceDocumentsQuery).setParameter("project", project)
                .executeUpdate();

        // Delete all the source documents files for the given project
        File docFolder = new File(repositoryProperties.getPath().getAbsolutePath() + "/"
                + PROJECT_FOLDER + "/" + project.getId() + "/" + DOCUMENT_FOLDER + "/");
        if (docFolder.exists()) {
            FastIOUtils.delete(docFolder);
        }

        try (MDC.MDCCloseable closable = MDC.putCloseable(Logging.KEY_PROJECT_ID,
                String.valueOf(project.getId()))) {
            log.info("Removed all documents from project [{}]({}) being deleted", project.getName(),
                    project.getId());
        }
    }

    @Override
    public long countSourceDocuments()
    {
        String query = String.join("\n", "SELECT COUNT(*)", "FROM SourceDocument");
        return entityManager.createQuery(query, Long.class).getSingleResult();
    }

    @Override
    public long countAnnotationDocuments()
    {
        String query = String.join("\n", "SELECT COUNT(*)", "FROM AnnotationDocument");
        return entityManager.createQuery(query, Long.class).getSingleResult();
    }
}<|MERGE_RESOLUTION|>--- conflicted
+++ resolved
@@ -116,10 +116,6 @@
         repositoryProperties = aRepositoryProperties;
         log.info("Document repository path: " + repositoryProperties.getPath());
 
-<<<<<<< HEAD
-        userRepository = aUserRepository;
-=======
->>>>>>> 0c28ce6d
         casStorageService = aCasStorageService;
         importExportService = aImportExportService;
         projectService = aProjectService;
@@ -131,33 +127,21 @@
             ProjectService aProjectService, ApplicationEventPublisher aApplicationEventPublisher,
             EntityManager aEntityManager)
     {
-<<<<<<< HEAD
-        this(aRepositoryProperties, aUserRepository, aCasStorageService, aImportExportService,
-                aProjectService, aApplicationEventPublisher);
-        entityManager = aEntityManager;
-    }
-
-=======
         this(aRepositoryProperties, aCasStorageService, aImportExportService, aProjectService,
                 aApplicationEventPublisher);
         entityManager = aEntityManager;
     }
-    
-    // NO TRANSACTION REQUIRED - This does not do any should not do a database access, so we do not
-    // need to be in a transaction here. Avoiding the transaction speeds up the call.
->>>>>>> 0c28ce6d
+
+    // NO TRANSACTION REQUIRED - This does not do any should not do a database access, so we do not
+    // need to be in a transaction here. Avoiding the transaction speeds up the call.
     @Override
     public File getDir()
     {
         return repositoryProperties.getPath();
     }
-<<<<<<< HEAD
-
-=======
-    
-    // NO TRANSACTION REQUIRED - This does not do any should not do a database access, so we do not
-    // need to be in a transaction here. Avoiding the transaction speeds up the call.
->>>>>>> 0c28ce6d
+
+    // NO TRANSACTION REQUIRED - This does not do any should not do a database access, so we do not
+    // need to be in a transaction here. Avoiding the transaction speeds up the call.
     @Override
     public File getDocumentFolder(SourceDocument aDocument) throws IOException
     {
@@ -245,13 +229,7 @@
     // NO TRANSACTION REQUIRED - This does not do any should not do a database access, so we do not
     // need to be in a transaction here. Avoiding the transaction speeds up the call.
     @Override
-<<<<<<< HEAD
-    @Transactional
     public boolean existsCas(SourceDocument aDocument, String aUser) throws IOException
-=======
-    public boolean existsCas(SourceDocument aDocument, String aUser)
-        throws IOException
->>>>>>> 0c28ce6d
     {
         return casStorageService.existsCas(aDocument, aUser);
     }
@@ -259,13 +237,7 @@
     // NO TRANSACTION REQUIRED - This does not do any should not do a database access, so we do not
     // need to be in a transaction here. Avoiding the transaction speeds up the call.
     @Override
-<<<<<<< HEAD
-    @Transactional
     public boolean existsAnnotationCas(AnnotationDocument aAnnotationDocument) throws IOException
-=======
-    public boolean existsAnnotationCas(AnnotationDocument aAnnotationDocument)
-        throws IOException
->>>>>>> 0c28ce6d
     {
         Validate.notNull(aAnnotationDocument, "Annotation document must be specified");
 
@@ -589,13 +561,9 @@
     {
         return createOrReadInitialCas(aDocument, NO_CAS_UPGRADE);
     }
-<<<<<<< HEAD
-
-=======
-    
-    // NO TRANSACTION REQUIRED - This does not do any should not do a database access, so we do not
-    // need to be in a transaction here. Avoiding the transaction speeds up the call.
->>>>>>> 0c28ce6d
+
+    // NO TRANSACTION REQUIRED - This does not do any should not do a database access, so we do not
+    // need to be in a transaction here. Avoiding the transaction speeds up the call.
     @Override
     public CAS createOrReadInitialCas(SourceDocument aDocument, CasUpgradeMode aUpgradeMode)
         throws IOException
@@ -623,21 +591,16 @@
         return createOrReadInitialCas(aDocument, aUpgradeMode, EXCLUSIVE_WRITE_ACCESS,
                 aFullProjectTypeSystem);
     }
-<<<<<<< HEAD
-
-=======
-    
-    // NO TRANSACTION REQUIRED - This does not do any should not do a database access, so we do not
-    // need to be in a transaction here. Avoiding the transaction speeds up the call.
->>>>>>> 0c28ce6d
+
+    // NO TRANSACTION REQUIRED - This does not do any should not do a database access, so we do not
+    // need to be in a transaction here. Avoiding the transaction speeds up the call.
     private CAS createOrReadInitialCas(SourceDocument aDocument, CasUpgradeMode aUpgradeMode,
             CasAccessMode aAccessMode, TypeSystemDescription aFullProjectTypeSystem)
         throws IOException
     {
         Validate.notNull(aDocument, "Source document must be specified");
-<<<<<<< HEAD
-
-        log.debug("Loading initial CAS for source document " + "[{}]({}) in project [{}]({})",
+
+        log.debug("Loading initial CAS for source document [{}]({}) in project [{}]({})",
                 aDocument.getName(), aDocument.getId(), aDocument.getProject().getName(),
                 aDocument.getProject().getId());
 
@@ -657,31 +620,8 @@
                 }, aAccessMode);
     }
 
-=======
-        
-        log.debug("Loading initial CAS for source document [{}]({}) in project [{}]({})",
-                aDocument.getName(), aDocument.getId(), aDocument.getProject().getName(),
-                aDocument.getProject().getId());
-        
-        return casStorageService.readOrCreateCas(aDocument, INITIAL_CAS_PSEUDO_USER, 
-                aUpgradeMode, () -> {
-                // Normally, the initial CAS should be created on document import, but after
-                // adding this feature, the existing projects do not yet have initial CASes, so
-                // we create them here lazily
-                try {
-                    return importExportService.importCasFromFile(
-                            getSourceDocumentFile(aDocument), aDocument.getProject(),
-                            aDocument.getFormat(), aFullProjectTypeSystem);
-                }
-                catch (UIMAException e) {
-                    throw new IOException("Unable to create CAS: " + e.getMessage(), e);
-                }
-            }, aAccessMode);
-    }
-    
-    // NO TRANSACTION REQUIRED - This does not do any should not do a database access, so we do not
-    // need to be in a transaction here. Avoiding the transaction speeds up the call.
->>>>>>> 0c28ce6d
+    // NO TRANSACTION REQUIRED - This does not do any should not do a database access, so we do not
+    // need to be in a transaction here. Avoiding the transaction speeds up the call.
     @Override
     public boolean existsInitialCas(SourceDocument aDocument) throws IOException
     {
@@ -689,29 +629,17 @@
 
         return casStorageService.existsCas(aDocument, INITIAL_CAS_PSEUDO_USER);
     }
-<<<<<<< HEAD
-
-    @Override
-    @Transactional
+
+    // NO TRANSACTION REQUIRED - This does not do any should not do a database access, so we do not
+    // need to be in a transaction here. Avoiding the transaction speeds up the call.
+    @Override
     public CAS readAnnotationCas(SourceDocument aDocument, String aUserName) throws IOException
     {
         return readAnnotationCas(aDocument, aUserName, NO_CAS_UPGRADE, EXCLUSIVE_WRITE_ACCESS);
     }
 
-=======
-    
-    // NO TRANSACTION REQUIRED - This does not do any should not do a database access, so we do not
-    // need to be in a transaction here. Avoiding the transaction speeds up the call.
-    @Override
-    public CAS readAnnotationCas(SourceDocument aDocument, String aUserName)
-            throws IOException
-    {
-        return readAnnotationCas(aDocument, aUserName, NO_CAS_UPGRADE, EXCLUSIVE_WRITE_ACCESS);
-    }
-    
-    // NO TRANSACTION REQUIRED - This does not do any should not do a database access, so we do not
-    // need to be in a transaction here. Avoiding the transaction speeds up the call.
->>>>>>> 0c28ce6d
+    // NO TRANSACTION REQUIRED - This does not do any should not do a database access, so we do not
+    // need to be in a transaction here. Avoiding the transaction speeds up the call.
     @Override
     public CAS readAnnotationCas(SourceDocument aDocument, String aUserName, CasAccessMode aMode)
         throws IOException
@@ -728,13 +656,9 @@
         return readAnnotationCas(aAnnotationDocument.getDocument(), aAnnotationDocument.getUser(),
                 NO_CAS_UPGRADE, aMode);
     }
-<<<<<<< HEAD
-
-=======
-    
-    // NO TRANSACTION REQUIRED - This does not do any should not do a database access, so we do not
-    // need to be in a transaction here. Avoiding the transaction speeds up the call.
->>>>>>> 0c28ce6d
+
+    // NO TRANSACTION REQUIRED - This does not do any should not do a database access, so we do not
+    // need to be in a transaction here. Avoiding the transaction speeds up the call.
     @Override
     public CAS readAnnotationCas(SourceDocument aDocument, String aUserName,
             CasUpgradeMode aUpgradeMode)
@@ -764,13 +688,8 @@
     // NO TRANSACTION REQUIRED - This does not do any should not do a database access, so we do not
     // need to be in a transaction here. Avoiding the transaction speeds up the call.
     @Override
-<<<<<<< HEAD
-    @Transactional
     public CAS readAnnotationCas(AnnotationDocument aAnnotationDocument) throws IOException
-=======
-    public CAS readAnnotationCas(AnnotationDocument aAnnotationDocument)
-        throws IOException
->>>>>>> 0c28ce6d
+
     {
         return readAnnotationCas(aAnnotationDocument, NO_CAS_UPGRADE);
     }
@@ -789,13 +708,9 @@
 
         return readAnnotationCas(aDocument, userName, aUpgradeMode);
     }
-<<<<<<< HEAD
-
-=======
-    
-    // NO TRANSACTION REQUIRED - This does not do any should not do a database access, so we do not
-    // need to be in a transaction here. Avoiding the transaction speeds up the call.
->>>>>>> 0c28ce6d
+
+    // NO TRANSACTION REQUIRED - This does not do any should not do a database access, so we do not
+    // need to be in a transaction here. Avoiding the transaction speeds up the call.
     @Override
     public Optional<Long> getAnnotationCasTimestamp(SourceDocument aDocument, String aUsername)
         throws IOException
@@ -871,53 +786,20 @@
     @Transactional
     public boolean isAnnotationFinished(SourceDocument aDocument, User aUser)
     {
-<<<<<<< HEAD
+        return isAnnotationFinished(aDocument, aUser.getUsername());
+    }
+
+    @Override
+    @Transactional
+    public boolean isAnnotationFinished(SourceDocument aDocument, String aUsername)
+    {
         String query = String.join("\n", "SELECT COUNT(*) FROM AnnotationDocument",
                 "WHERE document = :document", "  AND user     = :user", "  AND state    = :state");
 
-        return entityManager.createQuery(query, Long.class).setParameter("document", aDocument)
-                .setParameter("user", aUser.getUsername())
+        return entityManager.createQuery(query, Long.class) //
+                .setParameter("document", aDocument) //
+                .setParameter("user", aUsername) //
                 .setParameter("state", AnnotationDocumentState.FINISHED).getSingleResult() > 0;
-
-        // try {
-        // AnnotationDocument annotationDocument = entityManager
-        // .createQuery(
-        // "FROM AnnotationDocument WHERE document = :document AND "
-        // + "user =:user", AnnotationDocument.class)
-        // .setParameter("document", aDocument)
-        // .setParameter("user", aUser.getUsername())
-        // .getSingleResult();
-        // if (annotationDocument.getState().equals(AnnotationDocumentState.FINISHED)) {
-        // return true;
-        // }
-        // else {
-        // return false;
-        // }
-        // }
-        // // User even didn't start annotating
-        // catch (NoResultException e) {
-        // return false;
-        // }
-=======
-        return isAnnotationFinished(aDocument, aUser.getUsername());
-    }
-
-    @Override
-    @Transactional
-    public boolean isAnnotationFinished(SourceDocument aDocument, String aUsername)
-    {
-        String query = String.join("\n",
-                "SELECT COUNT(*) FROM AnnotationDocument",
-                "WHERE document = :document",
-                "  AND user     = :user",
-                "  AND state    = :state");
-        
-        return entityManager.createQuery(query, Long.class)
-                .setParameter("document", aDocument)
-                .setParameter("user", aUsername)
-                .setParameter("state", AnnotationDocumentState.FINISHED)
-                .getSingleResult() > 0;
->>>>>>> 0c28ce6d
     }
 
     @Override
@@ -943,9 +825,11 @@
                 "   ON doc.user = u.username", "WHERE doc.project = :project",
                 "  AND doc.document = :document", "  AND perm.level = :level");
 
-        return entityManager.createQuery(query, AnnotationDocument.class)
-                .setParameter("project", aDocument.getProject()).setParameter("document", aDocument)
-                .setParameter("level", ANNOTATOR).getResultList();
+        return entityManager.createQuery(query, AnnotationDocument.class) //
+                .setParameter("project", aDocument.getProject()) //
+                .setParameter("document", aDocument) //
+                .setParameter("level", ANNOTATOR) //
+                .getResultList();
     }
 
     @Override
@@ -954,7 +838,8 @@
         return entityManager
                 .createQuery("FROM AnnotationDocument WHERE project = :project AND user = :user",
                         AnnotationDocument.class)
-                .setParameter("project", aProject).setParameter("user", aUser.getUsername())
+                .setParameter("project", aProject) //
+                .setParameter("user", aUser.getUsername()) //
                 .getResultList();
     }
 
@@ -968,7 +853,8 @@
                 .createQuery(
                         "FROM AnnotationDocument WHERE project = :project AND document = :document",
                         AnnotationDocument.class)
-                .setParameter("project", aDocument.getProject()).setParameter("document", aDocument)
+                .setParameter("project", aDocument.getProject()) //
+                .setParameter("document", aDocument) //
                 .getResultList();
     }
 
