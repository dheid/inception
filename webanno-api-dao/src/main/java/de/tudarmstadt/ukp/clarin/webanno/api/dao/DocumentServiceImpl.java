--- conflicted
+++ resolved
@@ -705,20 +705,14 @@
         throws UIMAException, IOException
     {
         AnnotationDocument adoc = getAnnotationDocument(aDocument, aUser);
-<<<<<<< HEAD
         CAS cas = createOrReadInitialCas(aDocument);
-        writeAnnotationCas(cas, aDocument, aUser, false);
-        applicationEventPublisher.publishEvent(new AfterDocumentResetEvent(this, adoc, cas));
-=======
-        JCas jcas = createOrReadInitialCas(aDocument);
         // Add/update the CAS metadata
         File casFile = getCasFile(aDocument, aUser.getUsername());
         if (casFile.exists()) {
-            addOrUpdateCasMetadata(jcas, casFile, aDocument, aUser.getUsername());
-        }
-        writeAnnotationCas(jcas, aDocument, aUser, false);
-        applicationEventPublisher.publishEvent(new AfterDocumentResetEvent(this, adoc, jcas));
->>>>>>> fcf5ef83
+            addOrUpdateCasMetadata(cas, casFile, aDocument, aUser.getUsername());
+        }
+        writeAnnotationCas(cas, aDocument, aUser, false);
+        applicationEventPublisher.publishEvent(new AfterDocumentResetEvent(this, adoc, cas));
     }
     
     @Override
