/*
 * Copyright 2018
 * Ubiquitous Knowledge Processing (UKP) Lab and FG Language Technology
 * Technische Universität Darmstadt
 *
 * Licensed under the Apache License, Version 2.0 (the "License");
 * you may not use this file except in compliance with the License.
 * You may obtain a copy of the License at
 *
 *  http://www.apache.org/licenses/LICENSE-2.0
 *
 * Unless required by applicable law or agreed to in writing, software
 * distributed under the License is distributed on an "AS IS" BASIS,
 * WITHOUT WARRANTIES OR CONDITIONS OF ANY KIND, either express or implied.
 * See the License for the specific language governing permissions and
 * limitations under the License.
 */
package de.tudarmstadt.ukp.clarin.webanno.api.dao.export.exporters;

import static de.tudarmstadt.ukp.clarin.webanno.api.WebAnnoConst.CORRECTION_USER;
import static de.tudarmstadt.ukp.clarin.webanno.api.WebAnnoConst.INITIAL_CAS_PSEUDO_USER;
import static de.tudarmstadt.ukp.clarin.webanno.api.WebAnnoConst.PROJECT_TYPE_AUTOMATION;
import static de.tudarmstadt.ukp.clarin.webanno.api.WebAnnoConst.PROJECT_TYPE_CORRECTION;
import static de.tudarmstadt.ukp.clarin.webanno.api.export.ProjectExportRequest.FORMAT_AUTO;
import static de.tudarmstadt.ukp.clarin.webanno.model.Mode.ANNOTATION;
import static de.tudarmstadt.ukp.clarin.webanno.model.Mode.CORRECTION;
import static java.lang.Math.ceil;
import static java.util.Arrays.asList;
import static java.util.function.Function.identity;
import static java.util.stream.Collectors.groupingBy;
import static java.util.stream.Collectors.toList;
import static java.util.stream.Collectors.toMap;
import static org.apache.commons.io.FileUtils.copyFileToDirectory;
import static org.apache.commons.io.FileUtils.copyInputStreamToFile;
import static org.apache.commons.io.FileUtils.forceDelete;
import static org.apache.commons.io.FileUtils.forceMkdir;

import java.io.File;
import java.io.IOException;
import java.util.ArrayList;
import java.util.Enumeration;
import java.util.HashMap;
import java.util.List;
import java.util.Map;
import java.util.zip.ZipEntry;
import java.util.zip.ZipFile;

import org.apache.commons.io.FilenameUtils;
import org.apache.commons.lang3.tuple.Pair;
import org.apache.uima.UIMAException;
import org.slf4j.Logger;
import org.slf4j.LoggerFactory;
import org.springframework.beans.factory.annotation.Autowired;
import org.springframework.stereotype.Component;

import com.github.benmanes.caffeine.cache.Caffeine;
import com.github.benmanes.caffeine.cache.LoadingCache;

import de.tudarmstadt.ukp.clarin.webanno.api.AnnotationSchemaService;
import de.tudarmstadt.ukp.clarin.webanno.api.DocumentService;
import de.tudarmstadt.ukp.clarin.webanno.api.ImportExportService;
import de.tudarmstadt.ukp.clarin.webanno.api.export.ProjectExportRequest;
import de.tudarmstadt.ukp.clarin.webanno.api.export.ProjectExportTaskMonitor;
import de.tudarmstadt.ukp.clarin.webanno.api.export.ProjectExporter;
import de.tudarmstadt.ukp.clarin.webanno.api.export.ProjectImportRequest;
import de.tudarmstadt.ukp.clarin.webanno.api.format.FormatSupport;
import de.tudarmstadt.ukp.clarin.webanno.export.model.ExportedAnnotationDocument;
import de.tudarmstadt.ukp.clarin.webanno.export.model.ExportedProject;
import de.tudarmstadt.ukp.clarin.webanno.model.AnnotationDocument;
import de.tudarmstadt.ukp.clarin.webanno.model.AnnotationDocumentState;
import de.tudarmstadt.ukp.clarin.webanno.model.Project;
import de.tudarmstadt.ukp.clarin.webanno.model.SourceDocument;
import de.tudarmstadt.ukp.clarin.webanno.security.UserDao;
import de.tudarmstadt.ukp.clarin.webanno.security.model.User;
import de.tudarmstadt.ukp.clarin.webanno.support.logging.LogMessage;
import de.tudarmstadt.ukp.clarin.webanno.tsv.WebAnnoTsv3FormatSupport;

@Component
public class AnnotationDocumentExporter
    implements ProjectExporter
{
    private static final String ANNOTATION_ORIGINAL_FOLDER = "/annotation/";
    private static final String ANNOTATION_AS_SERIALISED_CAS = "annotation_ser";
    private static final String ANNOTATION_CAS_FOLDER = "/" + ANNOTATION_AS_SERIALISED_CAS + "/";
    
    private final Logger log = LoggerFactory.getLogger(getClass());
    
    private final DocumentService documentService;
    private final AnnotationSchemaService schemaService;
    private final UserDao userRepository;
    private final ImportExportService importExportService;
    
    @Autowired
    public AnnotationDocumentExporter(DocumentService aDocumentService,
            AnnotationSchemaService aSchemaService, UserDao aUserRepository,
            ImportExportService aImportExportService)
    {
        documentService = aDocumentService;
        schemaService = aSchemaService;
        userRepository = aUserRepository;
        importExportService = aImportExportService;
    }

    @Override
    public List<Class<? extends ProjectExporter>> getExportDependencies()
    {
        return asList(SourceDocumentExporter.class);
    }
    
    @Override
    public List<Class<? extends ProjectExporter>> getImportDependencies()
    {
        return asList(SourceDocumentExporter.class);
    }
    
    @Override
    public void exportData(ProjectExportRequest aRequest, ProjectExportTaskMonitor aMonitor,
            ExportedProject aExProject, File aStage)
        throws UIMAException, ClassNotFoundException, IOException
    {
        exportAnnotationDocuments(aMonitor, aRequest.getProject(), aExProject);
        exportAnnotationDocumentContents(aRequest, aMonitor, aExProject, aStage);
    }
    
    private void exportAnnotationDocuments(ProjectExportTaskMonitor aMonitor, Project aProject,
            ExportedProject aExProject)
    {
        List<ExportedAnnotationDocument> annotationDocuments = new ArrayList<>();

        for (AnnotationDocument annotationDocument : documentService
                .listAnnotationDocuments(aProject)) {
            ExportedAnnotationDocument exAnnotationDocument = new ExportedAnnotationDocument();
            exAnnotationDocument.setName(annotationDocument.getName());
            exAnnotationDocument.setState(annotationDocument.getState());
            exAnnotationDocument.setUser(annotationDocument.getUser());
            exAnnotationDocument.setTimestamp(annotationDocument.getTimestamp());
            exAnnotationDocument.setSentenceAccessed(annotationDocument.getSentenceAccessed());
            exAnnotationDocument.setCreated(annotationDocument.getCreated());
            exAnnotationDocument.setUpdated(annotationDocument.getUpdated());
            annotationDocuments.add(exAnnotationDocument);
        }

        aExProject.setAnnotationDocuments(annotationDocuments);
    }

    private void exportAnnotationDocumentContents(ProjectExportRequest aRequest,
            ProjectExportTaskMonitor aMonitor, ExportedProject aExProject, File aStage)
        throws UIMAException, ClassNotFoundException, IOException
    {
        Project project = aRequest.getProject();
        
        // The export process may store project-related information in this context to ensure it
        // is looked up only once during the bulk operation and the DB is not hit too often.
        Map<Pair<Project, String>, Object> bulkOperationContext = new HashMap<>();
        
        List<SourceDocument> documents = documentService.listSourceDocuments(project);
        int i = 1;
        int initProgress = aMonitor.getProgress();

        // Create a map containing the annotation documents for each source document. Doing this
        // as one DB access before the main processing to avoid hammering the DB in the loops 
        // below.
        Map<SourceDocument, List<AnnotationDocument>> srcToAnnIdx = documentService
                .listAnnotationDocuments(project).stream()
                .collect(groupingBy(doc -> doc.getDocument(), toList()));

        // Cache user lookups to avoid constantly hitting the database
        LoadingCache<String, User> usersCache = Caffeine.newBuilder()
                .build(key -> userRepository.get(key));

        for (SourceDocument srcDoc : documents) {
            //
            // Export initial CASes
            //
            
            // The initial CAS must always be exported to ensure that the converted source document
            // will *always* have the state it had at the time of the initial import. We we do have
            // a reliably initial CAS and instead lazily convert whenever an annotator starts
            // annotating, then we could end up with two annotators having two different versions of
            // their CAS e.g. if there was a code change in the reader component that affects its
            // output.

            // If the initial CAS does not exist yet, it must be created before export.
            if (!documentService.existsInitialCas(srcDoc)) {
                documentService.createOrReadInitialCas(srcDoc);
            }
            
            File targetDir = new File(aStage, ANNOTATION_CAS_FOLDER + srcDoc.getName());
            forceMkdir(targetDir);
            
            File initialCasFile = documentService.getCasFile(srcDoc, INITIAL_CAS_PSEUDO_USER);
            
            copyFileToDirectory(initialCasFile, targetDir);
            
            log.info("Exported annotation document content for user [" + INITIAL_CAS_PSEUDO_USER
                    + "] for source document [" + srcDoc.getId() + "] in project ["
                    + project.getName() + "] with id [" + project.getId() + "]");

            //
            // Export per-user annotation document
            // 
            
            // Determine which format to use for export
            String formatId = FORMAT_AUTO.equals(aRequest.getFormat()) ? srcDoc.getFormat()
                    : aRequest.getFormat();
            
            FormatSupport format = importExportService.getWritableFormatById(formatId)
                    .orElseGet(() -> {
                        FormatSupport fallbackFormat = new WebAnnoTsv3FormatSupport();
                        aMonitor.addMessage(LogMessage.error(this,"Annotation: [%s] No writer "
                                + "found for original format [%s] - exporting as [%s] "
                                + "instead.",
                                srcDoc.getName(), formatId, fallbackFormat.getName()));
                        return fallbackFormat;
                    });

            // Export annotations from regular users
            for (AnnotationDocument annDoc : srcToAnnIdx.get(srcDoc)) {
                
                // copy annotation document only for existing users and the state of the 
                // annotation document is not NEW/IGNORE
                if (
                        usersCache.get(annDoc.getUser()) != null && 
                        !annDoc.getState().equals(AnnotationDocumentState.NEW) && 
                        !annDoc.getState().equals(AnnotationDocumentState.IGNORE)
                ) {
                    File annSerDir = new File(
                            aStage.getAbsolutePath() + ANNOTATION_CAS_FOLDER
                                    + srcDoc.getName());
                    File annDocDir = new File(aStage.getAbsolutePath()
                            + ANNOTATION_ORIGINAL_FOLDER + srcDoc.getName());

                    forceMkdir(annSerDir);
                    forceMkdir(annDocDir);

                    File annSerFile = documentService.getCasFile(srcDoc, annDoc.getUser());

                    File annFile = null;
                    if (annSerFile.exists()) {
                        annFile = importExportService.exportAnnotationDocument(srcDoc,
                                annDoc.getUser(), format, annDoc.getUser(), ANNOTATION, false,
                                bulkOperationContext);
                    }
                    
                    if (annSerFile.exists()) {
                        copyFileToDirectory(annSerFile, annSerDir);
                        copyFileToDirectory(annFile, annDocDir);
                        forceDelete(annFile);
                    }
                    
                    log.info("Exported annotation document content for user ["
                            + annDoc.getUser() + "] for source document ["
                            + srcDoc.getId() + "] in project [" + project.getName() + "] with id ["
                            + project.getId() + "]");
                }
            }
            
            // Special handling for the virtual CORRECTION_USER data used in automation and
            // correction type projects.
            if (
                    PROJECT_TYPE_AUTOMATION.equals(project.getMode()) || 
                    PROJECT_TYPE_CORRECTION.equals(project.getMode())
            ) {
                File corrSerFile = documentService.getCasFile(srcDoc, CORRECTION_USER);
                if (corrSerFile.exists()) {
                    // Copy CAS - this is used when importing the project again
                    // Util WebAnno 3.4.x, the CORRECTION_USER CAS was exported to 'curation' and
                    // 'curation_ser'.
                    // Since WebAnno 3.5.x, the CORRECTION_USER CAS is exported to 'annotation' and
                    // 'annotation_ser'.
                    File curationSerDir = new File(
                            aStage + ANNOTATION_AS_SERIALISED_CAS + srcDoc.getName());
                    forceMkdir(curationSerDir);
                    copyFileToDirectory(corrSerFile, curationSerDir);

                    // Copy secondary export format for convenience - not used during import
                    File curationDir = new File(
                            aStage + ANNOTATION_ORIGINAL_FOLDER + srcDoc.getName());
                    forceMkdir(curationDir);
                    File corrFile = importExportService.exportAnnotationDocument(srcDoc,
                            CORRECTION_USER, format, CORRECTION_USER, CORRECTION);
                    copyFileToDirectory(corrFile, curationDir);
                    forceDelete(corrFile);
                }
            }
            
            aMonitor.setProgress(initProgress + (int) ceil(((double) i) / documents.size() * 80.0));
            i++;
        }
    }
    
    @Override
    public void importData(ProjectImportRequest aRequest, Project aProject,
            ExportedProject aExProject, ZipFile aZip)
        throws Exception
    {
        Map<String, SourceDocument> nameToDoc = documentService
                .listSourceDocuments(aProject).stream()
                .collect(toMap(SourceDocument::getName, identity()));
        
        importAnnotationDocuments(aExProject, aProject, nameToDoc);
        importAnnotationDocumentContents(aZip, aProject, nameToDoc);
    }
    
    /**
     * Create {@link de.tudarmstadt.ukp.clarin.webanno.model.AnnotationDocument} from exported
     * {@link ExportedAnnotationDocument}
     * 
     * @param aExProject
     *            the imported project.
     * @param aProject
     *            the project.
     * @throws IOException
     *             if an I/O error occurs.
     */
    private void importAnnotationDocuments(ExportedProject aExProject, Project aProject,
            Map<String, SourceDocument> aNameToDoc)
        throws IOException
    {
        for (ExportedAnnotationDocument exAnnotationDocument : aExProject
                .getAnnotationDocuments()) {
            AnnotationDocument annotationDocument = new AnnotationDocument();
            annotationDocument.setName(exAnnotationDocument.getName());
            annotationDocument.setState(exAnnotationDocument.getState());
            annotationDocument.setProject(aProject);
            annotationDocument.setUser(exAnnotationDocument.getUser());
            annotationDocument.setTimestamp(exAnnotationDocument.getTimestamp());
            annotationDocument.setDocument(aNameToDoc.get(exAnnotationDocument.getName()));
            annotationDocument.setSentenceAccessed(exAnnotationDocument.getSentenceAccessed());
            annotationDocument.setCreated(exAnnotationDocument.getCreated());
            annotationDocument.setUpdated(exAnnotationDocument.getUpdated());
            documentService.createAnnotationDocument(annotationDocument);
        }
    }
    
    /**
     * copy annotation documents (serialized CASs) from the exported project
     * 
     * @param zip
     *            the ZIP file.
     * @param aProject
     *            the project.
     * @throws IOException
     *             if an I/O error occurs.
     */
    @SuppressWarnings("rawtypes")
    private void importAnnotationDocumentContents(ZipFile zip, Project aProject,
            Map<String, SourceDocument> aNameToDoc)
        throws IOException
    {
        
        for (Enumeration zipEnumerate = zip.entries(); zipEnumerate.hasMoreElements();) {
            ZipEntry entry = (ZipEntry) zipEnumerate.nextElement();

            // Strip leading "/" that we had in ZIP files prior to 2.0.8 (bug #985)
            String entryName = ProjectExporter.normalizeEntryName(entry);

            if (!entryName.startsWith(ANNOTATION_AS_SERIALISED_CAS + "/") ||
                !entryName.endsWith(".ser")) {
                continue;
            }

            String fileName = entryName.replace(ANNOTATION_AS_SERIALISED_CAS + "/", "");

            if (fileName.trim().isEmpty()) {
                continue;
            }

            // the user annotated the document is file name minus extension (anno1.ser)
            String username = FilenameUtils.getBaseName(fileName).replace(".ser", "");

<<<<<<< HEAD
                // name of the annotation document
                fileName = fileName.replace(FilenameUtils.getName(fileName), "").replace("/", "");
                SourceDocument sourceDocument = aNameToDoc.get(fileName);
                File annotationFilePath = documentService.getCasFile(sourceDocument, username);

                copyInputStreamToFile(zip.getInputStream(entry), annotationFilePath);
=======
            // name of the annotation document
            fileName = fileName.replace(FilenameUtils.getName(fileName), "").replace("/", "");
            SourceDocument sourceDocument = documentService.getSourceDocument(aProject,
                    fileName);
            File annotationFilePath = documentService.getCasFile(sourceDocument, username);

            FileUtils.copyInputStreamToFile(zip.getInputStream(entry), annotationFilePath);
>>>>>>> 22627c69

            log.info("Imported annotation document content for user [" + username
                    + "] for source document [" + sourceDocument.getId() + "] in project ["
                    + aProject.getName() + "] with id [" + aProject.getId() + "]");
        }
    }
}<|MERGE_RESOLUTION|>--- conflicted
+++ resolved
@@ -369,22 +369,12 @@
             // the user annotated the document is file name minus extension (anno1.ser)
             String username = FilenameUtils.getBaseName(fileName).replace(".ser", "");
 
-<<<<<<< HEAD
-                // name of the annotation document
-                fileName = fileName.replace(FilenameUtils.getName(fileName), "").replace("/", "");
-                SourceDocument sourceDocument = aNameToDoc.get(fileName);
-                File annotationFilePath = documentService.getCasFile(sourceDocument, username);
-
-                copyInputStreamToFile(zip.getInputStream(entry), annotationFilePath);
-=======
             // name of the annotation document
             fileName = fileName.replace(FilenameUtils.getName(fileName), "").replace("/", "");
-            SourceDocument sourceDocument = documentService.getSourceDocument(aProject,
-                    fileName);
+            SourceDocument sourceDocument = aNameToDoc.get(fileName);
             File annotationFilePath = documentService.getCasFile(sourceDocument, username);
 
-            FileUtils.copyInputStreamToFile(zip.getInputStream(entry), annotationFilePath);
->>>>>>> 22627c69
+            copyInputStreamToFile(zip.getInputStream(entry), annotationFilePath);
 
             log.info("Imported annotation document content for user [" + username
                     + "] for source document [" + sourceDocument.getId() + "] in project ["
