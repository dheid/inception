--- conflicted
+++ resolved
@@ -120,10 +120,7 @@
     private final LayerSupportRegistry layerSupportRegistry;
     private final FeatureSupportRegistry featureSupportRegistry;
     private final LoadingCache<TagSet, List<ImmutableTag>> immutableTagsCache;
-<<<<<<< HEAD
-=======
     private final TypeSystemDescription builtInTypes;
->>>>>>> ae4e6146
 
     @Autowired
     public AnnotationSchemaServiceImpl(LayerSupportRegistry aLayerSupportRegistry,
@@ -136,8 +133,6 @@
 
         immutableTagsCache = Caffeine.newBuilder().expireAfterAccess(5, MINUTES)
                 .maximumSize(10 * 1024).build(this::loadImmutableTags);
-<<<<<<< HEAD
-=======
 
         try {
             builtInTypes = createTypeSystemDescription();
@@ -145,7 +140,6 @@
         catch (ResourceInitializationException e) {
             throw new IllegalStateException("Unable to initialize built-in type system", e);
         }
->>>>>>> ae4e6146
     }
 
     public AnnotationSchemaServiceImpl()
@@ -877,11 +871,6 @@
         // Create a new type system from scratch
         TypeSystemDescription tsd = new TypeSystemDescription_impl();
 
-<<<<<<< HEAD
-        TypeSystemDescription builtInTypes = createTypeSystemDescription();
-
-=======
->>>>>>> ae4e6146
         List<AnnotationLayer> allLayersInProject = listSupportedLayers(aProject);
         List<AnnotationFeature> allFeaturesInProject = listSupportedFeatures(aProject);
 
@@ -953,11 +942,7 @@
         List<TypeSystemDescription> typeSystems = new ArrayList<>();
 
         // Types detected by uimaFIT
-<<<<<<< HEAD
-        typeSystems.add(createTypeSystemDescription());
-=======
         typeSystems.add(builtInTypes);
->>>>>>> ae4e6146
 
         if (aIncludeInternalTypes) {
             // Types internally used by WebAnno (which we intentionally exclude from being detected
@@ -1216,11 +1201,6 @@
     public void importUimaTypeSystem(Project aProject, TypeSystemDescription aTSD)
         throws ResourceInitializationException
     {
-<<<<<<< HEAD
-        TypeSystemDescription builtInTypes = createTypeSystemDescription();
-
-=======
->>>>>>> ae4e6146
         TypeSystemAnalysis analysis = TypeSystemAnalysis.of(aTSD);
         for (AnnotationLayer l : analysis.getLayers()) {
             // Modifications/imports of built-in layers are not supported
