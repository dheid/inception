/*
 * Copyright 2012
 * Ubiquitous Knowledge Processing (UKP) Lab and FG Language Technology
 * Technische Universität Darmstadt
 *
 * Licensed under the Apache License, Version 2.0 (the "License");
 * you may not use this file except in compliance with the License.
 * You may obtain a copy of the License at
 *
 *  http://www.apache.org/licenses/LICENSE-2.0
 *
 * Unless required by applicable law or agreed to in writing, software
 * distributed under the License is distributed on an "AS IS" BASIS,
 * WITHOUT WARRANTIES OR CONDITIONS OF ANY KIND, either express or implied.
 * See the License for the specific language governing permissions and
 * limitations under the License.
 */
package de.tudarmstadt.ukp.clarin.webanno.api.dao;

import static de.tudarmstadt.ukp.clarin.webanno.api.AttachedAnnotation.Direction.INCOMING;
import static de.tudarmstadt.ukp.clarin.webanno.api.AttachedAnnotation.Direction.LOOP;
import static de.tudarmstadt.ukp.clarin.webanno.api.AttachedAnnotation.Direction.OUTGOING;
import static de.tudarmstadt.ukp.clarin.webanno.api.WebAnnoConst.RELATION_TYPE;
import static de.tudarmstadt.ukp.clarin.webanno.api.annotation.util.WebAnnoCasUtil.getRealCas;
import static de.tudarmstadt.ukp.clarin.webanno.api.annotation.util.WebAnnoCasUtil.isNativeUimaType;
import static de.tudarmstadt.ukp.clarin.webanno.api.annotation.util.WebAnnoCasUtil.isSame;
import static de.tudarmstadt.ukp.clarin.webanno.api.annotation.util.WebAnnoCasUtil.selectByAddr;
import static java.util.Arrays.asList;
import static java.util.Objects.isNull;
import static java.util.concurrent.TimeUnit.MINUTES;
import static java.util.stream.Collectors.toList;
import static org.apache.uima.cas.impl.Serialization.deserializeCASComplete;
import static org.apache.uima.cas.impl.Serialization.serializeCASComplete;
import static org.apache.uima.cas.impl.Serialization.serializeWithCompression;
import static org.apache.uima.fit.factory.TypeSystemDescriptionFactory.createTypeSystemDescription;
import static org.apache.uima.util.CasCreationUtils.mergeTypeSystems;

import java.io.ByteArrayInputStream;
import java.io.ByteArrayOutputStream;
import java.io.IOException;
import java.util.ArrayList;
import java.util.List;
import java.util.Objects;
import java.util.Optional;

import javax.persistence.EntityManager;
import javax.persistence.NoResultException;
import javax.persistence.PersistenceContext;

import org.apache.uima.UIMAException;
import org.apache.uima.cas.CAS;
import org.apache.uima.cas.Feature;
import org.apache.uima.cas.FeatureStructure;
import org.apache.uima.cas.Type;
import org.apache.uima.cas.TypeSystem;
import org.apache.uima.cas.impl.CASCompleteSerializer;
import org.apache.uima.cas.impl.CASImpl;
import org.apache.uima.cas.text.AnnotationFS;
import org.apache.uima.fit.factory.CasFactory;
import org.apache.uima.fit.util.CasUtil;
import org.apache.uima.resource.ResourceInitializationException;
import org.apache.uima.resource.metadata.FeatureDescription;
import org.apache.uima.resource.metadata.TypeDescription;
import org.apache.uima.resource.metadata.TypeSystemDescription;
import org.apache.uima.resource.metadata.impl.TypeSystemDescription_impl;
import org.apache.uima.util.CasIOUtils;
import org.slf4j.Logger;
import org.slf4j.LoggerFactory;
import org.slf4j.MDC;
import org.springframework.beans.factory.annotation.Autowired;
import org.springframework.context.ApplicationEventPublisher;
import org.springframework.stereotype.Component;
import org.springframework.transaction.annotation.Transactional;

import com.github.benmanes.caffeine.cache.Caffeine;
import com.github.benmanes.caffeine.cache.LoadingCache;

import de.tudarmstadt.ukp.clarin.webanno.api.AnnotationSchemaService;
import de.tudarmstadt.ukp.clarin.webanno.api.AttachedAnnotation;
import de.tudarmstadt.ukp.clarin.webanno.api.CasUpgradeMode;
import de.tudarmstadt.ukp.clarin.webanno.api.WebAnnoConst;
import de.tudarmstadt.ukp.clarin.webanno.api.annotation.adapter.RelationAdapter;
import de.tudarmstadt.ukp.clarin.webanno.api.annotation.adapter.SpanAdapter;
import de.tudarmstadt.ukp.clarin.webanno.api.annotation.adapter.TypeAdapter;
import de.tudarmstadt.ukp.clarin.webanno.api.annotation.feature.FeatureSupportRegistry;
import de.tudarmstadt.ukp.clarin.webanno.api.annotation.layer.LayerSupport;
import de.tudarmstadt.ukp.clarin.webanno.api.annotation.layer.LayerSupportRegistry;
import de.tudarmstadt.ukp.clarin.webanno.api.annotation.model.LinkWithRoleModel;
import de.tudarmstadt.ukp.clarin.webanno.api.annotation.util.TypeSystemAnalysis;
import de.tudarmstadt.ukp.clarin.webanno.api.annotation.util.TypeSystemAnalysis.RelationDetails;
import de.tudarmstadt.ukp.clarin.webanno.api.dao.casstorage.CasStorageSession;
import de.tudarmstadt.ukp.clarin.webanno.api.event.TagCreatedEvent;
import de.tudarmstadt.ukp.clarin.webanno.api.event.TagDeletedEvent;
import de.tudarmstadt.ukp.clarin.webanno.api.event.TagUpdatedEvent;
import de.tudarmstadt.ukp.clarin.webanno.model.AnnotationDocument;
import de.tudarmstadt.ukp.clarin.webanno.model.AnnotationFeature;
import de.tudarmstadt.ukp.clarin.webanno.model.AnnotationLayer;
import de.tudarmstadt.ukp.clarin.webanno.model.ImmutableTag;
import de.tudarmstadt.ukp.clarin.webanno.model.LinkMode;
import de.tudarmstadt.ukp.clarin.webanno.model.MultiValueMode;
import de.tudarmstadt.ukp.clarin.webanno.model.Project;
import de.tudarmstadt.ukp.clarin.webanno.model.ReorderableTag;
import de.tudarmstadt.ukp.clarin.webanno.model.SourceDocument;
import de.tudarmstadt.ukp.clarin.webanno.model.Tag;
import de.tudarmstadt.ukp.clarin.webanno.model.TagSet;
import de.tudarmstadt.ukp.clarin.webanno.support.logging.Logging;

/**
 * Implementation of methods defined in the {@link AnnotationSchemaService} interface
 */
@Component(AnnotationSchemaService.SERVICE_NAME)
public class AnnotationSchemaServiceImpl
    implements AnnotationSchemaService
{
    private final Logger log = LoggerFactory.getLogger(getClass());

    private @PersistenceContext EntityManager entityManager;

    private final ApplicationEventPublisher applicationEventPublisher;
    private final LayerSupportRegistry layerSupportRegistry;
    private final FeatureSupportRegistry featureSupportRegistry;
<<<<<<< HEAD

=======
    private final LoadingCache<TagSet, List<ImmutableTag>> immutableTagsCache;
    
>>>>>>> 0c28ce6d
    @Autowired
    public AnnotationSchemaServiceImpl(LayerSupportRegistry aLayerSupportRegistry,
            FeatureSupportRegistry aFeatureSupportRegistry,
            ApplicationEventPublisher aApplicationEventPublisher)
    {
        layerSupportRegistry = aLayerSupportRegistry;
        featureSupportRegistry = aFeatureSupportRegistry;
        applicationEventPublisher = aApplicationEventPublisher;
        
        immutableTagsCache = Caffeine.newBuilder()
                .expireAfterAccess(5, MINUTES)
                .maximumSize(10 * 1024)
                .build(this::loadImmutableTags);
    }

    public AnnotationSchemaServiceImpl()
    {
        this(null, null, (EntityManager) null);
    }

    public AnnotationSchemaServiceImpl(LayerSupportRegistry aLayerSupportRegistry,
            FeatureSupportRegistry aFeatureSupportRegistry, EntityManager aEntityManager)
    {
        this(aLayerSupportRegistry, aFeatureSupportRegistry, (ApplicationEventPublisher) null);
        entityManager = aEntityManager;
    }

    @Override
    @Transactional
    public void createTag(Tag aTag)
    {
        boolean created = createTagNoLog(aTag);

        flushImmutableTagCache(aTag.getTagSet());
        
        try (MDC.MDCCloseable closable = MDC.putCloseable(Logging.KEY_PROJECT_ID,
                String.valueOf(aTag.getTagSet().getProject().getId()))) {
            TagSet tagset = aTag.getTagSet();
            Project project = tagset.getProject();
            log.info("{} tag [{}]({}) in tagset [{}]({}) in project [{}]({})",
                    created ? "Created" : "Updated", aTag.getName(), aTag.getId(), tagset.getName(),
                    tagset.getId(), project.getName(), project.getId());
        }
    }

    @Override
    @Transactional
    public void createTags(Tag... aTags)
    {
        if (aTags == null || aTags.length == 0) {
            return;
        }

        TagSet tagset = aTags[0].getTagSet();
        Project project = tagset.getProject();

        int createdCount = 0;
        int updatedCount = 0;
        for (Tag tag : aTags) {
            boolean created = createTagNoLog(tag);
            if (created) {
                createdCount++;
            }
            else {
                updatedCount++;
            }
        }

        try (MDC.MDCCloseable closable = MDC.putCloseable(Logging.KEY_PROJECT_ID,
                String.valueOf(project.getId()))) {
            log.info("Created {} tags and updated {} tags in tagset [{}]({}) in project [{}]({})",
                    createdCount, updatedCount, tagset.getName(), tagset.getId(), project.getName(),
                    project.getId());
        }
    }

    private boolean createTagNoLog(Tag aTag)
    {
        if (isNull(aTag.getId())) {
            entityManager.persist(aTag);

            if (applicationEventPublisher != null) {
                applicationEventPublisher.publishEvent(new TagCreatedEvent(this, aTag));
            }

            return true;
        }
        else {
            entityManager.merge(aTag);

            if (applicationEventPublisher != null) {
                applicationEventPublisher.publishEvent(new TagUpdatedEvent(this, aTag));
            }

            return false;
        }
    }

    @Override
    @Transactional
    public void createTagSet(TagSet aTagSet)
    {
        if (isNull(aTagSet.getId())) {
            entityManager.persist(aTagSet);
        }
        else {
            entityManager.merge(aTagSet);
        }

        try (MDC.MDCCloseable closable = MDC.putCloseable(Logging.KEY_PROJECT_ID,
                String.valueOf(aTagSet.getProject().getId()))) {
            Project project = aTagSet.getProject();
            log.info("Created tagset [{}]({}) in project [{}]({})", aTagSet.getName(),
                    aTagSet.getId(), project.getName(), project.getId());
        }
    }

    @Override
    @Transactional
    public void createLayer(AnnotationLayer aLayer)
    {
        if (isNull(aLayer.getId())) {
            entityManager.persist(aLayer);
        }
        else {
            entityManager.merge(aLayer);
        }

        try (MDC.MDCCloseable closable = MDC.putCloseable(Logging.KEY_PROJECT_ID,
                String.valueOf(aLayer.getProject().getId()))) {
            Project project = aLayer.getProject();
            log.info("Created layer [{}]({}) in project [{}]({})", aLayer.getName(), aLayer.getId(),
                    project.getName(), project.getId());
        }
    }

    @Override
    @Transactional
    public void createFeature(AnnotationFeature aFeature)
    {
        if (isNull(aFeature.getId())) {
            entityManager.persist(aFeature);
        }
        else {
            entityManager.merge(aFeature);
        }
    }

    @Override
    @Transactional
    public Optional<Tag> getTag(long aId)
    {
        try {
            final String query = "FROM Tag WHERE id = :id";
            return Optional.of(entityManager.createQuery(query, Tag.class).setParameter("id", aId)
                    .getSingleResult());
        }
        catch (NoResultException e) {
            return Optional.empty();
        }
    }

    @Override
    @Transactional
    public Tag getTag(String aTagName, TagSet aTagSet)
    {
        return entityManager
                .createQuery("FROM Tag WHERE name = :name AND" + " tagSet =:tagSet", Tag.class)
                .setParameter("name", aTagName).setParameter("tagSet", aTagSet).getSingleResult();
    }

    @Override
    public boolean existsTag(String aTagName, TagSet aTagSet)
    {

        try {
            getTag(aTagName, aTagSet);
            return true;
        }
        catch (NoResultException e) {
            return false;
        }
    }

    @Override
    @Transactional(noRollbackFor = NoResultException.class)
    public boolean existsTagSet(String aName, Project aProject)
    {
        try {
            entityManager
                    .createQuery("FROM TagSet WHERE name = :name AND project = :project",
                            TagSet.class)
                    .setParameter("name", aName).setParameter("project", aProject)
                    .getSingleResult();
            return true;
        }
        catch (NoResultException e) {
            return false;

        }
    }

    @Override
    @Transactional(noRollbackFor = NoResultException.class)
    public boolean existsTagSet(Project aProject)
    {
        try {
            entityManager.createQuery("FROM TagSet WHERE  project = :project", TagSet.class)
                    .setParameter("project", aProject).getSingleResult();
            return true;
        }
        catch (NoResultException e) {
            return false;

        }
    }

    @Override
    @Transactional(noRollbackFor = NoResultException.class)
    public boolean existsLayer(String aName, Project aProject)
    {
        try {
            entityManager
                    .createQuery("FROM AnnotationLayer WHERE name = :name AND project = :project",
                            AnnotationLayer.class)
                    .setParameter("name", aName).setParameter("project", aProject)
                    .getSingleResult();
            return true;
        }
        catch (NoResultException e) {
            return false;
        }
    }

    @Override
    @Transactional(noRollbackFor = NoResultException.class)
    public boolean existsLayer(String aName, String aType, Project aProject)
    {
        try {
            entityManager.createQuery(
                    "FROM AnnotationLayer WHERE name = :name AND type = :type AND project = :project",
                    AnnotationLayer.class).setParameter("name", aName).setParameter("type", aType)
                    .setParameter("project", aProject).getSingleResult();
            return true;
        }
        catch (NoResultException e) {
            return false;

        }
    }

    @Override
    public boolean existsFeature(String aName, AnnotationLayer aLayer)
    {

        try {
            entityManager
                    .createQuery("FROM AnnotationFeature WHERE name = :name AND layer = :layer",
                            AnnotationFeature.class)
                    .setParameter("name", aName).setParameter("layer", aLayer).getSingleResult();
            return true;
        }
        catch (NoResultException e) {
            return false;

        }
    }

    @Override
    @Transactional
    public TagSet getTagSet(String aName, Project aProject)
    {
        return entityManager
                .createQuery("FROM TagSet WHERE name = :name AND project =:project", TagSet.class)
                .setParameter("name", aName).setParameter("project", aProject).getSingleResult();
    }

    @Override
    @Transactional
    public TagSet getTagSet(long aId)
    {
        return entityManager.createQuery("FROM TagSet WHERE id = :id", TagSet.class)
                .setParameter("id", aId).getSingleResult();
    }

    @Override
    @Transactional
    public AnnotationLayer getLayer(long aId)
    {
        String query = String.join("\n", "FROM AnnotationLayer", "WHERE id = :id");

        return entityManager.createQuery(query, AnnotationLayer.class).setParameter("id", aId)
                .getSingleResult();
    }

    @Override
    @Transactional(noRollbackFor = NoResultException.class)
    public Optional<AnnotationLayer> getLayer(Project aProject, long aLayerId)
    {
        String query = String.join("\n", "FROM AnnotationLayer", "WHERE id = :id",
                "AND project = :project");

        return entityManager.createQuery(query, AnnotationLayer.class).setParameter("id", aLayerId)
                .setParameter("project", aProject).getResultStream().findFirst();
    }

    @Override
    @Transactional(noRollbackFor = NoResultException.class)
    public AnnotationLayer findLayer(Project aProject, String aName)
    {
        // If there is a layer definition for the given name, then return it immediately
        Optional<AnnotationLayer> layer = getLayerInternal(aName, aProject);
        if (layer.isPresent()) {
            return layer.get();
        }

        TypeSystemDescription tsd;
        try {
            tsd = getFullProjectTypeSystem(aProject);
        }
        catch (ResourceInitializationException e) {
            throw new RuntimeException(e);
        }

        TypeDescription type = tsd.getType(aName);
        // If the super-type is not covered by the type system, then it is most likely a
        // UIMA built-in type. In this case we can stop the search since we do not have
        // layer definitions for UIMA built-in types.
        if (type == null) {
            throw new NoResultException("Type [" + aName + "] not found in the type system");
        }

        // If there is no layer definition for the given type name, try using the type system
        // definition to determine a suitable layer definition for a super type of the given type.
        while (true) {
            // If there is no super type, then we cannot find a suitable layer definition
            if (type.getSupertypeName() == null) {
                throw new NoResultException(
                        "No more super-types - no suitable layer definition found for type ["
                                + aName + "]");
            }

            // If there is a super-type then see if there is layer definition for it
            type = tsd.getType(type.getSupertypeName());

            // If the super-type is not covered by the type system, then it is most likely a
            // UIMA built-in type. In this case we can stop the search since we do not have
            // layer definitions for UIMA built-in types.
            if (type == null) {
                throw new NoResultException(
                        "Super-type not in type system - no suitable layer definition found for type ["
                                + aName + "]");
            }

            layer = getLayerInternal(type.getName(), aProject);

            // If the a layer definition of the given type was found, return it
            if (layer.isPresent()) {
                return layer.get();
            }

            // Otherwise attempt going one level higher in the inheritance hierarchy
        }
    }

    private Optional<AnnotationLayer> getLayerInternal(String aName, Project aProject)
    {
        String query = String.join("\n", "FROM AnnotationLayer ",
                "WHERE name = :name AND project = :project");

        return entityManager.createQuery(query, AnnotationLayer.class).setParameter("name", aName)
                .setParameter("project", aProject).getResultStream().findFirst();
    }

    @Override
    @Transactional(noRollbackFor = NoResultException.class)
    public AnnotationLayer findLayer(Project aProject, FeatureStructure aFS)
    {
        String layerName = aFS.getType().getName();
        AnnotationLayer layer;
        try {
            layer = findLayer(aProject, layerName);
        }
        catch (NoResultException e) {
            if (layerName.endsWith("Chain")) {
                layerName = layerName.substring(0, layerName.length() - 5);
            }
            if (layerName.endsWith("Link")) {
                layerName = layerName.substring(0, layerName.length() - 4);
            }
            layer = findLayer(aProject, layerName);
        }

        return layer;
    }

    @Override
    @Transactional(noRollbackFor = NoResultException.class)
    public AnnotationFeature getFeature(long aId)
    {
        return entityManager
                .createQuery("From AnnotationFeature where id = :id", AnnotationFeature.class)
                .setParameter("id", aId).getSingleResult();
    }

    @Override
    @Transactional(noRollbackFor = NoResultException.class)
    public AnnotationFeature getFeature(String aName, AnnotationLayer aLayer)
    {
        return entityManager
                .createQuery("From AnnotationFeature where name = :name AND layer = :layer",
                        AnnotationFeature.class)
                .setParameter("name", aName).setParameter("layer", aLayer).getSingleResult();
    }

    @Override
    @Transactional(noRollbackFor = NoResultException.class)
    public boolean existsType(String aName, String aType)
    {
        try {
            entityManager
                    .createQuery("From AnnotationLayer where name = :name AND type = :type",
                            AnnotationLayer.class)
                    .setParameter("name", aName).setParameter("type", aType).getSingleResult();
            return true;
        }
        catch (NoResultException e) {
            return false;
        }
    }

    @Override
    @Transactional
    public TagSet createTagSet(String aDescription, String aTagSetName, String aLanguage,
            String[] aTags, String[] aTagDescription, Project aProject)
        throws IOException
    {
        TagSet tagSet = new TagSet();
        tagSet.setDescription(aDescription);
        tagSet.setLanguage(aLanguage);
        tagSet.setName(aTagSetName);
        tagSet.setProject(aProject);

        createTagSet(tagSet);

        int createdCount = 0;
        int updatedCount = 0;
        int i = 0;
        for (String tagName : aTags) {
            Tag tag = new Tag();
            tag.setTagSet(tagSet);
            tag.setDescription(aTagDescription[i]);
            tag.setName(tagName);
            boolean created = createTagNoLog(tag);
            if (created) {
                createdCount++;
            }
            else {
                updatedCount++;
            }
            i++;
        }
<<<<<<< HEAD

=======
        
        try (MDC.MDCCloseable closable = MDC.putCloseable(Logging.KEY_PROJECT_ID,
                String.valueOf(aProject.getId()))) {
            log.info("Created {} tags and updated {} tags in tagset [{}]({}) in project [{}]({})",
                    createdCount, updatedCount, tagSet.getName(), tagSet.getId(),
                    aProject.getName(), aProject.getId());
        }
        
>>>>>>> 0c28ce6d
        return tagSet;
    }

    @Override
    @Transactional
    public List<AnnotationLayer> listAnnotationLayer(Project aProject)
    {
        return entityManager
                .createQuery("FROM AnnotationLayer WHERE project =:project ORDER BY uiName",
                        AnnotationLayer.class)
                .setParameter("project", aProject).getResultList();
    }

    @Override
    @Transactional
    public List<AnnotationLayer> listAttachedRelationLayers(AnnotationLayer aLayer)
    {
        return entityManager
                .createQuery("SELECT l FROM AnnotationLayer l LEFT JOIN l.attachFeature f "
                        + "WHERE l.type = :type AND l.project = :project AND "
                        + "(l.attachType = :attachType OR f.type = :attachTypeName) "
                        + "ORDER BY l.uiName", AnnotationLayer.class)
                .setParameter("type", RELATION_TYPE).setParameter("attachType", aLayer)
                .setParameter("attachTypeName", aLayer.getName())
                // Checking for project is necessary because type match is string-based
                .setParameter("project", aLayer.getProject()).getResultList();
    }

    @Override
    @Transactional
    public List<AnnotationFeature> listAttachedLinkFeatures(AnnotationLayer aLayer)
    {
        return entityManager.createQuery(
                "FROM AnnotationFeature WHERE linkMode in (:modes) AND project = :project AND "
                        + "type in (:attachType) ORDER BY uiName",
                AnnotationFeature.class)
                .setParameter("modes", asList(LinkMode.SIMPLE, LinkMode.WITH_ROLE))
                .setParameter("attachType", asList(aLayer.getName(), CAS.TYPE_NAME_ANNOTATION))
                // Checking for project is necessary because type match is string-based
                .setParameter("project", aLayer.getProject()).getResultList();
    }

    @Override
    @Transactional
    public List<AnnotationFeature> listAnnotationFeature(AnnotationLayer aLayer)
    {
        if (isNull(aLayer) || isNull(aLayer.getId())) {
            return new ArrayList<>();
        }

        String query = String.join("\n", "FROM AnnotationFeature", "WHERE layer = :layer",
                "ORDER BY uiName");

        return entityManager.createQuery(query, AnnotationFeature.class)
                .setParameter("layer", aLayer).getResultList();
    }

    @Override
    @Transactional
    public List<AnnotationFeature> listEnabledFeatures(AnnotationLayer aLayer)
    {
        if (isNull(aLayer) || isNull(aLayer.getId())) {
            return new ArrayList<>();
        }

        String query = String.join("\n", "FROM AnnotationFeature", "WHERE layer = :layer",
                "AND enabled = true", "ORDER BY uiName");

        return entityManager.createQuery(query, AnnotationFeature.class)
                .setParameter("layer", aLayer).getResultList();
    }

    @Override
    @Transactional
    public List<AnnotationFeature> listAnnotationFeature(Project aProject)
    {
        return entityManager.createQuery(
                "FROM AnnotationFeature f WHERE project =:project ORDER BY f.layer.uiName, f.uiName",
                AnnotationFeature.class).setParameter("project", aProject).getResultList();
    }

    @Override
    @Transactional
    public List<Tag> listTags(TagSet aTagSet)
    {
        return entityManager
                .createQuery("FROM Tag WHERE tagSet = :tagSet ORDER BY name ASC", Tag.class)
                .setParameter("tagSet", aTagSet).getResultList();
    }

    private List<ImmutableTag> loadImmutableTags(TagSet aTagSet)
    {
        return listTags(aTagSet).stream().map(ImmutableTag::new).collect(toList());
    }
    
    private void flushImmutableTagCache(TagSet aTagSet)
    {
        immutableTagsCache.asMap().keySet()
            .removeIf(key -> Objects.equals(key.getId(), aTagSet.getId()));
    }
    
    @Override
    public List<ImmutableTag> listTagsImmutable(TagSet aTagSet)
    {
        return immutableTagsCache.get(aTagSet);
    }

    @Override
    @Transactional
    public List<ReorderableTag> listTagsReorderable(TagSet aTagSet)
    {
        return listTagsImmutable(aTagSet).stream().map(ReorderableTag::new)
                .collect(toList());
    }

    @Override
    @Transactional
    public List<TagSet> listTagSets()
    {
        return entityManager.createQuery("FROM TagSet ORDER BY name ASC", TagSet.class)
                .getResultList();
    }

    @Override
    @Transactional(noRollbackFor = NoResultException.class)
    public List<TagSet> listTagSets(Project aProject)
    {
        return entityManager
                .createQuery("FROM TagSet where project = :project ORDER BY name ASC", TagSet.class)
                .setParameter("project", aProject).getResultList();
    }

    @Override
    @Transactional
    public void removeTag(Tag aTag)
    {
        entityManager.remove(entityManager.contains(aTag) ? aTag : entityManager.merge(aTag));

<<<<<<< HEAD
=======
        flushImmutableTagCache(aTag.getTagSet());

>>>>>>> 0c28ce6d
        if (applicationEventPublisher != null) {
            applicationEventPublisher.publishEvent(new TagDeletedEvent(this, aTag));
        }
    }

    @Override
    @Transactional
    public void removeTagSet(TagSet aTagSet)
    {
        // FIXME: Optimally, this should be cascade-on-delete in the DB
        for (Tag tag : listTags(aTagSet)) {
            entityManager.remove(tag);
        }
<<<<<<< HEAD

=======
        
        flushImmutableTagCache(aTagSet);
        
>>>>>>> 0c28ce6d
        entityManager
                .remove(entityManager.contains(aTagSet) ? aTagSet : entityManager.merge(aTagSet));
    }

    @Override
    @Transactional
    public void removeAnnotationFeature(AnnotationFeature aFeature)
    {
        entityManager.remove(
                entityManager.contains(aFeature) ? aFeature : entityManager.merge(aFeature));
    }

    @Override
    @Transactional
    public void removeAnnotationLayer(AnnotationLayer aLayer)
    {
        entityManager.remove(aLayer);
    }

    @Override
    @Transactional
    public void removeAllTags(TagSet aTagSet)
    {
        for (Tag tag : listTags(aTagSet)) {
            entityManager.remove(tag);
        }
        
        flushImmutableTagCache(aTagSet);
    }

    @Override
    @Transactional
    public List<AnnotationLayer> listSupportedLayers(Project aProject)
    {
        List<AnnotationLayer> supportedLayers = new ArrayList<>();

        for (AnnotationLayer l : listAnnotationLayer(aProject)) {
            try {
                layerSupportRegistry.getLayerSupport(l);
            }
            catch (IllegalArgumentException e) {
                // Skip unsupported layers
                continue;
            }

            // Add supported layers to the result
            supportedLayers.add(l);
        }

        return supportedLayers;

    }

    @Override
    @Transactional
    public List<AnnotationFeature> listSupportedFeatures(Project aProject)
    {
        List<AnnotationFeature> supportedFeatures = new ArrayList<>();

        for (AnnotationFeature f : listAnnotationFeature(aProject)) {
            try {
                featureSupportRegistry.getFeatureSupport(f);
            }
            catch (IllegalArgumentException e) {
                // Skip unsupported features
                continue;
            }

            // Add supported features to the result
            supportedFeatures.add(f);
        }

        return supportedFeatures;
    }

    @Override
    @Transactional
    public List<AnnotationFeature> listSupportedFeatures(AnnotationLayer aLayer)
    {
        List<AnnotationFeature> supportedFeatures = new ArrayList<>();

        for (AnnotationFeature f : listAnnotationFeature(aLayer)) {
            try {
                featureSupportRegistry.getFeatureSupport(f);
            }
            catch (IllegalArgumentException e) {
                // Skip unsupported features
                continue;
            }

            // Add supported features to the result
            supportedFeatures.add(f);
        }

        return supportedFeatures;
    }

    @Override
    public TypeSystemDescription getCustomProjectTypes(Project aProject)
    {
        // Create a new type system from scratch
        TypeSystemDescription tsd = new TypeSystemDescription_impl();

        List<AnnotationFeature> allFeaturesInProject = listSupportedFeatures(aProject);

        listSupportedLayers(aProject).stream().filter(layer -> !layer.isBuiltIn())
                .forEachOrdered(layer -> layerSupportRegistry.getLayerSupport(layer)
                        .generateTypes(tsd, layer, allFeaturesInProject));

        return tsd;
    }

    @Override
    public TypeSystemDescription getAllProjectTypes(Project aProject)
        throws ResourceInitializationException
    {
        // Create a new type system from scratch
        TypeSystemDescription tsd = new TypeSystemDescription_impl();

        TypeSystemDescription builtInTypes = createTypeSystemDescription();

        List<AnnotationLayer> allLayersInProject = listSupportedLayers(aProject);
        List<AnnotationFeature> allFeaturesInProject = listSupportedFeatures(aProject);

        for (AnnotationLayer layer : allLayersInProject) {
            LayerSupport<?, ?> layerSupport = layerSupportRegistry.getLayerSupport(layer);

            // for built-in layers, we clone the information from the built-in type descriptors
            if (layer.isBuiltIn()) {
                for (String typeName : layerSupport.getGeneratedTypeNames(layer)) {
                    exportBuiltInTypeDescription(builtInTypes, tsd, typeName);
                }
            }
            // for custom layers, we use the information from the project settings
            else {
                layerSupport.generateTypes(tsd, layer, allFeaturesInProject);
            }
        }

        return tsd;
    }

    private void exportBuiltInTypeDescription(TypeSystemDescription aSource,
            TypeSystemDescription aTarget, String aType)
    {
        TypeDescription builtInType = aSource.getType(aType);

        if (builtInType == null) {
            throw new IllegalArgumentException(
                    "No type description found for type [" + aType + "]");
        }

        TypeDescription clonedType = aTarget.addType(builtInType.getName(),
                builtInType.getDescription(), builtInType.getSupertypeName());

        if (builtInType.getFeatures() != null) {
            for (FeatureDescription feature : builtInType.getFeatures()) {
                clonedType.addFeature(feature.getName(), feature.getDescription(),
                        feature.getRangeTypeName(), feature.getElementType(),
                        feature.getMultipleReferencesAllowed());

                // Export types referenced by built-in types also as built-in types. Note that
                // it is conceptually impossible for built-in types to refer to custom types, so
                // this is cannot lead to a custom type being exported as a built-in type.
                if (feature.getElementType() != null && !isNativeUimaType(feature.getElementType())
                        && aTarget.getType(feature.getElementType()) == null) {
                    exportBuiltInTypeDescription(aSource, aTarget, feature.getElementType());
                }
                else if (feature.getRangeTypeName() != null
                        && !isNativeUimaType(feature.getRangeTypeName())
                        && aTarget.getType(feature.getRangeTypeName()) == null) {
                    exportBuiltInTypeDescription(aSource, aTarget, feature.getRangeTypeName());
                }
            }
        }
    }

    @Override
    public TypeSystemDescription getFullProjectTypeSystem(Project aProject)
        throws ResourceInitializationException
    {
        return getFullProjectTypeSystem(aProject, true);
    }

    @Override
    public TypeSystemDescription getFullProjectTypeSystem(Project aProject,
            boolean aIncludeInternalTypes)
        throws ResourceInitializationException
    {
        List<TypeSystemDescription> typeSystems = new ArrayList<>();

        // Types detected by uimaFIT
        typeSystems.add(createTypeSystemDescription());

        if (aIncludeInternalTypes) {
            // Types internally used by WebAnno (which we intentionally exclude from being detected
            // by uimaFIT because we want to have an easy way to create a type system excluding
            // these types when we export files from the project
            typeSystems.add(CasMetadataUtils.getInternalTypeSystem());
        }

        // Types declared within the project
        typeSystems.add(getCustomProjectTypes(aProject));

        return mergeTypeSystems(typeSystems);
    }

    @Override
    public void upgradeCas(CAS aCas, AnnotationDocument aAnnotationDocument)
        throws UIMAException, IOException
    {
        upgradeCas(aCas, aAnnotationDocument.getDocument(), aAnnotationDocument.getUser());
    }

    @Override
    public void upgradeCas(CAS aCas, SourceDocument aSourceDocument, String aUser,
            CasUpgradeMode aMode)
        throws UIMAException, IOException
    {
        switch (aMode) {
        case NO_CAS_UPGRADE:
            return;
        case AUTO_CAS_UPGRADE: {
            boolean upgraded = upgradeCasIfRequired(aCas, aSourceDocument);
            if (!upgraded) {
                try (MDC.MDCCloseable closable = MDC.putCloseable(Logging.KEY_PROJECT_ID,
                        String.valueOf(aSourceDocument.getProject().getId()))) {
                    log.debug(
                            "CAS of user [{}] for document [{}]({}) in project [{}]({}) is already "
                                    + "compatible with project type system - skipping upgrade",
                            aUser, aSourceDocument.getName(), aSourceDocument.getId(),
                            aSourceDocument.getProject().getName(),
                            aSourceDocument.getProject().getId());
                }
            }
            return;
        }
        case FORCE_CAS_UPGRADE:
            upgradeCas(aCas, aSourceDocument, aUser);
            return;
        }
    }

    @Override
    public void upgradeCas(CAS aCas, SourceDocument aSourceDocument, String aUser)
        throws UIMAException, IOException
    {
        upgradeCas(aCas, aSourceDocument.getProject());

        try (MDC.MDCCloseable closable = MDC.putCloseable(Logging.KEY_PROJECT_ID,
                String.valueOf(aSourceDocument.getProject().getId()))) {
            Project project = aSourceDocument.getProject();
            log.info("Upgraded CAS of user [{}] for " + "document [{}]({}) in project [{}]({})",
                    aUser, aSourceDocument.getName(), aSourceDocument.getId(), project.getName(),
                    project.getId());
        }
    }

    @Override
    public void upgradeCas(CAS aCas, Project aProject) throws UIMAException, IOException
    {
        TypeSystemDescription ts = getFullProjectTypeSystem(aProject);
        upgradeCas(aCas, ts);
    }

    @Override
    public boolean upgradeCasIfRequired(CAS aCas, AnnotationDocument aAnnotationDocument)
        throws UIMAException, IOException
    {
        return upgradeCasIfRequired(asList(aCas), aAnnotationDocument.getProject());
    }

    @Override
    public boolean upgradeCasIfRequired(CAS aCas, SourceDocument aSourceDocument)
        throws UIMAException, IOException
    {
        return upgradeCasIfRequired(asList(aCas), aSourceDocument.getProject());
    }

    @Override
    public boolean upgradeCasIfRequired(Iterable<CAS> aCasIter, Project aProject)
        throws UIMAException, IOException
    {
        TypeSystemDescription ts = getFullProjectTypeSystem(aProject);

        // Check if the current CAS already contains the required type system
        boolean upgradePerformed = false;
        nextCas: for (CAS cas : aCasIter) {
            if (cas == null) {
                continue nextCas;
            }

            // When we get here, we must be willing and ready to write to the CAS - even if we
            // eventually figure out that no upgrade is required.
            CasStorageSession.get().assertWritingPermitted(cas);

            if (isUpgradeRequired(cas, ts)) {
                upgradeCas(cas, ts);
                upgradePerformed = true;
            }
        }

        return upgradePerformed;
    }

    @Override
    public TypeSystemDescription getTypeSystemForExport(Project aProject)
        throws ResourceInitializationException
    {
        return getFullProjectTypeSystem(aProject, false);
    }

    @Override
    public void prepareCasForExport(CAS aSourceCas, CAS aTargetCas, SourceDocument aSourceDocument,
            TypeSystemDescription aFullProjectTypeSystem)
        throws ResourceInitializationException, UIMAException, IOException
    {
        TypeSystemDescription tsd = aFullProjectTypeSystem;
        if (tsd == null) {
            tsd = getTypeSystemForExport(aSourceDocument.getProject());
        }

        upgradeCas(aSourceCas, aTargetCas, tsd);
    }

    @Override
    public void upgradeCas(CAS aCas, TypeSystemDescription aTargetTypeSystem)
        throws UIMAException, IOException
    {
        upgradeCas(aCas, aCas, aTargetTypeSystem);
    }

    /**
     * Load the contents from the source CAS, upgrade it to the target type system and write the
     * results to the target CAS. An in-place upgrade can be achieved by using the same CAS as
     * source and target.
     */
    @Override
    public void upgradeCas(CAS aSourceCas, CAS aTargetCas, TypeSystemDescription aTargetTypeSystem)
        throws UIMAException, IOException
    {
        CasStorageSession.get().assertWritingPermitted(aTargetCas);

        // Save source CAS type system (do this early since we might do an in-place upgrade)
        TypeSystem sourceTypeSystem = aSourceCas.getTypeSystem();

        // Save source CAS contents
        ByteArrayOutputStream serializedCasContents = new ByteArrayOutputStream();
        CAS realSourceCas = getRealCas(aSourceCas);
        // UIMA-6162 Workaround: synchronize CAS during de/serialization
        synchronized (((CASImpl) realSourceCas).getBaseCAS()) {
            serializeWithCompression(realSourceCas, serializedCasContents, sourceTypeSystem);
        }

        // Re-initialize the target CAS with new type system
        CAS realTargetCas = getRealCas(aTargetCas);
        // UIMA-6162 Workaround: synchronize CAS during de/serialization
        synchronized (((CASImpl) realTargetCas).getBaseCAS()) {
            CAS tempCas = CasFactory.createCas(aTargetTypeSystem);
            CASCompleteSerializer serializer = serializeCASComplete((CASImpl) tempCas);
            deserializeCASComplete(serializer, (CASImpl) realTargetCas);

            // Leniently load the source CAS contents into the target CAS
            CasIOUtils.load(new ByteArrayInputStream(serializedCasContents.toByteArray()),
                    getRealCas(aTargetCas), sourceTypeSystem);
        }
    }

    /**
     * Check if the current CAS already contains the required type system.
     */
    private boolean isUpgradeRequired(CAS aCas, TypeSystemDescription aTargetTypeSystem)
    {
        TypeSystem ts = aCas.getTypeSystem();
        boolean upgradeRequired = false;
        nextType: for (TypeDescription tdesc : aTargetTypeSystem.getTypes()) {
            Type t = ts.getType(tdesc.getName());

            // Type does not exist
            if (t == null) {
                log.debug("CAS update required: type {} does not exist", tdesc.getName());
                upgradeRequired = true;
                break nextType;
            }

            // Super-type does not match
            if (!Objects.equals(tdesc.getSupertypeName(), ts.getParent(t).getName())) {
                log.debug("CAS update required: supertypes of {} do not match: {} <-> {}",
                        tdesc.getName(), tdesc.getSupertypeName(), ts.getParent(t).getName());
                upgradeRequired = true;
                break nextType;
            }

            // Check features
            for (FeatureDescription fdesc : tdesc.getFeatures()) {
                Feature f = t.getFeatureByBaseName(fdesc.getName());

                // Feature does not exist
                if (f == null) {
                    log.debug("CAS update required: feature {} on type {} does not exist",
                            fdesc.getName(), tdesc.getName());
                    upgradeRequired = true;
                    break nextType;
                }

                // Range does not match
                if (CAS.TYPE_NAME_FS_ARRAY.equals(fdesc.getRangeTypeName())) {
                    if (!Objects.equals(fdesc.getElementType(),
                            f.getRange().getComponentType().getName())) {
                        log.debug(
                                "CAS update required: ranges of feature {} on type {} do not match: {} <-> {}",
                                fdesc.getName(), tdesc.getName(), fdesc.getRangeTypeName(),
                                f.getRange().getName());
                        upgradeRequired = true;
                        break nextType;
                    }
                }
                else {
                    if (!Objects.equals(fdesc.getRangeTypeName(), f.getRange().getName())) {
                        log.debug(
                                "CAS update required: ranges of feature {} on type {} do not match: {} <-> {}",
                                fdesc.getName(), tdesc.getName(), fdesc.getRangeTypeName(),
                                f.getRange().getName());
                        upgradeRequired = true;
                        break nextType;
                    }
                }
            }
        }

        return upgradeRequired;
    }

    // NOTE: Using @Transactional here would significantly slow down things because getAdapter() is
    // called rather often. It looks like listAnnotationFeature() works reasonably good also when
    // not called within a transaction. Should it turn out that we would need a @Transactional here,
    // then this should be refactored in some way. E.g. we keep the list of all project layers
    // in the AnnotatorState now - maybe we can use it from there when calling relevant methods
    // on the adapter.
    @Override
    public TypeAdapter getAdapter(AnnotationLayer aLayer)
    {
        return layerSupportRegistry.getLayerSupport(aLayer).createAdapter(aLayer,
                () -> listAnnotationFeature(aLayer));
    }

    @Override
    @Transactional
    public void importUimaTypeSystem(Project aProject, TypeSystemDescription aTSD)
        throws ResourceInitializationException
    {
        TypeSystemDescription builtInTypes = createTypeSystemDescription();

        TypeSystemAnalysis analysis = TypeSystemAnalysis.of(aTSD);
        for (AnnotationLayer l : analysis.getLayers()) {
            // Modifications/imports of built-in layers are not supported
            if (builtInTypes.getType(l.getName()) != null) {
                continue;
            }

            // If a custom layer does not exist yet, create it
            if (!existsLayer(l.getName(), aProject)) {
                l.setProject(aProject);

                // Need to set the attach type
                if (WebAnnoConst.RELATION_TYPE.equals(l.getType())) {
                    RelationDetails relDetails = analysis.getRelationDetails(l.getName());

                    AnnotationLayer attachLayer;
                    try {
                        // First check if this type is already in the project
                        attachLayer = findLayer(aProject, relDetails.getAttachLayer());
                    }
                    catch (NoResultException e) {
                        // If it does not exist in the project yet, then we create it
                        attachLayer = analysis.getLayer(relDetails.getAttachLayer());
                        attachLayer.setProject(aProject);
                        createLayer(attachLayer);
                    }

                    l.setAttachType(attachLayer);
                }

                createLayer(l);
            }

            // Import the features for the layer except if the layer is a built-in layer.
            // We must not touch the built-in layers because WebAnno may rely on their
            // structure. This is a conservative measure for now any may be relaxed in the
            // future.
            AnnotationLayer persistedLayer = findLayer(aProject, l.getName());
            if (!persistedLayer.isBuiltIn()) {
                for (AnnotationFeature f : analysis.getFeatures(l.getName())) {
                    if (!existsFeature(f.getName(), persistedLayer)) {
                        f.setProject(aProject);
                        f.setLayer(persistedLayer);
                        createFeature(f);
                    }
                }
            }
        }
    }

    @Override
    @Transactional
    public List<AttachedAnnotation> getAttachedRels(AnnotationLayer aLayer, AnnotationFS aFs)
    {
        CAS cas = aFs.getCAS();
        List<AttachedAnnotation> result = new ArrayList<>();
        for (AnnotationLayer relationLayer : listAttachedRelationLayers(aLayer)) {
            RelationAdapter relationAdapter = (RelationAdapter) getAdapter(relationLayer);
            Type relationType = CasUtil.getType(cas, relationLayer.getName());
            Feature sourceFeature = relationType
                    .getFeatureByBaseName(relationAdapter.getSourceFeatureName());
            Feature targetFeature = relationType
                    .getFeatureByBaseName(relationAdapter.getTargetFeatureName());

            // This code is already prepared for the day that relations can go between
            // different layers and may have different attach features for the source and
            // target layers.
            Feature relationSourceAttachFeature = null;
            Feature relationTargetAttachFeature = null;
            if (relationAdapter.getAttachFeatureName() != null) {
                relationSourceAttachFeature = sourceFeature.getRange()
                        .getFeatureByBaseName(relationAdapter.getAttachFeatureName());
                relationTargetAttachFeature = targetFeature.getRange()
                        .getFeatureByBaseName(relationAdapter.getAttachFeatureName());
            }

            for (AnnotationFS relationFS : CasUtil.select(cas, relationType)) {
                if (!(relationFS instanceof AnnotationFS)) {
                    continue;
                }

                // Here we get the annotations that the relation is pointing to in the UI
                AnnotationFS sourceFS;
                if (relationSourceAttachFeature != null) {
                    sourceFS = (AnnotationFS) relationFS.getFeatureValue(sourceFeature)
                            .getFeatureValue(relationSourceAttachFeature);
                }
                else {
                    sourceFS = (AnnotationFS) relationFS.getFeatureValue(sourceFeature);
                }

                AnnotationFS targetFS;
                if (relationTargetAttachFeature != null) {
                    targetFS = (AnnotationFS) relationFS.getFeatureValue(targetFeature)
                            .getFeatureValue(relationTargetAttachFeature);
                }
                else {
                    targetFS = (AnnotationFS) relationFS.getFeatureValue(targetFeature);
                }

                boolean isIncoming = isSame(targetFS, aFs);
                boolean isOutgoing = isSame(sourceFS, aFs);

                if (isIncoming && isOutgoing) {
                    result.add(new AttachedAnnotation(relationLayer, relationFS, sourceFS, LOOP));
                }
                else if (isIncoming) {
                    result.add(
                            new AttachedAnnotation(relationLayer, relationFS, sourceFS, INCOMING));
                }
                else if (isOutgoing) {
                    result.add(
                            new AttachedAnnotation(relationLayer, relationFS, targetFS, OUTGOING));
                }
            }
        }

        return result;
    }

    @Override
    @Transactional
    public List<AttachedAnnotation> getAttachedLinks(AnnotationLayer aLayer, AnnotationFS aFs)
    {
        CAS cas = aFs.getCAS();
        List<AttachedAnnotation> result = new ArrayList<>();
        TypeAdapter adapter = getAdapter(aLayer);
        if (adapter instanceof SpanAdapter) {
            for (AnnotationFeature linkFeature : listAttachedLinkFeatures(aLayer)) {
                if (MultiValueMode.ARRAY.equals(linkFeature.getMultiValueMode())
                        && LinkMode.WITH_ROLE.equals(linkFeature.getLinkMode())) {
                    // Fetch slot hosts that could link to the current FS and check if any of
                    // them actually links to the current FS
                    Type linkHost = CasUtil.getType(cas, linkFeature.getLayer().getName());
                    for (FeatureStructure linkFS : CasUtil.selectFS(cas, linkHost)) {
                        if (!(linkFS instanceof AnnotationFS)) {
                            continue;
                        }

                        List<LinkWithRoleModel> links = adapter.getFeatureValue(linkFeature,
                                linkFS);
                        for (int li = 0; li < links.size(); li++) {
                            LinkWithRoleModel link = links.get(li);
                            AnnotationFS linkTarget = selectByAddr(cas, AnnotationFS.class,
                                    link.targetAddr);
                            // If the current annotation fills a slot, then add the slot host to
                            // our list of attached links.
                            if (isSame(linkTarget, aFs)) {
                                result.add(new AttachedAnnotation(linkFeature.getLayer(),
                                        (AnnotationFS) linkFS, INCOMING));
                            }
                        }
                    }
                }
            }
        }
        return result;
    }
}<|MERGE_RESOLUTION|>--- conflicted
+++ resolved
@@ -119,12 +119,8 @@
     private final ApplicationEventPublisher applicationEventPublisher;
     private final LayerSupportRegistry layerSupportRegistry;
     private final FeatureSupportRegistry featureSupportRegistry;
-<<<<<<< HEAD
-
-=======
     private final LoadingCache<TagSet, List<ImmutableTag>> immutableTagsCache;
-    
->>>>>>> 0c28ce6d
+
     @Autowired
     public AnnotationSchemaServiceImpl(LayerSupportRegistry aLayerSupportRegistry,
             FeatureSupportRegistry aFeatureSupportRegistry,
@@ -133,11 +129,9 @@
         layerSupportRegistry = aLayerSupportRegistry;
         featureSupportRegistry = aFeatureSupportRegistry;
         applicationEventPublisher = aApplicationEventPublisher;
-        
-        immutableTagsCache = Caffeine.newBuilder()
-                .expireAfterAccess(5, MINUTES)
-                .maximumSize(10 * 1024)
-                .build(this::loadImmutableTags);
+
+        immutableTagsCache = Caffeine.newBuilder().expireAfterAccess(5, MINUTES)
+                .maximumSize(10 * 1024).build(this::loadImmutableTags);
     }
 
     public AnnotationSchemaServiceImpl()
@@ -159,7 +153,7 @@
         boolean created = createTagNoLog(aTag);
 
         flushImmutableTagCache(aTag.getTagSet());
-        
+
         try (MDC.MDCCloseable closable = MDC.putCloseable(Logging.KEY_PROJECT_ID,
                 String.valueOf(aTag.getTagSet().getProject().getId()))) {
             TagSet tagset = aTag.getTagSet();
@@ -587,18 +581,14 @@
             }
             i++;
         }
-<<<<<<< HEAD
-
-=======
-        
+
         try (MDC.MDCCloseable closable = MDC.putCloseable(Logging.KEY_PROJECT_ID,
                 String.valueOf(aProject.getId()))) {
             log.info("Created {} tags and updated {} tags in tagset [{}]({}) in project [{}]({})",
                     createdCount, updatedCount, tagSet.getName(), tagSet.getId(),
                     aProject.getName(), aProject.getId());
         }
-        
->>>>>>> 0c28ce6d
+
         return tagSet;
     }
 
@@ -693,13 +683,13 @@
     {
         return listTags(aTagSet).stream().map(ImmutableTag::new).collect(toList());
     }
-    
+
     private void flushImmutableTagCache(TagSet aTagSet)
     {
         immutableTagsCache.asMap().keySet()
-            .removeIf(key -> Objects.equals(key.getId(), aTagSet.getId()));
-    }
-    
+                .removeIf(key -> Objects.equals(key.getId(), aTagSet.getId()));
+    }
+
     @Override
     public List<ImmutableTag> listTagsImmutable(TagSet aTagSet)
     {
@@ -710,8 +700,7 @@
     @Transactional
     public List<ReorderableTag> listTagsReorderable(TagSet aTagSet)
     {
-        return listTagsImmutable(aTagSet).stream().map(ReorderableTag::new)
-                .collect(toList());
+        return listTagsImmutable(aTagSet).stream().map(ReorderableTag::new).collect(toList());
     }
 
     @Override
@@ -737,11 +726,8 @@
     {
         entityManager.remove(entityManager.contains(aTag) ? aTag : entityManager.merge(aTag));
 
-<<<<<<< HEAD
-=======
         flushImmutableTagCache(aTag.getTagSet());
 
->>>>>>> 0c28ce6d
         if (applicationEventPublisher != null) {
             applicationEventPublisher.publishEvent(new TagDeletedEvent(this, aTag));
         }
@@ -755,13 +741,9 @@
         for (Tag tag : listTags(aTagSet)) {
             entityManager.remove(tag);
         }
-<<<<<<< HEAD
-
-=======
-        
+
         flushImmutableTagCache(aTagSet);
-        
->>>>>>> 0c28ce6d
+
         entityManager
                 .remove(entityManager.contains(aTagSet) ? aTagSet : entityManager.merge(aTagSet));
     }
@@ -788,7 +770,7 @@
         for (Tag tag : listTags(aTagSet)) {
             entityManager.remove(tag);
         }
-        
+
         flushImmutableTagCache(aTagSet);
     }
 
