/*
 * Copyright 2012
 * Ubiquitous Knowledge Processing (UKP) Lab and FG Language Technology
 * Technische Universität Darmstadt
 *
 * Licensed under the Apache License, Version 2.0 (the "License");
 * you may not use this file except in compliance with the License.
 * You may obtain a copy of the License at
 *
 *  http://www.apache.org/licenses/LICENSE-2.0
 *
 * Unless required by applicable law or agreed to in writing, software
 * distributed under the License is distributed on an "AS IS" BASIS,
 * WITHOUT WARRANTIES OR CONDITIONS OF ANY KIND, either express or implied.
 * See the License for the specific language governing permissions and
 * limitations under the License.
 */
package de.tudarmstadt.ukp.clarin.webanno.api.dao;

import static de.tudarmstadt.ukp.clarin.webanno.api.WebAnnoConst.CHAIN_TYPE;
import static de.tudarmstadt.ukp.clarin.webanno.api.WebAnnoConst.RELATION_TYPE;
import static de.tudarmstadt.ukp.clarin.webanno.api.WebAnnoConst.SPAN_TYPE;
import static java.util.Arrays.asList;
import static java.util.Objects.isNull;

import java.io.ByteArrayInputStream;
import java.io.ByteArrayOutputStream;
import java.io.File;
import java.io.IOException;
import java.util.ArrayList;
import java.util.List;
import javax.annotation.Resource;
import javax.persistence.EntityManager;
import javax.persistence.NoResultException;
import javax.persistence.PersistenceContext;

import org.apache.uima.UIMAException;
import org.apache.uima.cas.CAS;
import org.apache.uima.cas.FeatureStructure;
import org.apache.uima.cas.TypeSystem;
import org.apache.uima.cas.impl.CASCompleteSerializer;
import org.apache.uima.cas.impl.CASImpl;
import org.apache.uima.cas.impl.Serialization;
import org.apache.uima.fit.factory.JCasFactory;
import org.apache.uima.fit.factory.TypeSystemDescriptionFactory;
import org.apache.uima.resource.metadata.TypeDescription;
import org.apache.uima.resource.metadata.TypeSystemDescription;
import org.apache.uima.resource.metadata.impl.TypeSystemDescription_impl;
import org.apache.uima.util.CasCreationUtils;
import org.slf4j.Logger;
import org.slf4j.LoggerFactory;
import org.slf4j.MDC;
import org.springframework.beans.factory.annotation.Value;
import org.springframework.context.ApplicationEventPublisher;
import org.springframework.stereotype.Component;
import org.springframework.transaction.annotation.Transactional;

import de.tudarmstadt.ukp.clarin.webanno.api.AnnotationSchemaService;
import de.tudarmstadt.ukp.clarin.webanno.api.WebAnnoConst;
import de.tudarmstadt.ukp.clarin.webanno.api.annotation.adapter.ArcAdapter;
import de.tudarmstadt.ukp.clarin.webanno.api.annotation.adapter.ChainAdapter;
import de.tudarmstadt.ukp.clarin.webanno.api.annotation.adapter.SpanAdapter;
import de.tudarmstadt.ukp.clarin.webanno.api.annotation.adapter.TypeAdapter;
import de.tudarmstadt.ukp.clarin.webanno.api.annotation.feature.FeatureSupport;
import de.tudarmstadt.ukp.clarin.webanno.api.annotation.feature.FeatureSupportRegistry;
import de.tudarmstadt.ukp.clarin.webanno.model.AnnotationDocument;
import de.tudarmstadt.ukp.clarin.webanno.model.AnnotationFeature;
import de.tudarmstadt.ukp.clarin.webanno.model.AnnotationLayer;
import de.tudarmstadt.ukp.clarin.webanno.model.LinkMode;
import de.tudarmstadt.ukp.clarin.webanno.model.Project;
import de.tudarmstadt.ukp.clarin.webanno.model.SourceDocument;
import de.tudarmstadt.ukp.clarin.webanno.model.Tag;
import de.tudarmstadt.ukp.clarin.webanno.model.TagSet;
import de.tudarmstadt.ukp.clarin.webanno.support.logging.Logging;

/**
 * Implementation of methods defined in the {@link AnnotationSchemaService} interface
 */
@Component(AnnotationSchemaService.SERVICE_NAME)
public class AnnotationSchemaServiceImpl
    implements AnnotationSchemaService
{
    private final Logger log = LoggerFactory.getLogger(getClass());

    @Value(value = "${repository.path}")
    private File dir;

    @PersistenceContext
    private EntityManager entityManager;
    
    private @Resource FeatureSupportRegistry featureSupportRegistry;
    private @Resource ApplicationEventPublisher applicationEventPublisher;

    public AnnotationSchemaServiceImpl()
    {
        // Nothing to do
    }

    @Override
    @Transactional
    public void createTag(Tag aTag)
    {
        if (isNull(aTag.getId())) {
            entityManager.persist(aTag);
        }
        else {
            entityManager.merge(aTag);
        }

        try (MDC.MDCCloseable closable = MDC.putCloseable(Logging.KEY_PROJECT_ID,
                String.valueOf(aTag.getTagSet().getProject().getId()))) {
            TagSet tagset = aTag.getTagSet();
            Project project = tagset.getProject();
            log.info("Created tag [{}]({}) in tagset [{}]({}) in project [{}]({})", aTag.getName(),
                    aTag.getId(), tagset.getName(), tagset.getId(), project.getName(),
                    project.getId());
        }
    }

    @Override
    @Transactional
    public void createTagSet(TagSet aTagSet)
    {
        if (isNull(aTagSet.getId())) {
            entityManager.persist(aTagSet);
        }
        else {
            entityManager.merge(aTagSet);
        }
        
        try (MDC.MDCCloseable closable = MDC.putCloseable(Logging.KEY_PROJECT_ID,
                String.valueOf(aTagSet.getProject().getId()))) {
            Project project = aTagSet.getProject();
            log.info("Created tagset [{}]({}) in project [{}]({})", aTagSet.getName(),
                    aTagSet.getId(), project.getName(), project.getId());
        }
    }

    @Override
    @Transactional
    public void createLayer(AnnotationLayer aLayer)
        throws IOException
    {
        if (isNull(aLayer.getId())) {
            entityManager.persist(aLayer);
        }
        else {
            entityManager.merge(aLayer);
        }
        
        try (MDC.MDCCloseable closable = MDC.putCloseable(Logging.KEY_PROJECT_ID,
                String.valueOf(aLayer.getProject().getId()))) {
            Project project = aLayer.getProject();
            log.info("Created layer [{}]({}) in project [{}]({})", aLayer.getName(),
                    aLayer.getId(), project.getName(), project.getId());
        }
    }

    @Override
    @Transactional
    public void createFeature(AnnotationFeature aFeature)
    {
        if (isNull(aFeature.getId())) {
            entityManager.persist(aFeature);
        }
        else {
            entityManager.merge(aFeature);
        }
    }

    @Override
    @Transactional
    public Tag getTag(String aTagName, TagSet aTagSet)
    {
        return entityManager
                .createQuery("FROM Tag WHERE name = :name AND" + " tagSet =:tagSet", Tag.class)
                .setParameter("name", aTagName).setParameter("tagSet", aTagSet).getSingleResult();
    }

    @Override
    public boolean existsTag(String aTagName, TagSet aTagSet)
    {

        try {
            getTag(aTagName, aTagSet);
            return true;
        }
        catch (NoResultException e) {
            return false;
        }
    }

    @Override
    @Transactional(noRollbackFor = NoResultException.class)
    public boolean existsTagSet(String aName, Project aProject)
    {
        try {
            entityManager
                    .createQuery("FROM TagSet WHERE name = :name AND project = :project",
                            TagSet.class).setParameter("name", aName)
                    .setParameter("project", aProject).getSingleResult();
            return true;
        }
        catch (NoResultException e) {
            return false;

        }
    }

    @Override
    @Transactional(noRollbackFor = NoResultException.class)
    public boolean existsTagSet(Project aProject)
    {
        try {
            entityManager.createQuery("FROM TagSet WHERE  project = :project", TagSet.class)
                    .setParameter("project", aProject).getSingleResult();
            return true;
        }
        catch (NoResultException e) {
            return false;

        }
    }

    @Override
    @Transactional(noRollbackFor = NoResultException.class)
    public boolean existsLayer(String aName, Project aProject)
    {
        try {
            entityManager
                    .createQuery(
                            "FROM AnnotationLayer WHERE name = :name AND project = :project",
                            AnnotationLayer.class)
                    .setParameter("name", aName)
                    .setParameter("project", aProject)
                    .getSingleResult();
            return true;
        }
        catch (NoResultException e) {
            return false;
        }
    }

    @Override
    @Transactional(noRollbackFor = NoResultException.class)
    public boolean existsLayer(String aName, String aType, Project aProject)
    {
        try {
            entityManager
                    .createQuery(
                            "FROM AnnotationLayer WHERE name = :name AND type = :type AND project = :project",
                            AnnotationLayer.class)
                    .setParameter("name", aName).setParameter("type", aType)
                    .setParameter("project", aProject).getSingleResult();
            return true;
        }
        catch (NoResultException e) {
            return false;

        }
    }

    @Override
    public boolean existsFeature(String aName, AnnotationLayer aLayer)
    {

        try {
            entityManager
                    .createQuery("FROM AnnotationFeature WHERE name = :name AND layer = :layer",
                            AnnotationFeature.class).setParameter("name", aName)
                    .setParameter("layer", aLayer).getSingleResult();
            return true;
        }
        catch (NoResultException e) {
            return false;

        }
    }

    @Override
    @Transactional
    public TagSet getTagSet(String aName, Project aProject)
    {
        return entityManager
                .createQuery("FROM TagSet WHERE name = :name AND project =:project", TagSet.class)
                .setParameter("name", aName).setParameter("project", aProject).getSingleResult();
    }

    @Override
    @Transactional
    public TagSet getTagSet(long aId)
    {
        return entityManager.createQuery("FROM TagSet WHERE id = :id", TagSet.class)
                .setParameter("id", aId).getSingleResult();
    }

    @Override
    @Transactional
    public AnnotationLayer getLayer(long aId)
    {
        return entityManager
                .createQuery("FROM AnnotationLayer WHERE id = :id", AnnotationLayer.class)
                .setParameter("id", aId).getSingleResult();
    }

    @Override
    @Transactional(noRollbackFor = NoResultException.class)
    public AnnotationLayer getLayer(String aName, Project aProject)
    {
        return entityManager
                .createQuery("From AnnotationLayer where name = :name AND project =:project",
                        AnnotationLayer.class).setParameter("name", aName)
                .setParameter("project", aProject).getSingleResult();
    }
    
    @Override
    @Transactional(noRollbackFor = NoResultException.class)
    public AnnotationLayer getLayer(Project aProject, FeatureStructure aFS)
    {
        String layerName = aFS.getType().getName();
        AnnotationLayer layer;
        try {
            layer = getLayer(layerName, aProject);
        }
        catch (NoResultException e) {
            if (layerName.endsWith("Chain")) {
                layerName = layerName.substring(0, layerName.length() - 5);
            }
            if (layerName.endsWith("Link")) {
                layerName = layerName.substring(0, layerName.length() - 4);
            }
            layer = getLayer(layerName, aProject);
        }

        return layer;
    }

    @Override
    @Transactional(noRollbackFor = NoResultException.class)
    public AnnotationFeature getFeature(long aId)
    {
        return entityManager
                .createQuery("From AnnotationFeature where id = :id", AnnotationFeature.class)
                .setParameter("id", aId).getSingleResult();
    }

    @Override
    @Transactional(noRollbackFor = NoResultException.class)
    public AnnotationFeature getFeature(String aName, AnnotationLayer aLayer)
    {
        return entityManager
                .createQuery("From AnnotationFeature where name = :name AND layer = :layer",
                        AnnotationFeature.class).setParameter("name", aName)
                .setParameter("layer", aLayer).getSingleResult();
    }

    @Override
    @Transactional(noRollbackFor = NoResultException.class)
    public boolean existsType(String aName, String aType)
    {
        try {
            entityManager
                    .createQuery("From AnnotationLayer where name = :name AND type = :type",
                            AnnotationLayer.class).setParameter("name", aName)
                    .setParameter("type", aType).getSingleResult();
            return true;
        }
        catch (NoResultException e) {
            return false;
        }
    }

    @Override
    public TagSet createTagSet(String aDescription, String aTagSetName, String aLanguage,
            String[] aTags, String[] aTagDescription, Project aProject)
                throws IOException
    {
        TagSet tagSet = new TagSet();
        tagSet.setDescription(aDescription);
        tagSet.setLanguage(aLanguage);
        tagSet.setName(aTagSetName);
        tagSet.setProject(aProject);

        createTagSet(tagSet);

        int i = 0;
        for (String tagName : aTags) {
            Tag tag = new Tag();
            tag.setTagSet(tagSet);
            tag.setDescription(aTagDescription[i]);
            tag.setName(tagName);
            createTag(tag);
            i++;
        }
        
        return tagSet;
    }

    @Override
    @Transactional
    public void initializeTypesForProjectV0(Project aProject, String[] aPostags,
            String[] aPosTagDescriptions, String[] aDepTags, String[] aDepTagDescriptions,
            String[] aNeTags, String[] aNeTagDescriptions, String[] aCorefTypeTags,
            String[] aCorefRelTags)
        throws IOException
    {
        new ProjectInitializer(this).initializeV0(aProject, aPostags, aPosTagDescriptions, aDepTags,
                aDepTagDescriptions, aNeTags, aNeTagDescriptions, aCorefTypeTags, aCorefRelTags);
    }

    @Override
    @Transactional
    public void initializeTypesForProject(Project aProject)
        throws IOException
    {
        new ProjectInitializer(this).initialize(aProject);
    }

    @Override
    @Transactional
    public List<AnnotationLayer> listAnnotationType()
    {
        return entityManager.createQuery("FROM AnnotationLayer ORDER BY name",
                AnnotationLayer.class).getResultList();
    }

    @Override
    @Transactional
    public List<AnnotationLayer> listAnnotationLayer(Project aProject)
    {
        return entityManager
                .createQuery("FROM AnnotationLayer WHERE project =:project ORDER BY uiName",
                        AnnotationLayer.class).setParameter("project", aProject).getResultList();
    }

    @Override
    @Transactional
    public List<AnnotationLayer> listAttachedRelationLayers(AnnotationLayer aLayer)
    {
        return entityManager
                .createQuery(
                        "SELECT l FROM AnnotationLayer l LEFT JOIN l.attachFeature f "
                        + "WHERE l.type = :type AND l.project = :project AND "
                        + "(l.attachType = :attachType OR f.type = :attachTypeName) "
                        + "ORDER BY l.uiName",
                        AnnotationLayer.class).setParameter("type", RELATION_TYPE)
                .setParameter("attachType", aLayer)
                .setParameter("attachTypeName", aLayer.getName())
                // Checking for project is necessary because type match is string-based
                .setParameter("project", aLayer.getProject()).getResultList();
    }

    @Override
    @Transactional
    public List<AnnotationFeature> listAttachedLinkFeatures(AnnotationLayer aLayer)
    {
        return entityManager
                .createQuery(
                        "FROM AnnotationFeature WHERE linkMode in (:modes) AND project = :project AND "
                                + "type in (:attachType) ORDER BY uiName", AnnotationFeature.class)
                .setParameter("modes", asList(LinkMode.SIMPLE, LinkMode.WITH_ROLE))
                .setParameter("attachType", asList(aLayer.getName(), CAS.TYPE_NAME_ANNOTATION))
                // Checking for project is necessary because type match is string-based
                .setParameter("project", aLayer.getProject()).getResultList();
    }

    @Override
    @Transactional
    public List<AnnotationFeature> listAnnotationFeature(AnnotationLayer aLayer)
    {
        if (isNull(aLayer) || isNull(aLayer.getId())) {
            return new ArrayList<>();
        }

        return entityManager
                .createQuery("FROM AnnotationFeature  WHERE layer =:layer ORDER BY uiName",
                        AnnotationFeature.class).setParameter("layer", aLayer).getResultList();
    }

    @Override
    @Transactional
    public List<AnnotationFeature> listAnnotationFeature(Project aProject)
    {
        return entityManager
                .createQuery(
                        "FROM AnnotationFeature f WHERE project =:project ORDER BY f.layer.uiName, f.uiName",
                        AnnotationFeature.class).setParameter("project", aProject).getResultList();
    }

    @Override
    @Transactional
    public List<Tag> listTags()
    {
        return entityManager.createQuery("From Tag ORDER BY name", Tag.class).getResultList();
    }

    @Override
    @Transactional
    public List<Tag> listTags(TagSet aTagSet)
    {
        return entityManager
                .createQuery("FROM Tag WHERE tagSet = :tagSet ORDER BY name ASC", Tag.class)
                .setParameter("tagSet", aTagSet).getResultList();
    }

    @Override
    @Transactional
    public List<TagSet> listTagSets()
    {
        return entityManager.createQuery("FROM TagSet ORDER BY name ASC", TagSet.class)
                .getResultList();
    }

    @Override
    @Transactional(noRollbackFor = NoResultException.class)
    public List<TagSet> listTagSets(Project aProject)
    {
        return entityManager
                .createQuery("FROM TagSet where project = :project ORDER BY name ASC", TagSet.class)
                .setParameter("project", aProject).getResultList();
    }

    @Override
    @Transactional
    public void removeTag(Tag aTag)
    {
        entityManager.remove(entityManager.contains(aTag) ? aTag : entityManager.merge(aTag));
    }

    @Override
    @Transactional
    public void removeTagSet(TagSet aTagSet)
    {
        for (Tag tag : listTags(aTagSet)) {
            entityManager.remove(tag);
        }
        entityManager
                .remove(entityManager.contains(aTagSet) ? aTagSet : entityManager.merge(aTagSet));
    }

    @Override
    @Transactional
    public void removeAnnotationFeature(AnnotationFeature aFeature)
    {
        entityManager.remove(aFeature);
    }

    @Override
    @Transactional
    public void removeAnnotationLayer(AnnotationLayer aLayer)
    {
        entityManager.remove(aLayer);
    }

    @Override
    @Transactional
    public void removeAllTags(TagSet aTagSet)
    {
        for (Tag tag : listTags(aTagSet)) {
            entityManager.remove(tag);
        }
    }

    @Override
    public TypeSystemDescription getProjectTypes(Project aProject)
    {
        // Create a new type system from scratch
        TypeSystemDescription tsd = new TypeSystemDescription_impl();
        for (AnnotationLayer type : listAnnotationLayer(aProject)) {
            if (type.getType().equals(SPAN_TYPE) && !type.isBuiltIn()) {
                TypeDescription td = tsd.addType(type.getName(), "", CAS.TYPE_NAME_ANNOTATION);
                
                generateFeatures(tsd, td, type);
            }
            else if (type.getType().equals(RELATION_TYPE) && !type.isBuiltIn()) {
                TypeDescription td = tsd.addType(type.getName(), "", CAS.TYPE_NAME_ANNOTATION);
                AnnotationLayer attachType = type.getAttachType();

                td.addFeature(WebAnnoConst.FEAT_REL_TARGET, "", attachType.getName());
                td.addFeature(WebAnnoConst.FEAT_REL_SOURCE, "", attachType.getName());

                generateFeatures(tsd, td, type);
            }
            else if (type.getType().equals(CHAIN_TYPE) && !type.isBuiltIn()) {
<<<<<<< HEAD
                TypeSystemDescription tsdchains = new TypeSystemDescription_impl();
                TypeDescription tdChains = tsdchains.addType(type.getName() + "Chain", "",
                        CAS.TYPE_NAME_ANNOTATION_BASE);
=======
                TypeDescription tdChains = tsd.addType(type.getName() + "Chain", "",
                        CAS.TYPE_NAME_ANNOTATION);
>>>>>>> 5ab957f5
                tdChains.addFeature("first", "", type.getName() + "Link");
                
                // Custom features on chain layers are currently not supported
                // generateFeatures(tsd, tdChains, type);
                
                TypeDescription tdLink = tsd.addType(type.getName() + "Link", "",
                        CAS.TYPE_NAME_ANNOTATION);
                tdLink.addFeature("next", "", type.getName() + "Link");
                tdLink.addFeature("referenceType", "", CAS.TYPE_NAME_STRING);
                tdLink.addFeature("referenceRelation", "", CAS.TYPE_NAME_STRING);
            }
        }

        return tsd;
    }
    
    private void generateFeatures(TypeSystemDescription aTSD, TypeDescription aTD,
            AnnotationLayer aLayer)
    {
        List<AnnotationFeature> features = listAnnotationFeature(aLayer);
        for (AnnotationFeature feature : features) {
            FeatureSupport fs = featureSupportRegistry.getFeatureSupport(feature);
            fs.generateFeature(aTSD, aTD, feature);
        }
    }

    @Override
    public void upgradeCas(CAS aCas, AnnotationDocument aAnnotationDocument)
        throws UIMAException, IOException
    {
        upgradeCas(aCas, aAnnotationDocument.getDocument(), aAnnotationDocument.getUser());
    }

    @Override
    public void upgradeCas(CAS aCas, SourceDocument aSourceDocument, String aUser)
        throws UIMAException, IOException
    {
        TypeSystemDescription builtInTypes = TypeSystemDescriptionFactory
                .createTypeSystemDescription();
        TypeSystemDescription projectTypes = getProjectTypes(aSourceDocument.getProject());
        TypeSystemDescription allTypes = CasCreationUtils
                .mergeTypeSystems(asList(projectTypes, builtInTypes));

        // Prepare template for new CAS
        CAS newCas = JCasFactory.createJCas(allTypes).getCas();
        CASCompleteSerializer serializer = Serialization.serializeCASComplete((CASImpl) newCas);

        // Save old type system
        TypeSystem oldTypeSystem = aCas.getTypeSystem();

        // Save old CAS contents
        ByteArrayOutputStream os2 = new ByteArrayOutputStream();
        Serialization.serializeWithCompression(aCas, os2, oldTypeSystem);

        // Prepare CAS with new type system
        Serialization.deserializeCASComplete(serializer, (CASImpl) aCas);

        // Restore CAS data to new type system
        Serialization.deserializeCAS(aCas, new ByteArrayInputStream(os2.toByteArray()),
                oldTypeSystem, null);

        // Make sure JCas is properly initialized too
        aCas.getJCas();

        try (MDC.MDCCloseable closable = MDC.putCloseable(
                Logging.KEY_PROJECT_ID,
                String.valueOf(aSourceDocument.getProject().getId()))) {
            Project project = aSourceDocument.getProject();
            log.info(
                    "Upgraded CAS of user [{}] for "
                            + "document [{}]({}) in project [{}]({})",
                    aUser, aSourceDocument.getName(), aSourceDocument.getId(), project.getName(),
                    project.getId());
        }
    }

    @Override
    @Transactional
    public TypeAdapter getAdapter(AnnotationLayer aLayer)
    {
        return getAdapter(this, featureSupportRegistry, applicationEventPublisher, aLayer);
    }
    
    public static TypeAdapter getAdapter(AnnotationSchemaService aSchemaService,
            FeatureSupportRegistry aFeatureSupportRegistry,
            ApplicationEventPublisher aEventPublisher, AnnotationLayer aLayer)
    {
        switch (aLayer.getType()) {
        case WebAnnoConst.SPAN_TYPE: {
            SpanAdapter adapter = new SpanAdapter(aFeatureSupportRegistry, aEventPublisher, aLayer,
                    aSchemaService.listAnnotationFeature(aLayer));
            adapter.setLockToTokenOffsets(aLayer.isLockToTokenOffset());
            adapter.setAllowStacking(aLayer.isAllowStacking());
            adapter.setAllowMultipleToken(aLayer.isMultipleTokens());
            adapter.setCrossMultipleSentence(aLayer.isCrossSentence());
            return adapter;
        }
        case WebAnnoConst.RELATION_TYPE: {
            ArcAdapter adapter = new ArcAdapter(aFeatureSupportRegistry, aEventPublisher, aLayer,
                    aLayer.getId(), aLayer.getName(), WebAnnoConst.FEAT_REL_TARGET,
                    WebAnnoConst.FEAT_REL_SOURCE,
                    aLayer.getAttachFeature() == null ? null : aLayer.getAttachFeature().getName(),
                    aLayer.getAttachType().getName(), aSchemaService.listAnnotationFeature(aLayer));

            adapter.setCrossMultipleSentence(aLayer.isCrossSentence());
            adapter.setAllowStacking(aLayer.isAllowStacking());

            return adapter;
            // default is chain (based on operation, change to CoreferenceLinK)
        }
        case WebAnnoConst.CHAIN_TYPE: {
            ChainAdapter adapter = new ChainAdapter(aFeatureSupportRegistry, aEventPublisher,
                    aLayer, aLayer.getId(), aLayer.getName() + ChainAdapter.CHAIN, aLayer.getName(),
                    "first", "next", aSchemaService.listAnnotationFeature(aLayer));

            adapter.setLinkedListBehavior(aLayer.isLinkedListBehavior());

            return adapter;
        }
        default:
            throw new IllegalArgumentException(
                    "No adapter for type with name [" + aLayer.getName() + "]");
        }
    }
}<|MERGE_RESOLUTION|>--- conflicted
+++ resolved
@@ -582,14 +582,8 @@
                 generateFeatures(tsd, td, type);
             }
             else if (type.getType().equals(CHAIN_TYPE) && !type.isBuiltIn()) {
-<<<<<<< HEAD
-                TypeSystemDescription tsdchains = new TypeSystemDescription_impl();
-                TypeDescription tdChains = tsdchains.addType(type.getName() + "Chain", "",
+                TypeDescription tdChains = tsd.addType(type.getName() + "Chain", "",
                         CAS.TYPE_NAME_ANNOTATION_BASE);
-=======
-                TypeDescription tdChains = tsd.addType(type.getName() + "Chain", "",
-                        CAS.TYPE_NAME_ANNOTATION);
->>>>>>> 5ab957f5
                 tdChains.addFeature("first", "", type.getName() + "Link");
                 
                 // Custom features on chain layers are currently not supported
