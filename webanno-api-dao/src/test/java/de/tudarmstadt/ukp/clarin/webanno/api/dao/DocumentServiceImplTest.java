--- conflicted
+++ resolved
@@ -80,19 +80,11 @@
         storageService = new CasStorageServiceImpl(null, null, repositoryProperties,
                 backupProperties);
 
-<<<<<<< HEAD
-        sut = new DocumentServiceImpl(repositoryProperties, userRepository, storageService,
-                importExportService, projectService, applicationEventPublisher, entityManager);
+        sut = new DocumentServiceImpl(repositoryProperties, storageService, importExportService,
+                projectService, applicationEventPublisher, entityManager);
 
         when(importExportService.importCasFromFile(any(File.class), any(Project.class), any(),
                 any())).thenReturn(JCasFactory.createText("Test").getCas());
-=======
-        sut = new DocumentServiceImpl(repositoryProperties, storageService, importExportService,
-                projectService, applicationEventPublisher, entityManager);
-        
-        when(importExportService.importCasFromFile(any(File.class), any(Project.class),
-                any(), any())).thenReturn(JCasFactory.createText("Test").getCas());
->>>>>>> 0c28ce6d
     }
 
     @After
