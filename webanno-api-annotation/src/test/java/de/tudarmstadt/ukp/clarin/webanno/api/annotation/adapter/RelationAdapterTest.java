/*
 * Copyright 2018
 * Ubiquitous Knowledge Processing (UKP) Lab and FG Language Technology
 * Technische Universität Darmstadt
 *
 * Licensed under the Apache License, Version 2.0 (the "License");
 * you may not use this file except in compliance with the License.
 * You may obtain a copy of the License at
 *
 *  http://www.apache.org/licenses/LICENSE-2.0
 *
 * Unless required by applicable law or agreed to in writing, software
 * distributed under the License is distributed on an "AS IS" BASIS,
 * WITHOUT WARRANTIES OR CONDITIONS OF ANY KIND, either express or implied.
 * See the License for the specific language governing permissions and
 * limitations under the License.
 */
package de.tudarmstadt.ukp.clarin.webanno.api.annotation.adapter;

import static de.tudarmstadt.ukp.clarin.webanno.api.WebAnnoConst.FEAT_REL_SOURCE;
import static de.tudarmstadt.ukp.clarin.webanno.api.WebAnnoConst.FEAT_REL_TARGET;
import static de.tudarmstadt.ukp.clarin.webanno.api.WebAnnoConst.PROJECT_TYPE_ANNOTATION;
import static de.tudarmstadt.ukp.clarin.webanno.api.WebAnnoConst.RELATION_TYPE;
import static de.tudarmstadt.ukp.clarin.webanno.api.WebAnnoConst.SPAN_TYPE;
import static de.tudarmstadt.ukp.clarin.webanno.model.AnchoringMode.SINGLE_TOKEN;
import static de.tudarmstadt.ukp.clarin.webanno.model.OverlapMode.ANY_OVERLAP;
import static de.tudarmstadt.ukp.clarin.webanno.model.OverlapMode.NO_OVERLAP;
import static de.tudarmstadt.ukp.clarin.webanno.model.OverlapMode.OVERLAP_ONLY;
import static de.tudarmstadt.ukp.clarin.webanno.model.OverlapMode.STACKING_ONLY;
import static java.util.Arrays.asList;
import static org.apache.uima.fit.util.JCasUtil.select;
import static org.assertj.core.api.Assertions.assertThat;
import static org.assertj.core.api.Assertions.assertThatCode;
import static org.assertj.core.api.Assertions.assertThatExceptionOfType;

import java.util.ArrayList;
import java.util.List;

import org.apache.commons.lang3.tuple.Pair;
import org.apache.uima.cas.text.AnnotationFS;
import org.apache.uima.fit.factory.JCasFactory;
import org.apache.uima.fit.testing.factory.TokenBuilder;
import org.apache.uima.fit.util.FSUtil;
import org.apache.uima.jcas.JCas;
import org.junit.Before;
import org.junit.Test;

import de.tudarmstadt.ukp.clarin.webanno.api.annotation.exception.AnnotationException;
import de.tudarmstadt.ukp.clarin.webanno.api.annotation.exception.MultipleSentenceCoveredException;
import de.tudarmstadt.ukp.clarin.webanno.api.annotation.feature.FeatureSupportRegistry;
import de.tudarmstadt.ukp.clarin.webanno.api.annotation.feature.FeatureSupportRegistryImpl;
import de.tudarmstadt.ukp.clarin.webanno.model.AnnotationFeature;
import de.tudarmstadt.ukp.clarin.webanno.model.AnnotationLayer;
import de.tudarmstadt.ukp.clarin.webanno.model.OverlapMode;
import de.tudarmstadt.ukp.clarin.webanno.model.Project;
import de.tudarmstadt.ukp.clarin.webanno.model.SourceDocument;
import de.tudarmstadt.ukp.clarin.webanno.support.logging.LogMessage;
import de.tudarmstadt.ukp.dkpro.core.api.lexmorph.type.pos.POS;
import de.tudarmstadt.ukp.dkpro.core.api.segmentation.type.Sentence;
import de.tudarmstadt.ukp.dkpro.core.api.segmentation.type.Token;
import de.tudarmstadt.ukp.dkpro.core.api.syntax.type.dependency.Dependency;

public class RelationAdapterTest
{
    private FeatureSupportRegistry featureSupportRegistry;
    private Project project;
    private AnnotationLayer depLayer;
    private AnnotationFeature dependencyLayerGovernor;
    private AnnotationFeature dependencyLayerDependent;
    private JCas jcas;
    private SourceDocument document;
    private String username;
    private List<RelationLayerBehavior> behaviors;

    @Before
    public void setup() throws Exception
    {
        if (jcas == null) {
            jcas = JCasFactory.createJCas();
        }
        else {
            jcas.reset();
        }
        
        username = "user";
        
        project = new Project();
        project.setId(1l);
        project.setMode(PROJECT_TYPE_ANNOTATION);
        
        document = new SourceDocument();
        document.setId(1l);
        document.setProject(project);
        
        // Set up annotation schema with POS and Dependency
        AnnotationLayer tokenLayer = new AnnotationLayer(Token.class.getName(), "Token", SPAN_TYPE,
                project, true, SINGLE_TOKEN, NO_OVERLAP);
        tokenLayer.setId(1l);
        AnnotationFeature tokenLayerPos = new AnnotationFeature(1l, tokenLayer, "pos",
                POS.class.getName());

        AnnotationLayer posLayer = new AnnotationLayer(POS.class.getName(), "POS", SPAN_TYPE,
                project, true, SINGLE_TOKEN, NO_OVERLAP);
        posLayer.setId(2l);

        depLayer = new AnnotationLayer(Dependency.class.getName(), "Dependency", RELATION_TYPE,
                project, true, SINGLE_TOKEN, OVERLAP_ONLY);
        depLayer.setId(3l);
        depLayer.setAttachType(tokenLayer);
        depLayer.setAttachFeature(tokenLayerPos);
        dependencyLayerGovernor = new AnnotationFeature(2l, depLayer, "Governor",
                Token.class.getName());
        dependencyLayerDependent = new AnnotationFeature(3l, depLayer, "Dependent",
                Token.class.getName());

        featureSupportRegistry = new FeatureSupportRegistryImpl(asList());
        
        behaviors = asList(new RelationAttachmentBehavior(), new RelationOverlapBehavior(),
                new RelationCrossSentenceBehavior());
    }    
    
    @Test
    public void thatRelationAttachmentBehaviorOnCreateWorks() throws Exception
    {
        TokenBuilder<Token, Sentence> builder = new TokenBuilder<>(Token.class, Sentence.class);
        builder.buildTokens(jcas, "This is a test .");

        for (Token t : select(jcas, Token.class)) {
            POS pos = new POS(jcas, t.getBegin(), t.getEnd());
            t.setPos(pos);
            pos.addToIndexes();
        }

        RelationAdapter sut = new RelationAdapter(featureSupportRegistry, null, depLayer,
                FEAT_REL_TARGET, FEAT_REL_SOURCE,
                asList(dependencyLayerGovernor, dependencyLayerDependent), behaviors);

        List<POS> posAnnotations = new ArrayList<>(select(jcas, POS.class));
        List<Token> tokens = new ArrayList<>(select(jcas, Token.class));

        POS source = posAnnotations.get(0);
        POS target = posAnnotations.get(1);

        AnnotationFS dep = sut.add(document, username, source, target, jcas.getCas(), 0,
                jcas.getDocumentText().length());

        assertThat(FSUtil.getFeature(dep, FEAT_REL_SOURCE, Token.class)).isEqualTo(tokens.get(0));
        assertThat(FSUtil.getFeature(dep, FEAT_REL_TARGET, Token.class)).isEqualTo(tokens.get(1));
    }
    
    @Test
    public void thatRelationCrossSentenceBehaviorOnCreateThrowsException() throws Exception
    {
        depLayer.setCrossSentence(false);
        
        TokenBuilder<Token, Sentence> builder = new TokenBuilder<>(Token.class, Sentence.class);
        builder.buildTokens(jcas, "This is a test .\nThis is sentence two .");

        for (Token t : select(jcas, Token.class)) {
            POS pos = new POS(jcas, t.getBegin(), t.getEnd());
            t.setPos(pos);
            pos.addToIndexes();
        }

        RelationAdapter sut = new RelationAdapter(featureSupportRegistry, null, depLayer,
                FEAT_REL_TARGET, FEAT_REL_SOURCE,
                asList(dependencyLayerGovernor, dependencyLayerDependent), behaviors);

        List<POS> posAnnotations = new ArrayList<>(select(jcas, POS.class));

        POS source = posAnnotations.get(0);
        POS target = posAnnotations.get(posAnnotations.size() - 1);

        assertThatExceptionOfType(MultipleSentenceCoveredException.class)
                .isThrownBy(() -> sut.add(document, username, source, target, jcas.getCas(), 0, 
                        jcas.getDocumentText().length()))
                .withMessageContaining("multiple sentences");
    }
    
    @Test
    public void thatRelationCrossSentenceBehaviorOnValidateGeneratesErrors() throws Exception
    {
        TokenBuilder<Token, Sentence> builder = new TokenBuilder<>(Token.class, Sentence.class);
        builder.buildTokens(jcas, "This is a test .\nThis is sentence two .");

        for (Token t : select(jcas, Token.class)) {
            POS pos = new POS(jcas, t.getBegin(), t.getEnd());
            t.setPos(pos);
            pos.addToIndexes();
        }

        RelationAdapter sut = new RelationAdapter(featureSupportRegistry, null, depLayer,
                FEAT_REL_TARGET, FEAT_REL_SOURCE,
                asList(dependencyLayerGovernor, dependencyLayerDependent), behaviors);

        List<POS> posAnnotations = new ArrayList<>(select(jcas, POS.class));

        POS source = posAnnotations.get(0);
        POS target = posAnnotations.get(posAnnotations.size() - 1);

        depLayer.setCrossSentence(true);
        sut.add(document, username, source, target, jcas.getCas(), 0,
                jcas.getDocumentText().length());
        
        depLayer.setCrossSentence(false);
        assertThat(sut.validate(jcas.getCas()))
                .extracting(Pair::getLeft)
                .usingElementComparatorIgnoringFields("source", "message")
                .containsExactly(LogMessage.error(null, ""));
    }
    
    @Test
    public void thatCreatingRelationWorks() throws Exception
    {
        TokenBuilder<Token, Sentence> builder = new TokenBuilder<>(Token.class, Sentence.class);
        builder.buildTokens(jcas, "This is a test .\nThis is sentence two .");

        for (Token t : select(jcas, Token.class)) {
            POS pos = new POS(jcas, t.getBegin(), t.getEnd());
            t.setPos(pos);
            pos.addToIndexes();
        }

        RelationAdapter sut = new RelationAdapter(featureSupportRegistry, null, depLayer,
                FEAT_REL_TARGET, FEAT_REL_SOURCE,
                asList(dependencyLayerGovernor, dependencyLayerDependent), behaviors);

        List<POS> posAnnotations = new ArrayList<>(select(jcas, POS.class));
        List<Token> tokens = new ArrayList<>(select(jcas, Token.class));

        POS source = posAnnotations.get(0);
        POS target = posAnnotations.get(1);

<<<<<<< HEAD
        AnnotationFS dep1 = sut.add(document, username, source, target, jcas, 0,
                jcas.getDocumentText().length());
=======
        depLayer.setAllowStacking(true);
        AnnotationFS dep1 = sut.add(document, username, source, target, jcas.getCas(), 0,
                jcas.getDocumentText().length());
        AnnotationFS dep2 = sut.add(document, username, source, target, jcas.getCas(), 0,
                jcas.getDocumentText().length());
>>>>>>> be90944e
        
        assertThat(FSUtil.getFeature(dep1, FEAT_REL_SOURCE, Token.class)).isEqualTo(tokens.get(0));
        assertThat(FSUtil.getFeature(dep1, FEAT_REL_TARGET, Token.class)).isEqualTo(tokens.get(1));
    } 
    
    @Test
    public void thatRelationOverlapBehaviorOnCreateWorks() throws Exception
    {
        TokenBuilder<Token, Sentence> builder = new TokenBuilder<>(Token.class, Sentence.class);
        builder.buildTokens(jcas, "This is a test .\nThis is sentence two .");

        for (Token t : select(jcas, Token.class)) {
            POS pos = new POS(jcas, t.getBegin(), t.getEnd());
            t.setPos(pos);
            pos.addToIndexes();
        }

        RelationAdapter sut = new RelationAdapter(featureSupportRegistry, null, depLayer,
                FEAT_REL_TARGET, FEAT_REL_SOURCE,
                asList(dependencyLayerGovernor, dependencyLayerDependent), behaviors);

        List<POS> posAnnotations = new ArrayList<>(select(jcas, POS.class));

        POS source = posAnnotations.get(0);
        POS target = posAnnotations.get(1);

        // First annotation should work
<<<<<<< HEAD
        depLayer.setOverlapMode(ANY_OVERLAP);
        sut.add(document, username, source, target, jcas, 0, jcas.getDocumentText().length());
=======
        sut.add(document, username, source, target, jcas.getCas(), 0,
                jcas.getDocumentText().length());
>>>>>>> be90944e
        
        // Adding another annotation at the same place DOES NOT work
        depLayer.setOverlapMode(NO_OVERLAP);
        assertThatExceptionOfType(AnnotationException.class)
                .isThrownBy(() -> sut.add(document, username, source, target, jcas, 0, 
                        jcas.getDocumentText().length()))
                .withMessageContaining("no overlap or stacking");

        depLayer.setOverlapMode(OverlapMode.OVERLAP_ONLY);
        assertThatExceptionOfType(AnnotationException.class)
                .isThrownBy(() -> sut.add(document, username, source, target, jcas.getCas(), 0, 
                        jcas.getDocumentText().length()))
                .withMessageContaining("stacking is not allowed");
        
        // Adding another annotation at the same place DOES work
        depLayer.setOverlapMode(OverlapMode.STACKING_ONLY);
        assertThatCode(() -> sut.add(document, username, source, target, jcas, 0, 
                        jcas.getDocumentText().length()))
                .doesNotThrowAnyException();

        depLayer.setOverlapMode(OverlapMode.ANY_OVERLAP);
        assertThatCode(() -> sut.add(document, username, source, target, jcas, 0, 
                        jcas.getDocumentText().length()))
                .doesNotThrowAnyException();
    }
    
    @Test
    public void thatRelationOverlapBehaviorOnValidateGeneratesErrors() throws Exception
    {
        TokenBuilder<Token, Sentence> builder = new TokenBuilder<>(Token.class, Sentence.class);
        builder.buildTokens(jcas, "This is a test .\nThis is sentence two .");

        for (Token t : select(jcas, Token.class)) {
            POS pos = new POS(jcas, t.getBegin(), t.getEnd());
            t.setPos(pos);
            pos.addToIndexes();
        }

        RelationAdapter sut = new RelationAdapter(featureSupportRegistry, null, depLayer,
                FEAT_REL_TARGET, FEAT_REL_SOURCE,
                asList(dependencyLayerGovernor, dependencyLayerDependent), behaviors);

        List<POS> posAnnotations = new ArrayList<>(select(jcas, POS.class));

        POS source = posAnnotations.get(0);
        POS target = posAnnotations.get(1);

<<<<<<< HEAD
        depLayer.setOverlapMode(ANY_OVERLAP);
        sut.add(document, username, source, target, jcas, 0, jcas.getDocumentText().length());
        sut.add(document, username, source, target, jcas, 0, jcas.getDocumentText().length());
        
        depLayer.setOverlapMode(ANY_OVERLAP);
        assertThat(sut.validate(jcas))
                .extracting(Pair::getLeft)
                .usingElementComparatorIgnoringFields("source", "message")
                .isEmpty();

        depLayer.setOverlapMode(STACKING_ONLY);
        assertThat(sut.validate(jcas))
                .extracting(Pair::getLeft)
                .usingElementComparatorIgnoringFields("source", "message")
                .isEmpty();

        depLayer.setOverlapMode(NO_OVERLAP);
        assertThat(sut.validate(jcas))
                .extracting(Pair::getLeft)
                .usingElementComparatorIgnoringFields("source", "message")
                .containsExactly(LogMessage.error(null, ""));

        depLayer.setOverlapMode(OVERLAP_ONLY);
        assertThat(sut.validate(jcas))
=======
        depLayer.setAllowStacking(true);
        sut.add(document, username, source, target, jcas.getCas(), 0,
                jcas.getDocumentText().length());
        sut.add(document, username, source, target, jcas.getCas(), 0,
                jcas.getDocumentText().length());
        
        depLayer.setAllowStacking(false);
        assertThat(sut.validate(jcas.getCas()))
>>>>>>> be90944e
                .extracting(Pair::getLeft)
                .usingElementComparatorIgnoringFields("source", "message")
                .containsExactly(LogMessage.error(null, ""));
    }
}<|MERGE_RESOLUTION|>--- conflicted
+++ resolved
@@ -231,16 +231,8 @@
         POS source = posAnnotations.get(0);
         POS target = posAnnotations.get(1);
 
-<<<<<<< HEAD
-        AnnotationFS dep1 = sut.add(document, username, source, target, jcas, 0,
-                jcas.getDocumentText().length());
-=======
-        depLayer.setAllowStacking(true);
         AnnotationFS dep1 = sut.add(document, username, source, target, jcas.getCas(), 0,
                 jcas.getDocumentText().length());
-        AnnotationFS dep2 = sut.add(document, username, source, target, jcas.getCas(), 0,
-                jcas.getDocumentText().length());
->>>>>>> be90944e
         
         assertThat(FSUtil.getFeature(dep1, FEAT_REL_SOURCE, Token.class)).isEqualTo(tokens.get(0));
         assertThat(FSUtil.getFeature(dep1, FEAT_REL_TARGET, Token.class)).isEqualTo(tokens.get(1));
@@ -268,18 +260,14 @@
         POS target = posAnnotations.get(1);
 
         // First annotation should work
-<<<<<<< HEAD
         depLayer.setOverlapMode(ANY_OVERLAP);
-        sut.add(document, username, source, target, jcas, 0, jcas.getDocumentText().length());
-=======
         sut.add(document, username, source, target, jcas.getCas(), 0,
                 jcas.getDocumentText().length());
->>>>>>> be90944e
         
         // Adding another annotation at the same place DOES NOT work
         depLayer.setOverlapMode(NO_OVERLAP);
         assertThatExceptionOfType(AnnotationException.class)
-                .isThrownBy(() -> sut.add(document, username, source, target, jcas, 0, 
+                .isThrownBy(() -> sut.add(document, username, source, target, jcas.getCas(), 0, 
                         jcas.getDocumentText().length()))
                 .withMessageContaining("no overlap or stacking");
 
@@ -291,12 +279,12 @@
         
         // Adding another annotation at the same place DOES work
         depLayer.setOverlapMode(OverlapMode.STACKING_ONLY);
-        assertThatCode(() -> sut.add(document, username, source, target, jcas, 0, 
+        assertThatCode(() -> sut.add(document, username, source, target, jcas.getCas(), 0, 
                         jcas.getDocumentText().length()))
                 .doesNotThrowAnyException();
 
         depLayer.setOverlapMode(OverlapMode.ANY_OVERLAP);
-        assertThatCode(() -> sut.add(document, username, source, target, jcas, 0, 
+        assertThatCode(() -> sut.add(document, username, source, target, jcas.getCas(), 0, 
                         jcas.getDocumentText().length()))
                 .doesNotThrowAnyException();
     }
@@ -322,41 +310,32 @@
         POS source = posAnnotations.get(0);
         POS target = posAnnotations.get(1);
 
-<<<<<<< HEAD
         depLayer.setOverlapMode(ANY_OVERLAP);
-        sut.add(document, username, source, target, jcas, 0, jcas.getDocumentText().length());
-        sut.add(document, username, source, target, jcas, 0, jcas.getDocumentText().length());
+        sut.add(document, username, source, target, jcas.getCas(), 0,
+                jcas.getDocumentText().length());
+        sut.add(document, username, source, target, jcas.getCas(), 0,
+                jcas.getDocumentText().length());
         
         depLayer.setOverlapMode(ANY_OVERLAP);
-        assertThat(sut.validate(jcas))
+        assertThat(sut.validate(jcas.getCas()))
                 .extracting(Pair::getLeft)
                 .usingElementComparatorIgnoringFields("source", "message")
                 .isEmpty();
 
         depLayer.setOverlapMode(STACKING_ONLY);
-        assertThat(sut.validate(jcas))
+        assertThat(sut.validate(jcas.getCas()))
                 .extracting(Pair::getLeft)
                 .usingElementComparatorIgnoringFields("source", "message")
                 .isEmpty();
 
         depLayer.setOverlapMode(NO_OVERLAP);
-        assertThat(sut.validate(jcas))
+        assertThat(sut.validate(jcas.getCas()))
                 .extracting(Pair::getLeft)
                 .usingElementComparatorIgnoringFields("source", "message")
                 .containsExactly(LogMessage.error(null, ""));
 
         depLayer.setOverlapMode(OVERLAP_ONLY);
-        assertThat(sut.validate(jcas))
-=======
-        depLayer.setAllowStacking(true);
-        sut.add(document, username, source, target, jcas.getCas(), 0,
-                jcas.getDocumentText().length());
-        sut.add(document, username, source, target, jcas.getCas(), 0,
-                jcas.getDocumentText().length());
-        
-        depLayer.setAllowStacking(false);
-        assertThat(sut.validate(jcas.getCas()))
->>>>>>> be90944e
+        assertThat(sut.validate(jcas.getCas()))
                 .extracting(Pair::getLeft)
                 .usingElementComparatorIgnoringFields("source", "message")
                 .containsExactly(LogMessage.error(null, ""));
