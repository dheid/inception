/*
 * Copyright 2015
 * Ubiquitous Knowledge Processing (UKP) Lab and FG Language Technology
 * Technische Universität Darmstadt
 *
 * Licensed under the Apache License, Version 2.0 (the "License");
 * you may not use this file except in compliance with the License.
 * You may obtain a copy of the License at
 *
 *  http://www.apache.org/licenses/LICENSE-2.0
 *
 * Unless required by applicable law or agreed to in writing, software
 * distributed under the License is distributed on an "AS IS" BASIS,
 * WITHOUT WARRANTIES OR CONDITIONS OF ANY KIND, either express or implied.
 * See the License for the specific language governing permissions and
 * limitations under the License.
 */
package de.tudarmstadt.ukp.clarin.webanno.api.annotation.feature.editor;

import static de.tudarmstadt.ukp.clarin.webanno.api.annotation.util.WebAnnoCasUtil.selectFsByAddr;
import static de.tudarmstadt.ukp.clarin.webanno.support.lambda.LambdaBehavior.visibleWhen;

import java.io.IOException;
import java.util.HashSet;
import java.util.Iterator;
import java.util.List;
import java.util.Map;
import java.util.Optional;
import java.util.Set;

import org.apache.commons.lang3.StringUtils;
import org.apache.commons.lang3.exception.ExceptionUtils;
import org.apache.uima.UIMAException;
import org.apache.uima.cas.CAS;
import org.apache.uima.cas.FeatureStructure;
import org.apache.wicket.Component;
import org.apache.wicket.MarkupContainer;
import org.apache.wicket.ajax.AjaxEventBehavior;
import org.apache.wicket.ajax.AjaxRequestTarget;
import org.apache.wicket.behavior.AttributeAppender;
import org.apache.wicket.event.Broadcast;
import org.apache.wicket.feedback.IFeedback;
import org.apache.wicket.markup.html.WebMarkupContainer;
import org.apache.wicket.markup.html.basic.Label;
import org.apache.wicket.markup.html.form.AbstractTextComponent;
import org.apache.wicket.markup.repeater.Item;
import org.apache.wicket.markup.repeater.RefreshingView;
import org.apache.wicket.markup.repeater.util.ModelIteratorAdapter;
import org.apache.wicket.model.CompoundPropertyModel;
import org.apache.wicket.model.IModel;
import org.apache.wicket.model.Model;
import org.apache.wicket.model.PropertyModel;
import org.apache.wicket.request.cycle.RequestCycle;
import org.apache.wicket.spring.injection.annot.SpringBean;
import org.slf4j.Logger;
import org.slf4j.LoggerFactory;
import org.wicketstuff.event.annotation.OnEvent;

import com.googlecode.wicket.jquery.core.JQueryBehavior;
import com.googlecode.wicket.jquery.core.Options;
import com.googlecode.wicket.jquery.ui.widget.tooltip.TooltipBehavior;
import com.googlecode.wicket.kendo.ui.KendoUIBehavior;
import com.googlecode.wicket.kendo.ui.form.TextField;
import com.googlecode.wicket.kendo.ui.form.combobox.ComboBoxBehavior;

import de.tudarmstadt.ukp.clarin.webanno.api.AnnotationSchemaService;
import de.tudarmstadt.ukp.clarin.webanno.api.annotation.action.AnnotationActionHandler;
import de.tudarmstadt.ukp.clarin.webanno.api.annotation.adapter.TypeAdapter;
import de.tudarmstadt.ukp.clarin.webanno.api.annotation.event.AnnotationDeletedEvent;
import de.tudarmstadt.ukp.clarin.webanno.api.annotation.exception.AnnotationException;
import de.tudarmstadt.ukp.clarin.webanno.api.annotation.feature.FeatureSupport;
import de.tudarmstadt.ukp.clarin.webanno.api.annotation.feature.FeatureSupportRegistry;
import de.tudarmstadt.ukp.clarin.webanno.api.annotation.feature.event.FeatureEditorValueChangedEvent;
import de.tudarmstadt.ukp.clarin.webanno.api.annotation.feature.event.LinkFeatureDeletedEvent;
<<<<<<< HEAD
import de.tudarmstadt.ukp.clarin.webanno.api.annotation.feature.event.LinkFeatureSetEvent;
import de.tudarmstadt.ukp.clarin.webanno.api.annotation.layer.LayerSupportRegistry;
=======
>>>>>>> 8db27bc4
import de.tudarmstadt.ukp.clarin.webanno.api.annotation.model.AnnotatorState;
import de.tudarmstadt.ukp.clarin.webanno.api.annotation.model.FeatureState;
import de.tudarmstadt.ukp.clarin.webanno.api.annotation.model.LinkWithRoleModel;
import de.tudarmstadt.ukp.clarin.webanno.api.annotation.rendering.Renderer;
import de.tudarmstadt.ukp.clarin.webanno.api.annotation.rendering.event.RenderSlotsEvent;
import de.tudarmstadt.ukp.clarin.webanno.api.annotation.util.TypeUtil;
import de.tudarmstadt.ukp.clarin.webanno.constraints.evaluator.PossibleValue;
import de.tudarmstadt.ukp.clarin.webanno.model.AnnotationFeature;
import de.tudarmstadt.ukp.clarin.webanno.model.AnnotationLayer;
import de.tudarmstadt.ukp.clarin.webanno.model.Tag;
import de.tudarmstadt.ukp.clarin.webanno.support.DescriptionTooltipBehavior;
import de.tudarmstadt.ukp.clarin.webanno.support.StyledComboBox;
import de.tudarmstadt.ukp.clarin.webanno.support.lambda.LambdaAjaxFormComponentUpdatingBehavior;
import de.tudarmstadt.ukp.clarin.webanno.support.lambda.LambdaAjaxLink;
import de.tudarmstadt.ukp.clarin.webanno.support.lambda.LambdaBehavior;

public class LinkFeatureEditor
    extends FeatureEditor
{
    private static final Logger LOG = LoggerFactory.getLogger(LinkFeatureEditor.class);

    private static final long serialVersionUID = 7469241620229001983L;

    private @SpringBean AnnotationSchemaService annotationService;
    private @SpringBean FeatureSupportRegistry featureSupportRegistry;
    private @SpringBean LayerSupportRegistry layerSupportRegistry;

    private WebMarkupContainer content;

    // // For showing the status of Constraints rules kicking in.
    // private RulesIndicator indicator = new RulesIndicator();

    @SuppressWarnings("rawtypes")
    private final AbstractTextComponent field;
    private boolean hideUnconstraintFeature;

    private AnnotationActionHandler actionHandler;
    private IModel<AnnotatorState> stateModel;

    // Wicket component is bound to this property
    @SuppressWarnings("unused")
    private String newRole;

    @SuppressWarnings("unchecked")
    public LinkFeatureEditor(String aId, MarkupContainer aOwner, AnnotationActionHandler aHandler,
            final IModel<AnnotatorState> aStateModel, final IModel<FeatureState> aFeatureStateModel)
    {
        super(aId, aOwner, CompoundPropertyModel.of(aFeatureStateModel));
        
        LinkFeatureTraits traits = getTraits();

        stateModel = aStateModel;
        actionHandler = aHandler;

        // Checks whether hide un-constraint feature is enabled or not
        hideUnconstraintFeature = getModelObject().feature.isHideUnconstraintFeature();

        // Most of the content is inside this container such that we can refresh it independently
        // from the rest of the form
        content = new WebMarkupContainer("content");
        content.setOutputMarkupId(true);
        add(content);

        content.add(new RefreshingView<LinkWithRoleModel>("slots",
                PropertyModel.of(getModel(), "value"))
        {
            private static final long serialVersionUID = 5475284956525780698L;

            @Override
            protected Iterator<IModel<LinkWithRoleModel>> getItemModels()
            {
                return new ModelIteratorAdapter<LinkWithRoleModel>(
                        (List<LinkWithRoleModel>) LinkFeatureEditor.this.getModelObject().value)
                {
                    @Override
                    protected IModel<LinkWithRoleModel> model(LinkWithRoleModel aObject)
                    {
                        return Model.of(aObject);
                    }
                };
            }

            @Override
            protected void populateItem(final Item<LinkWithRoleModel> aItem)
            {
                AnnotatorState state = stateModel.getObject();

                aItem.setModel(new CompoundPropertyModel<>(aItem.getModelObject()));
                Label role;
                if (!traits.isEnableRoleLabels() && aItem.getModelObject().targetAddr > -1) {
                    try {
                        CAS cas = actionHandler.getEditorCas();
                        FeatureStructure fs =
                                selectFsByAddr(cas, aItem.getModelObject().targetAddr);
                        AnnotationLayer layer =
                                annotationService.findLayer(state.getProject(),  fs);
                        TypeAdapter adapter =
                                annotationService.getAdapter(layer);
                        Renderer renderer =
                                layerSupportRegistry.getLayerSupport(layer).getRenderer(layer);
                        List<AnnotationFeature> features =
                                annotationService.listAnnotationFeature(layer);
                        Map<String, String> renderedFeatures =
                                renderer.getFeatures(adapter, fs, features);
                        String labelText = TypeUtil.getUiLabelText(adapter, renderedFeatures);
                        role = new Label("role", labelText);
                    }
                    catch (IOException e) {
                        handleException(this, null, e);
                        role = new Label("role");
                    }
                } else {
                    role = new Label("role");
                }
                aItem.add(role);

                final Label label;
                if (aItem.getModelObject().targetAddr == -1
                        && state.isArmedSlot(getModelObject(), aItem.getIndex())) {
                    label = new Label("label", "<Select to fill>");
                }
                else {
                    label = new Label("label");
                }
                label.add(new AjaxEventBehavior("click")
                {
                    private static final long serialVersionUID = 7633309278417475424L;

                    @Override
                    protected void onEvent(AjaxRequestTarget aTarget)
                    {
                        actionToggleArmedState(aTarget, aItem);
                    }
                });
                label.add(new AttributeAppender("style", new Model<String>()
                {
                    private static final long serialVersionUID = 1L;

                    @Override
                    public String getObject()
                    {
                        if (state.isArmedSlot(getModelObject(), aItem.getIndex())) {
                            return "; background: orange";
                        }
                        else {
                            return "";
                        }
                    }
                }));
                aItem.add(label);
            }
        });

        
        if (getModelObject().feature.getTagset() != null) {
            field = new StyledComboBox<Tag>("newRole", PropertyModel.of(this, "newRole"),
                    PropertyModel.of(getModel(), "tagset"))
            {
                private static final long serialVersionUID = 1L;

                @Override
                protected void onInitialize()
                {
                    super.onInitialize();

                    // Ensure proper order of the initializing JS header items: first combo box
                    // behavior (in super.onInitialize()), then tooltip.
                    Options options = new Options(DescriptionTooltipBehavior.makeTooltipOptions());
                    options.set("content",
                            ClassicKendoComboboxTextFeatureEditor.FUNCTION_FOR_TOOLTIP);
                    add(new TooltipBehavior("#" + field.getMarkupId() + "_listbox *[title]",
                            options)
                    {
                        private static final long serialVersionUID = -7207021885475073279L;

                        @Override
                        protected String $()
                        {
                            // REC: It takes a moment for the KendoDatasource to load the data and
                            // for the Combobox to render the hidden dropdown. I did not find
                            // a way to hook into this process and to get notified when the
                            // data is available in the dropdown, so trying to handle this
                            // with a slight delay hopeing that all is set up after 1 second.
                            return "try {setTimeout(function () { " + super.$()
                                    + " }, 1000); } catch (err) {}; ";
                        }
                    });
                }

                @Override
                public void onConfigure(JQueryBehavior aBehavior)
                {
                    super.onConfigure(aBehavior);
                    
                    aBehavior.setOption("placeholder", Options.asString("Select role"));
                    
                    // Trigger a re-loading of the tagset from the server as constraints may have
                    // changed the ordering
                    Optional<AjaxRequestTarget> target = RequestCycle.get()
                            .find(AjaxRequestTarget.class);
                    if (target.isPresent()) {
                        LOG.trace("onInitialize() requesting datasource re-reading");
                        target.get().appendJavaScript(
                                String.format("var $w = %s; if ($w) { $w.dataSource.read(); }",
                                        KendoUIBehavior.widget(this, ComboBoxBehavior.METHOD)));
                    }
                }
            };
        }
        else {
            field = new TextField<String>("newRole", PropertyModel.of(this, "newRole"));
        }

        field.add(LambdaBehavior.onConfigure(_this -> {
            // If a slot is armed, then load the slot's role into the dropdown
            FeatureState featureState = LinkFeatureEditor.this.getModelObject();
            AnnotatorState state = LinkFeatureEditor.this.stateModel.getObject();
            if (state.isSlotArmed()
                    && featureState.feature.equals(state.getArmedFeature().feature))
            {
                List<LinkWithRoleModel> links = (List<LinkWithRoleModel>) featureState.value;
                field.setModelObject(links.get(state.getArmedSlot()).role);
            }
            else {
                field.setModelObject("");
            }
        }));
        field.setOutputMarkupId(true);
        field.add(new LambdaAjaxFormComponentUpdatingBehavior("change"));
        field.add(visibleWhen(traits::isEnableRoleLabels));
        content.add(field);

        // Shows whether constraints are triggered or not
        // also shows state of constraints use.
        Component constraintsInUseIndicator = new WebMarkupContainer("linkIndicator")
        {
            private static final long serialVersionUID = 4346767114287766710L;

            @Override
            public boolean isVisible()
            {
                return getModelObject().indicator.isAffected();
            }
        }.add(new AttributeAppender("class", new Model<String>()
        {
            private static final long serialVersionUID = -7683195283137223296L;

            @Override
            public String getObject()
            {
                // adds symbol to indicator
                return getModelObject().indicator.getStatusSymbol();
            }
        })).add(new AttributeAppender("style", new Model<String>()
        {
            private static final long serialVersionUID = -5255873539738210137L;

            @Override
            public String getObject()
            {
                // adds color to indicator
                return "; color: " + getModelObject().indicator.getStatusColor();
            }
        }));
        add(constraintsInUseIndicator);

        // Add a new empty slot with the specified role
        content.add(new LambdaAjaxLink("add", this::actionAdd)
        {
            private static final long serialVersionUID = 1L;

            @Override
            protected void onConfigure()
            {
                super.onConfigure();

                AnnotatorState state = LinkFeatureEditor.this.stateModel.getObject();
                setVisible(!(state.isSlotArmed() && LinkFeatureEditor.this.getModelObject().feature
                        .equals(state.getArmedFeature().feature)));
            }
        });

        // Allows user to update slot
        LambdaAjaxLink setBtn = new LambdaAjaxLink("set", this::actionSet);
        setBtn.add(visibleWhen(() -> traits.isEnableRoleLabels() 
                && stateModel.getObject().isSlotArmed() 
                && LinkFeatureEditor.this.getModelObject().feature
                .equals(stateModel.getObject().getArmedFeature().feature)));
        content.add(setBtn);

        // Add a new empty slot with the specified role
        content.add(new LambdaAjaxLink("del", this::actionDel)
        {
            private static final long serialVersionUID = 1L;

            @Override
            protected void onConfigure()
            {
                super.onConfigure();

                AnnotatorState state = LinkFeatureEditor.this.stateModel.getObject();
                setVisible(state.isSlotArmed() && LinkFeatureEditor.this.getModelObject().feature
                        .equals(state.getArmedFeature().feature));
            }
        });
    }

    private void removeAutomaticallyAddedUnusedEntries()
    {
        // Remove unused (but auto-added) tags.
        @SuppressWarnings("unchecked")
        List<LinkWithRoleModel> list = (List<LinkWithRoleModel>) LinkFeatureEditor.this
                .getModelObject().value;

        // remove it
        list.removeIf(link -> link.autoCreated && link.targetAddr == -1);
    }

    private void autoAddDefaultSlots()
    {
        LinkFeatureTraits traits = getTraits();

        // Get links list and build role index
        @SuppressWarnings("unchecked")
        List<LinkWithRoleModel> links = (List<LinkWithRoleModel>) getModelObject().value;
        Set<String> roles = new HashSet<>();
        for (LinkWithRoleModel l : links) {
            roles.add(l.role);
        }
        
        for (long id : traits.getDefaultSlots()) {
            Optional<Tag> optionalTag = annotationService.getTag(id);
            
            // If a tag is missing, ignore it. We do not have foreign-key constraints in
            // traits, so it is not an unusal situation that a user deletes a tag still
            // referenced in a trait.
            if (optionalTag.isPresent()) {
                Tag tag = optionalTag.get();
                
                // Check if there is already a slot with the given name
                if (roles.contains(tag.getName())) {
                    continue;
                }
                
                // Add empty slot in UI with that name.
                LinkWithRoleModel m = new LinkWithRoleModel();
                m.role = tag.getName();
                // Marking so that can be ignored later.
                m.autoCreated = true;
                links.add(m);
                // NOT arming the slot here!
            }
        }
    }
    
    private void autoAddImportantTags(List<Tag> aTagset, List<PossibleValue> aPossibleValues)
    {
        if (aTagset == null || aTagset.isEmpty() || aPossibleValues == null
                || aPossibleValues.isEmpty()) {
            return;
        }

        // Construct a quick index for tags
        Set<String> tagset = new HashSet<>();
        for (Tag t : aTagset) {
            tagset.add(t.getName());
        }

        // Get links list and build role index
        @SuppressWarnings("unchecked")
        List<LinkWithRoleModel> links = (List<LinkWithRoleModel>) getModelObject().value;
        Set<String> roles = new HashSet<>();
        for (LinkWithRoleModel l : links) {
            roles.add(l.role);
        }

        // Loop over values to see which of the tags are important and add them.
        for (PossibleValue value : aPossibleValues) {
            if (!value.isImportant() || !tagset.contains(value.getValue())) {
                continue;
            }

            // Check if there is already a slot with the given name
            if (roles.contains(value.getValue())) {
                continue;
            }

            // Add empty slot in UI with that name.
            LinkWithRoleModel m = new LinkWithRoleModel();
            m.role = value.getValue();
            // Marking so that can be ignored later.
            m.autoCreated = true;
            links.add(m);
            // NOT arming the slot here!
        }
    }

    @Override
    public Component getFocusComponent()
    {
        return field;
    }

    /**
     * Hides feature if "Hide un-constraint feature" is enabled and constraint rules are applied and
     * feature doesn't match any constraint rule
     */
    @Override
    public void onConfigure()
    {
        super.onConfigure();
        
        // Update entries for important tags.
        removeAutomaticallyAddedUnusedEntries();
        FeatureState featureState = getModelObject();
        autoAddDefaultSlots();
        autoAddImportantTags(featureState.tagset, featureState.possibleValues);

        // if enabled and constraints rule execution returns anything other than green
        setVisible(!hideUnconstraintFeature || (getModelObject().indicator.isAffected()
                && getModelObject().indicator.getStatusColor().equals("green")));
    }

    private void actionAdd(AjaxRequestTarget aTarget)
    {        
        if (StringUtils.isBlank((String) field.getModelObject()) 
                && getTraits().isEnableRoleLabels()) {
            error("Must set slot label before adding!");
            aTarget.addChildren(getPage(), IFeedback.class);
        } else {
            @SuppressWarnings("unchecked")
            List<LinkWithRoleModel> links = (List<LinkWithRoleModel>) LinkFeatureEditor.this
                    .getModelObject().value;
            AnnotatorState state = LinkFeatureEditor.this.stateModel.getObject();

            LinkWithRoleModel m = new LinkWithRoleModel();
            m.role = (String) field.getModelObject();
            links.add(m);
            state.setArmedSlot(getModelObject(), links.size() - 1);

            // Need to re-render the whole form because a slot in another
            // link editor might get unarmed
            aTarget.add(getOwner());
        }
    }

    private void actionSet(AjaxRequestTarget aTarget)
    {
        if (StringUtils.isBlank((String) field.getModelObject())
                && getTraits().isEnableRoleLabels()) {
            error("Must set slot label before changing!");
            aTarget.addChildren(getPage(), IFeedback.class);
        } else {
            @SuppressWarnings("unchecked") List<LinkWithRoleModel> links =
                    (List<LinkWithRoleModel>) LinkFeatureEditor.this.getModelObject().value;
            AnnotatorState state = LinkFeatureEditor.this.stateModel.getObject();
            FeatureState fs = state.getArmedFeature();
    
            // Update the slot
            LinkWithRoleModel m = links.get(state.getArmedSlot());
            m.role = (String) field.getModelObject();
            links.set(state.getArmedSlot(), m); // avoid reordering
    
            aTarget.add(content);
    
<<<<<<< HEAD
            // Send event - but only if we set the label on a slot which was already filled/saved.
            // Unset slots only exist in the link editor and if we commit the change here, we
            // trigger a reload of the feature editors from the CAS which makes the unfilled slots
            // disappear and leaves behind an armed slot pointing to a removed slot.
            if (m.targetAddr != -1) {
                send(this, Broadcast.BUBBLE, new LinkFeatureSetEvent(fs, aTarget, m));
            }
=======
        // Send event - but only if we set the label on a slot which was already filled/saved.
        // Unset slots only exist in the link editor and if we commit the change here, we trigger
        // a reload of the feature editors from the CAS which makes the unfilled slots disappear
        // and leaves behind an armed slot pointing to a removed slot.
        if (m.targetAddr != -1) {
            send(this, Broadcast.BUBBLE, new FeatureEditorValueChangedEvent(fs, aTarget));
>>>>>>> 8db27bc4
        }
    }

    private void actionDel(AjaxRequestTarget aTarget)
    {
        @SuppressWarnings("unchecked")
        List<LinkWithRoleModel> links = (List<LinkWithRoleModel>) LinkFeatureEditor.this
                .getModelObject().value;
        AnnotatorState state = LinkFeatureEditor.this.stateModel.getObject();
        FeatureState fs = state.getArmedFeature();

        LinkWithRoleModel linkWithRoleModel = links.get(state.getArmedSlot());
        links.remove(state.getArmedSlot());
        state.clearArmedSlot();

        aTarget.add(content);
        
        send(this, Broadcast.BUBBLE, 
                new LinkFeatureDeletedEvent(fs, aTarget, linkWithRoleModel));
    }

    private void actionToggleArmedState(AjaxRequestTarget aTarget, Item<LinkWithRoleModel> aItem)
    {
        AnnotatorState state = LinkFeatureEditor.this.stateModel.getObject();

        if (state.isArmedSlot(getModelObject(), aItem.getIndex())) {
            state.clearArmedSlot();
            aTarget.add(content);
        }
        else {
            state.setArmedSlot(getModelObject(), aItem.getIndex());
            // Need to re-render the whole form because a slot in another
            // link editor might get unarmed
            aTarget.add(getOwner());
        }
    }

    public static void handleException(Component aComponent, AjaxRequestTarget aTarget,
            Exception aException)
    {
        try {
            throw aException;
        }
        catch (AnnotationException e) {
            if (aTarget != null) {
                aTarget.prependJavaScript("alert('Error: " + e.getMessage() + "')");
            }
            else {
                aComponent.error("Error: " + e.getMessage());
            }
            LOG.error("Error: " + ExceptionUtils.getRootCauseMessage(e), e);
        }
        catch (UIMAException e) {
            aComponent.error("Error: " + ExceptionUtils.getRootCauseMessage(e));
            LOG.error("Error: " + ExceptionUtils.getRootCauseMessage(e), e);
        }
        catch (Exception e) {
            aComponent.error("Error: " + e.getMessage());
            LOG.error("Error: " + e.getMessage(), e);
        }
    }
    
    @OnEvent
    public void onAnnotationDeleted(AnnotationDeletedEvent aEvent)
    {
        // It could be that a slot filler was deleted - so just in case, we re-render ourself.
        aEvent.getRequestTarget().add(this);
    }
    
    @OnEvent
    public void onRenderSlotsEvent(RenderSlotsEvent aEvent)
    {
        // Redraw because it could happen that another slot is armed, replacing this.
        aEvent.getRequestHandler().add(this);
    }
    
    private LinkFeatureTraits getTraits() {
        AnnotationFeature feat = getModelObject().feature;
        FeatureSupport<LinkFeatureTraits> fs =
                featureSupportRegistry.getFeatureSupport(feat);
        return fs.readTraits(feat);
    }
}<|MERGE_RESOLUTION|>--- conflicted
+++ resolved
@@ -72,11 +72,7 @@
 import de.tudarmstadt.ukp.clarin.webanno.api.annotation.feature.FeatureSupportRegistry;
 import de.tudarmstadt.ukp.clarin.webanno.api.annotation.feature.event.FeatureEditorValueChangedEvent;
 import de.tudarmstadt.ukp.clarin.webanno.api.annotation.feature.event.LinkFeatureDeletedEvent;
-<<<<<<< HEAD
-import de.tudarmstadt.ukp.clarin.webanno.api.annotation.feature.event.LinkFeatureSetEvent;
 import de.tudarmstadt.ukp.clarin.webanno.api.annotation.layer.LayerSupportRegistry;
-=======
->>>>>>> 8db27bc4
 import de.tudarmstadt.ukp.clarin.webanno.api.annotation.model.AnnotatorState;
 import de.tudarmstadt.ukp.clarin.webanno.api.annotation.model.FeatureState;
 import de.tudarmstadt.ukp.clarin.webanno.api.annotation.model.LinkWithRoleModel;
@@ -542,22 +538,13 @@
     
             aTarget.add(content);
     
-<<<<<<< HEAD
             // Send event - but only if we set the label on a slot which was already filled/saved.
             // Unset slots only exist in the link editor and if we commit the change here, we
             // trigger a reload of the feature editors from the CAS which makes the unfilled slots
             // disappear and leaves behind an armed slot pointing to a removed slot.
             if (m.targetAddr != -1) {
-                send(this, Broadcast.BUBBLE, new LinkFeatureSetEvent(fs, aTarget, m));
-            }
-=======
-        // Send event - but only if we set the label on a slot which was already filled/saved.
-        // Unset slots only exist in the link editor and if we commit the change here, we trigger
-        // a reload of the feature editors from the CAS which makes the unfilled slots disappear
-        // and leaves behind an armed slot pointing to a removed slot.
-        if (m.targetAddr != -1) {
-            send(this, Broadcast.BUBBLE, new FeatureEditorValueChangedEvent(fs, aTarget));
->>>>>>> 8db27bc4
+                send(this, Broadcast.BUBBLE, new FeatureEditorValueChangedEvent(fs, aTarget));
+            }
         }
     }
 
