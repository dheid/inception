--- conflicted
+++ resolved
@@ -110,18 +110,11 @@
     }
     
     @Override
-<<<<<<< HEAD
-    public void fireRender(CAS aCas, AnnotatorState aModelObject, VDocument aVdoc)
+    public void fireRender(CAS aCas, AnnotatorState aModelObject, VDocument aVdoc,
+            int aWindowBeginOffset, int aWindowEndOffset)
     {
-        for (AnnotationEditorExtension ext: getExtensions()) {
-            ext.render(aCas, aModelObject, aVdoc);
-=======
-    public void fireRender(JCas aJCas, AnnotatorState aModelObject, VDocument aVdoc,
-                           int aWindowBeginOffset, int aWindowEndOffset)
-    {
-        for (AnnotationEditorExtension ext: getExtensions()) {
-            ext.render(aJCas, aModelObject, aVdoc, aWindowBeginOffset, aWindowEndOffset);
->>>>>>> eb4ae3f5
+        for (AnnotationEditorExtension ext : getExtensions()) {
+            ext.render(aCas, aModelObject, aVdoc, aWindowBeginOffset, aWindowEndOffset);
         }
     }
 }