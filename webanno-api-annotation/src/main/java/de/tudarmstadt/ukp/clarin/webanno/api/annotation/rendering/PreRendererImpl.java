/*
 * Copyright 2017
 * Ubiquitous Knowledge Processing (UKP) Lab and FG Language Technology
 * Technische Universität Darmstadt
 *
 * Licensed under the Apache License, Version 2.0 (the "License");
 * you may not use this file except in compliance with the License.
 * You may obtain a copy of the License at
 *
 *  http://www.apache.org/licenses/LICENSE-2.0
 *
 * Unless required by applicable law or agreed to in writing, software
 * distributed under the License is distributed on an "AS IS" BASIS,
 * WITHOUT WARRANTIES OR CONDITIONS OF ANY KIND, either express or implied.
 * See the License for the specific language governing permissions and
 * limitations under the License.
 */
package de.tudarmstadt.ukp.clarin.webanno.api.annotation.rendering;

import static java.util.concurrent.TimeUnit.MINUTES;
import static java.util.stream.Collectors.toList;

import java.util.List;
import java.util.Objects;

import org.apache.commons.lang3.Validate;
import org.apache.uima.cas.CAS;
import org.springframework.beans.factory.annotation.Autowired;
import org.springframework.context.event.EventListener;
import org.springframework.stereotype.Component;

import com.github.benmanes.caffeine.cache.Caffeine;
import com.github.benmanes.caffeine.cache.LoadingCache;

import de.tudarmstadt.ukp.clarin.webanno.api.AnnotationSchemaService;
import de.tudarmstadt.ukp.clarin.webanno.api.annotation.layer.LayerSupportRegistry;
import de.tudarmstadt.ukp.clarin.webanno.api.annotation.rendering.model.VDocument;
import de.tudarmstadt.ukp.clarin.webanno.api.event.LayerConfigurationChangedEvent;
import de.tudarmstadt.ukp.clarin.webanno.model.AnnotationFeature;
import de.tudarmstadt.ukp.clarin.webanno.model.AnnotationLayer;
import de.tudarmstadt.ukp.clarin.webanno.model.Project;

@Component
public class PreRendererImpl
    implements PreRenderer
{
    private final AnnotationSchemaService annotationService;
    private final LayerSupportRegistry layerSupportRegistry;

    private LoadingCache<Project, List<AnnotationFeature>> supportedFeaturesCache;
    private LoadingCache<Project, List<AnnotationFeature>> allFeaturesCache;

    @Autowired
    public PreRendererImpl(LayerSupportRegistry aLayerSupportRegistry,
            AnnotationSchemaService aAnnotationService)
    {
        layerSupportRegistry = aLayerSupportRegistry;
        annotationService = aAnnotationService;
        
        supportedFeaturesCache = Caffeine.newBuilder()
                .expireAfterAccess(5, MINUTES)
                .maximumSize(10 * 1024)
                .build(annotationService::listSupportedFeatures);
        allFeaturesCache = Caffeine.newBuilder()
                .expireAfterAccess(5, MINUTES)
                .maximumSize(10 * 1024)
                .build(annotationService::listAnnotationFeature);
    }

    @Override
    public void render(VDocument aResponse, int windowBegin, int windowEnd, CAS aCas,
            List<AnnotationLayer> aLayers)
    {
        Validate.notNull(aCas, "CAS cannot be null");

        if (aLayers.isEmpty()) {
            return;
        }

        // The project for all layers must be the same, so we just fetch the project from the
        // first layer
        Project project = aLayers.get(0).getProject();

        // Listing the features once is faster than repeatedly hitting the DB to list features for
        // every layer.
<<<<<<< HEAD
        List<AnnotationFeature> allFeatures = annotationService.listSupportedFeatures(project);

        // Render (custom) layers
        for (AnnotationLayer layer : aLayers) {
            List<AnnotationFeature> features = allFeatures.stream()
                    .filter(feature -> feature.getLayer().equals(layer)).collect(toList());
            Renderer renderer = layerSupportRegistry.getLayerSupport(layer).createRenderer(layer,
                    () -> annotationService.listAnnotationFeature(layer));
            renderer.render(aCas, features, aResponse, windowBeginOffset, windowEndOffset);
=======
        List<AnnotationFeature> supportedFeatures = supportedFeaturesCache.get(project);
        List<AnnotationFeature> allFeatures = allFeaturesCache.get(project);
        
        // Render (custom) layers
        for (AnnotationLayer layer : aLayers) {
            List<AnnotationFeature> layerSupportedFeatures = supportedFeatures.stream()
                    .filter(feature -> feature.getLayer().equals(layer))
                    .collect(toList());
            List<AnnotationFeature> layerAllFeatures = allFeatures.stream()
                    .filter(feature -> feature.getLayer().equals(layer))
                    .collect(toList());
            // We need to pass in *all* the annotation features here because we also to that in 
            // other places where we create renderers - and the set of features must always be
            // the same because otherwise the IDs of armed slots would be inconsistent
            Renderer renderer = layerSupportRegistry.getLayerSupport(layer) //
                    .createRenderer(layer, () -> layerAllFeatures);
            renderer.render(aCas, layerSupportedFeatures, aResponse, windowBegin, windowEnd);
>>>>>>> 0c28ce6d
        }
    }

    @EventListener
    public void beforeLayerConfigurationChanged(LayerConfigurationChangedEvent aEvent)
    {
        supportedFeaturesCache.asMap().keySet().removeIf(
            key -> Objects.equals(key.getId(), aEvent.getProject().getId()));
    }
}<|MERGE_RESOLUTION|>--- conflicted
+++ resolved
@@ -56,15 +56,11 @@
     {
         layerSupportRegistry = aLayerSupportRegistry;
         annotationService = aAnnotationService;
-        
-        supportedFeaturesCache = Caffeine.newBuilder()
-                .expireAfterAccess(5, MINUTES)
-                .maximumSize(10 * 1024)
-                .build(annotationService::listSupportedFeatures);
-        allFeaturesCache = Caffeine.newBuilder()
-                .expireAfterAccess(5, MINUTES)
-                .maximumSize(10 * 1024)
-                .build(annotationService::listAnnotationFeature);
+
+        supportedFeaturesCache = Caffeine.newBuilder().expireAfterAccess(5, MINUTES)
+                .maximumSize(10 * 1024).build(annotationService::listSupportedFeatures);
+        allFeaturesCache = Caffeine.newBuilder().expireAfterAccess(5, MINUTES)
+                .maximumSize(10 * 1024).build(annotationService::listAnnotationFeature);
     }
 
     @Override
@@ -83,42 +79,30 @@
 
         // Listing the features once is faster than repeatedly hitting the DB to list features for
         // every layer.
-<<<<<<< HEAD
-        List<AnnotationFeature> allFeatures = annotationService.listSupportedFeatures(project);
+        List<AnnotationFeature> supportedFeatures = supportedFeaturesCache.get(project);
+        List<AnnotationFeature> allFeatures = allFeaturesCache.get(project);
 
         // Render (custom) layers
         for (AnnotationLayer layer : aLayers) {
-            List<AnnotationFeature> features = allFeatures.stream()
-                    .filter(feature -> feature.getLayer().equals(layer)).collect(toList());
-            Renderer renderer = layerSupportRegistry.getLayerSupport(layer).createRenderer(layer,
-                    () -> annotationService.listAnnotationFeature(layer));
-            renderer.render(aCas, features, aResponse, windowBeginOffset, windowEndOffset);
-=======
-        List<AnnotationFeature> supportedFeatures = supportedFeaturesCache.get(project);
-        List<AnnotationFeature> allFeatures = allFeaturesCache.get(project);
-        
-        // Render (custom) layers
-        for (AnnotationLayer layer : aLayers) {
-            List<AnnotationFeature> layerSupportedFeatures = supportedFeatures.stream()
-                    .filter(feature -> feature.getLayer().equals(layer))
+            List<AnnotationFeature> layerSupportedFeatures = supportedFeatures.stream() //
+                    .filter(feature -> feature.getLayer().equals(layer)) //
                     .collect(toList());
-            List<AnnotationFeature> layerAllFeatures = allFeatures.stream()
-                    .filter(feature -> feature.getLayer().equals(layer))
+            List<AnnotationFeature> layerAllFeatures = allFeatures.stream() //
+                    .filter(feature -> feature.getLayer().equals(layer)) //
                     .collect(toList());
-            // We need to pass in *all* the annotation features here because we also to that in 
+            // We need to pass in *all* the annotation features here because we also to that in
             // other places where we create renderers - and the set of features must always be
             // the same because otherwise the IDs of armed slots would be inconsistent
             Renderer renderer = layerSupportRegistry.getLayerSupport(layer) //
                     .createRenderer(layer, () -> layerAllFeatures);
             renderer.render(aCas, layerSupportedFeatures, aResponse, windowBegin, windowEnd);
->>>>>>> 0c28ce6d
         }
     }
 
     @EventListener
     public void beforeLayerConfigurationChanged(LayerConfigurationChangedEvent aEvent)
     {
-        supportedFeaturesCache.asMap().keySet().removeIf(
-            key -> Objects.equals(key.getId(), aEvent.getProject().getId()));
+        supportedFeaturesCache.asMap().keySet()
+                .removeIf(key -> Objects.equals(key.getId(), aEvent.getProject().getId()));
     }
 }