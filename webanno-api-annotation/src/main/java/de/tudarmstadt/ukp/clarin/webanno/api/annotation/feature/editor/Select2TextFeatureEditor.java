--- conflicted
+++ resolved
@@ -102,22 +102,14 @@
                 List<String> matches = Select2TextFeatureEditor.this.getModelObject().tagset
                         .stream()
                         .filter(t -> isBlank(aTerm) || containsIgnoreCase(t.getName(), aTerm))
-<<<<<<< HEAD
                         // // If we added the input term as the first result and by freak accident
                         // // it is even returned as a result, then skip it.
                         // .filter(t -> !(inputAsFirstResult && t.getName().equals(aTerm)))
-                        .skip(aPage * 10).limit(11).map(Tag::getName).collect(Collectors.toList());
+                        .skip(aPage * 10) //
+                        .limit(11) //
+                        .map(ReorderableTag::getName) //
+                        .collect(Collectors.toList());
 
-=======
-//                        // If we added the input term as the first result and by freak accident
-//                        // it is even returned as a result, then skip it.
-//                        .filter(t -> !(inputAsFirstResult && t.getName().equals(aTerm)))
-                        .skip(aPage * 10)
-                        .limit(11)
-                        .map(ReorderableTag::getName)
-                        .collect(Collectors.toList());
-                
->>>>>>> 0c28ce6d
                 aResponse.addAll(matches.subList(0, Math.min(matches.size(), 10)));
                 aResponse.setHasMore(matches.size() > 10);
             }
