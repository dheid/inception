--- conflicted
+++ resolved
@@ -33,19 +33,14 @@
 @Component
 public class PreRenderer
 {
-<<<<<<< HEAD
-    private @Autowired AnnotationSchemaService annotationService;
-    private @Autowired LayerSupportRegistry layerSupportRegistry;
-=======
-    private final FeatureSupportRegistry featureSupportRegistry;
     private final AnnotationSchemaService annotationService;
->>>>>>> 93fa1acf
+    private final LayerSupportRegistry layerSupportRegistry;
 
     @Autowired
-    public PreRenderer(FeatureSupportRegistry aFeatureSupportRegistry,
+    public PreRenderer(LayerSupportRegistry aLayerSupportRegistry,
             AnnotationSchemaService aAnnotationService)
     {
-        featureSupportRegistry = aFeatureSupportRegistry;
+        layerSupportRegistry = aLayerSupportRegistry;
         annotationService = aAnnotationService;
     }
     
