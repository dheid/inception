--- conflicted
+++ resolved
@@ -685,12 +685,7 @@
     @Override
     public boolean isUserViewingOthersWork(String aCurrentUserName)
     {
-<<<<<<< HEAD
-        return !CURATION_USER.equals(aCurrentUserName)
-                && !user.getUsername().equals(aCurrentUserName);
-=======
         return !user.getUsername().equals(aCurrentUserName);
->>>>>>> afccbfc7
     }
 
     @SuppressWarnings("unchecked")
