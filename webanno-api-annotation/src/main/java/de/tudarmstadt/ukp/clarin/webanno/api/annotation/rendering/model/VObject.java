/*
 * Copyright 2017
 * Ubiquitous Knowledge Processing (UKP) Lab and FG Language Technology
 * Technische Universität Darmstadt
 * 
 * Licensed under the Apache License, Version 2.0 (the "License");
 * you may not use this file except in compliance with the License.
 * You may obtain a copy of the License at
 *  
 *  http://www.apache.org/licenses/LICENSE-2.0
 * 
 * Unless required by applicable law or agreed to in writing, software
 * distributed under the License is distributed on an "AS IS" BASIS,
 * WITHOUT WARRANTIES OR CONDITIONS OF ANY KIND, either express or implied.
 * See the License for the specific language governing permissions and
 * limitations under the License.
 */
package de.tudarmstadt.ukp.clarin.webanno.api.annotation.rendering.model;

import java.util.ArrayList;
import java.util.HashMap;
import java.util.List;
import java.util.Map;

import de.tudarmstadt.ukp.clarin.webanno.api.annotation.model.VID;
import de.tudarmstadt.ukp.clarin.webanno.model.AnnotationLayer;

public abstract class VObject
{
    private final AnnotationLayer layer;
    private final String type;
    private final Map<String, String> features;
    private final int equivalenceSet;

    private VID vid;
    private Map<String, String> hoverFeatures = new HashMap<>();
    private List<VLazyDetailQuery> lazyDetails = new ArrayList<>();
    private String colorHint;
    private String label;
<<<<<<< HEAD
    private boolean actionButtons;
    
    public VObject(AnnotationLayer aLayer, VID aVid, String aType, Map<String, String> aFeatures, 
=======

    public VObject(AnnotationLayer aLayer, VID aVid, String aType, Map<String, String> aFeatures,
>>>>>>> fd253f9b
            Map<String, String> aHoverFeatures)
    {
        this(aLayer, aVid, aType, -1, aFeatures, aHoverFeatures);
    }

    public VObject(AnnotationLayer aLayer, VID aVid, String aType, int aEquivalenceSet,
            Map<String, String> aFeatures, Map<String, String> aHoverFeatures)
    {
        layer = aLayer;
        vid = aVid;
        type = aType;
        features = aFeatures != null ? aFeatures : new HashMap<>();
        setHoverFeatures(aHoverFeatures);
        equivalenceSet = aEquivalenceSet;
    }

    public VID getVid()
    {
        return vid;
    }

    public void setVid(VID aVid)
    {
        vid = aVid;
    }

    public AnnotationLayer getLayer()
    {
        return layer;
    }

    public String getType()
    {
        return type;
    }

    public int getEquivalenceSet()
    {
        return equivalenceSet;
    }

    public Map<String, String> getFeatures()
    {
        return features;
    }

    public Map<String, String> getHoverFeatures()
    {
        return hoverFeatures;
    }

    public void setHoverFeatures(Map<String, String> aHoverFeatures)
    {
        hoverFeatures = aHoverFeatures;
    }

    public void addHoverFeature(String aFeature, String aValue)
    {
        hoverFeatures.put(aFeature, aValue);
    }

    public List<VLazyDetailQuery> getLazyDetails()
    {
        return lazyDetails;
    }

    public void setLazyDetails(List<VLazyDetailQuery> aLazyDetails)
    {
        lazyDetails = aLazyDetails;
    }

    public void addLazyDetails(List<VLazyDetailQuery> aDetails)
    {
        lazyDetails.addAll(aDetails);
    }

    public void addLazyDetail(VLazyDetailQuery aDetail)
    {
        lazyDetails.add(aDetail);
    }

    public void setColorHint(String aColor)
    {
        colorHint = aColor;
    }

    public String getColorHint()
    {
        return colorHint;
    }

    public void setLabelHint(String aLabelHint)
    {
        label = aLabelHint;
    }

    public String getLabelHint()
    {
        return label;
    }
    
    public boolean isActionButtons()
    {
        return actionButtons; 
    }
    
    public void setActionButtons(boolean aActionButtons)
    {
        actionButtons = aActionButtons;
    }
}<|MERGE_RESOLUTION|>--- conflicted
+++ resolved
@@ -37,14 +37,9 @@
     private List<VLazyDetailQuery> lazyDetails = new ArrayList<>();
     private String colorHint;
     private String label;
-<<<<<<< HEAD
     private boolean actionButtons;
-    
-    public VObject(AnnotationLayer aLayer, VID aVid, String aType, Map<String, String> aFeatures, 
-=======
 
     public VObject(AnnotationLayer aLayer, VID aVid, String aType, Map<String, String> aFeatures,
->>>>>>> fd253f9b
             Map<String, String> aHoverFeatures)
     {
         this(aLayer, aVid, aType, -1, aFeatures, aHoverFeatures);
@@ -145,12 +140,12 @@
     {
         return label;
     }
-    
+
     public boolean isActionButtons()
     {
-        return actionButtons; 
+        return actionButtons;
     }
-    
+
     public void setActionButtons(boolean aActionButtons)
     {
         actionButtons = aActionButtons;
