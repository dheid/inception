--- conflicted
+++ resolved
@@ -68,8 +68,8 @@
     </dependency>
     
     <dependency>
-      <groupId>de.tudarmstadt.ukp.dkpro.core</groupId>
-      <artifactId>de.tudarmstadt.ukp.dkpro.core.api.segmentation-asl</artifactId>
+      <groupId>org.dkpro.core</groupId>
+      <artifactId>dkpro-core-api-segmentation-asl</artifactId>
       <scope>provided</scope>
     </dependency>
 
@@ -85,8 +85,8 @@
     </dependency>
 
     <dependency>
-      <groupId>de.tudarmstadt.ukp.dkpro.core</groupId>
-      <artifactId>de.tudarmstadt.ukp.dkpro.core.api.datasets-asl</artifactId>
+      <groupId>org.dkpro.core</groupId>
+      <artifactId>dkpro-core-api-datasets-asl</artifactId>
     </dependency>
 
     <dependency>
@@ -224,27 +224,6 @@
     </dependency>
 
     <dependency>
-<<<<<<< HEAD
-=======
-      <groupId>org.dkpro.core</groupId>
-      <artifactId>dkpro-core-api-datasets-asl</artifactId>
-    </dependency>
-    <dependency>
-      <groupId>org.dkpro.core</groupId>
-      <artifactId>dkpro-core-api-segmentation-asl</artifactId>
-    </dependency>
-
-    <dependency>
-      <groupId>org.apache.uima</groupId>
-      <artifactId>uimaj-core</artifactId>
-    </dependency>
-    <dependency>
-      <groupId>org.apache.uima</groupId>
-      <artifactId>uimafit-core</artifactId>
-    </dependency>
-
-    <dependency>
->>>>>>> 28c04d19
       <groupId>junit</groupId>
       <artifactId>junit</artifactId>
       <scope>test</scope>
