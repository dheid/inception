--- conflicted
+++ resolved
@@ -52,12 +52,8 @@
     </dependency>
     <dependency>
       <groupId>de.tudarmstadt.ukp.clarin.webanno</groupId>
-<<<<<<< HEAD
-      <artifactId>webanno-api-dao</artifactId>
-      <scope>provided</scope>
-=======
       <artifactId>webanno-api</artifactId>
->>>>>>> b25a19d4
+      <scope>provided</scope>
     </dependency>
 
     <dependency>
