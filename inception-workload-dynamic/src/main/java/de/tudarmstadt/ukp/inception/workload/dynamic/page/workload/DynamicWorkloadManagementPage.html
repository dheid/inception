--- conflicted
+++ resolved
@@ -102,17 +102,12 @@
                       </div>
                     </div>
                     <div class="card-footer">
-<<<<<<< HEAD
-                      <input class="btn btn-primary" wicket:id="Search" type="submit" value="Search" />
-                      <input class="btn btn-primary" wicket:id="Reset" type="submit" value="Reset"/>
-=======
                       <button class="btn btn-primary" wicket:id="search">
                         <wicket:message key="search"/>
                       </button>
                       <button class="btn btn-primary" wicket:id="reset">
                         <wicket:message key="reset"/>
                       </button>
->>>>>>> cd731da5
                     </div>
                   </form>
                 </div>
