--- conflicted
+++ resolved
@@ -71,12 +71,7 @@
 import de.tudarmstadt.ukp.clarin.webanno.support.lambda.LambdaBehavior;
 import de.tudarmstadt.ukp.clarin.webanno.ui.core.menu.MenuItemRegistry;
 import de.tudarmstadt.ukp.clarin.webanno.ui.core.page.ApplicationPageBase;
-<<<<<<< HEAD
 import de.tudarmstadt.ukp.inception.workload.dynamic.manager.WorkloadAndWorkflowService;
-=======
-import de.tudarmstadt.ukp.inception.workload.dynamic.manager.DefaultAnnotationsProperties;
-import de.tudarmstadt.ukp.inception.workload.dynamic.manager.WorkloadProperties;
->>>>>>> cd731da5
 import de.tudarmstadt.ukp.inception.workload.dynamic.support.AnnotationQueueOverviewDataProvider;
 import de.tudarmstadt.ukp.inception.workload.dynamic.support.WorkloadMetadataDialog;
 
@@ -99,10 +94,6 @@
 
     private Form<Void> searchForm;
 
-<<<<<<< HEAD
-=======
-
->>>>>>> cd731da5
     // SpringBeans
     private @SpringBean UserDao userRepository;
     private @SpringBean ProjectService projectService;
@@ -367,39 +358,16 @@
         searchForm.add(unused);
 
         //Reset button
-<<<<<<< HEAD
-        Button reset = new LambdaAjaxButton(getString("Reset"),
-            this::actionReset).triggerAfterSubmit();
-=======
         Button reset = new LambdaAjaxButton("reset", this::actionReset);
->>>>>>> cd731da5
 
         searchForm.add(reset);
 
         //Submit button
-<<<<<<< HEAD
-        Button search = new LambdaAjaxButton(getString("Search"),
-            this::actionSubmit).triggerAfterSubmit();
-=======
         Button search = new LambdaAjaxButton("search", this::actionSubmit);
->>>>>>> cd731da5
 
         searchForm.add(search);
 
         //Condition for filter inputs to be enabled
-<<<<<<< HEAD
-        dateTo.add(LambdaBehavior.enabledWhen(() ->
-            !dateChoices.getValue().equals(dateChoice.get(0))
-            && unused.getValue().equals("false")));
-        dateFrom.add(LambdaBehavior.enabledWhen(() ->
-            !dateChoices.getValue().equals(dateChoice.get(1))
-            && unused.getValue().equals("false")));
-        dateChoices.add(LambdaBehavior.enabledWhen(() ->
-            unused.getValue().equals("false")));
-        userFilterTextField.add(LambdaBehavior.enabledWhen(() ->
-            unused.getValue().equals("false")));
-        documentFilterTextField.add(LambdaBehavior.enabledWhen(() ->
-=======
         dateTo.add(enabledWhen(() ->
             !dateChoices.getValue().equals(dateChoice.get(0))
             && unused.getValue().equals("false")));
@@ -411,7 +379,6 @@
         userFilterTextField.add(enabledWhen(() ->
             unused.getValue().equals("false")));
         documentFilterTextField.add(enabledWhen(() ->
->>>>>>> cd731da5
             unused.getValue().equals("false")));
 
         return searchForm;
