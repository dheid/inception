# Copyright 2020
# Ubiquitous Knowledge Processing (UKP) Lab
# Technische Universität Darmstadt
#
# Licensed under the Apache License, Version 2.0 (the "License");
# you may not use this file except in compliance with the License.
# You may obtain a copy of the License at
#
# http://www.apache.org/licenses/LICENSE-2.0
#
# Unless required by applicable law or agreed to in writing, software
# distributed under the License is distributed on an "AS IS" BASIS,
# WITHOUT WARRANTIES OR CONDITIONS OF ANY KIND, either express or implied.
# See the License for the specific language governing permissions and
# limitations under the License.

#Required due to extending
page.title=Workload

#Cards header
settings=Settings
filterHeader=Filter
documentStatus=Document Status

#Default # of documents label and textbox
defaultDocumentsLabel=Default # of Annotations per Document:

# Columns of the table
Document=Document
Finished=Finished
Processed=Processed
showInfo=Show info...
Users=Users
Updated=Updated
actions=Actions


#Filter
Filter=Filter
filter=filter
userFilter=userFilter
userFilterText=User name(s)
documentFilterText=Document Name
dateFilterText=Last time updated

#Radiobutton
date=date
from=from
until=until
between=between

<<<<<<< HEAD
#Buttons
Search=Search
Reset=Reset
=======
#Button
reset=Reset
search=Search
>>>>>>> cd731da5

#Checkbox
unused=Only Unused Documents


<|MERGE_RESOLUTION|>--- conflicted
+++ resolved
@@ -48,16 +48,9 @@
 from=from
 until=until
 between=between
-
-<<<<<<< HEAD
-#Buttons
-Search=Search
-Reset=Reset
-=======
 #Button
 reset=Reset
 search=Search
->>>>>>> cd731da5
 
 #Checkbox
 unused=Only Unused Documents
