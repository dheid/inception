--- conflicted
+++ resolved
@@ -91,12 +91,7 @@
         form.add(monitoringChoices);
 
         //Finally, add the confirm button at the end
-<<<<<<< HEAD
-        Button confirm = new LambdaAjaxButton(getString("confirm"),
-            this::actionConfirm);
-=======
         Button confirm = new LambdaAjaxButton("save", this::actionConfirm);
->>>>>>> a41b1c84
 
         form.add(confirm);
 
