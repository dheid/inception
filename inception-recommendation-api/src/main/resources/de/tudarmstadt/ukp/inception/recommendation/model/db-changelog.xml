--- conflicted
+++ resolved
@@ -319,19 +319,6 @@
     <dropColumn tableName="recommender" columnName="classifierId" />
   </changeSet>
 
-<<<<<<< HEAD
-  <changeSet author="INCEpTION Team" id="20180628">
-    <preConditions onFail="MARK_RAN">
-      <not>
-        <columnExists tableName="recommender" columnName="skipEvaluation" />
-      </not>
-    </preConditions>
-    <addColumn tableName="recommender">
-      <column name="skipEvaluation" type="BOOLEAN" defaultValueBoolean="false">
-        <constraints nullable="false" />
-      </column>
-    </addColumn>
-=======
   <changeSet author="INCEpTION Team" id="20180615-01">
       <preConditions onFail="MARK_RAN">
           <not>
@@ -356,6 +343,5 @@
                                deferrable="false" initiallyDeferred="false" onDelete="CASCADE"
                                onUpdate="CASCADE" referencedColumnNames="id"
                                referencedTableName="annotation_feature" />
->>>>>>> 20474d17
   </changeSet>
 </databaseChangeLog>