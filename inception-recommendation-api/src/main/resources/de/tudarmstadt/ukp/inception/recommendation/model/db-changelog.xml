<?xml version="1.1" encoding="UTF-8" standalone="no"?>
<databaseChangeLog xmlns="http://www.liquibase.org/xml/ns/dbchangelog" xmlns:ext="http://www.liquibase.org/xml/ns/dbchangelog-ext"
  xmlns:xsi="http://www.w3.org/2001/XMLSchema-instance"
  xsi:schemaLocation="
    http://www.liquibase.org/xml/ns/dbchangelog-ext http://www.liquibase.org/xml/ns/dbchangelog/dbchangelog-ext.xsd 
    http://www.liquibase.org/xml/ns/dbchangelog http://www.liquibase.org/xml/ns/dbchangelog/dbchangelog-3.5.xsd">

  <changeSet author="INCEpTION Team" id="1512303750846-12">
    <preConditions onFail="MARK_RAN">
      <not>
        <tableExists tableName="recommender"/>
      </not>
    </preConditions>
    <createTable tableName="recommender">
      <column autoIncrement="true" name="id" type="BIGINT">
        <constraints primaryKey="true" />
      </column>
      <column name="classifierId" type="VARCHAR(255)" />
      <column name="name" type="VARCHAR(255)" />
      <column name="threshold" type="FLOAT(12)">
        <constraints nullable="false" />
      </column>
      <column name="layer" type="BIGINT">
        <constraints nullable="false" />
      </column>
      <column name="project" type="BIGINT">
        <constraints nullable="false" />
      </column>
      <column name="tool" type="VARCHAR(255)" />
      <column name="feature" type="VARCHAR(255)" />
    </createTable>
    <addUniqueConstraint columnNames="name, project" constraintName="UK_lfe1eq5qrxxrsk5yothj5mnrl"
      tableName="recommender" />
    <createIndex indexName="FK_51umycaq4igfmpkuy0bmiqsq8" tableName="recommender">
      <column name="layer" />
    </createIndex>
    <createIndex indexName="FK_qxr2jggx4mxf5u2f2gr972po5" tableName="recommender">
      <column name="project" />
    </createIndex>
    <addForeignKeyConstraint baseColumnNames="layer" baseTableName="recommender"
      constraintName="FK_51umycaq4igfmpkuy0bmiqsq8" deferrable="false" initiallyDeferred="false"
      onDelete="CASCADE" onUpdate="NO ACTION" referencedColumnNames="id" referencedTableName="annotation_type" />
    <addForeignKeyConstraint baseColumnNames="project" baseTableName="recommender"
      constraintName="FK_qxr2jggx4mxf5u2f2gr972po5" deferrable="false" initiallyDeferred="false"
      onDelete="CASCADE" onUpdate="NO ACTION" referencedColumnNames="id" referencedTableName="project" />
  </changeSet>

  <changeSet author="INCEpTION Team" id="20171203-01">
    <preConditions onFail="MARK_RAN">
      <not>
        <columnExists tableName="recommender" columnName="alwaysSelected"/>
      </not>
    </preConditions>
    <addColumn tableName="recommender">
      <column name="alwaysSelected" type="BIT(1)"/>
    </addColumn>
  </changeSet>
  
  <changeSet author="INCEpTION Team" id="20180112-02" runOnChange="true">
    <modifyDataType tableName="recommender"
            columnName="threshold"
            newDataType="DOUBLE"/>
  </changeSet>
  
  <changeSet author="INCEpTION Team" id="20180112-01-undo.1">
    <preConditions onFail="MARK_RAN">
      <changeSetExecuted id="20180112-01" author="INCEpTION Team" changeLogFile="de/tudarmstadt/ukp/inception/recommendation/model/db-changelog.xml" />
    </preConditions>
    <modifyDataType tableName="recommender" columnName="id" newDataType="BIGINT" />
    <addAutoIncrement tableName="recommender" columnName="id" columnDataType="BIGINT" />
    <addNotNullConstraint tableName="recommender" columnName="id" columnDataType="BIGINT" />
  </changeSet>

  <changeSet author="INCEpTION Team" id="20180114-al-00">
    <preConditions onFail="MARK_RAN">
      <not>
        <tableExists tableName="learning_record" />
      </not>
    </preConditions>
    <createTable tableName="learning_record">
      <column autoIncrement="true" name="ID" type="BIGINT">
        <constraints primaryKey="true" />
      </column>
      <column name="actionDate" type="TIMESTAMP" />
      <column name="annotation" type="VARCHAR(255)" />
      <column name="offsetCharacterBegin" type="INT">
        <constraints nullable="false" />
      </column>
      <column name="offsetCharacterEnd" type="INT">
        <constraints nullable="false" />
      </column>
      <column name="offsetTokenBegin" type="INT">
        <constraints nullable="false" />
      </column>
      <column name="offsetTokenEnd" type="INT">
        <constraints nullable="false" />
      </column>
      <column name="tokenText" type="VARCHAR(255)" />
      <column name="user" type="VARCHAR(255)" />
      <column name="userAction" type="VARCHAR(255)" />
      <column name="layer" type="BIGINT" />
      <column name="document" type="BIGINT" />
    </createTable>
  </changeSet>

  <changeSet author="INCEpTION Team" id="20180114-al-01.0">
    <preConditions onFail="MARK_RAN">
      <not>
        <indexExists tableName="learning_record" indexName="FK_22prhdappogyh3qx47mhagcum" />
      </not>
    </preConditions>
    <createIndex indexName="FK_22prhdappogyh3qx47mhagcum"
      tableName="learning_record">
      <column name="document" />
    </createIndex>
  </changeSet>

  <!-- Clean up legacy index (document) on (learning_record) -->
  <changeSet author="INCEpTION Team" id="20180114-al-01.1">
    <preConditions onFail="MARK_RAN">
      <indexExists tableName="learning_record"
        indexName="SYS_IDX_FK_22PRHDAPPOGYH3QX47MHAGCUM_10324" />
    </preConditions>
    <dropIndex indexName="SYS_IDX_FK_22PRHDAPPOGYH3QX47MHAGCUM_10324"
      tableName="learning_record" />
  </changeSet>

  <changeSet author="INCEpTION Team" id="20180114-al-02">
    <preConditions onFail="MARK_RAN">
      <not>
        <foreignKeyConstraintExists
          foreignKeyTableName="learning_record" foreignKeyName="FK_22prhdappogyh3qx47mhagcum" />
      </not>
    </preConditions>
    <addForeignKeyConstraint baseColumnNames="document"
      baseTableName="learning_record" constraintName="FK_22prhdappogyh3qx47mhagcum"
      deferrable="false" initiallyDeferred="false" onDelete="NO ACTION"
      onUpdate="NO ACTION" referencedColumnNames="id" referencedTableName="source_document" />
  </changeSet>

  <changeSet author="INCEpTION Team" id="20180114-al-03.0">
    <preConditions onFail="MARK_RAN">
      <not>
        <indexExists tableName="learning_record" indexName="FK_ll6m5mjjwl5730578g7xon0oa" />
      </not>
    </preConditions>
    <createIndex indexName="FK_ll6m5mjjwl5730578g7xon0oa"
      tableName="learning_record">
      <column name="layer" />
    </createIndex>
  </changeSet>

  <!-- Clean up legacy index (layer) on (learning_record) -->
  <changeSet author="INCEpTION Team" id="20180114-al-03.1">
    <preConditions onFail="MARK_RAN">
      <indexExists tableName="learning_record"
        indexName="SYS_IDX_FK_LL6M5MJJWL5730578G7XON0OA_10322" />
    </preConditions>
    <dropIndex indexName="SYS_IDX_FK_LL6M5MJJWL5730578G7XON0OA_10322"
      tableName="learning_record" />
  </changeSet>

  <changeSet author="INCEpTION Team" id="20180114-al-04">
    <preConditions onFail="MARK_RAN">
      <not>
        <foreignKeyConstraintExists
          foreignKeyTableName="learning_record" foreignKeyName="FK_ll6m5mjjwl5730578g7xon0oa" />
      </not>
    </preConditions>
    <addForeignKeyConstraint baseColumnNames="layer"
      baseTableName="learning_record" constraintName="FK_ll6m5mjjwl5730578g7xon0oa"
      deferrable="false" initiallyDeferred="false" onDelete="NO ACTION"
      onUpdate="NO ACTION" referencedColumnNames="id" referencedTableName="annotation_type" />
  </changeSet>

  <!-- Drop foreign key constraint to project table. The project field was 
    removed since it is available via other foreign keys, e.g. layer or source 
    document. -->
<<<<<<< HEAD
  <changeSet author="INCEpTION Team" id="20180114-al-05">
=======
  <changeSet author="WebAnno Team" id="20180114-al-05">
>>>>>>> f7ce9944
    <preConditions onFail="MARK_RAN">
      <foreignKeyConstraintExists
        foreignKeyTableName="learning_record" foreignKeyName="FK_c2vau3axkdb53ck4uqiv5sty3" />
    </preConditions>
    <dropForeignKeyConstraint baseTableName="learning_record"
      constraintName="FK_c2vau3axkdb53ck4uqiv5sty3" />
  </changeSet>

  <!-- Remove project column. The project field was removed since it is available 
    via other foreign keys, e.g. layer or source document. -->
<<<<<<< HEAD
  <changeSet author="INCEpTION Team" id="20180114-al-06">
=======
  <changeSet author="WebAnno Team" id="20180114-al-06">
>>>>>>> f7ce9944
    <preConditions onFail="MARK_RAN">
      <columnExists tableName="learning_record" columnName="project" />
    </preConditions>
    <dropColumn tableName="learning_record" columnName="project" />
  </changeSet>

  <!-- Drop foreign key constraint to user table. The project user was changed 
    in the Java model to a simple string field instead of an entity reference. -->
<<<<<<< HEAD
  <changeSet author="INCEpTION Team" id="20180114-al-07">
=======
  <changeSet author="WebAnno Team" id="20180114-al-07">
>>>>>>> f7ce9944
    <preConditions onFail="MARK_RAN">
      <foreignKeyConstraintExists
        foreignKeyTableName="learning_record" foreignKeyName="FK_2ywpay9iepm6ajmsykc485nqi" />
    </preConditions>
    <dropForeignKeyConstraint baseTableName="learning_record"
      constraintName="FK_2ywpay9iepm6ajmsykc485nqi" />
  </changeSet>

  <changeSet author="INCEpTION Team" id="20180201-1">
    <preConditions onFail="MARK_RAN">
      <not>
        <columnExists tableName="learning_record" columnName="changeLocation" />
      </not>
    </preConditions>
    <addColumn tableName="learning_record">
      <column name="changeLocation" type="VARCHAR(255)"/>
    </addColumn>
  </changeSet>

  <changeSet author="INCEpTION Team" id="20180201-2">
    <preConditions onFail="MARK_RAN">
      <not>
        <columnExists tableName="learning_record" columnName="activeLearningSessionActive" />
      </not>
    </preConditions>
    <addColumn tableName="learning_record">
      <column name="activeLearningSessionActive" type="BOOLEAN"/>
    </addColumn>
  </changeSet>

  <changeSet author="INCEpTION Team" id="20180218">
    <preConditions onFail="MARK_RAN">
      <not>
        <columnExists tableName="recommender" columnName="enabled" />
      </not>
    </preConditions>
    <addColumn tableName="recommender">
      <column name="enabled" type="BOOLEAN" defaultValueBoolean="false">
        <constraints nullable="false" />
      </column>
    </addColumn>
  </changeSet>

  <changeSet author="INCEpTION Team" id="20180301-recommendation-01">
    <sql>update recommender set alwaysSelected = true where alwaysSelected is null</sql>
    <addNotNullConstraint tableName="recommender"
      columnName="alwaysSelected" columnDataType="BOOLEAN"
     />
  </changeSet>

  <!-- Change foreign key constraint to allow cascade deletion/update of learning 
    records whenever an annotation type is deleted/has the id changed. The next 
    two changesets ensure that the (possibly) previously existing foreign key 
    constraint will be deleted first, and then a new one will be created. -->
  <changeSet author="INCEpTION Team" id="20180308-al-08a">
    <preConditions onFail="MARK_RAN">
      <foreignKeyConstraintExists
        foreignKeyTableName="learning_record" foreignKeyName="FK_ll6m5mjjwl5730578g7xon0oa" />
    </preConditions>
    <dropForeignKeyConstraint baseTableName="learning_record"
      constraintName="FK_ll6m5mjjwl5730578g7xon0oa" />
  </changeSet>

  <changeSet author="INCEpTION Team" id="20180308-al-08b">
    <preConditions onFail="MARK_RAN">
      <not>
        <foreignKeyConstraintExists
          foreignKeyTableName="learning_record" foreignKeyName="FK_ll6m5mjjwl5730578g7xon0oa" />
      </not>
    </preConditions>
    <addForeignKeyConstraint baseColumnNames="layer"
      baseTableName="learning_record" constraintName="FK_ll6m5mjjwl5730578g7xon0oa"
      deferrable="false" initiallyDeferred="false" onDelete="CASCADE"
      onUpdate="CASCADE" referencedColumnNames="id" referencedTableName="annotation_type" />
  </changeSet>

  <!-- Change foreign key constraint to allow cascade deletion/update of learning 
    records whenever a source document is deleted/has the id changed. The next 
    two changesets ensure that the (possibly) previously existing foreign key 
    constraint will be deleted first, and then a new one will be created. -->
  <changeSet author="INCEpTION Team" id="20180314-al-09a">
    <preConditions onFail="MARK_RAN">
      <foreignKeyConstraintExists
        foreignKeyTableName="learning_record" foreignKeyName="FK_22prhdappogyh3qx47mhagcum" />
    </preConditions>
    <dropForeignKeyConstraint baseTableName="learning_record"
      constraintName="FK_22prhdappogyh3qx47mhagcum" />
  </changeSet>

  <changeSet author="INCEpTION Team" id="20180314-al-09b">
    <preConditions onFail="MARK_RAN">
      <not>
        <foreignKeyConstraintExists
          foreignKeyTableName="learning_record" foreignKeyName="FK_22prhdappogyh3qx47mhagcum" />
      </not>
    </preConditions>
    <addForeignKeyConstraint baseColumnNames="document"
      baseTableName="learning_record" constraintName="FK_22prhdappogyh3qx47mhagcum"
      deferrable="false" initiallyDeferred="false" onDelete="CASCADE"
      onUpdate="CASCADE" referencedColumnNames="id" referencedTableName="source_document" />
  </changeSet>

  <changeSet author="INCEpTION Team" id="20180426-recommendation-1">
    <preConditions onFail="MARK_RAN">
      <not>
        <columnExists tableName="recommender" columnName="traits"/>
      </not>
    </preConditions>
    <addColumn tableName="recommender">
      <column name="traits" type="LONGTEXT">
        <constraints nullable="true" />
      </column>
    </addColumn>
  </changeSet>
<<<<<<< HEAD
=======

  <changeSet author="INCEpTION Team" id="20180511">
    <preConditions onFail="MARK_RAN">
      <columnExists tableName="recommender" columnName="classifierId" />
    </preConditions>
    <dropColumn tableName="recommender" columnName="classifierId" />
  </changeSet>
>>>>>>> f7ce9944
</databaseChangeLog><|MERGE_RESOLUTION|>--- conflicted
+++ resolved
@@ -176,11 +176,7 @@
   <!-- Drop foreign key constraint to project table. The project field was 
     removed since it is available via other foreign keys, e.g. layer or source 
     document. -->
-<<<<<<< HEAD
   <changeSet author="INCEpTION Team" id="20180114-al-05">
-=======
-  <changeSet author="WebAnno Team" id="20180114-al-05">
->>>>>>> f7ce9944
     <preConditions onFail="MARK_RAN">
       <foreignKeyConstraintExists
         foreignKeyTableName="learning_record" foreignKeyName="FK_c2vau3axkdb53ck4uqiv5sty3" />
@@ -191,11 +187,7 @@
 
   <!-- Remove project column. The project field was removed since it is available 
     via other foreign keys, e.g. layer or source document. -->
-<<<<<<< HEAD
   <changeSet author="INCEpTION Team" id="20180114-al-06">
-=======
-  <changeSet author="WebAnno Team" id="20180114-al-06">
->>>>>>> f7ce9944
     <preConditions onFail="MARK_RAN">
       <columnExists tableName="learning_record" columnName="project" />
     </preConditions>
@@ -204,11 +196,7 @@
 
   <!-- Drop foreign key constraint to user table. The project user was changed 
     in the Java model to a simple string field instead of an entity reference. -->
-<<<<<<< HEAD
   <changeSet author="INCEpTION Team" id="20180114-al-07">
-=======
-  <changeSet author="WebAnno Team" id="20180114-al-07">
->>>>>>> f7ce9944
     <preConditions onFail="MARK_RAN">
       <foreignKeyConstraintExists
         foreignKeyTableName="learning_record" foreignKeyName="FK_2ywpay9iepm6ajmsykc485nqi" />
@@ -323,8 +311,6 @@
       </column>
     </addColumn>
   </changeSet>
-<<<<<<< HEAD
-=======
 
   <changeSet author="INCEpTION Team" id="20180511">
     <preConditions onFail="MARK_RAN">
@@ -332,5 +318,4 @@
     </preConditions>
     <dropColumn tableName="recommender" columnName="classifierId" />
   </changeSet>
->>>>>>> f7ce9944
 </databaseChangeLog>