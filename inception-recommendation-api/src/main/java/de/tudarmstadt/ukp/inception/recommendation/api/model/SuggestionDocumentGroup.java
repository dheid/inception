--- conflicted
+++ resolved
@@ -41,13 +41,8 @@
     {
         groups = new ArrayList<>();
     }
-<<<<<<< HEAD
-    
+
     public SuggestionDocumentGroup(List<T> aSuggestions)
-=======
-
-    public SuggestionDocumentGroup(List<AnnotationSuggestion> aSuggestions)
->>>>>>> 74cd639a
     {
         this();
         SuggestionGroup.group(aSuggestions).stream().forEachOrdered(this::add);
