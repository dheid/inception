--- conflicted
+++ resolved
@@ -39,13 +39,11 @@
     private final String coveredText;
     
     private final long recommenderId;
-<<<<<<< HEAD
-=======
+
     private final String feature;
     private final String label;
     private final double confidence;
     
->>>>>>> 69d7994f
     private boolean visible = false;
 
     public AnnotationObject(String aDocumentName, String aDocumentUri, int aBegin, int aEnd,
@@ -159,10 +157,6 @@
         return visible;
     }
 
-    public void setVisible(boolean aVisible) { visible = aVisible; }
-
-    public boolean isVisible() { return visible; }
-
     @Override
     public boolean equals(Object o)
     {
@@ -174,11 +168,7 @@
         }
         AnnotationObject that = (AnnotationObject) o;
         return id == that.id && recommenderId == that.recommenderId
-<<<<<<< HEAD
-            && token.documentName.equals(that.getDocumentName());
-=======
             && documentName.equals(that.documentName);
->>>>>>> 69d7994f
     }
 
     @Override
@@ -188,22 +178,6 @@
     }
 
     @Override
-<<<<<<< HEAD
-    public String toString() {
-        final StringBuilder sb = new StringBuilder("AnnotationObject{");
-        sb.append("token=").append(token);
-        sb.append(", id=").append(id);
-        sb.append(", label='").append(label).append('\'');
-        sb.append(", uiLabel='").append(uiLabel).append('\'');
-        sb.append(", feature='").append(feature).append('\'');
-        sb.append(", source='").append(source).append('\'');
-        sb.append(", confidence=").append(confidence);
-        sb.append(", recommenderId=").append(recommenderId);
-        sb.append(", documentUri=").append(token.documentURI);
-        sb.append(", visible=").append(visible);
-        sb.append('}');
-        return sb.toString();
-=======
     public String toString()
     {
         return new ToStringBuilder(this).append("id", id).append("label", label)
@@ -212,7 +186,6 @@
                 .append("begin", begin).append("end", end).append("coveredText", coveredText)
                 .append("documentName", documentName).append("documentUri", documentUri)
                 .append("visible", visible).toString();
->>>>>>> 69d7994f
     }
 
     @Override
