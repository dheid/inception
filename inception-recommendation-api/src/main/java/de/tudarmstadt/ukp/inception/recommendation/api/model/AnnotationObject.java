/*
 * Copyright 2017
 * Ubiquitous Knowledge Processing (UKP) Lab
 * Technische Universität Darmstadt
 *
 * Licensed under the Apache License, Version 2.0 (the "License");
 * you may not use this file except in compliance with the License.
 * You may obtain a copy of the License at
 *
 * http://www.apache.org/licenses/LICENSE-2.0
 *
 * Unless required by applicable law or agreed to in writing, software
 * distributed under the License is distributed on an "AS IS" BASIS,
 * WITHOUT WARRANTIES OR CONDITIONS OF ANY KIND, either express or implied.
 * See the License for the specific language governing permissions and
 * limitations under the License.
 */
package de.tudarmstadt.ukp.inception.recommendation.api.model;

import java.io.Serializable;
import java.util.Objects;

public class AnnotationObject
    implements Serializable, Comparable<AnnotationObject>
{
    private static final long serialVersionUID = -1145787227041121442L;

<<<<<<< HEAD
    private TokenObject token;
    private int id;
    private String label;
    private String uiLabel;
    private String feature;
    private String source;
    private double confidence;
    private long recommenderId;
    private boolean visible = false;
=======
    private final TokenObject token;
    private final int id;
    private final String label;
    private final String uiLabel;
    private final String feature;
    private final String source;
    private final double confidence;
    private final long recommenderId;
>>>>>>> 0bb11415

    public AnnotationObject(TokenObject aToken, String aLabel, String aUiLabel, int aId,
        String aFeature, String aSource, double aConfidence, long aRecommenderId)
    {
        token = aToken;
        label = aLabel;
        uiLabel = aUiLabel;
        id = aId;
        feature = aFeature;
        source = aSource;
        confidence = aConfidence;
        recommenderId = aRecommenderId;
    }

    /**
     * Copy constructor.
     *
     * @param ao The annotationObject to copy
     */
    public AnnotationObject(AnnotationObject ao)
    {
        this(ao.token, ao.label, ao.uiLabel, ao.id, ao.feature, ao.source, ao.confidence,
            ao.recommenderId);
    }

    // Getter and setter

    public Offset getOffset()
    {
        return token.offset;
    }

    public String getCoveredText()
    {
        return token.getCoveredText();
    }

    public int getId()
    {
        return id;
    }

    public String getLabel()
    {
        return label;
    }

    public String getUiLabel()
    {
        return uiLabel;
    }

    public String getFeature()
    {
        return feature;
    }

    public String getSource()
    {
        return source;
    }

    public double getConfidence()
    {
        return confidence;
    }

    public long getRecommenderId()
    {
        return recommenderId;
    }

    public TokenObject getTokenObject()
    {
        return token;
    }

    public String getDocumentName()
    {
        return token.documentName;
    }

    public void setVisible(boolean aVisible) { visible = aVisible; }

    public boolean isVisible() { return visible; }

    @Override
    public boolean equals(Object o)
    {
        if (this == o) {
            return true;
        }
        if (o == null || getClass() != o.getClass()) {
            return false;
        }
        AnnotationObject that = (AnnotationObject) o;
        return id == that.id && recommenderId == that.recommenderId
            && token.documentName.equals(that.getDocumentName());
    }

    @Override
    public int hashCode()
    {
        return Objects.hash(id, recommenderId, token.documentURI);
    }

    @Override
    public String toString() {
        final StringBuilder sb = new StringBuilder("AnnotationObject{");
        sb.append("token=").append(token);
        sb.append(", id=").append(id);
        sb.append(", label='").append(label).append('\'');
        sb.append(", uiLabel='").append(uiLabel).append('\'');
        sb.append(", feature='").append(feature).append('\'');
        sb.append(", source='").append(source).append('\'');
        sb.append(", confidence=").append(confidence);
        sb.append(", recommenderId=").append(recommenderId);
        sb.append(", documentUri=").append(token.documentURI);
        sb.append(", visible=").append(visible);
        sb.append('}');
        return sb.toString();
    }

    @Override
    public int compareTo(AnnotationObject aAo)
    {
        if (aAo == null) {
            return 1;
        }
        if (this.equals(aAo)) {
            return 0;
        }
        if (this.getOffset().compareTo(aAo.getOffset()) != 0) {
            return this.getOffset().compareTo(aAo.getOffset());
        }
        if (this.getId() < aAo.getId()) {
            return -1;
        }
        if (this.getId() > aAo.getId()) {
            return 1;
        }
        if (this.getRecommenderId() < aAo.getId()) {
            return -1;
        }
        if (this.getRecommenderId() > aAo.getId()) {
            return 1;
        }
        if (this.getDocumentName().hashCode() < aAo.getDocumentName().hashCode()) {
            return -1;
        }
        if (this.getDocumentName().hashCode() > aAo.getDocumentName().hashCode()) {
            return 1;
        }

        return 0;
    }
}<|MERGE_RESOLUTION|>--- conflicted
+++ resolved
@@ -25,17 +25,6 @@
 {
     private static final long serialVersionUID = -1145787227041121442L;
 
-<<<<<<< HEAD
-    private TokenObject token;
-    private int id;
-    private String label;
-    private String uiLabel;
-    private String feature;
-    private String source;
-    private double confidence;
-    private long recommenderId;
-    private boolean visible = false;
-=======
     private final TokenObject token;
     private final int id;
     private final String label;
@@ -44,7 +33,7 @@
     private final String source;
     private final double confidence;
     private final long recommenderId;
->>>>>>> 0bb11415
+    private boolean visible = false;
 
     public AnnotationObject(TokenObject aToken, String aLabel, String aUiLabel, int aId,
         String aFeature, String aSource, double aConfidence, long aRecommenderId)
