/*
 * Copyright 2017
 * Ubiquitous Knowledge Processing (UKP) Lab
 * Technische Universität Darmstadt
 * 
 * Licensed under the Apache License, Version 2.0 (the "License");
 * you may not use this file except in compliance with the License.
 * You may obtain a copy of the License at
 *
 * http://www.apache.org/licenses/LICENSE-2.0
 *
 * Unless required by applicable law or agreed to in writing, software
 * distributed under the License is distributed on an "AS IS" BASIS,
 * WITHOUT WARRANTIES OR CONDITIONS OF ANY KIND, either express or implied.
 * See the License for the specific language governing permissions and
 * limitations under the License.
 */
package de.tudarmstadt.ukp.inception.recommendation.api.model;

import static java.util.Arrays.asList;
import static java.util.Collections.newSetFromMap;
import static java.util.Comparator.comparingInt;
import static java.util.stream.Collectors.toList;

import java.io.Serializable;
import java.util.ArrayList;
import java.util.Comparator;
import java.util.HashMap;
import java.util.List;
import java.util.Map;
import java.util.Map.Entry;
import java.util.Optional;
import java.util.Set;
import java.util.concurrent.ConcurrentHashMap;
import java.util.stream.Collectors;

import org.apache.commons.lang3.Validate;

import de.tudarmstadt.ukp.clarin.webanno.api.DocumentService;
import de.tudarmstadt.ukp.clarin.webanno.api.annotation.model.VID;
import de.tudarmstadt.ukp.clarin.webanno.model.AnnotationDocument;
import de.tudarmstadt.ukp.clarin.webanno.model.AnnotationLayer;
import de.tudarmstadt.ukp.clarin.webanno.model.Project;
import de.tudarmstadt.ukp.clarin.webanno.model.SourceDocument;
import de.tudarmstadt.ukp.clarin.webanno.security.model.User;
import de.tudarmstadt.ukp.clarin.webanno.support.logging.LogMessage;

/**
 * Stores references to the recommendationService, the currently used JCas and the annotatorState.
 * This class is widely used in the recommendation module.
 * 
 * If the prediction task has run it stores the predicted annotations for an annotation layer in the
 * predictions map.
 */
public class Predictions
    implements Serializable
{
    private static final long serialVersionUID = -1598768729246662885L;

    private Map<ExtendedId, AnnotationSuggestion> predictions = new ConcurrentHashMap<>();
    private Set<String> seenDocumentsForPrediction = newSetFromMap(new ConcurrentHashMap<>());

    private final Project project;
    private final User user;
    private final List<LogMessage> log = new ArrayList<>();

    public Predictions(Project aProject, User aUser, Map<ExtendedId, SpanSuggestion> aPredictions)
    {
        Validate.notNull(aProject, "Project must be specified");
        Validate.notNull(aUser, "User must be specified");

        project = aProject;
        user = aUser;

        if (aPredictions != null) {
            predictions = new ConcurrentHashMap<>(aPredictions);
        }
    }

    public Predictions(User aUser, Project aProject)
    {
        this(aProject, aUser, null);
    }

    /**
     * Get the predictions of a given window for each document, where the outer list is a list of
     * tokens and the inner list is a list of predictions for a token. The method filters all tokens
     * which already have an annotation and don't need further recommendation.
     */
    public Map<String, SuggestionDocumentGroup<SpanSuggestion>> getSpanPredictionsForWholeProject(
            AnnotationLayer aLayer, DocumentService aDocumentService)
    {
        Map<String, SuggestionDocumentGroup<SpanSuggestion>> result = new HashMap<>();

        List<AnnotationDocument> docs = aDocumentService.listAnnotationDocuments(project, user);

        for (AnnotationDocument doc : docs) {
            // TODO #176 use the document Id once it it available in the CAS
            SuggestionDocumentGroup<SpanSuggestion> p = getSpanPredictions(doc.getName(), aLayer,
                    -1, -1);
            result.put(doc.getName(), p);
        }

        return result;
    }

    public List<RelationSuggestion> getRelationPredictionsForLayer(String aDocumentName,
            AnnotationLayer aLayer, int aWindowBegin, int aWindowEnd)
    {
        // TODO: Use window begin and end
        return predictions.entrySet().stream()
                .filter(f -> f.getValue() instanceof RelationSuggestion)
                .map(f -> (Entry<ExtendedId, RelationSuggestion>) (Entry) f)
                .filter(f -> f.getKey().getDocumentName().equals(aDocumentName))
                .filter(f -> f.getKey().getLayerId() == aLayer.getId()).map(Map.Entry::getValue)
                .collect(Collectors.toList());
    }

    /**
     * TODO #176 use the document Id once it it available in the CAS
     * 
     * Get the predictions of a given window, where the outer list is a list of tokens and the inner
     * list is a list of predictions for a token
     */
    public SuggestionDocumentGroup<SpanSuggestion> getSpanPredictions(String aDocumentName,
            AnnotationLayer aLayer, int aWindowBegin, int aWindowEnd)
    {
<<<<<<< HEAD
        return new SuggestionDocumentGroup<>(getFlattenedSpanPredictions(aDocumentName, aLayer,
                aWindowBegin, aWindowEnd));
=======
        return new SuggestionDocumentGroup(
                getFlattenedSpanPredictions(aDocumentName, aLayer, aWindowBegin, aWindowEnd));
>>>>>>> 4e144f3e
    }

    /**
     * TODO #176 use the document Id once it it available in the CAS
     * 
     * Get the predictions of a document for a given window in a flattened list. If the parameters
     * {@code aWindowBegin} and {@code aWindowEnd} are {@code -1}, then they are ignored
     * respectively. This is useful when all suggestions should be fetched.
     */
    private List<SpanSuggestion> getFlattenedSpanPredictions(String aDocumentName,
            AnnotationLayer aLayer, int aWindowBegin, int aWindowEnd)
    {
        return predictions.entrySet().stream().filter(f -> f.getValue() instanceof SpanSuggestion)
                .map(f -> (Entry<ExtendedId, SpanSuggestion>) (Entry) f)
                .filter(f -> f.getKey().getDocumentName().equals(aDocumentName))
                .filter(f -> f.getKey().getLayerId() == aLayer.getId())
                .filter(f -> aWindowBegin == -1 || (f.getValue().getBegin() >= aWindowBegin))
                .filter(f -> aWindowEnd == -1 || (f.getValue().getEnd() <= aWindowEnd))
                .sorted(Comparator.comparingInt(e2 -> e2.getValue().getBegin()))
                .map(Map.Entry::getValue).collect(toList());
    }

    /**
<<<<<<< HEAD
     * TODO #176 use the document Id once it it available in the CAS
     *
     * Get the predictions of a given window, where the outer list is a list of tokens and the inner
     * list is a list of predictions for a token
     */
    public SuggestionDocumentGroup<RelationSuggestion> getRelationPredictions(String aDocumentName,
        AnnotationLayer aLayer, int aWindowBegin, int aWindowEnd)
    {
        return null;
    }

    /**
     *  TODO #176 use the document Id once it it available in the CAS
     *  TODO: Use window
     *
     * Get the relation predictions of a document for a given window in a flattened list.
     * If the parameters {@code aWindowBegin} and {@code aWindowEnd} are {@code -1},
     * then they are ignored respectively. This is useful when all suggestions should be fetched.
     */
    private List<SpanSuggestion> getFlattenedRelationPredictions(String aDocumentName,
        AnnotationLayer aLayer, int aWindowBegin, int aWindowEnd)
    {
        return null;
    }

    /**
     * Returns the first prediction that matches recommendationId and recommenderId
     * in the given document.
=======
     * Returns the first prediction that matches recommendationId and recommenderId in the given
     * document.
>>>>>>> 4e144f3e
     */
    public Optional<AnnotationSuggestion> getPredictionByVID(SourceDocument aDocument, VID aVID)
    {
        return predictions.values().stream()
                .filter(f -> f.getDocumentName().equals(aDocument.getName()))
                .filter(f -> f.getVID().toString().equals(aVID.toString())).findFirst();
    }

    /**
     * Returns the prediction used to generate the VID
     */
    public Optional<SpanSuggestion> getPrediction(SourceDocument aDocument, int aBegin, int aEnd,
            String aLabel)
    {
        return predictions.values().stream().filter(f -> f instanceof SpanSuggestion)
                .map(f -> (SpanSuggestion) f)
                .filter(f -> f.getDocumentName().equals(aDocument.getName()))
                .filter(f -> f.getBegin() == aBegin && f.getEnd() == aEnd)
                .filter(f -> f.getLabel().equals(aLabel)).max(comparingInt(SpanSuggestion::getId));
    }

    /**
     * @param aPredictions
     *            - list of sentences containing recommendations
     */
    public void putPredictions(List<AnnotationSuggestion> aPredictions)
    {
        aPredictions.forEach(prediction -> predictions.put(new ExtendedId(user.getUsername(),
                project.getId(), prediction.getDocumentName(), prediction.getLayerId(),
                prediction.getPosition(), prediction.getRecommenderId(), prediction.getId(), -1),
                prediction));
    }

    public Project getProject()
    {
        return project;
    }

    public boolean hasPredictions()
    {
        return !predictions.isEmpty();
    }

    public Map<ExtendedId, AnnotationSuggestion> getSpanPredictions()
    {
        return predictions;
    }

    public void clearPredictions()
    {
        predictions.clear();
        seenDocumentsForPrediction.clear();
    }

    public void removePredictions(Long recommenderId)
    {
        predictions.entrySet().removeIf((p) -> p.getKey().getRecommenderId() == recommenderId);
    }

    /**
     * TODO #176 use the document Id once it it available in the CAS Returns a list of predictions
     * for a given token that matches the given layer and the annotation feature in the given
     * document
     *
     * @param aDocumentName
     *            the given document name
     * @param aLayer
     *            the given layer
     * @param aBegin
     *            the offset character begin
     * @param aEnd
     *            the offset character end
     * @param aFeature
     *            the given annotation feature name
     * @return the annotation suggestions
     */
    public List<SpanSuggestion> getPredictionsByTokenAndFeature(String aDocumentName,
            AnnotationLayer aLayer, int aBegin, int aEnd, String aFeature)
    {
        return predictions.entrySet().stream().filter(f -> f.getValue() instanceof SpanSuggestion)
                .map(f -> (Entry<ExtendedId, SpanSuggestion>) (Entry) f)
                .filter(f -> f.getKey().getDocumentName().equals(aDocumentName))
                .filter(f -> f.getKey().getLayerId() == aLayer.getId())
                .filter(f -> f.getValue().getBegin() == aBegin)
                .filter(f -> f.getValue().getEnd() == aEnd)
                .filter(f -> f.getValue().getFeature().equals(aFeature)).map(Map.Entry::getValue)
                .collect(Collectors.toList());
    }

    public List<AnnotationSuggestion> getPredictionsByRecommenderAndDocument(
            Recommender aRecommender, String aDocument)
    {
        return predictions.entrySet().stream()
                .filter(f -> f.getKey().getRecommenderId() == (long) aRecommender.getId()
                        && f.getKey().getDocumentName().equals(aDocument))
                .map(Map.Entry::getValue).collect(Collectors.toList());
    }

    public List<AnnotationSuggestion> getPredictionsByDocument(String aDocument)
    {
        return predictions.entrySet().stream()
                .filter(f -> f.getKey().getDocumentName().equals(aDocument))
                .map(Map.Entry::getValue).collect(Collectors.toList());
    }

    public void markDocumentAsPredictionCompleted(SourceDocument aDocument)
    {
        seenDocumentsForPrediction.add(aDocument.getName());
    }

    public boolean hasRunPredictionOnDocument(SourceDocument aDocument)
    {
        return seenDocumentsForPrediction.contains(aDocument.getName());
    }

    public void log(LogMessage aMessage)
    {
        synchronized (log) {
            log.add(aMessage);
        }
    }

    public List<LogMessage> getLog()
    {
        synchronized (log) {
            // Making a copy here because we may still write to the log and don't want to hand out
            // a live copy... which might cause problems, e.g. if the live copy would be used in the
            // Wicket UI and becomes subject to serialization.
            return asList(log.stream().toArray(LogMessage[]::new));
        }
    }
}<|MERGE_RESOLUTION|>--- conflicted
+++ resolved
@@ -107,7 +107,6 @@
     public List<RelationSuggestion> getRelationPredictionsForLayer(String aDocumentName,
             AnnotationLayer aLayer, int aWindowBegin, int aWindowEnd)
     {
-        // TODO: Use window begin and end
         return predictions.entrySet().stream()
                 .filter(f -> f.getValue() instanceof RelationSuggestion)
                 .map(f -> (Entry<ExtendedId, RelationSuggestion>) (Entry) f)
@@ -125,13 +124,8 @@
     public SuggestionDocumentGroup<SpanSuggestion> getSpanPredictions(String aDocumentName,
             AnnotationLayer aLayer, int aWindowBegin, int aWindowEnd)
     {
-<<<<<<< HEAD
-        return new SuggestionDocumentGroup<>(getFlattenedSpanPredictions(aDocumentName, aLayer,
-                aWindowBegin, aWindowEnd));
-=======
         return new SuggestionDocumentGroup(
                 getFlattenedSpanPredictions(aDocumentName, aLayer, aWindowBegin, aWindowEnd));
->>>>>>> 4e144f3e
     }
 
     /**
@@ -155,39 +149,8 @@
     }
 
     /**
-<<<<<<< HEAD
-     * TODO #176 use the document Id once it it available in the CAS
-     *
-     * Get the predictions of a given window, where the outer list is a list of tokens and the inner
-     * list is a list of predictions for a token
-     */
-    public SuggestionDocumentGroup<RelationSuggestion> getRelationPredictions(String aDocumentName,
-        AnnotationLayer aLayer, int aWindowBegin, int aWindowEnd)
-    {
-        return null;
-    }
-
-    /**
-     *  TODO #176 use the document Id once it it available in the CAS
-     *  TODO: Use window
-     *
-     * Get the relation predictions of a document for a given window in a flattened list.
-     * If the parameters {@code aWindowBegin} and {@code aWindowEnd} are {@code -1},
-     * then they are ignored respectively. This is useful when all suggestions should be fetched.
-     */
-    private List<SpanSuggestion> getFlattenedRelationPredictions(String aDocumentName,
-        AnnotationLayer aLayer, int aWindowBegin, int aWindowEnd)
-    {
-        return null;
-    }
-
-    /**
-     * Returns the first prediction that matches recommendationId and recommenderId
-     * in the given document.
-=======
      * Returns the first prediction that matches recommendationId and recommenderId in the given
      * document.
->>>>>>> 4e144f3e
      */
     public Optional<AnnotationSuggestion> getPredictionByVID(SourceDocument aDocument, VID aVID)
     {
