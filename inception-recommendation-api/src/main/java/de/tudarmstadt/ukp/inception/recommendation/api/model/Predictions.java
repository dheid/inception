--- conflicted
+++ resolved
@@ -64,8 +64,7 @@
     private final User user;
     private final List<LogMessage> log = new ArrayList<>();
 
-    public Predictions(Project aProject, User aUser,
-            Map<ExtendedId, SpanSuggestion> aPredictions)
+    public Predictions(Project aProject, User aUser, Map<ExtendedId, SpanSuggestion> aPredictions)
     {
         Validate.notNull(aProject, "Project must be specified");
         Validate.notNull(aUser, "User must be specified");
@@ -105,39 +104,28 @@
         return result;
     }
 
-<<<<<<< HEAD
-    public List<RelationSuggestion> getRelationPredictionsForLayer(
-            String aDocumentName, AnnotationLayer aLayer, int aWindowBegin, int aWindowEnd)
+    public List<RelationSuggestion> getRelationPredictionsForLayer(String aDocumentName,
+            AnnotationLayer aLayer, int aWindowBegin, int aWindowEnd)
     {
         return predictions.entrySet().stream()
                 .filter(f -> f.getValue() instanceof RelationSuggestion)
                 .map(f -> (Entry<ExtendedId, RelationSuggestion>) (Entry) f)
                 .filter(f -> f.getKey().getDocumentName().equals(aDocumentName))
-                .filter(f -> f.getKey().getLayerId() == aLayer.getId())
-                .map(Map.Entry::getValue)
+                .filter(f -> f.getKey().getLayerId() == aLayer.getId()).map(Map.Entry::getValue)
                 .collect(Collectors.toList());
     }
-=======
->>>>>>> 74cd639a
+
     /**
      * TODO #176 use the document Id once it it available in the CAS
      * 
      * Get the predictions of a given window, where the outer list is a list of tokens and the inner
      * list is a list of predictions for a token
      */
-<<<<<<< HEAD
     public SuggestionDocumentGroup<SpanSuggestion> getSpanPredictions(String aDocumentName,
             AnnotationLayer aLayer, int aWindowBegin, int aWindowEnd)
     {
-        return new SuggestionDocumentGroup(getFlattenedSpanPredictions(aDocumentName, aLayer,
-                aWindowBegin, aWindowEnd));
-=======
-    public SuggestionDocumentGroup getPredictions(String aDocumentName, AnnotationLayer aLayer,
-            int aWindowBegin, int aWindowEnd)
-    {
         return new SuggestionDocumentGroup(
-                getFlattenedPredictions(aDocumentName, aLayer, aWindowBegin, aWindowEnd));
->>>>>>> 74cd639a
+                getFlattenedSpanPredictions(aDocumentName, aLayer, aWindowBegin, aWindowEnd));
     }
 
     /**
@@ -147,65 +135,41 @@
      * {@code aWindowBegin} and {@code aWindowEnd} are {@code -1}, then they are ignored
      * respectively. This is useful when all suggestions should be fetched.
      */
-<<<<<<< HEAD
     private List<SpanSuggestion> getFlattenedSpanPredictions(String aDocumentName,
             AnnotationLayer aLayer, int aWindowBegin, int aWindowEnd)
     {
-        return predictions.entrySet().stream()
-            .filter(f -> f.getValue() instanceof SpanSuggestion)
-            .map(f -> (Entry<ExtendedId, SpanSuggestion>) (Entry) f)
-            .filter(f -> f.getKey().getDocumentName().equals(aDocumentName))
-            .filter(f -> f.getKey().getLayerId() == aLayer.getId())
-            .filter(f -> aWindowBegin == -1 || (f.getValue().getBegin() >= aWindowBegin))
-            .filter(f -> aWindowEnd == -1 || (f.getValue().getEnd() <= aWindowEnd))
-            .sorted(Comparator.comparingInt(e2 -> e2.getValue().getBegin()))
-            .map(Map.Entry::getValue)
-            .collect(toList());
-=======
-    private List<AnnotationSuggestion> getFlattenedPredictions(String aDocumentName,
-            AnnotationLayer aLayer, int aWindowBegin, int aWindowEnd)
-    {
-        return predictions.entrySet().stream()
+        return predictions.entrySet().stream().filter(f -> f.getValue() instanceof SpanSuggestion)
+                .map(f -> (Entry<ExtendedId, SpanSuggestion>) (Entry) f)
                 .filter(f -> f.getKey().getDocumentName().equals(aDocumentName))
                 .filter(f -> f.getKey().getLayerId() == aLayer.getId())
-                .filter(f -> aWindowBegin == -1 || (f.getKey().getBegin() >= aWindowBegin))
-                .filter(f -> aWindowEnd == -1 || (f.getKey().getEnd() <= aWindowEnd))
+                .filter(f -> aWindowBegin == -1 || (f.getValue().getBegin() >= aWindowBegin))
+                .filter(f -> aWindowEnd == -1 || (f.getValue().getEnd() <= aWindowEnd))
                 .sorted(Comparator.comparingInt(e2 -> e2.getValue().getBegin()))
                 .map(Map.Entry::getValue).collect(toList());
->>>>>>> 74cd639a
     }
 
     /**
      * Returns the first prediction that matches recommendationId and recommenderId in the given
      * document.
      */
-    public Optional<AnnotationSuggestion> getPredictionByVID(SourceDocument aDocument,
-            VID aVID)
+    public Optional<AnnotationSuggestion> getPredictionByVID(SourceDocument aDocument, VID aVID)
     {
         return predictions.values().stream()
                 .filter(f -> f.getDocumentName().equals(aDocument.getName()))
-<<<<<<< HEAD
-                .filter(f -> f.getVID().toString().equals(aVID.toString()))
-                .findFirst();
-=======
-                .filter(f -> f.getId() == aVID.getSubId())
-                .filter(f -> f.getRecommenderId() == aVID.getId()).findFirst();
->>>>>>> 74cd639a
+                .filter(f -> f.getVID().toString().equals(aVID.toString())).findFirst();
     }
 
     /**
      * Returns the prediction used to generate the VID
      */
-    public Optional<SpanSuggestion> getPrediction(SourceDocument aDocument,
-            int aBegin, int aEnd, String aLabel)
-    {
-        return predictions.values().stream()
-                .filter(f -> f instanceof SpanSuggestion)
+    public Optional<SpanSuggestion> getPrediction(SourceDocument aDocument, int aBegin, int aEnd,
+            String aLabel)
+    {
+        return predictions.values().stream().filter(f -> f instanceof SpanSuggestion)
                 .map(f -> (SpanSuggestion) f)
                 .filter(f -> f.getDocumentName().equals(aDocument.getName()))
                 .filter(f -> f.getBegin() == aBegin && f.getEnd() == aEnd)
-                .filter(f -> f.getLabel().equals(aLabel))
-                .max(comparingInt(SpanSuggestion::getId));
+                .filter(f -> f.getLabel().equals(aLabel)).max(comparingInt(SpanSuggestion::getId));
     }
 
     /**
@@ -214,18 +178,10 @@
      */
     public void putPredictions(List<AnnotationSuggestion> aPredictions)
     {
-<<<<<<< HEAD
-        aPredictions.forEach(prediction -> 
-            predictions.put(new ExtendedId(user.getUsername(), project.getId(),
-                    prediction.getDocumentName(), prediction.getLayerId(), prediction.getPosition(),
-                    prediction.getRecommenderId(), prediction.getId(), -1), prediction)
-        );
-=======
         aPredictions.forEach(prediction -> predictions.put(new ExtendedId(user.getUsername(),
                 project.getId(), prediction.getDocumentName(), prediction.getLayerId(),
-                prediction.getOffset(), prediction.getRecommenderId(), prediction.getId(), -1),
+                prediction.getPosition(), prediction.getRecommenderId(), prediction.getId(), -1),
                 prediction));
->>>>>>> 74cd639a
     }
 
     public Project getProject()
@@ -271,32 +227,17 @@
      *            the given annotation feature name
      * @return the annotation suggestions
      */
-<<<<<<< HEAD
     public List<SpanSuggestion> getPredictionsByTokenAndFeature(String aDocumentName,
-        AnnotationLayer aLayer, int aBegin, int aEnd, String aFeature)
-    {
-        return predictions.entrySet().stream()
-            .filter(f -> f.getValue() instanceof SpanSuggestion)
-            .map(f -> (Entry<ExtendedId, SpanSuggestion>) (Entry) f)
-            .filter(f -> f.getKey().getDocumentName().equals(aDocumentName))
-            .filter(f -> f.getKey().getLayerId() == aLayer.getId())
-            .filter(f -> f.getValue().getBegin() == aBegin)
-            .filter(f -> f.getValue().getEnd() == aEnd)
-            .filter(f -> f.getValue().getFeature().equals(aFeature))
-            .map(Map.Entry::getValue)
-            .collect(Collectors.toList());
-=======
-    public List<AnnotationSuggestion> getPredictionsByTokenAndFeature(String aDocumentName,
             AnnotationLayer aLayer, int aBegin, int aEnd, String aFeature)
     {
-        return predictions.entrySet().stream()
+        return predictions.entrySet().stream().filter(f -> f.getValue() instanceof SpanSuggestion)
+                .map(f -> (Entry<ExtendedId, SpanSuggestion>) (Entry) f)
                 .filter(f -> f.getKey().getDocumentName().equals(aDocumentName))
                 .filter(f -> f.getKey().getLayerId() == aLayer.getId())
-                .filter(f -> f.getKey().getOffset().getBeginCharacter() == aBegin)
-                .filter(f -> f.getKey().getOffset().getEndCharacter() == aEnd)
+                .filter(f -> f.getValue().getBegin() == aBegin)
+                .filter(f -> f.getValue().getEnd() == aEnd)
                 .filter(f -> f.getValue().getFeature().equals(aFeature)).map(Map.Entry::getValue)
                 .collect(Collectors.toList());
->>>>>>> 74cd639a
     }
 
     public List<AnnotationSuggestion> getPredictionsByRecommenderAndDocument(
@@ -312,12 +253,7 @@
     {
         return predictions.entrySet().stream()
                 .filter(f -> f.getKey().getDocumentName().equals(aDocument))
-<<<<<<< HEAD
-                .map(Map.Entry::getValue)
-                .collect(Collectors.toList());
-=======
                 .map(Map.Entry::getValue).collect(Collectors.toList());
->>>>>>> 74cd639a
     }
 
     public void markDocumentAsPredictionCompleted(SourceDocument aDocument)
