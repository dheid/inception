/*
 * Copyright 2017
 * Ubiquitous Knowledge Processing (UKP) Lab
 * Technische Universität Darmstadt
 * 
 * Licensed under the Apache License, Version 2.0 (the "License");
 * you may not use this file except in compliance with the License.
 * You may obtain a copy of the License at
 *
 * http://www.apache.org/licenses/LICENSE-2.0
 *
 * Unless required by applicable law or agreed to in writing, software
 * distributed under the License is distributed on an "AS IS" BASIS,
 * WITHOUT WARRANTIES OR CONDITIONS OF ANY KIND, either express or implied.
 * See the License for the specific language governing permissions and
 * limitations under the License.
 */
package de.tudarmstadt.ukp.inception.recommendation.api.model;

import java.io.Serializable;
import java.util.Comparator;
import java.util.HashMap;
import java.util.List;
import java.util.Map;
import java.util.Optional;
import java.util.Set;
import java.util.concurrent.ConcurrentHashMap;
import java.util.stream.Collectors;

import org.apache.wicket.util.collections.ConcurrentHashSet;
import org.slf4j.Logger;
import org.slf4j.LoggerFactory;

import de.tudarmstadt.ukp.clarin.webanno.api.DocumentService;
import de.tudarmstadt.ukp.clarin.webanno.api.annotation.model.VID;
import de.tudarmstadt.ukp.clarin.webanno.model.AnnotationDocument;
import de.tudarmstadt.ukp.clarin.webanno.model.AnnotationLayer;
import de.tudarmstadt.ukp.clarin.webanno.model.Project;
import de.tudarmstadt.ukp.clarin.webanno.model.SourceDocument;
import de.tudarmstadt.ukp.clarin.webanno.security.model.User;

/**
 * Stores references to the recommendationService, the currently used JCas and the annotatorState.
 * This class is widely used in the recommendation module.
 * 
 * If the prediction task has run it stores the predicted annotations for an annotation layer in the
 * predictions map.
 */
public class Predictions
    implements Serializable
{
    private static final long serialVersionUID = -1598768729246662885L;
    
    private Map<ExtendedId, AnnotationSuggestion> predictions = new ConcurrentHashMap<>();
    private Set<String> seenDocumentsForPrediction = new ConcurrentHashSet<>();
    
    private final Project project;
    private final User user;
    
    private Logger logger = LoggerFactory.getLogger(getClass());
    
    public Predictions(Project aProject, User aUser,
            Map<ExtendedId, AnnotationSuggestion> aPredictions)
    {
        if (aProject == null) {
            throw new IllegalArgumentException("The Project is necessary! It cannot be null.");
        }

        project = aProject;
        user = aUser;

        if (aPredictions != null) {
            predictions = new ConcurrentHashMap<ExtendedId, AnnotationSuggestion>(aPredictions);
        }
    }
    
    public Predictions(User aUser, Project aProject) {
        this(aProject, aUser, null);
    }

    /**
     * Get the predictions of a given window for each document, where the outer list is a list of
     * tokens and the inner list is a list of predictions for a token. The method filters all tokens
     * which already have an annotation and don't need further recommendation.
     */
    public Map<String, SuggestionDocumentGroup> getPredictionsForWholeProject(
            AnnotationLayer aLayer, DocumentService aDocumentService)
    {
        Map<String, SuggestionDocumentGroup> result = new HashMap<>();

        List<AnnotationDocument> docs = aDocumentService.listAnnotationDocuments(project, user);

        for (AnnotationDocument doc : docs) {
            // TODO #176 use the document Id once it it available in the CAS
            SuggestionDocumentGroup p = getPredictions(doc.getName(), aLayer, -1, -1);
            result.put(doc.getName(), p);
        }

        return result;
    }
    
    /**
     * TODO #176 use the document Id once it it available in the CAS
     *         
     * Get the predictions of a given window, where the outer list is a list of tokens and the inner
     * list is a list of predictions for a token
     */
    public SuggestionDocumentGroup getPredictions(String aDocumentName,
            AnnotationLayer aLayer, int aWindowBegin, int aWindowEnd)
    {
        return new SuggestionDocumentGroup(getFlattenedPredictions(aDocumentName, aLayer,
                aWindowBegin, aWindowEnd));
    }

    /**
     *  TODO #176 use the document Id once it it available in the CAS
     *         
     * Get the predictions of a document for a given window in a flattened list.
     * If the parameters {@code aWindowBegin} and {@code aWindowEnd} are {@code -1},
     * then they are ignored respectively. This is useful when all suggestions should be fetched.
     */
    private List<AnnotationSuggestion> getFlattenedPredictions(String aDocumentName,
        AnnotationLayer aLayer, int aWindowBegin, int aWindowEnd)
    {
        return predictions.entrySet().stream()
            .filter(f -> f.getKey().getDocumentName().equals(aDocumentName))
            .filter(f -> f.getKey().getLayerId() == aLayer.getId())
            .filter(f -> aWindowBegin == -1 || (f.getKey().getBegin() >= aWindowBegin))
            .filter(f -> aWindowEnd == -1 || (f.getKey().getEnd() <= aWindowEnd))
            .sorted(Comparator.comparingInt(e2 -> e2.getValue().getBegin()))
            .map(Map.Entry::getValue)
            .collect(Collectors.toList());
    }

    /**
     * Returns the first prediction that matches recommendationId and recommenderId
     * in the given document.
     */
    public Optional<AnnotationSuggestion> getPredictionByVID(SourceDocument aDocument, VID aVID)
    {
        return predictions.values().stream()
                .filter(f -> f.getDocumentName().equals(aDocument.getName()))
                .filter(f -> f.getId() == aVID.getSubId())
                .filter(f -> f.getRecommenderId() == aVID.getId())
                .findFirst();
    }

    /**
     * Returns the prediction used to generate the VID
     */
    public Optional<AnnotationSuggestion> getPrediction(SourceDocument aDocument, int aBegin,
            int aEnd, String aLabel)
    {
        return predictions.values().stream()
                .filter(f -> f.getDocumentName().equals(aDocument.getName()))
                .filter(f -> f.getBegin() == aBegin && f.getEnd() == aEnd)
                .filter(f -> f.getLabel().equals(aLabel))
                .max(Comparator.comparingInt(AnnotationSuggestion::getId));
    }
    
    /**
     * @param aPredictions - list of sentences containing recommendations
     */
    public void putPredictions(List<AnnotationSuggestion> aPredictions)
    {
        aPredictions.forEach(prediction -> 
            predictions.put(new ExtendedId(user.getUsername(), project.getId(),
<<<<<<< HEAD
                    prediction.getDocumentName(), aLayerId, prediction.getOffset(),
                    prediction.getRecommenderId(), prediction.getId(), -1), prediction)
=======
                    prediction.getDocumentName(), prediction.getLayerId(), prediction.getOffset(),
                    prediction.getRecommenderId(), prediction.getId(), -1), prediction);
>>>>>>> f8e64da5

        );
    }
    
    public Project getProject()
    {
        return project;
    }

    public boolean hasPredictions()
    {
        return !predictions.isEmpty();
    }

    public Map<ExtendedId, AnnotationSuggestion> getPredictions()
    {
        return predictions;
    }
    
    public void clearPredictions()
    {
        predictions.clear();
        seenDocumentsForPrediction.clear();
    }

    public void removePredictions(Long recommenderId)
    {
        predictions.entrySet()
            .removeIf((p) -> p.getKey().getRecommenderId() == recommenderId);
    }

    /**
     * TODO #176 use the document Id once it it available in the CAS
     * Returns a list of predictions for a given token that matches the given layer and
     * the annotation feature in the given document
     *
     * @param aDocumentName the given document name
     * @param aLayer the given layer
     * @param aBegin the offset character begin
     * @param aEnd the offset character end
     * @param aFeature the given annotation feature name
     * @return the annotation suggestions
     */
    public List<AnnotationSuggestion> getPredictionsByTokenAndFeature(String aDocumentName,
        AnnotationLayer aLayer, int aBegin, int aEnd, String aFeature)
    {
        return predictions.entrySet().stream()
            .filter(f -> f.getKey().getDocumentName().equals(aDocumentName))
            .filter(f -> f.getKey().getLayerId() == aLayer.getId())
            .filter(f -> f.getKey().getOffset().getBeginCharacter() == aBegin)
            .filter(f -> f.getKey().getOffset().getEndCharacter() == aEnd)
            .filter(f -> f.getValue().getFeature().equals(aFeature))
            .map(Map.Entry::getValue)
            .collect(Collectors.toList());
    }

    public List<AnnotationSuggestion> getPredictionsByRecommenderAndDocument(
            Recommender aRecommender, String aDocument)
    {
        return predictions.entrySet().stream()
                .filter(f -> 
                        f.getKey().getRecommenderId() == (long) aRecommender.getId() &&
                        f.getKey().getDocumentName().equals(aDocument))
                .map(Map.Entry::getValue)
                .collect(Collectors.toList());
    }

    public List<AnnotationSuggestion> getPredictionsByDocument(String aDocument)
    {
        return predictions.entrySet().stream()
                .filter(f -> 
                        f.getKey().getDocumentName().equals(aDocument))
                .map(Map.Entry::getValue)
                .collect(Collectors.toList());
    }

    public void markDocumentAsPredictionCompleted(SourceDocument aDocument)
    {
        seenDocumentsForPrediction.add(aDocument.getName());
    }

    public boolean hasRunPredictionOnDocument(SourceDocument aDocument)
    {
        return seenDocumentsForPrediction.contains(aDocument.getName());
    }
}<|MERGE_RESOLUTION|>--- conflicted
+++ resolved
@@ -165,14 +165,8 @@
     {
         aPredictions.forEach(prediction -> 
             predictions.put(new ExtendedId(user.getUsername(), project.getId(),
-<<<<<<< HEAD
-                    prediction.getDocumentName(), aLayerId, prediction.getOffset(),
+                    prediction.getDocumentName(), prediction.getLayerId(), prediction.getOffset(),
                     prediction.getRecommenderId(), prediction.getId(), -1), prediction)
-=======
-                    prediction.getDocumentName(), prediction.getLayerId(), prediction.getOffset(),
-                    prediction.getRecommenderId(), prediction.getId(), -1), prediction);
->>>>>>> f8e64da5
-
         );
     }
     
