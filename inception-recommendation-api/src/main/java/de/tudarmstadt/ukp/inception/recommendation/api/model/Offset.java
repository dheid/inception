/*
 * Copyright 2017
 * Ubiquitous Knowledge Processing (UKP) Lab
 * Technische Universität Darmstadt
 * 
 * Licensed under the Apache License, Version 2.0 (the "License");
 * you may not use this file except in compliance with the License.
 * You may obtain a copy of the License at
 *
 * http://www.apache.org/licenses/LICENSE-2.0
 *
 * Unless required by applicable law or agreed to in writing, software
 * distributed under the License is distributed on an "AS IS" BASIS,
 * WITHOUT WARRANTIES OR CONDITIONS OF ANY KIND, either express or implied.
 * See the License for the specific language governing permissions and
 * limitations under the License.
 */
package de.tudarmstadt.ukp.inception.recommendation.api.model;

import java.io.Serializable;

public class Offset
    implements Comparable<Offset>, Serializable
{
    private static final long serialVersionUID = -3084534351646334021L;

    private int beginCharacter = -1;
    private int endCharacter = -1;
    
    public Offset(int beginCharacter, int endCharacter)
    {
        this.beginCharacter = beginCharacter;
        this.endCharacter = endCharacter;
    }

    @Override
    public String toString()
    {
        return "[" + beginCharacter + "," + endCharacter + "]";
    }

    public int getBeginCharacter()
    {
        return beginCharacter;
    }

    public void setBeginCharacter(int beginCharacter)
    {
        this.beginCharacter = beginCharacter;
    }

    public int getEndCharacter()
    {
        return endCharacter;
    }

    public void setEndCharacter(int endCharacter)
    {
        this.endCharacter = endCharacter;
    }

    @Override
    public int hashCode()
    {
        final int prime = 31;
        int result = 1;
        result = prime * result + beginCharacter;
        result = prime * result + endCharacter;
        return result;
    }

    @Override
    public boolean equals(Object obj)
    {
        if (this == obj) {
            return true;
        }
        if (obj == null) {
            return false;
        }
        if (getClass() != obj.getClass()) {
            return false;
        }
        Offset other = (Offset) obj;
        if (beginCharacter != other.beginCharacter) {
            return false;
        }
        if (endCharacter != other.endCharacter) {
            return false;
        }
        return true;
    }

    @Override
    public int compareTo(Offset o)
    {
        if (o == null) {
            return 1;
        }
        if (this.equals(o)) {
            return 0;
        }
        if (this.getBeginCharacter() < o.getBeginCharacter()) {
            return -1;
        }
<<<<<<< HEAD
        else if (this.getBeginCharacter() == o.getBeginCharacter()
            && this.getEndCharacter() < o.getEndCharacter()) {
            return -1;
        }
        else if (this.getBeginCharacter() > o.getBeginCharacter()) {
            return 1;
        }
=======
        if (this.getBeginCharacter() == o.getBeginCharacter()
                && this.getEndCharacter() < o.getEndCharacter()) {
            return -1;
        }
>>>>>>> 69d7994f

        return 0;
    }
}<|MERGE_RESOLUTION|>--- conflicted
+++ resolved
@@ -103,7 +103,6 @@
         if (this.getBeginCharacter() < o.getBeginCharacter()) {
             return -1;
         }
-<<<<<<< HEAD
         else if (this.getBeginCharacter() == o.getBeginCharacter()
             && this.getEndCharacter() < o.getEndCharacter()) {
             return -1;
@@ -111,12 +110,6 @@
         else if (this.getBeginCharacter() > o.getBeginCharacter()) {
             return 1;
         }
-=======
-        if (this.getBeginCharacter() == o.getBeginCharacter()
-                && this.getEndCharacter() < o.getEndCharacter()) {
-            return -1;
-        }
->>>>>>> 69d7994f
 
         return 0;
     }
