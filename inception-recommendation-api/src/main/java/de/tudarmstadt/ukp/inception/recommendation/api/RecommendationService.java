--- conflicted
+++ resolved
@@ -131,14 +131,11 @@
             String aValue, int aBegin, int aEnd)
         throws AnnotationException;
 
-<<<<<<< HEAD
     int upsertRelationFeature(AnnotationSchemaService annotationService, SourceDocument aDocument,
             String aUsername, CAS aCas, AnnotationLayer layer, AnnotationFeature aFeature,
             String aValue, int aSourceAddr, int aTargetAddr)
         throws AnnotationException;
-    
-=======
->>>>>>> 74cd639a
+
     /**
      * Compute predictions.
      * 
@@ -156,8 +153,8 @@
             List<SourceDocument> aInherit);
 
     void calculateVisibility(CAS aCas, String aUser, AnnotationLayer aLayer,
-            Collection<SuggestionGroup<AnnotationSuggestion>> aRecommendations,
-            int aWindowBegin, int aWindowEnd);
+            Collection<SuggestionGroup<AnnotationSuggestion>> aRecommendations, int aWindowBegin,
+            int aWindowEnd);
 
     List<Recommender> listEnabledRecommenders(AnnotationLayer aLayer);
 
@@ -167,11 +164,7 @@
             SourceDocument aCurrentDocument);
 
     boolean isPredictForAllDocuments(String aUser, Project aProject);
-<<<<<<< HEAD
-    
-=======
 
->>>>>>> 74cd639a
     void setPredictForAllDocuments(String aUser, Project aProject, boolean aPredictForAllDocuments);
 
     List<LogMessageGroup> getLog(String aUser, Project aProject);
