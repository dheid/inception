--- conflicted
+++ resolved
@@ -113,14 +113,10 @@
             String aValue, int aBegin, int aEnd)
         throws AnnotationException;
     
-<<<<<<< HEAD
     void getPredictions(Predictions model, List<SourceDocument> documents, User user);
     
     void calculateVisibility(CAS aCas, String aUser, AnnotationLayer aLayer,
             Collection<SuggestionGroup> aRecommendations, int aWindowBegin, int aWindowEnd);
-=======
-    Boolean showLearningCurveDiagram();
 
     List<Recommender> listEnabledRecommenders(AnnotationLayer aLayer);
->>>>>>> 2eafdeb9
 }