/*
 * Copyright 2017
 * Ubiquitous Knowledge Processing (UKP) Lab
 * Technische Universität Darmstadt
 * 
 * Licensed under the Apache License, Version 2.0 (the "License");
 * you may not use this file except in compliance with the License.
 * You may obtain a copy of the License at
 *
 * http://www.apache.org/licenses/LICENSE-2.0
 *
 * Unless required by applicable law or agreed to in writing, software
 * distributed under the License is distributed on an "AS IS" BASIS,
 * WITHOUT WARRANTIES OR CONDITIONS OF ANY KIND, either express or implied.
 * See the License for the specific language governing permissions and
 * limitations under the License.
 */
package de.tudarmstadt.ukp.inception.recommendation.api;

import java.util.List;
import java.util.Optional;

import org.apache.uima.jcas.JCas;

import de.tudarmstadt.ukp.clarin.webanno.api.AnnotationSchemaService;
import de.tudarmstadt.ukp.clarin.webanno.api.annotation.exception.AnnotationException;
import de.tudarmstadt.ukp.clarin.webanno.model.AnnotationFeature;
import de.tudarmstadt.ukp.clarin.webanno.model.AnnotationLayer;
import de.tudarmstadt.ukp.clarin.webanno.model.Project;
import de.tudarmstadt.ukp.clarin.webanno.model.SourceDocument;
import de.tudarmstadt.ukp.clarin.webanno.security.model.User;
import de.tudarmstadt.ukp.inception.recommendation.api.model.Predictions;
import de.tudarmstadt.ukp.inception.recommendation.api.model.Preferences;
import de.tudarmstadt.ukp.inception.recommendation.api.model.Recommender;
import de.tudarmstadt.ukp.inception.recommendation.api.recommender.RecommendationEngineFactory;
import de.tudarmstadt.ukp.inception.recommendation.api.recommender.RecommenderContext;

/**
 * The main contact point of the Recommendation module. This interface can be injected in the wicket
 * pages. It is used to pull the latest recommendations for an annotation layer and render them.
 */
public interface RecommendationService
{
    String SERVICE_NAME = "recommendationService";
    
    int MAX_RECOMMENDATIONS_DEFAULT = 3; 
    int MAX_RECOMMENDATIONS_CAP = 10; 
    
    void createOrUpdateRecommender(Recommender aRecommender);

    void deleteRecommender(Recommender aRecommender);
    
    Recommender getRecommender(long aId);

    Optional<Recommender> getRecommender(Project aProject, String aName);

    boolean existsRecommender(Project aProject, String aName);
    
    List<Recommender> listRecommenders(Project aProject);

    List<Recommender> listRecommenders(AnnotationLayer aLayer);
    
<<<<<<< HEAD
    List<Recommender> getEnabledRecommenders(Project aProject, String aLayer, String aTool);
=======
    List<Recommender> getEnabledRecommenders(Long aRecommenderId);
>>>>>>> fc803790

    /**
     * Returns all annotation layers in the given project which have any enabled recommenders.
     */
    List<AnnotationLayer> listLayersWithEnabledRecommenders(Project aProject);

    RecommendationEngineFactory getRecommenderFactory(Recommender aRecommender);

    void setActiveRecommenders(User aUser, AnnotationLayer layer,
            List<Recommender> selectedClassificationTools);
    
    List<Recommender> getActiveRecommenders(User aUser, AnnotationLayer aLayer);

    void setPreferences(User aUser, Project aProject, Preferences aPreferences);
    
    Preferences getPreferences(User aUser, Project aProject);
    
    Predictions getPredictions(User aUser, Project aProject);

    Predictions getIncomingPredictions(User aUser, Project aProject);
    
    void putIncomingPredictions(User aUser, Project aProject, Predictions aPredictions);
    
    boolean switchPredictions(User aUser, Project aProject);

    /**
     * Returns the {@code RecommenderContext} for the given recommender if it exists, else it
     * creates an empty one.
     * 
     * @param aUser
     *            The owner of the context
     * @param aRecommender
     *            The recommender to which the desired context belongs
     * @return The context of the given recommender if there is one, or an empty one
     */
    RecommenderContext getContext(User aUser, Recommender aRecommender);

    /**
     * Uses the given annotation suggestion to create a new annotation or to update a feature in an
     * existing annotation.
     * 
     * @return the CAS address of the created/updated annotation.
     */
    public int upsertFeature(AnnotationSchemaService annotationService, SourceDocument aDocument,
            String aUsername, JCas aJCas, AnnotationLayer layer, AnnotationFeature aFeature,
            String aValue, int aBegin, int aEnd)
        throws AnnotationException;
    
    Boolean showLearningCurveDiagram();
}<|MERGE_RESOLUTION|>--- conflicted
+++ resolved
@@ -60,11 +60,7 @@
 
     List<Recommender> listRecommenders(AnnotationLayer aLayer);
     
-<<<<<<< HEAD
-    List<Recommender> getEnabledRecommenders(Project aProject, String aLayer, String aTool);
-=======
     List<Recommender> getEnabledRecommenders(Long aRecommenderId);
->>>>>>> fc803790
 
     /**
      * Returns all annotation layers in the given project which have any enabled recommenders.
