/*
 * Copyright 2017
 * Ubiquitous Knowledge Processing (UKP) Lab
 * Technische Universität Darmstadt
 * 
 * Licensed under the Apache License, Version 2.0 (the "License");
 * you may not use this file except in compliance with the License.
 * You may obtain a copy of the License at
 *
 * http://www.apache.org/licenses/LICENSE-2.0
 *
 * Unless required by applicable law or agreed to in writing, software
 * distributed under the License is distributed on an "AS IS" BASIS,
 * WITHOUT WARRANTIES OR CONDITIONS OF ANY KIND, either express or implied.
 * See the License for the specific language governing permissions and
 * limitations under the License.
 */
package de.tudarmstadt.ukp.inception.recommendation.api.model;

import java.io.Serializable;

import org.apache.commons.lang3.builder.EqualsBuilder;
import org.apache.commons.lang3.builder.HashCodeBuilder;

public class ExtendedId
    implements Serializable
{
    private static final long serialVersionUID = -5214683455382881005L;

    private final String userName;
    private final long projectId;
    private final String documentName;
    private final long layerId;
    private final Position position;
    private final int annotationId;
    private final int sentenceId;
    private final long recommenderId;

    public ExtendedId(String userName, long projectId, String documentName, long layerId,
            Position aPosition, long recommenderId, int annotationId, int sentenceId)
    {
        super();
        this.userName = userName;
        this.projectId = projectId;
        this.documentName = documentName;
        this.layerId = layerId;
        this.annotationId = annotationId;
        this.sentenceId = sentenceId;
        this.recommenderId = recommenderId;
        this.position = aPosition;
    }

    public String getDocumentName()
    {
        return documentName;
    }

    public long getLayerId()
    {
        return layerId;
    }

    public String getUserName()
    {
        return userName;
    }

    public long getProjectId()
    {
        return projectId;
    }

    public Position getPosition()
    {
<<<<<<< HEAD
        return position;
=======
        return new Offset(begin, end);
    }

    public int getBegin()
    {
        return begin;
    }

    public int getEnd()
    {
        return end;
>>>>>>> 74cd639a
    }

    public int getAnnotationId()
    {
        return annotationId;
    }

    public int getSentenceId()
    {
        return sentenceId;
    }

    public long getRecommenderId()
    {
        return recommenderId;
    }

    @Override
    public boolean equals(final Object other)
    {
        if (!(other instanceof ExtendedId)) {
            return false;
        }
        ExtendedId castOther = (ExtendedId) other;
        return new EqualsBuilder().append(userName, castOther.userName)
                .append(projectId, castOther.projectId).append(documentName, castOther.documentName)
                .append(layerId, castOther.layerId).append(position, castOther.position)
                .append(annotationId, castOther.annotationId)
                .append(sentenceId, castOther.sentenceId)
                .append(recommenderId, castOther.recommenderId).isEquals();
    }

    @Override
    public int hashCode()
    {
        return new HashCodeBuilder().append(userName).append(projectId).append(documentName)
                .append(layerId).append(position).append(annotationId).append(sentenceId)
                .append(recommenderId).toHashCode();
    }
}<|MERGE_RESOLUTION|>--- conflicted
+++ resolved
@@ -72,21 +72,7 @@
 
     public Position getPosition()
     {
-<<<<<<< HEAD
         return position;
-=======
-        return new Offset(begin, end);
-    }
-
-    public int getBegin()
-    {
-        return begin;
-    }
-
-    public int getEnd()
-    {
-        return end;
->>>>>>> 74cd639a
     }
 
     public int getAnnotationId()
