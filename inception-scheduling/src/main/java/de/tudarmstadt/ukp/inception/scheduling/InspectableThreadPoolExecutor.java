--- conflicted
+++ resolved
@@ -18,11 +18,11 @@
 package de.tudarmstadt.ukp.inception.scheduling;
 
 import static java.lang.Thread.MIN_PRIORITY;
+import static java.util.concurrent.TimeUnit.MILLISECONDS;
 
 import java.util.concurrent.ArrayBlockingQueue;
 import java.util.concurrent.ThreadFactory;
 import java.util.concurrent.ThreadPoolExecutor;
-import java.util.concurrent.TimeUnit;
 import java.util.function.BiConsumer;
 
 import org.apache.commons.lang3.concurrent.BasicThreadFactory;
@@ -37,7 +37,7 @@
             BiConsumer<Thread, Runnable> aBeforeExecuteCallback,
             BiConsumer<Runnable, Throwable> aAfterExecuteCallback)
     {
-        super(aNumberOfThreads, aNumberOfThreads, 0L, TimeUnit.MILLISECONDS,
+        super(aNumberOfThreads, aNumberOfThreads, 0L, MILLISECONDS,
                 new ArrayBlockingQueue<>(queueSize, true), buildThreadFactory());
 
         beforeExecuteCallback = aBeforeExecuteCallback;
@@ -62,14 +62,10 @@
 
     private static ThreadFactory buildThreadFactory()
     {
-<<<<<<< HEAD
-        return new BasicThreadFactory.Builder().daemon(true).priority(Thread.MIN_PRIORITY).build();
-=======
         return new BasicThreadFactory.Builder() //
                 .daemon(true) //
                 .namingPattern("recommender-worker-%d") //
                 .priority(MIN_PRIORITY) //
                 .build();
->>>>>>> 70dfbc64
     }
 }