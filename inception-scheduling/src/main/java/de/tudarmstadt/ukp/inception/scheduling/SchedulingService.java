--- conflicted
+++ resolved
@@ -204,13 +204,10 @@
         executor.shutdownNow();
     }
 
-<<<<<<< HEAD
-=======
     private void logState()
     {
         getEnqueuedTasks().forEach(t -> log.debug("Queued   : {}", t));
         getScheduledTasks().forEach(t -> log.debug("Scheduled: {}", t));
         getRunningTasks().forEach(t -> log.debug("Running  : {}", t));
     }
->>>>>>> 70dfbc64
 }