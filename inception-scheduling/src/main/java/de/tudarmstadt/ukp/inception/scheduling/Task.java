--- conflicted
+++ resolved
@@ -102,8 +102,4 @@
     {
         return Objects.hash(user, project);
     }
-<<<<<<< HEAD
-
-=======
->>>>>>> 70dfbc64
 }