--- conflicted
+++ resolved
@@ -39,12 +39,8 @@
     private String identifier;
     private String name;
     private String description;
-<<<<<<< HEAD
+    private KnowledgeBase kb;
     private String language;
-=======
-    private KnowledgeBase kb;
-
->>>>>>> f88ff040
 
     /* Commented out until the functionality which uses them is actually implemented
     private static final IRI CLOSED;
@@ -115,7 +111,7 @@
     {
         kb = akb;
     }
-    
+
     /* Commented out until the functionality which uses them is actually implemented
     public void setAbstract(boolean aValue)
     {
@@ -220,7 +216,7 @@
         KBConcept kbConcept = new KBConcept();
         kbConcept.setIdentifier(aSubject.stringValue());
         kbConcept.setKB(kb);
-        
+
         readFirst(aConn, aSubject,  kb.getLabelIri(), null).ifPresent((stmt) -> {
             kbConcept.setName(stmt.getObject().stringValue());
             kbConcept.originalStatements.add(stmt);
@@ -287,5 +283,4 @@
         }
         return true;
     }
-
 }