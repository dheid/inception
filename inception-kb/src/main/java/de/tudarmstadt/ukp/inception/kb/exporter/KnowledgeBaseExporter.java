/*
 * Copyright 2018
 * Ubiquitous Knowledge Processing (UKP) Lab
 * Technische Universität Darmstadt
 *
 * Licensed under the Apache License, Version 2.0 (the "License");
 * you may not use this file except in compliance with the License.
 * You may obtain a copy of the License at
 *
 * http://www.apache.org/licenses/LICENSE-2.0
 *
 * Unless required by applicable law or agreed to in writing, software
 * distributed under the License is distributed on an "AS IS" BASIS,
 * WITHOUT WARRANTIES OR CONDITIONS OF ANY KIND, either express or implied.
 * See the License for the specific language governing permissions and
 * limitations under the License.
 */
package de.tudarmstadt.ukp.inception.kb.exporter;

import static java.util.Arrays.asList;

import java.io.File;
import java.io.FileOutputStream;
import java.io.IOException;
import java.io.InputStream;
import java.io.OutputStream;
import java.util.ArrayList;
import java.util.List;
import java.util.stream.Collectors;
import java.util.zip.ZipEntry;
import java.util.zip.ZipFile;

import org.apache.commons.io.FileUtils;
import org.eclipse.rdf4j.model.ValueFactory;
import org.eclipse.rdf4j.model.impl.SimpleValueFactory;
import org.eclipse.rdf4j.repository.config.RepositoryImplConfig;
import org.eclipse.rdf4j.repository.sparql.config.SPARQLRepositoryConfig;
import org.eclipse.rdf4j.rio.RDFFormat;
import org.slf4j.Logger;
import org.slf4j.LoggerFactory;
import org.springframework.beans.factory.annotation.Autowired;
import org.springframework.stereotype.Component;

import de.tudarmstadt.ukp.clarin.webanno.api.AnnotationSchemaService;
import de.tudarmstadt.ukp.clarin.webanno.api.dao.export.exporters.LayerExporter;
import de.tudarmstadt.ukp.clarin.webanno.api.export.ProjectExportRequest;
import de.tudarmstadt.ukp.clarin.webanno.api.export.ProjectExporter;
import de.tudarmstadt.ukp.clarin.webanno.api.export.ProjectImportRequest;
import de.tudarmstadt.ukp.clarin.webanno.export.model.ExportedProject;
import de.tudarmstadt.ukp.clarin.webanno.model.AnnotationFeature;
import de.tudarmstadt.ukp.clarin.webanno.model.Project;
import de.tudarmstadt.ukp.clarin.webanno.support.JSONUtil;
import de.tudarmstadt.ukp.inception.kb.ConceptFeatureTraits;
import de.tudarmstadt.ukp.inception.kb.KnowledgeBaseService;
import de.tudarmstadt.ukp.inception.kb.RepositoryType;
import de.tudarmstadt.ukp.inception.kb.SchemaProfile;
import de.tudarmstadt.ukp.inception.kb.model.KnowledgeBase;
import de.tudarmstadt.ukp.inception.kb.reification.Reification;

@Component
public class KnowledgeBaseExporter implements ProjectExporter
{
    private static final String KEY = "knowledge_bases";
    private static final Logger LOG = LoggerFactory.getLogger(KnowledgeBaseExporter.class);

    private static final String KB = "kb";
    private static final String KB_FOLDER = "/" + KB;
    private static final String KNOWLEDGEBASEFILES = KB_FOLDER + "/";

    // Use default profile IRIs for missing IRI values in order to import older projects
    private static final SchemaProfile DEFAULTPROFILE = SchemaProfile.OWLSCHEMA;

    private static final RDFFormat knowledgeBaseFileExportFormat = RDFFormat.TURTLE;

    private final KnowledgeBaseService kbService;
    private final AnnotationSchemaService schemaService;

    @Autowired
    public KnowledgeBaseExporter(KnowledgeBaseService aKbService,
        AnnotationSchemaService aSchemaService)
    {
        kbService = aKbService;
        schemaService = aSchemaService;
    }

    @Override
    public List<Class<? extends ProjectExporter>> getImportDependencies() {
        return asList(LayerExporter.class);
    }

    @Override
    public void exportData(ProjectExportRequest aRequest, ExportedProject aExProject, File aFile)
        throws Exception
    {
        Project project = aRequest.getProject();
        List<ExportedKnowledgeBase> exportedKnowledgeBases = new ArrayList<>();
        for (KnowledgeBase kb: kbService.getKnowledgeBases(project)) {
            ExportedKnowledgeBase exportedKB = new ExportedKnowledgeBase();
            exportedKB.setId(kb.getRepositoryId());
            exportedKB.setName(kb.getName());
            exportedKB.setType(kb.getType().toString());
            exportedKB.setClassIri(kb.getClassIri().stringValue());
            exportedKB.setSubclassIri(kb.getSubclassIri().stringValue());
            exportedKB.setTypeIri(kb.getTypeIri().stringValue());
            exportedKB.setDescriptionIri(kb.getDescriptionIri().stringValue());
            exportedKB.setLabelIri(kb.getLabelIri().stringValue());
            exportedKB.setPropertyTypeIri(kb.getPropertyTypeIri().stringValue());
            exportedKB.setPropertyLabelIri(kb.getPropertyLabelIri().stringValue());
            exportedKB.setPropertyDescriptionIri(kb.getPropertyDescriptionIri().stringValue());
            exportedKB.setReadOnly(kb.isReadOnly());
            exportedKB.setEnabled(kb.isEnabled());
            exportedKB.setReification(kb.getReification().toString());
            exportedKB.setSupportConceptLinking(kb.isSupportConceptLinking());
            exportedKB.setBasePrefix(kb.getBasePrefix());
<<<<<<< HEAD
            exportedKB.setExplicitlyDefinedRootConcepts(
=======
            exportedKB.setRootConcepts(
>>>>>>> 6ccf1876
                kb.getExplicitlyDefinedRootConcepts()
                    .stream()
                    .map(conceptIRI -> conceptIRI.stringValue())
                    .collect(Collectors.toList()));
            exportedKB.setDefaultLanguage(kb.getDefaultLanguage());
<<<<<<< HEAD
            exportedKB.setMaxResults(kb.getMaxResults());
=======
>>>>>>> 6ccf1876
            exportedKnowledgeBases.add(exportedKB);

            if (kb.getType() == RepositoryType.REMOTE) {
                // set url for remote KB
                RepositoryImplConfig cfg = kbService.getKnowledgeBaseConfig(kb);
                String url = ((SPARQLRepositoryConfig) cfg).getQueryEndpointUrl();
                exportedKB.setRemoteURL(url);
            }
            else {
                // export local kb files
                exportKnowledgeBaseFiles(aFile, kb);
            }

        }
        aExProject.setProperty(KEY, exportedKnowledgeBases);
        int n = exportedKnowledgeBases.size();
        LOG.info("Exported [{}] knowledge bases for project [{}]", n, project.getName());
    }

    /**
     * exports the source files of local a knowledge base in the format specified in
     * {@link #knowledgeBaseFileExportFormat}
     */
    private void exportKnowledgeBaseFiles(File aFile, KnowledgeBase kb)
        throws IOException
    {
        File sourceKnowledgeBaseDir = new File(aFile + KB_FOLDER);
        FileUtils.forceMkdir(sourceKnowledgeBaseDir);

        // create file with name "<knowledgebaseName>.<fileExtension>" in folder
        // KB_FOLDER
        File kbData = new File(aFile + getSourceFileName(kb));
        kbData.createNewFile();
        try (OutputStream os = new FileOutputStream(kbData)) {
            kbService.exportData(kb, knowledgeBaseFileExportFormat, os);
        }
    }

    @Override
    public void importData(ProjectImportRequest aRequest, Project aProject,
        ExportedProject aExProject, ZipFile aZip)
        throws Exception
    {
        ExportedKnowledgeBase[] knowledgeBases = aExProject
            .getArrayProperty(KEY, ExportedKnowledgeBase.class);
        ValueFactory vf = SimpleValueFactory.getInstance();
        for (ExportedKnowledgeBase exportedKB : knowledgeBases) {
            KnowledgeBase kb = new KnowledgeBase();
            kb.setName(exportedKB.getName());
            kb.setType(RepositoryType.valueOf(exportedKB.getType()));
<<<<<<< HEAD
            kb.setClassIri(vf.createIRI(exportedKB.getClassIri()));
            kb.setSubclassIri(vf.createIRI(exportedKB.getSubclassIri()));
            kb.setTypeIri(vf.createIRI(exportedKB.getTypeIri()));
            kb.setDescriptionIri(vf.createIRI(exportedKB.getDescriptionIri()));
            kb.setLabelIri(vf.createIRI(exportedKB.getLabelIri()));
            kb.setPropertyTypeIri(vf.createIRI(exportedKB.getPropertyTypeIri()));
            kb.setPropertyLabelIri(vf.createIRI(exportedKB.getPropertyLabelIri()));
            kb.setPropertyDescriptionIri(vf.createIRI(exportedKB.getPropertyDescriptionIri()));
=======
            // set default value for IRIs if no value is present in
            // order to support import of older projects
            kb.setClassIri(exportedKB.getClassIri() != null ?
                vf.createIRI(exportedKB.getClassIri()) :
                DEFAULTPROFILE.getClassIri());
            kb.setSubclassIri(exportedKB.getSubclassIri() != null ?
                vf.createIRI(exportedKB.getSubclassIri()) :
                DEFAULTPROFILE.getSubclassIri());
            kb.setTypeIri(exportedKB.getTypeIri() != null ?
                vf.createIRI(exportedKB.getTypeIri()) :
                DEFAULTPROFILE.getTypeIri());
            kb.setDescriptionIri(exportedKB.getDescriptionIri() != null ?
                vf.createIRI(exportedKB.getDescriptionIri()) :
                DEFAULTPROFILE.getDescriptionIri());
            kb.setLabelIri(exportedKB.getLabelIri() != null ?
                vf.createIRI(exportedKB.getLabelIri()) :
                DEFAULTPROFILE.getLabelIri());
            kb.setPropertyTypeIri(exportedKB.getPropertyTypeIri() != null ?
                vf.createIRI(exportedKB.getPropertyTypeIri()) :
                DEFAULTPROFILE.getPropertyTypeIri());
            kb.setPropertyLabelIri(exportedKB.getPropertyLabelIri() != null ?
                vf.createIRI(exportedKB.getPropertyLabelIri()) :
                DEFAULTPROFILE.getPropertyLabelIri());
            kb.setPropertyDescriptionIri(exportedKB.getPropertyDescriptionIri() != null ?
                vf.createIRI(exportedKB.getPropertyDescriptionIri()) :
                DEFAULTPROFILE.getPropertyDescriptionIri());

>>>>>>> 6ccf1876
            kb.setReadOnly(exportedKB.isReadOnly());
            kb.setEnabled(exportedKB.isEnabled());
            kb.setReification(Reification.valueOf(exportedKB.getReification()));
            kb.setSupportConceptLinking(exportedKB.isSupportConceptLinking());
            kb.setBasePrefix(exportedKB.getBasePrefix());
<<<<<<< HEAD
            kb.setExplicitlyDefinedRootConcepts(
                exportedKB.getExplicitlyDefinedRootConcepts()
                    .stream()
                    .map(conceptId -> vf.createIRI(conceptId))
                    .collect(Collectors.toList()));
            kb.setDefaultLanguage(exportedKB.getDefaultLanguage());
            kb.setMaxResults(exportedKB.getMaxResults());
=======

            if (exportedKB.getRootConcepts() != null) {
                kb.setExplicitlyDefinedRootConcepts(
                    exportedKB.getRootConcepts().stream()
                        .map(conceptId -> vf.createIRI(conceptId)).collect(Collectors.toList()));
            }
            else {
                kb.setExplicitlyDefinedRootConcepts(new ArrayList<>());
            }
            kb.setDefaultLanguage(exportedKB.getDefaultLanguage());
>>>>>>> 6ccf1876
            kb.setProject(aProject);

            // Get config and register knowledge base
            RepositoryImplConfig cfg;
            if (kb.getType() == RepositoryType.LOCAL) {
                cfg = kbService.getNativeConfig();
                kbService.registerKnowledgeBase(kb, cfg);
                kbService.defineBaseProperties(kb);
                importKnowledgeBaseFiles(aZip, kb);
            }
            else {
                cfg = kbService.getRemoteConfig(exportedKB.getRemoteURL());
                kbService.registerKnowledgeBase(kb, cfg);
            }

            // Early versions of INCEpTION did not set the ID.
            if (exportedKB.getId() == null) {
                LOG.warn(
                    "Cannot update concept feature traits: KB identifier is not set in the exported project.");
                continue;
            }

            for (AnnotationFeature feature : schemaService.listAnnotationFeature(aProject)) {
                if (feature.getType().startsWith("kb:")) {
                    try {
                        ConceptFeatureTraits traits = JSONUtil
                            .fromJsonString(ConceptFeatureTraits.class, feature.getTraits());

                        if (traits != null && exportedKB.getId().equals(traits.getRepositoryId())) {
                            traits.setRepositoryId(kb.getRepositoryId());
                            feature.setTraits(JSONUtil.toJsonString(traits));
                            schemaService.createFeature(feature);
                        }
                    }
                    catch (IOException e) {
                        LOG.error("Unable to update traits", e);
                    }
                }
            }
        }

        int n = knowledgeBases.length;
        LOG.info("Imported [{}] knowledge bases for project [{}]", n, aProject.getName());
    }

    /**
     * import the source files of local a knowledge base form the zip file of a previously exported
     * project {@link #knowledgeBaseFileExportFormat}
     */
    private void importKnowledgeBaseFiles(ZipFile aZip, KnowledgeBase kb) throws IOException
    {
        String sourceFileName = getSourceFileName(kb);
        // remove leading "/"
        ZipEntry entry = aZip.getEntry(sourceFileName.substring(1));

        try (InputStream is = aZip.getInputStream(entry)) {
            kbService.importData(kb, sourceFileName, is);
        }
    }

    private String getSourceFileName(KnowledgeBase kb)
    {
        return KNOWLEDGEBASEFILES + kb.getName() + "."
            + knowledgeBaseFileExportFormat.getDefaultFileExtension();
    }
}<|MERGE_RESOLUTION|>--- conflicted
+++ resolved
@@ -112,20 +112,13 @@
             exportedKB.setReification(kb.getReification().toString());
             exportedKB.setSupportConceptLinking(kb.isSupportConceptLinking());
             exportedKB.setBasePrefix(kb.getBasePrefix());
-<<<<<<< HEAD
-            exportedKB.setExplicitlyDefinedRootConcepts(
-=======
             exportedKB.setRootConcepts(
->>>>>>> 6ccf1876
                 kb.getExplicitlyDefinedRootConcepts()
                     .stream()
                     .map(conceptIRI -> conceptIRI.stringValue())
                     .collect(Collectors.toList()));
             exportedKB.setDefaultLanguage(kb.getDefaultLanguage());
-<<<<<<< HEAD
             exportedKB.setMaxResults(kb.getMaxResults());
-=======
->>>>>>> 6ccf1876
             exportedKnowledgeBases.add(exportedKB);
 
             if (kb.getType() == RepositoryType.REMOTE) {
@@ -176,16 +169,6 @@
             KnowledgeBase kb = new KnowledgeBase();
             kb.setName(exportedKB.getName());
             kb.setType(RepositoryType.valueOf(exportedKB.getType()));
-<<<<<<< HEAD
-            kb.setClassIri(vf.createIRI(exportedKB.getClassIri()));
-            kb.setSubclassIri(vf.createIRI(exportedKB.getSubclassIri()));
-            kb.setTypeIri(vf.createIRI(exportedKB.getTypeIri()));
-            kb.setDescriptionIri(vf.createIRI(exportedKB.getDescriptionIri()));
-            kb.setLabelIri(vf.createIRI(exportedKB.getLabelIri()));
-            kb.setPropertyTypeIri(vf.createIRI(exportedKB.getPropertyTypeIri()));
-            kb.setPropertyLabelIri(vf.createIRI(exportedKB.getPropertyLabelIri()));
-            kb.setPropertyDescriptionIri(vf.createIRI(exportedKB.getPropertyDescriptionIri()));
-=======
             // set default value for IRIs if no value is present in
             // order to support import of older projects
             kb.setClassIri(exportedKB.getClassIri() != null ?
@@ -213,21 +196,11 @@
                 vf.createIRI(exportedKB.getPropertyDescriptionIri()) :
                 DEFAULTPROFILE.getPropertyDescriptionIri());
 
->>>>>>> 6ccf1876
             kb.setReadOnly(exportedKB.isReadOnly());
             kb.setEnabled(exportedKB.isEnabled());
             kb.setReification(Reification.valueOf(exportedKB.getReification()));
             kb.setSupportConceptLinking(exportedKB.isSupportConceptLinking());
             kb.setBasePrefix(exportedKB.getBasePrefix());
-<<<<<<< HEAD
-            kb.setExplicitlyDefinedRootConcepts(
-                exportedKB.getExplicitlyDefinedRootConcepts()
-                    .stream()
-                    .map(conceptId -> vf.createIRI(conceptId))
-                    .collect(Collectors.toList()));
-            kb.setDefaultLanguage(exportedKB.getDefaultLanguage());
-            kb.setMaxResults(exportedKB.getMaxResults());
-=======
 
             if (exportedKB.getRootConcepts() != null) {
                 kb.setExplicitlyDefinedRootConcepts(
@@ -238,7 +211,7 @@
                 kb.setExplicitlyDefinedRootConcepts(new ArrayList<>());
             }
             kb.setDefaultLanguage(exportedKB.getDefaultLanguage());
->>>>>>> 6ccf1876
+            kb.setMaxResults(exportedKB.getMaxResults());
             kb.setProject(aProject);
 
             // Get config and register knowledge base
