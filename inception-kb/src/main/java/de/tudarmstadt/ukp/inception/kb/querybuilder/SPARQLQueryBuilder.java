--- conflicted
+++ resolved
@@ -138,12 +138,9 @@
     
     public static final Variable VAR_SUBJECT = var(VAR_SUBJECT_NAME);
     public static final Variable VAR_PREDICATE = var(VAR_PREDICATE_NAME);
-<<<<<<< HEAD
     public static final Variable VAR_OBJECT = var(VAR_OBJECT_NAME);
-=======
     public static final Variable VAR_RANGE = var(VAR_RANGE_NAME);
     public static final Variable VAR_DOMAIN = var(VAR_DOMAIN_NAME);
->>>>>>> 29231749
     public static final Variable VAR_LABEL = var(VAR_LABEL_NAME);
     public static final Variable VAR_LABEL_CANDIDATE = var(VAR_LABEL_CANDIDATE_NAME);
     public static final Variable VAR_LABEL_PROPERTY = var(VAR_LABEL_PROPERTY_NAME);
@@ -1452,11 +1449,7 @@
         
         if (kb.getDefaultDatasetIri() != null) {
             query.from(SparqlBuilder.dataset(
-<<<<<<< HEAD
-                    SparqlBuilder.from(Rdf.iri(kb.getDefaultDatasetIri()))));
-=======
                     SparqlBuilder.from(iri(kb.getDefaultDatasetIri()))));
->>>>>>> 29231749
         }
         
         int actualLimit = getLimit();
@@ -1684,15 +1677,6 @@
     private List<KBHandle> evaluateListQuery(TupleQuery tupleQuery, boolean aAll)
         throws QueryEvaluationException
     {
-<<<<<<< HEAD
-        TupleQueryResult result = tupleQuery.evaluate();
-        
-        List<KBHandle> handles = new ArrayList<>();
-        while (result.hasNext()) {
-            BindingSet bindings = result.next();
-            if (bindings.size() == 0) {
-                continue;
-=======
         try (TupleQueryResult result = tupleQuery.evaluate()) {
             List<KBHandle> handles = new ArrayList<>();
             while (result.hasNext()) {
@@ -1717,7 +1701,6 @@
                 extractDomain(handle, bindings);
     
                 handles.add(handle);
->>>>>>> 29231749
             }
             
             if (serverSideReduce) {
