/*
 * Copyright 2019
 * Ubiquitous Knowledge Processing (UKP) Lab
 * Technische Universität Darmstadt
 *
 * Licensed under the Apache License, Version 2.0 (the "License");
 * you may not use this file except in compliance with the License.
 * You may obtain a copy of the License at
 *
 *  http://www.apache.org/licenses/LICENSE-2.0
 *
 * Unless required by applicable law or agreed to in writing, software
 * distributed under the License is distributed on an "AS IS" BASIS,
 * WITHOUT WARRANTIES OR CONDITIONS OF ANY KIND, either express or implied.
 * See the License for the specific language governing permissions and
 * limitations under the License.
 */
package de.tudarmstadt.ukp.inception.kb.querybuilder;

import static com.github.jsonldjava.shaded.com.google.common.collect.Streams.concat;
import static de.tudarmstadt.ukp.inception.kb.IriConstants.FTS_LUCENE;
import static de.tudarmstadt.ukp.inception.kb.IriConstants.FTS_NONE;
import static de.tudarmstadt.ukp.inception.kb.IriConstants.FTS_VIRTUOSO;
import static de.tudarmstadt.ukp.inception.kb.IriConstants.hasImplicitNamespace;
import static de.tudarmstadt.ukp.inception.kb.querybuilder.Path.oneOrMore;
import static de.tudarmstadt.ukp.inception.kb.querybuilder.Path.zeroOrMore;
import static de.tudarmstadt.ukp.inception.kb.querybuilder.SPARQLQueryBuilder.Priority.PRIMARY;
import static de.tudarmstadt.ukp.inception.kb.querybuilder.SPARQLQueryBuilder.Priority.PRIMARY_RESTRICTIONS;
import static de.tudarmstadt.ukp.inception.kb.querybuilder.SPARQLQueryBuilder.Priority.SECONDARY;
import static java.lang.Integer.toHexString;
import static java.lang.System.currentTimeMillis;
import static java.util.Collections.emptyList;
import static org.eclipse.rdf4j.sparqlbuilder.constraint.Expressions.and;
import static org.eclipse.rdf4j.sparqlbuilder.constraint.Expressions.function;
import static org.eclipse.rdf4j.sparqlbuilder.constraint.Expressions.notEquals;
import static org.eclipse.rdf4j.sparqlbuilder.constraint.Expressions.or;
import static org.eclipse.rdf4j.sparqlbuilder.constraint.SparqlFunction.CONTAINS;
import static org.eclipse.rdf4j.sparqlbuilder.constraint.SparqlFunction.LANG;
import static org.eclipse.rdf4j.sparqlbuilder.constraint.SparqlFunction.LANGMATCHES;
import static org.eclipse.rdf4j.sparqlbuilder.constraint.SparqlFunction.LCASE;
import static org.eclipse.rdf4j.sparqlbuilder.constraint.SparqlFunction.STR;
import static org.eclipse.rdf4j.sparqlbuilder.constraint.SparqlFunction.STRSTARTS;
import static org.eclipse.rdf4j.sparqlbuilder.core.SparqlBuilder.var;
import static org.eclipse.rdf4j.sparqlbuilder.graphpattern.GraphPatterns.filterExists;
import static org.eclipse.rdf4j.sparqlbuilder.graphpattern.GraphPatterns.optional;
import static org.eclipse.rdf4j.sparqlbuilder.graphpattern.GraphPatterns.union;
import static org.eclipse.rdf4j.sparqlbuilder.rdf.Rdf.bNode;
import static org.eclipse.rdf4j.sparqlbuilder.rdf.Rdf.iri;
import static org.eclipse.rdf4j.sparqlbuilder.rdf.Rdf.literalOf;
import static org.eclipse.rdf4j.sparqlbuilder.rdf.Rdf.literalOfLanguage;

import java.util.ArrayList;
import java.util.Comparator;
import java.util.LinkedHashMap;
import java.util.LinkedHashSet;
import java.util.List;
import java.util.Map;
import java.util.Optional;
import java.util.Set;
import java.util.stream.Collectors;

import org.apache.commons.lang3.StringUtils;
import org.eclipse.rdf4j.model.IRI;
import org.eclipse.rdf4j.model.Literal;
import org.eclipse.rdf4j.model.vocabulary.OWL;
import org.eclipse.rdf4j.model.vocabulary.RDF;
import org.eclipse.rdf4j.query.Binding;
import org.eclipse.rdf4j.query.BindingSet;
import org.eclipse.rdf4j.query.QueryEvaluationException;
import org.eclipse.rdf4j.query.TupleQuery;
import org.eclipse.rdf4j.query.TupleQueryResult;
import org.eclipse.rdf4j.repository.RepositoryConnection;
import org.eclipse.rdf4j.sparqlbuilder.constraint.Expression;
import org.eclipse.rdf4j.sparqlbuilder.constraint.Expressions;
import org.eclipse.rdf4j.sparqlbuilder.constraint.Operand;
import org.eclipse.rdf4j.sparqlbuilder.constraint.SparqlFunction;
import org.eclipse.rdf4j.sparqlbuilder.core.Prefix;
import org.eclipse.rdf4j.sparqlbuilder.core.Projectable;
import org.eclipse.rdf4j.sparqlbuilder.core.SparqlBuilder;
import org.eclipse.rdf4j.sparqlbuilder.core.Variable;
import org.eclipse.rdf4j.sparqlbuilder.core.query.Queries;
import org.eclipse.rdf4j.sparqlbuilder.core.query.SelectQuery;
import org.eclipse.rdf4j.sparqlbuilder.graphpattern.GraphPattern;
import org.eclipse.rdf4j.sparqlbuilder.graphpattern.GraphPatterns;
import org.eclipse.rdf4j.sparqlbuilder.rdf.Iri;
import org.eclipse.rdf4j.sparqlbuilder.rdf.Rdf;
import org.eclipse.rdf4j.sparqlbuilder.rdf.RdfValue;
import org.eclipse.rdf4j.sparqlbuilder.util.SparqlBuilderUtils;
import org.slf4j.Logger;
import org.slf4j.LoggerFactory;

import de.tudarmstadt.ukp.inception.kb.IriConstants;
import de.tudarmstadt.ukp.inception.kb.graph.KBHandle;
import de.tudarmstadt.ukp.inception.kb.graph.KBObject;
import de.tudarmstadt.ukp.inception.kb.model.KnowledgeBase;

/**
 * Build queries against the KB.
 * 
 * <p>
 * <b>Handling of subclasses: </b>
 * Queries for subclasses return only resources which declare being a class via the class property
 * defined in the KB specification. This means that if the KB is configured to use rdfs:Class but a
 * subclass defines itself using owl:Class, then this subclass is *not* returned. We do presently
 * *not* support mixed schemes in a single KB.
 * </p>
 */
public class SPARQLQueryBuilder
    implements SPARQLQueryPrimaryConditions, SPARQLQueryOptionalElements
{
    private final static Logger LOG = LoggerFactory.getLogger(SPARQLQueryBuilder.class);

    public static final int DEFAULT_LIMIT = 0;
    
    public static final String VAR_SUBJECT_NAME = "s";
    public static final String VAR_PREDICATE_NAME = "p";
    public static final String VAR_LABEL_PROPERTY_NAME = "pLabel";
    public static final String VAR_LABEL_NAME = "l";
    public static final String VAR_LABEL_CANDIDATE_NAME = "lc";
    public static final String VAR_DESCRIPTION_NAME = "d";
    public static final String VAR_DESCRIPTION_CANDIDATE_NAME = "dc";
    
    public static final Variable VAR_SUBJECT = var(VAR_SUBJECT_NAME);
    public static final Variable VAR_PREDICATE = var(VAR_PREDICATE_NAME);
    public static final Variable VAR_LABEL = var(VAR_LABEL_NAME);
    public static final Variable VAR_LABEL_CANDIDATE = var(VAR_LABEL_CANDIDATE_NAME);
    public static final Variable VAR_LABEL_PROPERTY = var(VAR_LABEL_PROPERTY_NAME);
    public static final Variable VAR_DESCRIPTION = var(VAR_DESCRIPTION_NAME);
    public static final Variable VAR_DESC_CANDIDATE = var(VAR_DESCRIPTION_CANDIDATE_NAME);

    public static final Prefix PREFIX_LUCENE_SEARCH = SparqlBuilder.prefix("search",
            iri("http://www.openrdf.org/contrib/lucenesail#"));
    public static final Iri LUCENE_QUERY = PREFIX_LUCENE_SEARCH.iri("query");
    public static final Iri LUCENE_PROPERTY = PREFIX_LUCENE_SEARCH.iri("property");
    public static final Iri LUCENE_SCORE = PREFIX_LUCENE_SEARCH.iri("score");
    public static final Iri LUCENE_SNIPPET = PREFIX_LUCENE_SEARCH.iri("snippet");
    
    public static final Iri OWL_INTERSECTIONOF = Rdf.iri(OWL.INTERSECTIONOF.stringValue());
    public static final Iri RDF_REST = Rdf.iri(RDF.REST.stringValue());
    public static final Iri RDF_FIRST = Rdf.iri(RDF.FIRST.stringValue());
        
    private static final RdfValue EMPTY_STRING = () -> "\"\"";
    
    private final Set<Prefix> prefixes = new LinkedHashSet<>();
    private final Set<Projectable> projections = new LinkedHashSet<>();
    private final List<GraphPattern> primaryPatterns = new ArrayList<>();
    private final List<GraphPattern> primaryRestrictions = new ArrayList<>();
    private final List<GraphPattern> secondaryPatterns = new ArrayList<>();
    
    private boolean labelImplicitlyRetrieved = false;
    
    enum Priority {
        PRIMARY, PRIMARY_RESTRICTIONS, SECONDARY
    }
    
    /**
     * This flag is set internally to indicate whether the query should be skipped and an empty
     * result should always be returned. This can be the case, e.g. if the post-processing of
     * the query string against which to match a label causes the query to become empty.
     */
    private boolean returnEmptyResult = false;
    
    private final KnowledgeBase kb;
    private final Mode mode;
    
    /**
     * Case-insensitive mode is a best-effort approach. Depending on the underlying FTS, it may
     * or may not work.
     */
    private boolean caseInsensitive = true;
    
    private int limitOverride = DEFAULT_LIMIT;
    
    private boolean includeInferred = true;
    
    /**
     * This flag controls whether we attempt to drop duplicate labels and descriptions on the
     * side of the SPARQL server (true) or whether we try retrieving all labels and descriptions
     * which have either no language or match the KB language and then drop duplicates on our
     * side. Both approaches have benefits and draw-backs. In general, we try server-side
     * reduction to reduce the data being transferred across the wire. However, in some cases we
     * implicitly turn off server side reduction because (SSR) we have not been able to figure out
     * working SSR queries.
     * 
     * Benefits of SSR:
     * <ul>
     * <li>Less data to transfer across the wire</li>
     * <li>LIMIT works accurately (if we drop client side, we may end up with less than LIMIT 
     *     results)</li>
     * </ul>
     * 
     * Drawbacks of SSR:
     * <ul>
     * <li>More complex queries</li>
     * </ul>
     * 
     * @see #reduceRedundantResults(List)
     */
    // This is presently disabled because we cannot guarantee that the MIN operation
    // prefers the label with the language as opposed to "any label".
    private boolean serverSideReduce = false;
    
    private static enum Mode {
        ITEM, CLASS, INSTANCE, PROPERTY;
        
        protected Iri getLabelProperty(KnowledgeBase aKb) {
            switch (this) {
            case ITEM:
                return iri(aKb.getLabelIri().toString());
            case CLASS:
                return iri(aKb.getLabelIri().toString());
            case INSTANCE:
                return iri(aKb.getLabelIri().toString());
            case PROPERTY:
                return iri(aKb.getPropertyLabelIri().toString());
            default:
                throw new IllegalStateException("Unsupported mode: " + this);
            }
        }

        protected Iri getDescriptionProperty(KnowledgeBase aKb) {
            switch (this) {
            case ITEM:
                return iri(aKb.getDescriptionIri().toString());
            case CLASS:
                return iri(aKb.getDescriptionIri().toString());
            case INSTANCE:
                return iri(aKb.getDescriptionIri().toString());
            case PROPERTY:
                return iri(aKb.getPropertyDescriptionIri().toString());
            default:
                throw new IllegalStateException("Unsupported mode: " + this);
            }
        }
        
        /**
         * @see SPARQLQueryPrimaryConditions#descendantsOf(String)
         */
        protected GraphPattern descendentsPattern(KnowledgeBase aKB, Iri aContext)
        {
            Iri typeOfProperty = Rdf.iri(aKB.getTypeIri());
            Iri subClassProperty = Rdf.iri(aKB.getSubclassIri());
            Iri subPropertyProperty = Rdf.iri(aKB.getSubPropertyIri());
                        
            switch (this) {
            case ITEM: {
                List<GraphPattern> classPatterns = new ArrayList<>();
                classPatterns.add(VAR_SUBJECT.has(Path.of(oneOrMore(subClassProperty)), aContext));
                classPatterns.add(VAR_SUBJECT
                        .has(Path.of(typeOfProperty, zeroOrMore(subClassProperty)), aContext));
                if (OWL.CLASS.equals(aKB.getClassIri())) {
                    classPatterns.add(VAR_SUBJECT.has(
                            Path.of(OWL_INTERSECTIONOF, zeroOrMore(RDF_REST), RDF_FIRST),
                            aContext));
                }
                
                return GraphPatterns.union(classPatterns.stream().toArray(GraphPattern[]::new));
            }
            case CLASS: {
                List<GraphPattern> classPatterns = new ArrayList<>();
                classPatterns.add(
                        VAR_SUBJECT.has(() -> subClassProperty.getQueryString() + "+", aContext));
                if (OWL.CLASS.equals(aKB.getClassIri())) {
                    classPatterns.add(VAR_SUBJECT.has(
                            Path.of(OWL_INTERSECTIONOF, zeroOrMore(RDF_REST), RDF_FIRST),
                            aContext));
                }

                return GraphPatterns.union(classPatterns.stream().toArray(GraphPattern[]::new));
            }
            case INSTANCE:
                return VAR_SUBJECT.has(Path.of(typeOfProperty, zeroOrMore(subClassProperty)),
                        aContext);
            case PROPERTY:
                return VAR_SUBJECT.has(Path.of(oneOrMore(subPropertyProperty)), aContext);
            default:
                throw new IllegalStateException("Unsupported mode: " + this);
            }            
        }

        /**
         * @see SPARQLQueryPrimaryConditions#ancestorsOf(String)
         */
        protected GraphPattern ancestorsPattern(KnowledgeBase aKB, Iri aContext)
        {
            Iri typeOfProperty = Rdf.iri(aKB.getTypeIri());
            Iri subClassProperty = Rdf.iri(aKB.getSubclassIri());
            Iri subPropertyProperty = Rdf.iri(aKB.getSubPropertyIri());
                        
            switch (this) {
            case ITEM:
            case CLASS:
            case INSTANCE: {
                List<GraphPattern> classPatterns = new ArrayList<>();
                classPatterns.add(
                        aContext.has(Path.of(oneOrMore(subClassProperty)), VAR_SUBJECT));
                classPatterns.add(aContext
                        .has(Path.of(typeOfProperty, zeroOrMore(subClassProperty)), VAR_SUBJECT));
                if (OWL.CLASS.equals(aKB.getClassIri())) {
                    classPatterns.add(aContext.has(
                            Path.of(OWL_INTERSECTIONOF, zeroOrMore(RDF_REST), RDF_FIRST),
                            VAR_SUBJECT));
                }
                
                return union(classPatterns.stream().toArray(GraphPattern[]::new));
            }
            case PROPERTY:
                return aContext.has(Path.of(oneOrMore(subPropertyProperty)), VAR_SUBJECT);
            default:
                throw new IllegalStateException("Unsupported mode: " + this);
            }            
        }
        
        /**
         * @see SPARQLQueryPrimaryConditions#childrenOf(String)
         */
        protected GraphPattern childrenPattern(KnowledgeBase aKB, Iri aContext)
        {
<<<<<<< HEAD
            Iri subClassProperty = Rdf.iri(aKB.getSubclassIri());
            Iri subPropertyProperty = Rdf.iri(aKB.getSubPropertyIri());
=======
            Iri subClassProperty = Rdf.iri(aKB.getSubclassIri().toString());
            Iri typeOfProperty = Rdf.iri(aKB.getTypeIri().toString());
>>>>>>> 1e55b53d
                        
            switch (this) {
            case ITEM: {
                List<GraphPattern> classPatterns = new ArrayList<>();
                classPatterns.add(
                        VAR_SUBJECT.has(() -> subClassProperty.getQueryString(), aContext));
                classPatterns.add(VAR_SUBJECT.has(typeOfProperty, aContext));
                if (OWL.CLASS.equals(aKB.getClassIri())) {
                    classPatterns.add(VAR_SUBJECT.has(
                            Path.of(OWL_INTERSECTIONOF, zeroOrMore(RDF_REST), RDF_FIRST),
                            aContext));
                }
                
                return GraphPatterns.union(classPatterns.stream().toArray(GraphPattern[]::new));
            }
            case INSTANCE: {
                return VAR_SUBJECT.has(typeOfProperty, aContext);
            }
            case CLASS: {
                // Follow the subclass property and also take into account owl:intersectionOf if
                // using OWL classes
                List<GraphPattern> classPatterns = new ArrayList<>();
                classPatterns.add(VAR_SUBJECT.has(subClassProperty, aContext));
                if (OWL.CLASS.equals(aKB.getClassIri())) {
                    classPatterns.add(VAR_SUBJECT.has(
                            Path.of(OWL_INTERSECTIONOF, zeroOrMore(RDF_REST), RDF_FIRST),
                            aContext));
                }
                
                return union(classPatterns.stream().toArray(GraphPattern[]::new));
            }
            case PROPERTY:
                return VAR_SUBJECT.has(Path.of(oneOrMore(subPropertyProperty)), aContext);
            default:
                throw new IllegalStateException("Can only request children of classes");
            }            
        }
        
        /**
         * @see SPARQLQueryPrimaryConditions#parentsOf(String)
         */
        protected GraphPattern parentsPattern(KnowledgeBase aKB, Iri aContext)
        {
            Iri subClassProperty = Rdf.iri(aKB.getSubclassIri());
            Iri subPropertyProperty = Rdf.iri(aKB.getSubPropertyIri());
             
            switch (this) {
            case CLASS: {
                List<GraphPattern> classPatterns = new ArrayList<>();
                classPatterns.add(aContext.has(subClassProperty, VAR_SUBJECT));
                if (OWL.CLASS.equals(aKB.getClassIri())) {
                    classPatterns.add(aContext.has(
                            Path.of(OWL_INTERSECTIONOF, zeroOrMore(RDF_REST), RDF_FIRST),
                            VAR_SUBJECT));
                }
                
                return union(classPatterns.stream().toArray(GraphPattern[]::new));
            }
            case PROPERTY:
                return aContext.has(Path.of(oneOrMore(subPropertyProperty)), VAR_SUBJECT);
            default:
                throw new IllegalStateException("Can only request parents of classes");
            }            
        }

        /**
         * @see SPARQLQueryPrimaryConditions#roots()
         */
        protected GraphPattern rootsPattern(KnowledgeBase aKb)
        {
            Iri classIri = Rdf.iri(aKb.getClassIri().toString());
            Iri subClassProperty = Rdf.iri(aKb.getSubclassIri().toString());
            Iri typeOfProperty = Rdf.iri(aKb.getTypeIri().toString());
            Variable otherSubclass = var("otherSubclass");
            
            switch (this) {
            case CLASS: {
                List<GraphPattern> rootPatterns = new ArrayList<>();

                List<IRI> rootConcepts = aKb.getRootConcepts();
                if (rootConcepts != null && !rootConcepts.isEmpty()) {
                    rootPatterns.add(new ValuesPattern(VAR_SUBJECT, rootConcepts.stream()
                            .map(iri -> Rdf.iri(iri.stringValue())).collect(Collectors.toList())));
                }
                else {
                    List<GraphPattern> classPatterns = new ArrayList<>();
                    classPatterns.add(VAR_SUBJECT.has(subClassProperty, otherSubclass)
                                            .filter(notEquals(VAR_SUBJECT, otherSubclass)));
                    if (OWL.CLASS.equals(aKb.getClassIri())) {
                        classPatterns.add(VAR_SUBJECT.has(OWL_INTERSECTIONOF, bNode()));
                    }
                    
                    rootPatterns.add(union(new GraphPattern[] {
                            // ... it is explicitly defined as being a class
                            VAR_SUBJECT.has(typeOfProperty, classIri),
                            // ... it has any subclass
                            Rdf.bNode().has(subClassProperty, VAR_SUBJECT) }).filterNotExists(
                                    union(classPatterns.stream().toArray(GraphPattern[]::new))));
                }
                
                return GraphPatterns
                        .and(rootPatterns.toArray(new GraphPattern[rootPatterns.size()]));
            }
            default:
                throw new IllegalStateException("Can only root classes");
            }            
        }
    }
    
    /**
     * Retrieve any item from the KB. There is no check if the item looks like a class, instance or
     * property. The IRI and property mapping used in the patters is obtained from the given KB
     * configuration.
     */
    public static SPARQLQueryPrimaryConditions forItems(KnowledgeBase aKB)
    {
        return new SPARQLQueryBuilder(aKB, Mode.ITEM);
    }

    /**
     * Retrieve only things that look like classes. Identifiers for classes participate as ID
     * in {@code ID IS-A CLASS-IRI}, {@code X SUBCLASS-OF ID}, {@code ID SUBCLASS-OF X}. The
     * IRI and property mapping used in the patters is obtained from the given KB configuration.
     */
    public static SPARQLQueryPrimaryConditions forClasses(KnowledgeBase aKB)
    {
        SPARQLQueryBuilder builder = new SPARQLQueryBuilder(aKB, Mode.CLASS);
        builder.limitToClasses();
        return builder;
    }

    /**
     * Retrieve instances. Instances do <b>not</b> look like classes. The IRI and property mapping
     * used in the patters is obtained from the given KB configuration.
     */
    public static SPARQLQueryPrimaryConditions forInstances(KnowledgeBase aKB)
    {
        SPARQLQueryBuilder builder = new SPARQLQueryBuilder(aKB, Mode.INSTANCE);
        builder.limitToInstances();
        return builder;
    }

    /**
     * Retrieve properties. The IRI and property mapping used in the patters is obtained from the
     * given KB configuration.
     */
    public static SPARQLQueryPrimaryConditions forProperties(KnowledgeBase aKB)
    {
        SPARQLQueryBuilder builder = new SPARQLQueryBuilder(aKB, Mode.PROPERTY);
        builder.limitToProperties();
        return builder;
    }

    private SPARQLQueryBuilder(KnowledgeBase aKB, Mode aMode)
    {
        kb = aKB;
        mode = aMode;
    }
    
    private void addPattern(Priority aPriority, GraphPattern aPattern)
    {
        switch (aPriority) {
        case PRIMARY:
            primaryPatterns.add(aPattern);
            break;
        case PRIMARY_RESTRICTIONS:
            primaryRestrictions.add(aPattern);
            break;
        case SECONDARY:
            secondaryPatterns.add(aPattern);
            break;
        default:
            throw new IllegalArgumentException("Unknown priority: [" + aPriority + "]");
        }
    }
    
    private Projectable getLabelProjection()
    {
        if (serverSideReduce) {
            return Expressions.min(VAR_LABEL_CANDIDATE).as(VAR_LABEL);
        }
        else {
            return VAR_LABEL_CANDIDATE;
        }
    }

    private Projectable getDescriptionProjection()
    {
        if (serverSideReduce) {
            return Expressions.min(VAR_DESC_CANDIDATE).as(VAR_DESCRIPTION);
        }
        else {
            return VAR_DESC_CANDIDATE;
        }
    }

    @Override
    public SPARQLQueryOptionalElements includeInferred()
    {
        includeInferred(true);
        
        return this;
    }
    
    @Override
    public SPARQLQueryOptionalElements excludeInferred()
    {
        includeInferred(false);
        
        return this;
    }
    
    @Override
    public SPARQLQueryOptionalElements includeInferred(boolean aEnabled)
    {
        includeInferred = aEnabled;

        return this;
    }
    
    @Override
    public SPARQLQueryOptionalElements limit(int aLimit)
    {
        limitOverride = aLimit;
        return this;
    }

    @Override
    public SPARQLQueryOptionalElements caseSensitive()
    {
        caseInsensitive = false;
        return this;
    }

    @Override
    public SPARQLQueryOptionalElements caseSensitive(boolean aEnabled)
    {
        caseInsensitive = !aEnabled;
        return this;
    }

    @Override
    public SPARQLQueryOptionalElements caseInsensitive()
    {
        caseInsensitive = true;
        return this;
    }

    /**
     * Generates a pattern which binds all sub-properties of the label property to the given 
     * variable. 
     */
    private GraphPattern bindLabelProperties(Variable aVariable)
    {
        Iri pLabel = mode.getLabelProperty(kb);
        Iri pSubProperty = Rdf.iri(kb.getSubPropertyIri().stringValue()); 
        
        return optional(aVariable.has(Path.of(zeroOrMore(pSubProperty)), pLabel));
    }

    @Override
    public SPARQLQueryPrimaryConditions withIdentifier(String aIdentifier)
    {
        addPattern(PRIMARY, new ValuesPattern(VAR_SUBJECT, iri(aIdentifier)));
                
        return this;
    }
    
    @Override
    public SPARQLQueryBuilder withLabelMatchingExactlyAnyOf(String... aValues)
    {
        if (aValues.length == 0) {
            returnEmptyResult = true;
            return this;
        }
        
        IRI ftsMode = kb.getFullTextSearchIri();
        
        if (FTS_LUCENE.equals(ftsMode)) {
            addPattern(PRIMARY, withLabelMatchingExactlyAnyOf_RDF4J_FTS(aValues));
        }
        else if (FTS_VIRTUOSO.equals(ftsMode)) {
            addPattern(PRIMARY, withLabelMatchingExactlyAnyOf_Virtuoso_FTS(aValues));
        }
        else if (FTS_NONE.equals(ftsMode) || ftsMode == null) {
            addPattern(PRIMARY, withLabelMatchingExactlyAnyOf_No_FTS(aValues));
        }
        else {
            throw new IllegalStateException(
                    "Unknown FTS mode: [" + kb.getFullTextSearchIri() + "]");
        }
        
        // Retain only the first description - do this here since we change the server-side reduce
        // flag above when using Lucene FTS
        projections.add(getLabelProjection());
        labelImplicitlyRetrieved = true;
        
        return this;
    }
    
    private GraphPattern withLabelMatchingExactlyAnyOf_No_FTS(String[] aValues)
    {
        List<RdfValue> values = new ArrayList<>();
        String language =  kb.getDefaultLanguage();
        
        for (String value : aValues) {
            if (StringUtils.isBlank(value)) {
                continue;
            }
            
            if (language != null) {
                values.add(literalOfLanguage(value, language));
            }
            
            values.add(literalOf(value));
        }
        
        return GraphPatterns.and(
            bindLabelProperties(VAR_LABEL_PROPERTY),
            new ValuesPattern(VAR_LABEL_CANDIDATE, values),
            VAR_SUBJECT.has(VAR_LABEL_PROPERTY, VAR_LABEL_CANDIDATE));
    }
    
    private GraphPattern withLabelMatchingExactlyAnyOf_RDF4J_FTS(String[] aValues)
    {
        prefixes.add(PREFIX_LUCENE_SEARCH);
        
        Iri pLabelFts = iri(IriConstants.FTS_LUCENE.toString());
        
        List<GraphPattern> valuePatterns = new ArrayList<>();
        for (String value : aValues) {
            if (StringUtils.isBlank(value)) {
                continue;
            }
            
            valuePatterns.add(VAR_SUBJECT
                    .has(pLabelFts,
                            bNode(LUCENE_QUERY, literalOf(value))
                            .andHas(LUCENE_PROPERTY, VAR_LABEL_PROPERTY))
                    .andHas(VAR_LABEL_PROPERTY, VAR_LABEL_CANDIDATE)
                    .filter(equalsPattern(VAR_LABEL_CANDIDATE, value, kb)));
        }
        
        return GraphPatterns.and(
                bindLabelProperties(VAR_LABEL_PROPERTY),
                union(valuePatterns.toArray(new GraphPattern[valuePatterns.size()])));
    }
    
    private GraphPattern withLabelMatchingExactlyAnyOf_Virtuoso_FTS(String[] aValues)
    {
        Iri pLabelFts = iri(FTS_VIRTUOSO.toString());
        
        List<GraphPattern> valuePatterns = new ArrayList<>();
        for (String value : aValues) {
            String sanitizedValue = sanitizeQueryStringForFTS(value);
            
            if (StringUtils.isBlank(sanitizedValue)) {
                continue;
            }
                        
            valuePatterns.add(VAR_SUBJECT
                    .has(VAR_LABEL_PROPERTY, VAR_LABEL_CANDIDATE)
                    .and(VAR_LABEL_CANDIDATE.has(pLabelFts,literalOf("\"" + sanitizedValue + "\"")))
                    .filter(equalsPattern(VAR_LABEL_CANDIDATE, value, kb)));
        }
        
        return GraphPatterns.and(
                bindLabelProperties(VAR_LABEL_PROPERTY),
                union(valuePatterns.toArray(new GraphPattern[valuePatterns.size()])));
    }

    @Override
    public SPARQLQueryBuilder withLabelStartingWith(String aPrefixQuery)
    {
        if (aPrefixQuery.length() == 0) {
            returnEmptyResult = true;
            return this;
        }
        
        
        IRI ftsMode = kb.getFullTextSearchIri();
        
        if (IriConstants.FTS_LUCENE.equals(ftsMode)) {
            addPattern(PRIMARY, withLabelStartingWith_RDF4J_FTS(aPrefixQuery));
        }
        else if (IriConstants.FTS_VIRTUOSO.equals(ftsMode)) {
            addPattern(PRIMARY, withLabelStartingWith_Virtuoso_FTS(aPrefixQuery));
        }
        else if (IriConstants.FTS_NONE.equals(ftsMode) || ftsMode == null) {
            addPattern(PRIMARY, withLabelStartingWith_No_FTS(aPrefixQuery));
        }
        else {
            throw new IllegalStateException(
                    "Unknown FTS mode: [" + kb.getFullTextSearchIri() + "]");
        }
        
        // Retain only the first description - do this here since we change the server-side reduce
        // flag above when using Lucene FTS
        projections.add(getLabelProjection());
        labelImplicitlyRetrieved = true;
        
        return this;
    }
    
    @Override
    public SPARQLQueryBuilder withLabelContainingAnyOf(String... aValues)
    {
        if (aValues.length == 0) {
            returnEmptyResult = true;
            return this;
        }
        
        IRI ftsMode = kb.getFullTextSearchIri();
        
        if (IriConstants.FTS_LUCENE.equals(ftsMode)) {
            addPattern(PRIMARY, withLabelContainingAnyOf_RDF4J_FTS(aValues));
        }
        else if (IriConstants.FTS_VIRTUOSO.equals(ftsMode)) {
            addPattern(PRIMARY, withLabelContainingAnyOf_Virtuoso_FTS(aValues));
        }
        else if (IriConstants.FTS_NONE.equals(ftsMode) || ftsMode == null) {
            addPattern(PRIMARY, withLabelContainingAnyOf_No_FTS(aValues));
        }
        else {
            throw new IllegalStateException(
                    "Unknown FTS mode: [" + kb.getFullTextSearchIri() + "]");
        }
        
        // Retain only the first description - do this here since we change the server-side reduce
        // flag above when using Lucene FTS
        projections.add(getLabelProjection());
        labelImplicitlyRetrieved = true;
        
        return this;
    }

    private GraphPattern withLabelContainingAnyOf_No_FTS(String... aValues)
    {
        List<GraphPattern> valuePatterns = new ArrayList<>();
        for (String value : aValues) {
            if (StringUtils.isBlank(value)) {
                continue;
            }
            
            valuePatterns.add(VAR_SUBJECT
                    .has(VAR_LABEL_PROPERTY, VAR_LABEL_CANDIDATE)
                    .filter(containsPattern(VAR_LABEL_CANDIDATE, value)));
        }
        
        return GraphPatterns.and(
                bindLabelProperties(VAR_LABEL_PROPERTY),
                union(valuePatterns.toArray(new GraphPattern[valuePatterns.size()])));
    }
    
    private GraphPattern withLabelContainingAnyOf_RDF4J_FTS(String[] aValues)
    {
        prefixes.add(PREFIX_LUCENE_SEARCH);
        
        Iri pLabelFts = iri(IriConstants.FTS_LUCENE.toString());
        
        List<GraphPattern> valuePatterns = new ArrayList<>();
        for (String value : aValues) {
            String sanitizedValue = sanitizeQueryStringForFTS(value);

            if (StringUtils.isBlank(sanitizedValue)) {
                continue;
            }

            valuePatterns.add(VAR_SUBJECT
                    .has(pLabelFts,
                            bNode(LUCENE_QUERY, literalOf(sanitizedValue + "*"))
                            .andHas(LUCENE_PROPERTY, VAR_LABEL_PROPERTY))
                    .andHas(VAR_LABEL_PROPERTY, VAR_LABEL_CANDIDATE)
                    .filter(containsPattern(VAR_LABEL_CANDIDATE, value)));
        }
        
        return GraphPatterns.and(
                bindLabelProperties(VAR_LABEL_PROPERTY),
                union(valuePatterns.toArray(new GraphPattern[valuePatterns.size()])));
    }

    private GraphPattern withLabelContainingAnyOf_Virtuoso_FTS(String[] aValues)
    {
        Iri pLabelFts = iri(FTS_VIRTUOSO.toString());
        
        List<GraphPattern> valuePatterns = new ArrayList<>();
        for (String value : aValues) {
            String sanitizedValue = sanitizeQueryStringForFTS(value);
            
            if (StringUtils.isBlank(sanitizedValue)) {
                continue;
            }
                        
            valuePatterns.add(VAR_SUBJECT
                    .has(VAR_LABEL_PROPERTY, VAR_LABEL_CANDIDATE)
                    .and(VAR_LABEL_CANDIDATE.has(pLabelFts,literalOf("\"" + sanitizedValue + "\"")))
                    .filter(containsPattern(VAR_LABEL_CANDIDATE, value)));
        }
        
        return GraphPatterns.and(
                bindLabelProperties(VAR_LABEL_PROPERTY),
                union(valuePatterns.toArray(new GraphPattern[valuePatterns.size()])));
    }

    private GraphPattern withLabelStartingWith_No_FTS(String aPrefixQuery)
    {
        if (aPrefixQuery.isEmpty()) {
            returnEmptyResult = true;
        }
        
        return GraphPatterns.and(
                bindLabelProperties(VAR_LABEL_PROPERTY),
                VAR_SUBJECT.has(VAR_LABEL_PROPERTY, VAR_LABEL_CANDIDATE)
                        .filter(startsWithPattern(VAR_LABEL_CANDIDATE, aPrefixQuery)));
    }

    private GraphPattern withLabelStartingWith_Virtuoso_FTS(String aPrefixQuery)
    {
        StringBuilder ftsQueryString = new StringBuilder();
        ftsQueryString.append("\"");
        
        // Strip single quotes and asterisks because they have special semantics
        String sanitizedQuery = sanitizeQueryStringForFTS(aPrefixQuery);
        
        // If the query string entered by the user does not end with a space character, then
        // we assume that the user may not yet have finished writing the word and add a
        // wildcard
        if (!aPrefixQuery.endsWith(" ")) {
            String[] queryTokens = sanitizedQuery.split(" ");
            for (int i = 0; i < queryTokens.length; i++) {
                if (i > 0) {
                    ftsQueryString.append(" ");
                }
                
                // Virtuoso requires that a token has at least 4 characters before it can be 
                // used with a wildcard. If the last token has less than 4 characters, we simply
                // drop it to avoid the user hitting a point where the auto-suggesions suddenly
                // are empty. If the token 4 or more, we add the wildcard.
                if (i == (queryTokens.length - 1)) {
                    if (queryTokens[i].length() >= 4) {
                        ftsQueryString.append(queryTokens[i]);
                        ftsQueryString.append("*");
                    }
                }
                else {
                    ftsQueryString.append(queryTokens[i]);
                }
            }
        }
        else {
            ftsQueryString.append(sanitizedQuery);
        }
        
        ftsQueryString.append("\"");
        
        // If the query string was reduced to nothing, then the query should always return an empty
        // result.
        if (ftsQueryString.length() == 2) {
            returnEmptyResult = true;
        }
        
        Iri pLabelFts = iri(FTS_VIRTUOSO.toString());
        
        // Locate all entries where the label contains the prefix (using the FTS) and then
        // filter them by those which actually start with the prefix.
        return GraphPatterns.and(bindLabelProperties(VAR_LABEL_PROPERTY),
                VAR_SUBJECT.has(VAR_LABEL_PROPERTY, VAR_LABEL_CANDIDATE)
                        .and(VAR_LABEL_CANDIDATE.has(pLabelFts,
                                literalOf(ftsQueryString.toString())))
                        .filter(startsWithPattern(VAR_LABEL_CANDIDATE, aPrefixQuery)));
    }

    private GraphPattern withLabelStartingWith_RDF4J_FTS(String aPrefixQuery)
    {
        // REC: Haven't been able to get this to work with server-side reduction, so implicitly
        // turning it off here.
        serverSideReduce = false;
        
        prefixes.add(PREFIX_LUCENE_SEARCH);
        
        String queryString = aPrefixQuery.trim();
        
        if (queryString.isEmpty()) {
            returnEmptyResult = true;
        }

        // If the query string entered by the user does not end with a space character, then
        // we assume that the user may not yet have finished writing the word and add a
        // wildcard
        if (!aPrefixQuery.endsWith(" ")) {
            queryString += "*";
        }

        Iri pLabelFts = iri(IriConstants.FTS_LUCENE.toString());

        // Locate all entries where the label contains the prefix (using the FTS) and then
        // filter them by those which actually start with the prefix.
        return GraphPatterns.and(
                bindLabelProperties(VAR_LABEL_PROPERTY),
                VAR_SUBJECT.has(pLabelFts,bNode(LUCENE_QUERY, literalOf(queryString))
                        .andHas(LUCENE_PROPERTY, VAR_LABEL_PROPERTY))
                        .andHas(VAR_LABEL_PROPERTY, VAR_LABEL_CANDIDATE)
                        .filter(startsWithPattern(VAR_LABEL_CANDIDATE, aPrefixQuery)));
    }

    private Expression<?> startsWithPattern(Variable aVariable, String aPrefixQuery)
    {
        return matchString(STRSTARTS, aVariable, aPrefixQuery);
    }

    private Expression<?> containsPattern(Variable aVariable, String aSubstring)
    {
        return matchString(CONTAINS, aVariable, aSubstring);
    }

    private Expression<?> equalsPattern(Variable aVariable, String aValue,
            KnowledgeBase aKB)
    {
        String language = aKB.getDefaultLanguage();
        
        List<Expression<?>> expressions = new ArrayList<>();
        
        // If case-insensitive mode is enabled, then lower-case the strings
        Operand variable = aVariable;
        String value = aValue;
        if (caseInsensitive) {
            variable = function(LCASE, function(STR, variable));
            value = value.toLowerCase();
        }
        
        // Match with default language
        if (language != null) {
            expressions.add(Expressions.equals(variable, literalOfLanguage(value, language)));
        }
        
        // Match without language
        expressions.add(Expressions.equals(variable, literalOf(value)));
        
        return or(expressions.toArray(new Expression<?>[expressions.size()]));
    }

    private Expression<?> matchString(SparqlFunction aFunction, Variable aVariable,
            String aValue)
    {
        String language = kb.getDefaultLanguage();

        List<Expression<?>> expressions = new ArrayList<>();

        // If case-insensitive mode is enabled, then lower-case the strings
        Operand variable = aVariable;
        String value = aValue;
        if (caseInsensitive) {
            variable = function(LCASE, function(STR, variable));
            value = value.toLowerCase();
        }
        
        // Match with default language
        if (language != null) {
            expressions.add(and(
                    function(aFunction, variable, literalOf(value)),
                    function(LANGMATCHES, function(LANG, aVariable), literalOf(language)))
                            .parenthesize());
        }

        // Match without language
        expressions.add(and(
                function(aFunction, variable, literalOf(value)),
                function(LANGMATCHES, function(LANG, aVariable), EMPTY_STRING))
                        .parenthesize());

        // Match with any language (the reduce code doesn't handle this properly atm)
        // expressions.add(function(aFunction, variable, literalOf(value)));

        return or(expressions.toArray(new Expression<?>[expressions.size()]));
    }

    @Override
    public SPARQLQueryPrimaryConditions roots()
    {
        addPattern(PRIMARY, mode.rootsPattern(kb));
        
        return this;
    }

    @Override
    public SPARQLQueryPrimaryConditions ancestorsOf(String aItemIri)
    {
        Iri contextIri = Rdf.iri(aItemIri);
        
        addPattern(PRIMARY, mode.ancestorsPattern(kb, contextIri));
        
        return this;
    }
    
    @Override
    public SPARQLQueryPrimaryConditions descendantsOf(String aClassIri)
    {
        Iri contextIri = Rdf.iri(aClassIri);
        
        addPattern(PRIMARY, mode.descendentsPattern(kb, contextIri));
        
        return this;
    }

    @Override
    public SPARQLQueryPrimaryConditions childrenOf(String aClassIri)
    {
        Iri contextIri = Rdf.iri(aClassIri);
        
        addPattern(PRIMARY, mode.childrenPattern(kb, contextIri));
        
        return this;
    }

    @Override
    public SPARQLQueryPrimaryConditions parentsOf(String aClassIri)
    {
        Iri contextIri = Rdf.iri(aClassIri);
        
        addPattern(PRIMARY, mode.parentsPattern(kb, contextIri));
        
        return this;
    }

    private void limitToClasses()
    {
        Iri classIri = Rdf.iri(kb.getClassIri().toString());
        Iri subClassProperty = Rdf.iri(kb.getSubclassIri().toString());
        Iri typeOfProperty = Rdf.iri(kb.getTypeIri().toString());

        List<GraphPattern> classPatterns = new ArrayList<>();
        
        // ... it is explicitly defined as being a class
        classPatterns.add(VAR_SUBJECT.has(typeOfProperty, classIri));
        // ... it has any subclass
        classPatterns.add(bNode().has(subClassProperty, VAR_SUBJECT));
        // ... it has any superclass
        classPatterns.add(VAR_SUBJECT.has(subClassProperty, bNode()));
        
        if (OWL.CLASS.equals(kb.getClassIri())) {
            classPatterns.add(VAR_SUBJECT.has(
                    Path.of(OWL_INTERSECTIONOF, zeroOrMore(RDF_REST), RDF_FIRST),
                    bNode()));
        }
        
        // An item is a class if ...
        addPattern(PRIMARY_RESTRICTIONS,
                filterExists(union(classPatterns.stream().toArray(GraphPattern[]::new))));
    }
    
    private void limitToInstances()
    {
        Iri classIri = Rdf.iri(kb.getClassIri().toString());
        Iri subClassProperty = Rdf.iri(kb.getSubclassIri().toString());
        Iri typeOfProperty = Rdf.iri(kb.getTypeIri().toString());
        
        // An item is a class if ...
        addPattern(PRIMARY_RESTRICTIONS, VAR_SUBJECT.has(typeOfProperty, bNode())
                // ... it is explicitly defined as being a class
                .filterNotExists(VAR_SUBJECT.has(typeOfProperty, classIri))
                // ... it has any subclass
                .filterNotExists(bNode().has(subClassProperty, VAR_SUBJECT))
                // ... it has any superclass
                .filterNotExists(VAR_SUBJECT.has(subClassProperty, bNode())));
    }
        
    private void limitToProperties()
    {
        Iri propertyIri = iri(kb.getPropertyTypeIri());
        Iri subPropertyProperty = iri(kb.getSubPropertyIri());
        Iri typeOfProperty = iri(kb.getTypeIri());
        Iri pSubClass = iri(kb.getSubclassIri()); 
        
        List<GraphPattern> propertyPatterns = new ArrayList<>();

        // An item is a property if ...
        // ... it is explicitly defined as being a property
        propertyPatterns
                .add(VAR_SUBJECT.has(Path.of(typeOfProperty, zeroOrMore(pSubClass)), propertyIri));
        // ... it has any subproperties
        propertyPatterns.add(bNode().has(subPropertyProperty, VAR_SUBJECT));
        // ... it has any superproperties
        propertyPatterns.add(VAR_SUBJECT.has(subPropertyProperty, bNode()));
        
        // This may be a bit too general... e.g. it takes forever to complete on YAGO
        //// ... or it essentially appears in the predicate position :)
        //propertyPatterns.add(bNode().has(VAR_SUBJECT, bNode()));
        
        addPattern(PRIMARY_RESTRICTIONS,
                filterExists(union(propertyPatterns.stream().toArray(GraphPattern[]::new))));    
    }

        
    @Override
    public SPARQLQueryOptionalElements retrieveLabel()
    {
        // If the label is already retrieved, do nothing
        if (labelImplicitlyRetrieved) {
            return this;
        }
        
        // Retain only the first description
        projections.add(getLabelProjection());
        
        String language = kb.getDefaultLanguage();
        
        List<GraphPattern> labelPatterns = new ArrayList<>();

        // Match with any language (the reduce code doesn't handle this properly atm)
        // labelPatterns.add(VAR_SUBJECT.has(VAR_LABEL_PROPERTY, VAR_LABEL_CANDIDATE));
        
        // Find all labels without any language
        labelPatterns.add(VAR_SUBJECT.has(VAR_LABEL_PROPERTY, VAR_LABEL_CANDIDATE)
                .filter(function(LANGMATCHES, function(LANG, VAR_LABEL_CANDIDATE), EMPTY_STRING)));

        // Find all labels corresponding to the KB language
        if (language != null) {
            labelPatterns.add(VAR_SUBJECT.has(VAR_LABEL_PROPERTY, VAR_LABEL_CANDIDATE)
                    .filter(function(LANGMATCHES, function(LANG, VAR_LABEL_CANDIDATE), 
                            literalOf(language))));
        }

        addPattern(SECONDARY, bindLabelProperties(VAR_LABEL_PROPERTY));
        
        // Virtuoso has trouble with multiple OPTIONAL clauses causing results which would 
        // normally match to be removed from the results set. Using a UNION seems to address this
        //labelPatterns.forEach(pattern -> addPattern(Priority.SECONDARY, optional(pattern)));
        addPattern(SECONDARY,
                optional(union(labelPatterns.toArray(new GraphPattern[labelPatterns.size()]))));
        
        return this;
    }

    @Override
    public SPARQLQueryOptionalElements retrieveDescription()
    {
        // Retain only the first description
        projections.add(getDescriptionProjection());
        
        String language = kb.getDefaultLanguage();
        Iri descProperty = mode.getDescriptionProperty(kb);

        List<GraphPattern> descriptionPatterns = new ArrayList<>();

        // Find all descriptions corresponding to the KB language
        if (language != null) {
            descriptionPatterns.add(VAR_SUBJECT.has(descProperty, VAR_DESC_CANDIDATE)
                    .filter(function(LANGMATCHES, function(LANG, VAR_DESC_CANDIDATE), 
                            literalOf(language))));
        }

        // Match with any language (the reduce code doesn't handle this properly atm)
        // descriptionPatterns.add(VAR_SUBJECT.has(descProperty, VAR_DESC_CANDIDATE));
        
        // Find all descriptions without any language
        descriptionPatterns.add(VAR_SUBJECT.has(descProperty, VAR_DESC_CANDIDATE)
                .filter(function(LANGMATCHES, function(LANG, VAR_DESC_CANDIDATE), EMPTY_STRING)));

        // Virtuoso has trouble with multiple OPTIONAL clauses causing results which would 
        // normally match to be removed from the results set. Using a UNION seems to address this
        //descriptionPatterns.forEach(pattern -> addPattern(SECONDARY, optional(pattern)));
        addPattern(SECONDARY, optional(
                union(descriptionPatterns.toArray(new GraphPattern[descriptionPatterns.size()]))));
        
        return this;
    }
    
    private int getLimit()
    {
        return limitOverride > 0 ? limitOverride : kb.getMaxResults();
    }
    
    @Override
    public SelectQuery selectQuery()
    {
        // Must add it anyway because we group by it
        projections.add(VAR_SUBJECT);

        SelectQuery query = Queries.SELECT().distinct();
        prefixes.forEach(query::prefix);
        projections.forEach(query::select);
        
        // First add the primary patterns and high-level restrictions (e.g. limits to classes or
        // instances) - this is important because Virtuoso has trouble when combining UNIONS,
        // property paths FILTERS and OPTIONALS (which we do a lot). It seems to help when we put
        // the FILTERS together with the primary part of the query into a group.
        // See: https://github.com/openlink/virtuoso-opensource/issues/831
        query.where(() -> SparqlBuilderUtils.getBracedString(
                GraphPatterns.and(concat(primaryPatterns.stream(), primaryRestrictions.stream())
                        .toArray(GraphPattern[]::new)).getQueryString()));
        
        // Then add the optional elements
        secondaryPatterns.stream().forEach(query::where);
        
        if (serverSideReduce) {
            query.groupBy(VAR_SUBJECT);
        }
        
        if (kb.getDefaultDatasetIri() != null) {
            query.from(SparqlBuilder.dataset(
                    SparqlBuilder.from(Rdf.iri(kb.getDefaultDatasetIri().stringValue()))));
        }
        
        int actualLimit = getLimit();
        
        if (!serverSideReduce) {
            // If we do not do a server-side reduce, then we may get two results for every item
            // from the server (one with and one without the language), so we need to double the
            // query limit and cut down results locally later.
            actualLimit = actualLimit * 2;
        }
        
        query.limit(actualLimit);
        
        return query;
    }
    
    @Override
    public List<KBHandle> asHandles(RepositoryConnection aConnection, boolean aAll)
    {
        long startTime = currentTimeMillis();
        String queryId = toHexString(hashCode());

        String queryString = selectQuery().getQueryString();
        //queryString = QueryParserUtil.parseQuery(QueryLanguage.SPARQL, queryString, null)
        //        .toString();
        LOG.trace("[{}] Query: {}", queryId, queryString);

        List<KBHandle> results;
        if (returnEmptyResult) {
            results = emptyList();
            
            LOG.debug("[{}] Query was skipped because it would not return any results anyway",
                    queryId);
        }
        else {
            TupleQuery tupleQuery = aConnection.prepareTupleQuery(queryString);
            tupleQuery.setIncludeInferred(includeInferred);
            results = evaluateListQuery(tupleQuery, aAll);
            results.sort(Comparator.comparing(KBObject::getUiLabel, String.CASE_INSENSITIVE_ORDER));
            
            LOG.debug("[{}] Query returned {} results in {}ms", queryId, results.size(),
                    currentTimeMillis() - startTime);
        }

        return results;
    }
    
    /**
     * Execute the query and return {@code true} if the result set is not empty. This internally
     * limits the number of results requested via SPARQL to 1 and should complete faster than
     * retrieving the entire results set and checking whether it is empty.
     * 
     * @param aConnection
     *            a connection to a triple store.
     * @param aAll
     *            True if entities with implicit namespaces (e.g. defined by RDF)
     * @return {@code true} if the result set is not empty.
     */
    @Override
    public boolean exists(RepositoryConnection aConnection, boolean aAll)
    {
        long startTime = currentTimeMillis();
        String queryId = toHexString(hashCode());

        limit(1);
        
        SelectQuery query = selectQuery();
        
        String queryString = query.getQueryString();
        LOG.trace("[{}] Query: {}", queryId, queryString);

        if (returnEmptyResult) {
            LOG.debug("[{}] Query was skipped because it would not return any results anyway",
                    queryId);
            
            return false;
        }
        else {
            TupleQuery tupleQuery = aConnection.prepareTupleQuery(queryString);
            boolean result = !evaluateListQuery(tupleQuery, aAll).isEmpty();
            
            LOG.debug("[{}] Query returned {} in {}ms", queryId, result,
                    currentTimeMillis() - startTime);
            
            return result;
        }
    }
    
    @Override
    public Optional<KBHandle> asHandle(RepositoryConnection aConnection, boolean aAll)
    {
        long startTime = currentTimeMillis();
        String queryId = toHexString(hashCode());

        limit(1);
        
        String queryString = selectQuery().getQueryString();
        LOG.trace("[{}] Query: {}", queryId, queryString);

        Optional<KBHandle> result;
        if (returnEmptyResult) {
            result = Optional.empty();
            
            LOG.debug("[{}] Query was skipped because it would not return any results anyway",
                    queryId);
        }
        else {
            TupleQuery tupleQuery = aConnection.prepareTupleQuery(queryString);
            tupleQuery.setIncludeInferred(includeInferred);
            result = evaluateListQuery(tupleQuery, aAll).stream().findFirst();
            
            LOG.debug("[{}] Query returned a result in {}ms", queryId,
                    currentTimeMillis() - startTime);
        }

        return result;    
    }
    
    /**
     * Method process the Tuple Query Results
     * 
     * @param tupleQuery
     *            Tuple Query Variable
     * @param aAll
     *            True if entities with implicit namespaces (e.g. defined by RDF)
     * @return list of all the {@link KBHandle}
     */
    private List<KBHandle> evaluateListQuery(TupleQuery tupleQuery, boolean aAll)
        throws QueryEvaluationException
    {
        TupleQueryResult result = tupleQuery.evaluate();        
        
        List<KBHandle> handles = new ArrayList<>();
        while (result.hasNext()) {
            BindingSet bindings = result.next();
            if (bindings.size() == 0) {
                continue;
            }
            
            LOG.trace("[{}] Bindings: {}", toHexString(hashCode()), bindings);

            String id = bindings.getBinding(VAR_SUBJECT_NAME).getValue().stringValue();
            if (!id.contains(":") || (!aAll && hasImplicitNamespace(kb, id))) {
                continue;
            }
            
            KBHandle handle = new KBHandle(id);
            handle.setKB(kb);
            
            extractLabel(handle, bindings);
            extractDescription(handle, bindings);
            extractRange(handle, bindings);
            extractDomain(handle, bindings);

            handles.add(handle);
        }
        
        if (serverSideReduce) {
            return handles;
        }
        else {
            return reduceRedundantResults(handles);
        }
    }
    
    /**
     * Make sure that each result is only represented once, preferably in the default language.
     */
    private List<KBHandle> reduceRedundantResults(List<KBHandle> aHandles)
    {
        Map<String, KBHandle> cMap = new LinkedHashMap<>();
        for (KBHandle handle : aHandles) {
            // Not recorded yet -> add it
            if (!cMap.containsKey(handle.getIdentifier())) {
                cMap.put(handle.getIdentifier(), handle);
            }
            // Found an exact language match -> use that one instead
            else if (kb.getDefaultLanguage().equals(handle.getLanguage())) {
                cMap.put(handle.getIdentifier(), handle);
            }
        }
        
        LOG.trace("Input: {}", aHandles);
        LOG.trace("Output: {}", cMap.values());

        return cMap.values().stream().limit(getLimit()).collect(Collectors.toList());
    }
    
    private void extractLabel(KBHandle aTargetHandle, BindingSet aSourceBindings)
    {
        // If server-side reduce is used, the label is in VAR_LABEL_NAME
        Binding label = aSourceBindings.getBinding(VAR_LABEL_NAME);
        // If client-side reduce is used, the label is in VAR_LABEL_CANDIDATE_NAME
        Binding labelCandidate = aSourceBindings.getBinding(VAR_LABEL_CANDIDATE_NAME);
        Binding subPropertyLabel = aSourceBindings.getBinding("spl");
        if (label != null) {
            aTargetHandle.setName(label.getValue().stringValue());
            if (label.getValue() instanceof Literal) {
                Literal literal = (Literal) label.getValue();
                literal.getLanguage().ifPresent(aTargetHandle::setLanguage);
            }
        }
        else if (labelCandidate != null) {
            aTargetHandle.setName(labelCandidate.getValue().stringValue());
            if (labelCandidate.getValue() instanceof Literal) {
                Literal literal = (Literal) labelCandidate.getValue();
                literal.getLanguage().ifPresent(aTargetHandle::setLanguage);
            }
        }
        else if (subPropertyLabel != null) {
            aTargetHandle.setName(subPropertyLabel.getValue().stringValue());
            if (subPropertyLabel.getValue() instanceof Literal) {
                Literal literal = (Literal) subPropertyLabel.getValue();
                literal.getLanguage().ifPresent(aTargetHandle::setLanguage);
            }
        }
    }
    
    private void extractDescription(KBHandle aTargetHandle, BindingSet aSourceBindings)
    {
        Binding description = aSourceBindings.getBinding(VAR_DESCRIPTION_NAME);
        Binding descCandidate = aSourceBindings.getBinding(VAR_DESCRIPTION_CANDIDATE_NAME);
        if (description != null) {
            aTargetHandle.setDescription(description.getValue().stringValue());
        }
        else if (descCandidate != null) {
            aTargetHandle.setDescription(descCandidate.getValue().stringValue());
        }
    }
    
    private void extractDomain(KBHandle aTargetHandle, BindingSet aSourceBindings)
    {
        Binding domain = aSourceBindings.getBinding("dom");
        if (domain != null) {
            aTargetHandle.setDomain(domain.getValue().stringValue());
        }
    }

    private void extractRange(KBHandle aTargetHandle, BindingSet aSourceBindings)
    {
        Binding range = aSourceBindings.getBinding("range");
        if (range != null) {
            aTargetHandle.setRange(range.getValue().stringValue());
        }
    }
    
    private String sanitizeQueryStringForFTS(String aQuery)
    {
        return aQuery.trim().replaceAll("[*\\p{Punct}]", " ").trim();
    }
}<|MERGE_RESOLUTION|>--- conflicted
+++ resolved
@@ -316,13 +316,9 @@
          */
         protected GraphPattern childrenPattern(KnowledgeBase aKB, Iri aContext)
         {
-<<<<<<< HEAD
-            Iri subClassProperty = Rdf.iri(aKB.getSubclassIri());
             Iri subPropertyProperty = Rdf.iri(aKB.getSubPropertyIri());
-=======
             Iri subClassProperty = Rdf.iri(aKB.getSubclassIri().toString());
             Iri typeOfProperty = Rdf.iri(aKB.getTypeIri().toString());
->>>>>>> 1e55b53d
                         
             switch (this) {
             case ITEM: {
