--- conflicted
+++ resolved
@@ -44,19 +44,11 @@
     private String identifier;
     private String name;
     private String description;
-<<<<<<< HEAD
-    private URI domain;
-    private String language;
-    /**
-     * Declares the class or data type of the object in a triple whose predicate is that property.
-     */
-    private URI range;
-=======
     private String domain;
     private KnowledgeBase kb;
     private String range;
-    
->>>>>>> f88ff040
+    private String language;
+
     private List<Statement> originalStatements = new ArrayList<>();
 
     public KBProperty()
@@ -164,8 +156,6 @@
     {
         return originalStatements;
     }
-    
-    
 
     public void write(RepositoryConnection aConn, KnowledgeBase kb)
     {
