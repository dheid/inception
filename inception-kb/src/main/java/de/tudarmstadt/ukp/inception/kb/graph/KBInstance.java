--- conflicted
+++ resolved
@@ -131,25 +131,15 @@
         aConn.add(typeStmt);
 
         if (isNotBlank(name)) {
-<<<<<<< HEAD
             Statement nameStmt = vf.createStatement(subject, kb.getLabelIri(),
-                    vf.createLiteral(name));
-=======
-            Statement nameStmt = vf.createStatement(subject, RDFS.LABEL,
-                vf.createLiteral(name, language));
->>>>>>> a433e9bb
+                    vf.createLiteral(name, language));
             originalStatements.add(nameStmt);
             aConn.add(nameStmt);
         }
 
         if (isNotBlank(description)) {
-<<<<<<< HEAD
             Statement descStmt = vf.createStatement(subject, kb.getDescriptionIri(),
-                vf.createLiteral(description));
-=======
-            Statement descStmt = vf.createStatement(subject, RDFS.COMMENT,
                 vf.createLiteral(description, language));
->>>>>>> a433e9bb
             originalStatements.add(descStmt);
             aConn.add(descStmt);
         }
@@ -162,11 +152,7 @@
         kbInst.setIdentifier(aStmt.getSubject().stringValue());
         kbInst.originalStatements.add(aStmt);
 
-<<<<<<< HEAD
-        readFirst(aConn, aStmt.getSubject(), kb.getLabelIri(), null).ifPresent((stmt) -> {
-=======
-        readFirst(aConn, aStmt.getSubject(), RDFS.LABEL, null, ENGLISH).ifPresent((stmt) -> {
->>>>>>> a433e9bb
+        readFirst(aConn, aStmt.getSubject(), kb.getLabelIri(), null, ENGLISH).ifPresent((stmt) -> {
             kbInst.setName(stmt.getObject().stringValue());
             kbInst.originalStatements.add(stmt);
             if (stmt.getObject() instanceof Literal) {
@@ -176,19 +162,16 @@
             }
         });
 
-<<<<<<< HEAD
-        readFirst(aConn, aStmt.getSubject(), kb.getDescriptionIri(), null).ifPresent((stmt) -> {
-=======
-        readFirst(aConn, aStmt.getSubject(), RDFS.COMMENT, null, ENGLISH).ifPresent((stmt) -> {
->>>>>>> a433e9bb
-            kbInst.setDescription(stmt.getObject().stringValue());
-            kbInst.originalStatements.add(stmt);
-            if (stmt.getObject() instanceof Literal) {
-                Literal literal = (Literal) stmt.getObject();
-                Optional<String> language = literal.getLanguage();
-                language.ifPresent(kbInst::setLanguage);
-            }
-        });
+        readFirst(aConn, aStmt.getSubject(), kb.getDescriptionIri(), null, ENGLISH)
+                .ifPresent((stmt) -> {
+                    kbInst.setDescription(stmt.getObject().stringValue());
+                    kbInst.originalStatements.add(stmt);
+                    if (stmt.getObject() instanceof Literal) {
+                        Literal literal = (Literal) stmt.getObject();
+                        Optional<String> language = literal.getLanguage();
+                        language.ifPresent(kbInst::setLanguage);
+                    }
+                });
 
         return kbInst;
     }
