/*
 * Copyright 2017
 * Ubiquitous Knowledge Processing (UKP) Lab
 * Technische Universität Darmstadt
 *
 * Licensed under the Apache License, Version 2.0 (the "License");
 * you may not use this file except in compliance with the License.
 * You may obtain a copy of the License at
 *
 *  http://www.apache.org/licenses/LICENSE-2.0
 *
 * Unless required by applicable law or agreed to in writing, software
 * distributed under the License is distributed on an "AS IS" BASIS,
 * WITHOUT WARRANTIES OR CONDITIONS OF ANY KIND, either express or implied.
 * See the License for the specific language governing permissions and
 * limitations under the License.
 */
package de.tudarmstadt.ukp.inception.kb.graph;

import static de.tudarmstadt.ukp.inception.kb.graph.RdfUtils.readFirst;
import static org.apache.commons.lang3.StringUtils.isNotBlank;

import java.net.URI;
import java.util.ArrayList;
import java.util.List;
import java.util.Objects;
import java.util.Optional;

import org.apache.commons.lang3.builder.ToStringBuilder;
import org.eclipse.rdf4j.model.IRI;
import org.eclipse.rdf4j.model.Literal;
import org.eclipse.rdf4j.model.Statement;
import org.eclipse.rdf4j.model.ValueFactory;
import org.eclipse.rdf4j.repository.RepositoryConnection;

import de.tudarmstadt.ukp.inception.kb.model.KnowledgeBase;

public class KBInstance
    implements KBObject
{
    private static final long serialVersionUID = -1207958632307301695L;

    private String identifier;
    private String name;
    private String description;
    private URI type;
    private List<Statement> originalStatements = new ArrayList<>();
    private String language;
    private static String ENGLISH = "en";
    private KnowledgeBase kb;
    
    public KBInstance()
    {
        // No-args constructor
    }

    public KBInstance(String aIdentifier, String aName)
    {
        identifier = aIdentifier;
        name = aName;
    }

    @Override
    public String getIdentifier()
    {
        return identifier;
    }

    @Override
    public void setIdentifier(String aIdentifier)
    {
        identifier = aIdentifier;
    }

    @Override
    public String getName()
    {
        return name;
    }

    @Override
    public void setName(String aName)
    {
        name = aName;
    }
    
    @Override
    public KnowledgeBase getKB()
    {
        return kb;
    }

    @Override
    public void setKB(KnowledgeBase akb)
    {
        kb = akb;
    }

    public URI getType()
    {
        return type;
    }

    public void setType(URI aType)
    {
        type = aType;
    }

    public String getDescription()
    {
        return description;
    }

    public void setDescription(String aDescription)
    {
        description = aDescription;
    }

    public List<Statement> getOriginalStatements()
    {
        return originalStatements;
    }

    @Override
    public String getLanguage()
    {
        return language;
    }

    @Override
    public void setLanguage(String aLanguage)
    {
        language = aLanguage;
    }

    
    public void write(RepositoryConnection aConn, KnowledgeBase kb)
    {
        ValueFactory vf = aConn.getValueFactory();
        IRI subject = vf.createIRI(identifier);

        originalStatements.clear();

        Statement typeStmt = vf.createStatement(subject, kb.getTypeIri(),
                vf.createIRI(type.toString()));
        originalStatements.add(typeStmt);
        aConn.add(typeStmt);

        if (isNotBlank(name)) {
            Literal nameLiteral;
            if (language != null) {
                nameLiteral = vf.createLiteral(name, language);
            }
            else if (kb.getDefaultLanguage() != null) {
                nameLiteral = vf.createLiteral(name, kb.getDefaultLanguage());
            }
            else {
                nameLiteral = vf.createLiteral(name);
            }
            Statement nameStmt = vf.createStatement(subject, kb.getLabelIri(), nameLiteral);
            originalStatements.add(nameStmt);
            aConn.add(nameStmt);
        }

        if (isNotBlank(description)) {
            Literal descriptionLiteral;
            if (language == null) {
                descriptionLiteral = vf.createLiteral(description);
            }
            else {
                descriptionLiteral = vf.createLiteral(description, language);
            }
            Statement descStmt = vf
                .createStatement(subject, kb.getDescriptionIri(), descriptionLiteral);
            originalStatements.add(descStmt);
            aConn.add(descStmt);
        }
    }

    public static KBInstance read(RepositoryConnection aConn, Statement aStmt, KnowledgeBase aKb)
    {
        KBInstance kbInst = new KBInstance();
        kbInst.setType(URI.create(aStmt.getObject().stringValue()));
        kbInst.setIdentifier(aStmt.getSubject().stringValue());
        kbInst.setKB(aKb);
        kbInst.originalStatements.add(aStmt);

<<<<<<< HEAD
        readFirst(aConn, aStmt.getSubject(), aKb.getLabelIri(), null, aKb.getDefaultLanguage(), aKb)
            .ifPresent((stmt) -> {
                kbInst.setName(stmt.getObject().stringValue());
                kbInst.originalStatements.add(stmt);
                if (stmt.getObject() instanceof Literal) {
                    Literal literal = (Literal) stmt.getObject();
                    Optional<String> language = literal.getLanguage();
                    language.ifPresent(kbInst::setLanguage);
                }
            });
=======
        readFirst(aConn, aStmt.getSubject(), aKb.getLabelIri(), null, aKb.getDefaultLanguage())
                .ifPresent((stmt) -> {
                    kbInst.setName(stmt.getObject().stringValue());
                    kbInst.originalStatements.add(stmt);
                    if (stmt.getObject() instanceof Literal) {
                        Literal literal = (Literal) stmt.getObject();
                        Optional<String> language = literal.getLanguage();
                        language.ifPresent(kbInst::setLanguage);
                    }
                });
>>>>>>> b4a02325

        readFirst(aConn, aStmt.getSubject(), aKb.getDescriptionIri(), null, 
                aKb.getDefaultLanguage(), aKb)
            .ifPresent((stmt) -> {
                kbInst.setDescription(stmt.getObject().stringValue());
                kbInst.originalStatements.add(stmt);
                if (stmt.getObject() instanceof Literal) {
                    Literal literal = (Literal) stmt.getObject();
                    Optional<String> language = literal.getLanguage();
                    language.ifPresent(kbInst::setLanguage);
                }
            });

        return kbInst;
    }

    @Override
    public boolean equals(Object o) {
        if (this == o) {
            return true;
        }
        if (o == null || getClass() != o.getClass()) {
            return false;
        }
        KBInstance instance = (KBInstance) o;
        return Objects.equals(identifier, instance.identifier);
    }

    @Override
    public int hashCode() {
        return Objects.hash(identifier);
    }

    @Override
    public String toString() {
        return new ToStringBuilder(this)
            .append("identifier", identifier)
            .append("name", name)
            .append("description", description)
            .append("type", type)
            .append("originalStatements", originalStatements)
            .toString();
    }
}<|MERGE_RESOLUTION|>--- conflicted
+++ resolved
@@ -185,7 +185,6 @@
         kbInst.setKB(aKb);
         kbInst.originalStatements.add(aStmt);
 
-<<<<<<< HEAD
         readFirst(aConn, aStmt.getSubject(), aKb.getLabelIri(), null, aKb.getDefaultLanguage(), aKb)
             .ifPresent((stmt) -> {
                 kbInst.setName(stmt.getObject().stringValue());
@@ -196,18 +195,6 @@
                     language.ifPresent(kbInst::setLanguage);
                 }
             });
-=======
-        readFirst(aConn, aStmt.getSubject(), aKb.getLabelIri(), null, aKb.getDefaultLanguage())
-                .ifPresent((stmt) -> {
-                    kbInst.setName(stmt.getObject().stringValue());
-                    kbInst.originalStatements.add(stmt);
-                    if (stmt.getObject() instanceof Literal) {
-                        Literal literal = (Literal) stmt.getObject();
-                        Optional<String> language = literal.getLanguage();
-                        language.ifPresent(kbInst::setLanguage);
-                    }
-                });
->>>>>>> b4a02325
 
         readFirst(aConn, aStmt.getSubject(), aKb.getDescriptionIri(), null, 
                 aKb.getDefaultLanguage(), aKb)
