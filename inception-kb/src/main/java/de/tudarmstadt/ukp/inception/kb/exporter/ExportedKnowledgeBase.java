/*
 * Copyright 2018
 * Ubiquitous Knowledge Processing (UKP) Lab
 * Technische Universität Darmstadt
 *
 * Licensed under the Apache License, Version 2.0 (the "License");
 * you may not use this file except in compliance with the License.
 * You may obtain a copy of the License at
 *
 * http://www.apache.org/licenses/LICENSE-2.0
 *
 * Unless required by applicable law or agreed to in writing, software
 * distributed under the License is distributed on an "AS IS" BASIS,
 * WITHOUT WARRANTIES OR CONDITIONS OF ANY KIND, either express or implied.
 * See the License for the specific language governing permissions and
 * limitations under the License.
 */
package de.tudarmstadt.ukp.inception.kb.exporter;

import java.util.List;

import com.fasterxml.jackson.annotation.JsonIgnoreProperties;
import com.fasterxml.jackson.annotation.JsonProperty;
import com.fasterxml.jackson.annotation.JsonPropertyOrder;

@JsonPropertyOrder(alphabetic = true)
@JsonIgnoreProperties(ignoreUnknown = true)
public class ExportedKnowledgeBase
{
    @JsonProperty("id")
    private String id;

    @JsonProperty("name")
    private String name;

    @JsonProperty("type")
    private String type;

    @JsonProperty("class_iri")
    private String classIri;

    @JsonProperty("subclass_iri")
    private String subclassIri;

    @JsonProperty("type_iri")
    private String typeIri;

    @JsonProperty("description_iri")
    private String descriptionIri;

    @JsonProperty("label_iri")
    private String labelIri;

    @JsonProperty("property_type_iri")
    private String propertyTypeIri;

<<<<<<< HEAD
    @JsonProperty("property-label-iri")
    private String propertyLabelIri;

    @JsonProperty("property-description-iri")
=======
    @JsonProperty("property_label_iri")
    private String propertyLabelIri;

    @JsonProperty("property_description_iri")
>>>>>>> 6ccf1876
    private String propertyDescriptionIri;

    @JsonProperty("read_only")
    private boolean readOnly;

    @JsonProperty("enabled")
    private boolean enabled;

    @JsonProperty("reification")
    private String reification;

    @JsonProperty("support_concept_linking")
    private boolean supportConceptLinking;

    @JsonProperty("base_prefix")
    private String basePrefix;

<<<<<<< HEAD
    @JsonProperty("explicitly-defined-root-concepts")
    private List<String> explicitlyDefinedRootConcepts;

    @JsonProperty("default-language")
    private String defaultLanguage;

    @JsonProperty("max-results")
    private int maxResults;

=======
    @JsonProperty("root_concepts")
    private List<String> rootConcepts;

    @JsonProperty("default_language")
    private String defaultLanguage;

>>>>>>> 6ccf1876
    // set to null for local knowledge bases
    @JsonProperty("remote_url")
    private String remoteURL;

    public String getId()
    {
        return id;
    }

    public void setId(String aId)
    {
        id = aId;
    }

    public String getName()
    {
        return name;
    }

    public void setName(String name)
    {
        this.name = name;
    }

    public String getType()
    {
        return type;
    }

    public void setType(String type)
    {
        this.type = type;
    }

    public String getClassIri()
    {
        return classIri;
    }

    public void setClassIri(String aClassIri)
    {
        classIri = aClassIri;
    }

    public String getSubclassIri()
    {
        return subclassIri;
    }

    public void setSubclassIri(String aSubclassIri)
    {
        subclassIri = aSubclassIri;
    }

    public String getTypeIri()
    {
        return typeIri;
    }

    public void setTypeIri(String aTypeIri)
    {
        typeIri = aTypeIri;
    }

    public String getDescriptionIri()
    {
        return descriptionIri;
    }

    public void setDescriptionIri(String aDescriptionIri)
    {
        descriptionIri = aDescriptionIri;
    }

    public String getLabelIri()
    {
        return labelIri;
    }

    public void setLabelIri(String aLabelIri)
    {
        labelIri = aLabelIri;
    }

    public String getPropertyTypeIri()
    {
        return propertyTypeIri;
    }

    public void setPropertyTypeIri(String aPropertyTypeIri)
    {
        propertyTypeIri = aPropertyTypeIri;
    }

    public String getPropertyLabelIri()
    {
        return propertyLabelIri;
    }

    public void setPropertyLabelIri(String aPropertyLabelIri)
    {
        propertyLabelIri = aPropertyLabelIri;
    }

    public String getPropertyDescriptionIri()
    {
        return propertyDescriptionIri;
    }

    public void setPropertyDescriptionIri(String aPropertyDescriptionIri)
    {
        propertyDescriptionIri = aPropertyDescriptionIri;
    }

    public boolean isReadOnly()
    {
        return readOnly;
    }

    public void setReadOnly(boolean isReadOnly)
    {
        readOnly = isReadOnly;
    }

    public boolean isEnabled()
    {
        return enabled;
    }

    public void setEnabled(boolean isEnabled)
    {
        enabled = isEnabled;
    }

    public String getReification()
    {
        return reification;
    }

    public void setReification(String aReification)
    {
        reification = aReification;
    }

    public void setSupportConceptLinking(boolean aSupportConceptLinking) {
        supportConceptLinking = aSupportConceptLinking;
    }

    public boolean isSupportConceptLinking() {
        return supportConceptLinking;
    }

    public String getBasePrefix()
    {
        return basePrefix;
    }

    public void setBasePrefix(String aBasePrefix)
    {
        basePrefix = aBasePrefix;
    }

<<<<<<< HEAD
    public List<String> getExplicitlyDefinedRootConcepts()
    {
        return explicitlyDefinedRootConcepts;
    }

    public void setExplicitlyDefinedRootConcepts(List<String> explicitlyDefinedRootConcepts)
    {
        this.explicitlyDefinedRootConcepts = explicitlyDefinedRootConcepts;
=======
    public List<String> getRootConcepts()
    {
        return rootConcepts;
    }

    public void setRootConcepts(List<String> aRootConcepts)
    {
        rootConcepts = aRootConcepts;
>>>>>>> 6ccf1876
    }

    public String getDefaultLanguage()
    {
        return defaultLanguage;
    }

<<<<<<< HEAD
    public void setDefaultLanguage(String defaultLanguage)
    {
        this.defaultLanguage = defaultLanguage;
    }

    public int getMaxResults()
    {
        return maxResults;
    }

    public void setMaxResults(int maxResults)
    {
        this.maxResults = maxResults;
=======
    public void setDefaultLanguage(String aDefaultLanguage)
    {
        defaultLanguage = aDefaultLanguage;
>>>>>>> 6ccf1876
    }

    public String getRemoteURL()
    {
        return remoteURL;
    }

    public void setRemoteURL(String aRemoteURL)
    {
        remoteURL = aRemoteURL;
    }
}<|MERGE_RESOLUTION|>--- conflicted
+++ resolved
@@ -54,17 +54,10 @@
     @JsonProperty("property_type_iri")
     private String propertyTypeIri;
 
-<<<<<<< HEAD
-    @JsonProperty("property-label-iri")
-    private String propertyLabelIri;
-
-    @JsonProperty("property-description-iri")
-=======
     @JsonProperty("property_label_iri")
     private String propertyLabelIri;
 
     @JsonProperty("property_description_iri")
->>>>>>> 6ccf1876
     private String propertyDescriptionIri;
 
     @JsonProperty("read_only")
@@ -82,24 +75,15 @@
     @JsonProperty("base_prefix")
     private String basePrefix;
 
-<<<<<<< HEAD
-    @JsonProperty("explicitly-defined-root-concepts")
-    private List<String> explicitlyDefinedRootConcepts;
-
-    @JsonProperty("default-language")
-    private String defaultLanguage;
-
-    @JsonProperty("max-results")
-    private int maxResults;
-
-=======
     @JsonProperty("root_concepts")
     private List<String> rootConcepts;
 
     @JsonProperty("default_language")
     private String defaultLanguage;
 
->>>>>>> 6ccf1876
+    @JsonProperty("max_results")
+    private int maxResults;
+
     // set to null for local knowledge bases
     @JsonProperty("remote_url")
     private String remoteURL;
@@ -262,16 +246,6 @@
         basePrefix = aBasePrefix;
     }
 
-<<<<<<< HEAD
-    public List<String> getExplicitlyDefinedRootConcepts()
-    {
-        return explicitlyDefinedRootConcepts;
-    }
-
-    public void setExplicitlyDefinedRootConcepts(List<String> explicitlyDefinedRootConcepts)
-    {
-        this.explicitlyDefinedRootConcepts = explicitlyDefinedRootConcepts;
-=======
     public List<String> getRootConcepts()
     {
         return rootConcepts;
@@ -280,7 +254,6 @@
     public void setRootConcepts(List<String> aRootConcepts)
     {
         rootConcepts = aRootConcepts;
->>>>>>> 6ccf1876
     }
 
     public String getDefaultLanguage()
@@ -288,10 +261,9 @@
         return defaultLanguage;
     }
 
-<<<<<<< HEAD
-    public void setDefaultLanguage(String defaultLanguage)
-    {
-        this.defaultLanguage = defaultLanguage;
+    public void setDefaultLanguage(String aDefaultLanguage)
+    {
+        defaultLanguage = aDefaultLanguage;
     }
 
     public int getMaxResults()
@@ -299,14 +271,9 @@
         return maxResults;
     }
 
-    public void setMaxResults(int maxResults)
-    {
-        this.maxResults = maxResults;
-=======
-    public void setDefaultLanguage(String aDefaultLanguage)
-    {
-        defaultLanguage = aDefaultLanguage;
->>>>>>> 6ccf1876
+    public void setMaxResults(int aMaxResults)
+    {
+        maxResults = aMaxResults;
     }
 
     public String getRemoteURL()
