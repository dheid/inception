/*
 * Copyright 2018
 * Ubiquitous Knowledge Processing (UKP) Lab
 * Technische Universität Darmstadt
 *
 * Licensed under the Apache License, Version 2.0 (the "License");
 * you may not use this file except in compliance with the License.
 * You may obtain a copy of the License at
 *
 *  http://www.apache.org/licenses/LICENSE-2.0
 *
 * Unless required by applicable law or agreed to in writing, software
 * distributed under the License is distributed on an "AS IS" BASIS,
 * WITHOUT WARRANTIES OR CONDITIONS OF ANY KIND, either express or implied.
 * See the License for the specific language governing permissions and
 * limitations under the License.
 */
package de.tudarmstadt.ukp.inception.kb.reification;

import java.util.ArrayList;
import java.util.Collections;
import java.util.List;

import org.eclipse.rdf4j.model.IRI;
import org.eclipse.rdf4j.model.Resource;
import org.eclipse.rdf4j.model.Statement;
import org.eclipse.rdf4j.model.Value;
import org.eclipse.rdf4j.model.ValueFactory;
import org.eclipse.rdf4j.model.impl.SimpleValueFactory;
import org.eclipse.rdf4j.model.vocabulary.RDFS;
import org.eclipse.rdf4j.query.Binding;
import org.eclipse.rdf4j.query.BindingSet;
import org.eclipse.rdf4j.query.QueryEvaluationException;
import org.eclipse.rdf4j.query.QueryLanguage;
import org.eclipse.rdf4j.query.TupleQuery;
import org.eclipse.rdf4j.query.TupleQueryResult;
import org.eclipse.rdf4j.repository.RepositoryConnection;
import org.slf4j.Logger;
import org.slf4j.LoggerFactory;

import de.tudarmstadt.ukp.inception.kb.InceptionValueMapper;
import de.tudarmstadt.ukp.inception.kb.KnowledgeBaseService;
import de.tudarmstadt.ukp.inception.kb.graph.KBConcept;
import de.tudarmstadt.ukp.inception.kb.graph.KBHandle;
import de.tudarmstadt.ukp.inception.kb.graph.KBInstance;
import de.tudarmstadt.ukp.inception.kb.graph.KBProperty;
import de.tudarmstadt.ukp.inception.kb.graph.KBQualifier;
import de.tudarmstadt.ukp.inception.kb.graph.KBStatement;
import de.tudarmstadt.ukp.inception.kb.model.KnowledgeBase;

/**
 * wd:Q12418 p:P186 ?statement1.    # Mona Lisa: material used: ?statement1
 * ?statement1 ps:P186 wd:Q296955.  # value: oil paint
 *
 * wd:Q12418 p:P186 ?statement2.    # Mona Lisa: material used: ?statement2
 * ?statement2 ps:P186 wd:Q291034.  # value: poplar wood
 * ?statement2 pq:P518 wd:Q861259.  # qualifier: applies to part: painting surface
 *
 * wd:Q12418 p:P186 ?statement3.    # Mona Lisa: material used: ?statement3
 * ?statement3 ps:P186 wd:Q287.     # value: wood
 * ?statement3 pq:P518 wd:Q1737943. # qualifier: applies to part: stretcher bar
 * ?statement3 pq:P580 1951.        # qualifier: start time: 1951 (pseudo-syntax)
 */
public class WikiDataReification
    implements ReificationStrategy
{
    private static final String NAMPESPACE_ROOT = "https://github.com/inception-project";
    private static final String PREDICATE_NAMESPACE = NAMPESPACE_ROOT + "/predicate#";

    private final Logger log = LoggerFactory.getLogger(getClass());
    private final KnowledgeBaseService kbService;
    private final InceptionValueMapper valueMapper;
    private final ValueFactory vf;

    public WikiDataReification(KnowledgeBaseService aKbService)
    {
        valueMapper = new InceptionValueMapper();
        vf = SimpleValueFactory.getInstance();

        kbService = aKbService;
        kbService.registerImplicitNamespace(PREDICATE_NAMESPACE);
    }

    @Override
    public List<Statement> reify(KnowledgeBase kb, KBStatement aStatement)
    {
        String statementId = aStatement.getStatementId();
        KBHandle instance = aStatement.getInstance();
        KBHandle property = aStatement.getProperty();
        Value value = valueMapper.mapStatementValue(aStatement, vf);

        IRI subject = vf.createIRI(instance.getIdentifier());
        IRI predicate = vf.createIRI(property.getIdentifier());
        Resource id = vf.createBNode(statementId);

        Statement root = vf.createStatement(subject, predicate, id);
        IRI valuePredicate = vf.createIRI(PREDICATE_NAMESPACE, predicate.getLocalName());
        Statement valueStatement = vf.createStatement(id, valuePredicate, value);

        List<Statement> statements = new ArrayList<>();
        statements.add(root);           // S    P   id
        statements.add(valueStatement); // id   p_s V

        for (KBQualifier aQualifier : aStatement.getQualifiers()) {
            List<Statement> qualifierStatement = reifyQualifier(kb, aQualifier);
            aQualifier.setOriginalStatements(qualifierStatement);
        }

        System.out.println(statements);

        return statements;
    }

    private List<Statement> reifyQualifier(KnowledgeBase kb, KBQualifier aQualifier)
    {
        Resource statementId = vf.createBNode(aQualifier.getKbStatement().getStatementId());
        KBHandle qualifierProperty = aQualifier.getKbProperty();
        IRI qualifierPredicate = vf.createIRI(qualifierProperty.getIdentifier());
        Value qualifierValue = valueMapper.mapQualifierValue(aQualifier, vf);

        Statement qualifierStatement = vf
            .createStatement(statementId, qualifierPredicate, qualifierValue);
        List<Statement> originalStatements = new ArrayList<>();
        originalStatements.add(qualifierStatement); //id P V
        return originalStatements;
    }

    @Override
    public List<KBStatement> listStatements(KnowledgeBase kb, KBHandle aInstance,
        boolean aAll)
    {
        String QUERY = String.join("\n",
            "SELECT DISTINCT ?p ?o ?id ?ps ?l WHERE {",
            "  ?s  ?p  ?id .",
            "  ?id ?ps ?o .",
            "  ?p  ?pLABEL ?l.",
            "  FILTER(STRSTARTS(STR(?ps), STR(?ps_ns)))",
            "}",
            "LIMIT 10000");

        IRI instance = vf.createIRI(aInstance.getIdentifier());
        try (RepositoryConnection conn = kbService.getConnection(kb)) {
            TupleQuery tupleQuery = conn.prepareTupleQuery(QueryLanguage.SPARQL, QUERY);
            tupleQuery.setBinding("s", instance);
            tupleQuery.setBinding("ps_ns", vf.createIRI(PREDICATE_NAMESPACE));
            tupleQuery.setBinding("pLABEL", RDFS.LABEL);

            tupleQuery.setIncludeInferred(false);
            TupleQueryResult result;

            try {
                result = tupleQuery.evaluate();
            }
            catch (QueryEvaluationException e) {
                log.warn("Listing statements failed.", e);
                return Collections.emptyList();
            }

            List<KBStatement> statements = new ArrayList<>();

            while (result.hasNext()) {
                BindingSet bindings = result.next();
                Binding p = bindings.getBinding("p");
                Binding o = bindings.getBinding("o");
                Binding id = bindings.getBinding("id");
                Binding ps = bindings.getBinding("ps");
                Binding l = bindings.getBinding("l");
                Value value = o.getValue();

                // Fill kbStatement
                KBHandle property = new KBHandle();
                property.setIdentifier(p.getValue().stringValue());
                property.setName(l.getValue().stringValue());
                KBStatement kbStatement = new KBStatement(aInstance, property, value);

                // Recreate original statements
                Resource idResource = vf.createBNode(id.getValue().stringValue());
                kbStatement.setStatementId(idResource.stringValue());
                IRI predicate = vf.createIRI(property.getIdentifier());
                Statement root = vf.createStatement(instance, predicate, idResource);

                IRI valuePredicate = vf.createIRI(ps.getValue().stringValue());
                Statement valueStatement = vf.createStatement(idResource, valuePredicate, value);
                List<Statement> originalStatements = new ArrayList<>();

                originalStatements.add(root);
                originalStatements.add(valueStatement);
                kbStatement.setOriginalStatements(originalStatements);

                List<KBQualifier> qualifiers = listQualifiers(kb, kbStatement);
                kbStatement.setQualifiers(qualifiers);

                statements.add(kbStatement);
            }
            return statements;
        }
    }

    private List<Statement> getStatementsById(KnowledgeBase kb, String aStatementId)
    {
        String QUERY = String
            .join("\n",
                "SELECT DISTINCT ?s ?p ?ps ?o WHERE {",
                "  ?s  ?p  ?id .",
                "  ?id ?ps ?o .",
                "  FILTER(STRSTARTS(STR(?ps), STR(?ps_ns)))",
                "}",
                "LIMIT 10");
        Resource id = vf.createBNode(aStatementId);
        try (RepositoryConnection conn = kbService.getConnection(kb)) {
            TupleQuery tupleQuery = conn.prepareTupleQuery(QueryLanguage.SPARQL, QUERY);
            tupleQuery.setBinding("id", id);
            tupleQuery.setBinding("ps_ns", vf.createIRI(PREDICATE_NAMESPACE));

            tupleQuery.setIncludeInferred(false);
            TupleQueryResult result;

            try {
                result = tupleQuery.evaluate();
            }
            catch (QueryEvaluationException e) {
                log.warn("No such statementId in knowledge base", e);
                return null;
            }

            List<Statement> statements = new ArrayList<>();
            while (result.hasNext()) {
                BindingSet bindings = result.next();
                Binding s = bindings.getBinding("s");
                Binding p = bindings.getBinding("p");
                Binding o = bindings.getBinding("o");
                Binding ps = bindings.getBinding("ps");

                IRI instance = vf.createIRI(s.getValue().stringValue());
                IRI predicate = vf.createIRI(p.getValue().stringValue());
                Statement root = vf.createStatement(instance, predicate, id);

                IRI valuePredicate = vf.createIRI(ps.getValue().stringValue());
                Value object = o.getValue();
                Statement valueStatement = vf.createStatement(id, valuePredicate, object);
                statements.add(root);
                statements.add(valueStatement);
            }
            return statements;
        }
    }

    private List<Statement> getQualifiersById(KnowledgeBase kb, String aStatementId)
    {
        String QUERY = String.join("\n",
                "SELECT DISTINCT ?p ?o WHERE {",
            "  ?id ?p ?o .",
            "}",
            "LIMIT 10000");
        Resource id = vf.createBNode(aStatementId);
        try (RepositoryConnection conn = kbService.getConnection(kb)) {
            TupleQuery tupleQuery = conn.prepareTupleQuery(QueryLanguage.SPARQL, QUERY);
            tupleQuery.setBinding("id", id);

            tupleQuery.setIncludeInferred(false);
            TupleQueryResult result;

            try {
                result = tupleQuery.evaluate();
            }
            catch (QueryEvaluationException e) {
                log.warn("No such statementId in knowledge base", e);
                return null;
            }

            List<Statement> statements = new ArrayList<>();
            while (result.hasNext()) {
                BindingSet bindings = result.next();
                Binding p = bindings.getBinding("p");
                Binding o = bindings.getBinding("o");

                if (!p.getValue().stringValue().contains(PREDICATE_NAMESPACE)) {
                    IRI predicate = vf.createIRI(p.getValue().stringValue());
                    Value object = o.getValue();
                    Statement qualifierStatement = vf.createStatement(id, predicate, object);
                    statements.add(qualifierStatement);
                }
            }
            return statements;
        }

    }
    
    @Override
    public void deleteInstance(KnowledgeBase kb, KBInstance aInstance)
    {
        delete(kb, aInstance.getIdentifier());
    }

    @Override
    public void deleteProperty(KnowledgeBase kb, KBProperty aProperty)
    {
        delete(kb, aProperty.getIdentifier());
    }

    @Override
    public void deleteConcept(KnowledgeBase kb, KBConcept aConcept)
    {
        delete(kb, aConcept.getIdentifier());
    }

    private void delete(KnowledgeBase kb, String aIdentifier)
    {
        // TODO: implement cascading deletion
        throw new UnsupportedOperationException();
    }

    @Override
    public void deleteStatement(KnowledgeBase kb, KBStatement aStatement)
    {
        String statementId = aStatement.getStatementId();
        if (statementId != null) {
            kbService.update(kb, (conn) -> {
                conn.remove(getStatementsById(kb, statementId));
                conn.remove(getQualifiersById(kb, statementId));
                aStatement.setOriginalStatements(Collections.emptyList());
                aStatement.setQualifiers(Collections.emptyList());
                return null;
            });
        }
    }

    @Override
    public void upsertStatement(KnowledgeBase kb, KBStatement aStatement)
    {
        kbService.update(kb, (conn) -> {
            KBStatement statement = aStatement;
            String statementId = statement.getStatementId();
            if (statementId != null) {
                //remove old statements by id
                conn.remove(getStatementsById(kb, statement.getStatementId()));
            }
            else {
                statementId = vf.createBNode().stringValue();
            }
            //add new statements
            IRI subject = vf.createIRI(statement.getInstance().getIdentifier());
            IRI predicate = vf.createIRI(statement.getProperty().getIdentifier());
            Resource id = vf.createBNode(statementId);

            Statement root = vf.createStatement(subject, predicate, id);
            IRI valuePredicate = vf.createIRI(PREDICATE_NAMESPACE, predicate.getLocalName());
            Value value = valueMapper.mapStatementValue(statement, vf);
            Statement valueStatement = vf.createStatement(id, valuePredicate, value);

            conn.add(root);
            conn.add(valueStatement);
            aStatement.setStatementId(statementId);

            List<Statement> statements = new ArrayList<>();
            statements.add(root);
            statements.add(valueStatement);
            aStatement.setOriginalStatements(statements);
            return null;
        });
    }

    @Override
    public void addQualifier(KnowledgeBase kb, KBQualifier newQualifier)
    {
        if (newQualifier.getKbStatement().getStatementId() == null) {
            log.error("No statementId");
        }
        else {
            kbService.update(kb, (conn) -> {
                Resource id = vf.createBNode(newQualifier.getKbStatement().getStatementId());
                IRI predicate = vf.createIRI(newQualifier.getKbProperty().getIdentifier());
                Value value = valueMapper.mapQualifierValue(newQualifier, vf);
                Statement qualifierStatement = vf.createStatement(id, predicate, value);
                conn.add(qualifierStatement);

                List<Statement> statements = new ArrayList<>();
                statements.add(qualifierStatement);
                newQualifier.setOriginalStatements(statements);
                newQualifier.getKbStatement().getQualifiers().add(newQualifier);
                return null;
            });
        }
    }

    @Override
    public void deleteQualifier(KnowledgeBase kb, KBQualifier oldQualifier)
    {
        if (oldQualifier.getKbStatement().getStatementId() == null) {
            log.error("No statementId");
        }
        else {
            kbService.update(kb, (conn) -> {
                conn.remove(oldQualifier.getOriginalStatements());

                oldQualifier.getKbStatement().getQualifiers().remove(oldQualifier);
                oldQualifier.setOriginalStatements(Collections.emptyList());
                return null;
            });
        }
    }

    @Override
    public void upsertQualifier(KnowledgeBase kb, KBQualifier aQualifier)
    {
        kbService.update(kb, (conn) -> {
            int index = aQualifier.getQualifierIndexByOriginalStatements();
            List<Statement> statements = reifyQualifier(kb, aQualifier);
            conn.add(statements);
            if (index == -1) {
                aQualifier.setOriginalStatements(statements);
                aQualifier.getKbStatement().getQualifiers().add(aQualifier);
            }
            else {
                conn.remove(aQualifier.getOriginalStatements());
                aQualifier.setOriginalStatements(statements);
                aQualifier.getKbStatement().getQualifiers().set(index, aQualifier);
            }
            return null;
        });
    }

    @Override
    public List<KBQualifier> listQualifiers(KnowledgeBase kb, KBStatement aStatement)
    {
        List<KBQualifier> qualifiers = new ArrayList<>();
        String QUERY = String.join("\n",
            "SELECT DISTINCT ?p ?o ?l WHERE {",
            "  ?id ?p ?o .",
            "  OPTIONAL {",
            "    ?p ?pLABEL ?l .",
            "    FILTER(LANG(?l) = \"\" || LANGMATCHES(LANG(?l), \"en\"))",
            "  }",
            "}",
            "LIMIT 10000");
        Resource id = vf.createBNode(aStatement.getStatementId());
        try (RepositoryConnection conn = kbService.getConnection(kb)) {
            TupleQuery tupleQuery = conn.prepareTupleQuery(QueryLanguage.SPARQL, QUERY);
            tupleQuery.setBinding("id", id);
            tupleQuery.setBinding("pLABEL", RDFS.LABEL);

            tupleQuery.setIncludeInferred(false);
            TupleQueryResult result;

            try {
                result = tupleQuery.evaluate();
            }
            catch (QueryEvaluationException e) {
                log.warn("No such statementId in knowledge base", e);
                return null;
            }

            while (result.hasNext()) {
                BindingSet bindings = result.next();
                Binding p = bindings.getBinding("p");
                Binding o = bindings.getBinding("o");
                Binding l = bindings.getBinding("l");

                if (!p.getValue().stringValue().contains(PREDICATE_NAMESPACE)) {
                    KBHandle property = new KBHandle();
                    property.setIdentifier(p.getValue().stringValue());
                    property.setName(l.getValue().stringValue());
                    Value value = o.getValue();
                    KBQualifier qualifier = new KBQualifier(aStatement, property, value);

                    IRI predicate = vf.createIRI(p.getValue().stringValue());
                    Value object = o.getValue();
                    Statement qualifierStatement = vf.createStatement(id, predicate, object);

                    List<Statement> statements = new ArrayList<>();
                    statements.add(qualifierStatement);
                    qualifier.setOriginalStatements(statements);

                    qualifiers.add(qualifier);
                }
            }
            return qualifiers;
        }
    }

<<<<<<< HEAD

=======
    @Override
    public boolean statementsMatchSPO(KnowledgeBase akb, KBStatement mockStatement)
    {
        try (RepositoryConnection conn = kbService.getConnection(akb)) {
            ValueFactory vf = conn.getValueFactory();
            String QUERY = String
                .join("\n",
                    "SELECT * WHERE {",
                    "  ?s  ?p  ?id .",
                    "  ?id ?ps ?o .",
                    "  FILTER(STRSTARTS(STR(?ps), STR(?ps_ns)))",
                    "}",
                    "LIMIT 10");
            TupleQuery tupleQuery = conn.prepareTupleQuery(QueryLanguage.SPARQL, QUERY);
            tupleQuery.setBinding("s", vf.createIRI(mockStatement.getInstance().getIdentifier()));
            tupleQuery.setBinding("p", vf.createIRI(mockStatement.getProperty().getIdentifier()));

            InceptionValueMapper mapper = new InceptionValueMapper();
            tupleQuery.setBinding("o", mapper.mapStatementValue(mockStatement, vf));
            tupleQuery.setBinding("ps_ns", vf.createIRI(PREDICATE_NAMESPACE));

            try (TupleQueryResult result = tupleQuery.evaluate()) {
                return result.hasNext();
            }
        }
    }
>>>>>>> 647aacfc
}<|MERGE_RESOLUTION|>--- conflicted
+++ resolved
@@ -478,9 +478,6 @@
         }
     }
 
-<<<<<<< HEAD
-
-=======
     @Override
     public boolean statementsMatchSPO(KnowledgeBase akb, KBStatement mockStatement)
     {
@@ -507,5 +504,4 @@
             }
         }
     }
->>>>>>> 647aacfc
 }