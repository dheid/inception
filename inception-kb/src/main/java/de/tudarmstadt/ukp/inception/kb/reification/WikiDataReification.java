/*
 * Copyright 2018
 * Ubiquitous Knowledge Processing (UKP) Lab
 * Technische Universität Darmstadt
 *
 * Licensed under the Apache License, Version 2.0 (the "License");
 * you may not use this file except in compliance with the License.
 * You may obtain a copy of the License at
 *
 *  http://www.apache.org/licenses/LICENSE-2.0
 *
 * Unless required by applicable law or agreed to in writing, software
 * distributed under the License is distributed on an "AS IS" BASIS,
 * WITHOUT WARRANTIES OR CONDITIONS OF ANY KIND, either express or implied.
 * See the License for the specific language governing permissions and
 * limitations under the License.
 */
package de.tudarmstadt.ukp.inception.kb.reification;

import static java.lang.Integer.toHexString;
import static java.util.Collections.emptySet;
import static java.util.Collections.singleton;
import static java.util.stream.Collectors.toList;
import static org.eclipse.rdf4j.query.QueryLanguage.SPARQL;
import static org.eclipse.rdf4j.sparqlbuilder.constraint.Expressions.and;
import static org.eclipse.rdf4j.sparqlbuilder.constraint.Expressions.function;
import static org.eclipse.rdf4j.sparqlbuilder.constraint.Expressions.or;
import static org.eclipse.rdf4j.sparqlbuilder.constraint.SparqlFunction.STR;
import static org.eclipse.rdf4j.sparqlbuilder.constraint.SparqlFunction.STRSTARTS;
import static org.eclipse.rdf4j.sparqlbuilder.core.SparqlBuilder.var;
import static org.eclipse.rdf4j.sparqlbuilder.core.query.Queries.SELECT;
import static org.eclipse.rdf4j.sparqlbuilder.rdf.Rdf.iri;
import static org.eclipse.rdf4j.sparqlbuilder.rdf.Rdf.literalOf;
import static org.eclipse.rdf4j.sparqlbuilder.rdf.Rdf.object;

import java.util.ArrayList;
import java.util.Collections;
import java.util.HashSet;
import java.util.LinkedHashMap;
import java.util.List;
import java.util.Map;
import java.util.Set;
import java.util.stream.Collectors;

import org.eclipse.rdf4j.model.IRI;
import org.eclipse.rdf4j.model.Resource;
import org.eclipse.rdf4j.model.Statement;
import org.eclipse.rdf4j.model.Value;
import org.eclipse.rdf4j.model.ValueFactory;
import org.eclipse.rdf4j.model.impl.BooleanLiteral;
import org.eclipse.rdf4j.model.impl.SimpleValueFactory;
import org.eclipse.rdf4j.query.Binding;
import org.eclipse.rdf4j.query.BindingSet;
import org.eclipse.rdf4j.query.QueryEvaluationException;
import org.eclipse.rdf4j.query.QueryLanguage;
import org.eclipse.rdf4j.query.TupleQuery;
import org.eclipse.rdf4j.query.TupleQueryResult;
import org.eclipse.rdf4j.repository.RepositoryConnection;
import org.eclipse.rdf4j.repository.RepositoryResult;
import org.eclipse.rdf4j.sparqlbuilder.core.SparqlBuilder;
import org.eclipse.rdf4j.sparqlbuilder.core.Variable;
import org.eclipse.rdf4j.sparqlbuilder.core.query.Queries;
import org.eclipse.rdf4j.sparqlbuilder.core.query.SelectQuery;
import org.eclipse.rdf4j.sparqlbuilder.graphpattern.GraphPatterns;
import org.eclipse.rdf4j.sparqlbuilder.rdf.Iri;
import org.eclipse.rdf4j.sparqlbuilder.rdf.RdfObject;
import org.slf4j.Logger;
import org.slf4j.LoggerFactory;

import de.tudarmstadt.ukp.inception.kb.InceptionValueMapper;
import de.tudarmstadt.ukp.inception.kb.graph.KBConcept;
import de.tudarmstadt.ukp.inception.kb.graph.KBHandle;
import de.tudarmstadt.ukp.inception.kb.graph.KBInstance;
import de.tudarmstadt.ukp.inception.kb.graph.KBProperty;
import de.tudarmstadt.ukp.inception.kb.graph.KBQualifier;
import de.tudarmstadt.ukp.inception.kb.graph.KBStatement;
import de.tudarmstadt.ukp.inception.kb.model.KnowledgeBase;
import de.tudarmstadt.ukp.inception.kb.querybuilder.ValuesPattern;

/**
 * wd:Q12418 p:P186 ?statement1.    # Mona Lisa: material used: ?statement1
 * ?statement1 ps:P186 wd:Q296955.  # value: oil paint
 *
 * wd:Q12418 p:P186 ?statement2.    # Mona Lisa: material used: ?statement2
 * ?statement2 ps:P186 wd:Q291034.  # value: poplar wood
 * ?statement2 pq:P518 wd:Q861259.  # qualifier: applies to part: painting surface
 *
 * wd:Q12418 p:P186 ?statement3.    # Mona Lisa: material used: ?statement3
 * ?statement3 ps:P186 wd:Q287.     # value: wood
 * ?statement3 pq:P518 wd:Q1737943. # qualifier: applies to part: stretcher bar
 * ?statement3 pq:P580 1951.        # qualifier: start time: 1951 (pseudo-syntax)
 */
public class WikiDataReification
    implements ReificationStrategy
{
    private static final String NAMPESPACE_ROOT = "https://github.com/inception-project";
    private static final String PREDICATE_NAMESPACE = NAMPESPACE_ROOT + "/predicate#";

    private final Logger log = LoggerFactory.getLogger(getClass());
<<<<<<< HEAD
    private final KnowledgeBaseService kbService;
    private final InceptionValueMapper valueMapper;
    private final ValueFactory vf;

    public WikiDataReification(KnowledgeBaseService aKbService)
    {
        valueMapper = new InceptionValueMapper();
        vf = SimpleValueFactory.getInstance();

        kbService = aKbService;
        
        // FIXME Must find another alternative for this
        // kbService.registerImplicitNamespace(PREDICATE_NAMESPACE);
    }

    @Override
    public Set<Statement> reify(KnowledgeBase kb, KBStatement aStatement)
    {
        String statementId = aStatement.getStatementId();
        KBHandle instance = aStatement.getInstance();
        KBProperty property = aStatement.getProperty();
        Value value = valueMapper.mapStatementValue(aStatement, vf);

        IRI subject = vf.createIRI(instance.getIdentifier());
        IRI predicate = vf.createIRI(property.getIdentifier());
        if (statementId == null) {
            statementId = vf.createBNode().stringValue();
        }

        Resource id = vf.createBNode(statementId);

        Statement root = vf.createStatement(subject, predicate, id);
        IRI valuePredicate = vf.createIRI(PREDICATE_NAMESPACE, predicate.getLocalName());
        Statement valueStatement = vf.createStatement(id, valuePredicate, value);

        Set<Statement> statements = new HashSet<>();
        statements.add(root);           // S    P   id
        statements.add(valueStatement); // id   p_s V

        for (KBQualifier aQualifier : aStatement.getQualifiers()) {
            Set<Statement> qualifierStatement = reifyQualifier(kb, aQualifier);
            aQualifier.setOriginalTriples(qualifierStatement);
        }

        return statements;
    }

    private Set<Statement> reifyQualifier(KnowledgeBase kb, KBQualifier aQualifier)
    {
        Resource statementId = vf.createBNode(aQualifier.getStatement().getStatementId());
        KBProperty qualifierProperty = aQualifier.getProperty();
        IRI qualifierPredicate = vf.createIRI(qualifierProperty.getIdentifier());
        Value qualifierValue = valueMapper.mapQualifierValue(aQualifier, vf);

        Statement qualifierStatement = vf
            .createStatement(statementId, qualifierPredicate, qualifierValue);
        Set<Statement> originalStatements = new HashSet<>();
        originalStatements.add(qualifierStatement); //id P V
        return originalStatements;
    }
=======
    
    private static final String PREFIX_PROP = "http://www.wikidata.org/prop/P";
    private static final String PREFIX_PROP_STATEMENT = "http://www.wikidata.org/prop/statement/P";
    private static final String PREFIX_PROP_QUALIFIER = "http://www.wikidata.org/prop/qualifier/P";
    private static final String PREFIX_WDS = "http://www.wikidata.org/entity/statement/";
    
    private static final Variable VAR_SUBJECT = SparqlBuilder.var("s");
    private static final Variable VAR_PRED1 = SparqlBuilder.var("p1");
    private static final Variable VAR_STATEMENT = var("st");
    private static final Variable VAR_PRED2 = var("p2");
    private static final Variable VAR_VALUE = var("v");
    
    private final InceptionValueMapper valueMapper = new InceptionValueMapper();
>>>>>>> 6b3b2929

    @Override
    public List<KBStatement> listStatements(RepositoryConnection aConnection, KnowledgeBase kb,
            KBHandle aInstance, boolean aAll)
    {
        SelectQuery query = SELECT(VAR_SUBJECT, VAR_PRED1, VAR_STATEMENT, VAR_PRED2, VAR_VALUE);
        query.where(
            new ValuesPattern(VAR_SUBJECT, iri(aInstance.getIdentifier())),
            GraphPatterns.and(VAR_SUBJECT.has(VAR_PRED1, VAR_STATEMENT),
            VAR_STATEMENT.has(VAR_PRED2, VAR_VALUE)).filter(and(
                function(STRSTARTS, function(STR, VAR_PRED1), literalOf(PREFIX_PROP)),or(
                    function(STRSTARTS, function(STR, VAR_PRED2), literalOf(PREFIX_PROP_STATEMENT)),
                    function(STRSTARTS, function(STR, VAR_PRED2), literalOf(PREFIX_PROP_QUALIFIER)))
                    .parenthesize())));
        query.limit(kb.getMaxResults());
        
        log.trace("[{}] Query: {}", toHexString(hashCode()), query.getQueryString());
        
        TupleQuery tupleQuery = aConnection.prepareTupleQuery(query.getQueryString());
        
        ValueFactory vf = SimpleValueFactory.getInstance();
        Map<Statement, KBStatement> statements = new LinkedHashMap<>();
        try (TupleQueryResult result = tupleQuery.evaluate()) {
            while (result.hasNext()) {
                BindingSet bindings = result.next();
<<<<<<< HEAD
                Binding p = bindings.getBinding("p");
                Binding o = bindings.getBinding("o");
                Binding id = bindings.getBinding("id");
                Binding ps = bindings.getBinding("ps");
                Value value = o.getValue();

                // Fill kbStatement
                KBProperty property = new KBProperty(null, p.getValue().stringValue());
                KBStatement kbStatement = new KBStatement(aInstance, property, value);

                // Recreate original statements
                Resource idResource = vf.createBNode(id.getValue().stringValue());
                kbStatement.setStatementId(idResource.stringValue());
                IRI predicate = vf.createIRI(property.getIdentifier());
                Statement root = vf.createStatement(instance, predicate, idResource);

                IRI valuePredicate = vf.createIRI(ps.getValue().stringValue());
                Statement valueStatement = vf.createStatement(idResource, valuePredicate, value);
                Set<Statement> originalStatements = new HashSet<>();

                originalStatements.add(root);
                originalStatements.add(valueStatement);
                kbStatement.setOriginalStatements(originalStatements);

                List<KBQualifier> qualifiers = listQualifiers(kb, kbStatement);
                kbStatement.setQualifiers(qualifiers);

                statements.add(kbStatement);
=======
                
                log.trace("[{}] Bindings: {}", toHexString(hashCode()), bindings);
                
                IRI subject = (IRI) bindings.getBinding("s").getValue();
                IRI pred1 = (IRI) bindings.getBinding("p1").getValue();
                Resource stmt = (Resource) bindings.getBinding("st").getValue();
                IRI pred2 = (IRI) bindings.getBinding("p2").getValue();
                Value value = bindings.getBinding("v").getValue();
                
                // Statement representing the primary triple with the reified statement in the
                // object position
                Statement priStatement = vf.createStatement(subject, pred1, stmt);
                // Statement representing the secondary triple for the property value and/or
                // qualifiers with the value in the object position
                Statement secStatement = vf.createStatement(stmt, pred2, value);
                
                // Fetch existing (partially loaded) statement or create a new one if necessary
                KBStatement statement = statements.get(priStatement);
                if (statement == null) {
                    statement = new KBStatement(stmt.stringValue(), subject.stringValue());
                    statement.setProperty(new KBHandle(pred1.stringValue()));
                    statements.put(priStatement, statement);
                }
                
                // Always store the primary original triple in the statement
                statement.getOriginalTriples().add(priStatement);
                
                // Check if the secondary statement contains the property value or a qualifier
                if (secStatement.getPredicate().stringValue().startsWith(PREFIX_PROP_STATEMENT)) {
                    // Property value
                    statement.setValue(value);
                    
                    // Store the secondary original triple in the statement
                    statement.getOriginalTriples().add(secStatement);
                }
                else if (secStatement.getPredicate().stringValue()
                        .startsWith(PREFIX_PROP_QUALIFIER)) {
                    // Qualifier
                    KBQualifier qualifier = new KBQualifier(statement,
                            new KBHandle(pred2.stringValue()), value);

                    // Store the secondary original triples in the qualifier
                    qualifier.getOriginalTriples().add(secStatement);
                    
                    statement.addQualifier(qualifier);
                }
>>>>>>> 6b3b2929
            }
            
            return statements.values().stream().collect(Collectors.toList());
        }
    }

    private List<Statement> getStatementsById(RepositoryConnection aConnection, KnowledgeBase kb,
            String aStatementId)
    {
        ValueFactory vf = aConnection.getValueFactory();
        
        String QUERY = String
            .join("\n",
                "SELECT DISTINCT ?s ?p ?ps ?o WHERE {",
                "  ?s  ?p  ?id .",
                "  ?id ?ps ?o .",
                "  FILTER(STRSTARTS(STR(?ps), STR(?ps_ns)))",
                "}",
                "LIMIT 10");
        Resource id = vf.createBNode(aStatementId);
        TupleQuery tupleQuery = aConnection.prepareTupleQuery(QueryLanguage.SPARQL, QUERY);
        tupleQuery.setBinding("id", id);
        tupleQuery.setBinding("ps_ns", vf.createIRI(PREDICATE_NAMESPACE));

        tupleQuery.setIncludeInferred(false);
        TupleQueryResult result;

        try {
            result = tupleQuery.evaluate();
        }
        catch (QueryEvaluationException e) {
            log.warn("No such statementId in knowledge base", e);
            return null;
        }

        List<Statement> statements = new ArrayList<>();
        while (result.hasNext()) {
            BindingSet bindings = result.next();
            Binding s = bindings.getBinding("s");
            Binding p = bindings.getBinding("p");
            Binding o = bindings.getBinding("o");
            Binding ps = bindings.getBinding("ps");

            IRI instance = vf.createIRI(s.getValue().stringValue());
            IRI predicate = vf.createIRI(p.getValue().stringValue());
            Statement root = vf.createStatement(instance, predicate, id);

            IRI valuePredicate = vf.createIRI(ps.getValue().stringValue());
            Value object = o.getValue();
            Statement valueStatement = vf.createStatement(id, valuePredicate, object);
            statements.add(root);
            statements.add(valueStatement);
        }
        return statements;
    }

    private List<Statement> getQualifiersById(RepositoryConnection aConnection, KnowledgeBase kb,
            String aStatementId)
    {
        ValueFactory vf = aConnection.getValueFactory();
        
        String QUERY = String.join("\n",
                "SELECT DISTINCT ?p ?o WHERE {",
                "  ?id ?p ?o .",
                "}",
                "LIMIT " + kb.getMaxResults());
        Resource id = vf.createBNode(aStatementId);
        TupleQuery tupleQuery = aConnection.prepareTupleQuery(QueryLanguage.SPARQL, QUERY);
        tupleQuery.setBinding("id", id);

        tupleQuery.setIncludeInferred(false);
        TupleQueryResult result;

        try {
            result = tupleQuery.evaluate();
        }
        catch (QueryEvaluationException e) {
            log.warn("No such statementId in knowledge base", e);
            return null;
        }

        List<Statement> statements = new ArrayList<>();
        while (result.hasNext()) {
            BindingSet bindings = result.next();
            Binding p = bindings.getBinding("p");
            Binding o = bindings.getBinding("o");

            if (!p.getValue().stringValue().contains(PREDICATE_NAMESPACE)) {
                IRI predicate = vf.createIRI(p.getValue().stringValue());
                Value object = o.getValue();
                Statement qualifierStatement = vf.createStatement(id, predicate, object);
                statements.add(qualifierStatement);
            }
        }
        return statements;
    }
    
    @Override
    public void deleteInstance(RepositoryConnection aConnection, KnowledgeBase kb,
            KBInstance aInstance)
    {
        delete(aConnection, kb, aInstance.getIdentifier());
    }

    @Override
    public void deleteProperty(RepositoryConnection aConnection, KnowledgeBase kb,
            KBProperty aProperty)
    {
        delete(aConnection, kb, aProperty.getIdentifier());
    }

    @Override
    public void deleteConcept(RepositoryConnection aConnection, KnowledgeBase kb,
            KBConcept aConcept)
    {
        delete(aConnection, kb, aConcept.getIdentifier());
    }

    private void delete(RepositoryConnection aConnection, KnowledgeBase kb, String aIdentifier)
    {
        ValueFactory vf = aConnection.getValueFactory();
        IRI iri = vf.createIRI(aIdentifier);
        try (RepositoryResult<Statement> subStmts = aConnection.getStatements(iri, null, null);
             RepositoryResult<Statement> predStmts = aConnection.getStatements(null, iri, null);
             RepositoryResult<Statement> objStmts = aConnection.getStatements(null, null, iri)) {

            while (subStmts.hasNext()) {
                Statement stmt = subStmts.next();
                // if the identifier appears as subject, the stmt id is the object of the triple
                String stmtId = stmt.getObject().stringValue();
                aConnection.remove(getStatementsById(aConnection, kb, stmtId));
                aConnection.remove(getQualifiersById(aConnection, kb, stmtId));

                //just remove the stmt in case it is a non reified triple
                aConnection.remove(stmt);
            }

<<<<<<< HEAD
                while (objStmts.hasNext()) {
                    Statement stmt = objStmts.next();
                    // if the identifier appears as object, the stmt id is the subject of the triple
                    String stmtId = stmt.getSubject().stringValue();

                    if (!stmt.getPredicate().stringValue().contains(PREDICATE_NAMESPACE)) {
                        // if this statement is a qualifier or a non reified triple,
                        // delete just this statement
                        conn.remove(stmt);
                    }
                    else {
                        // remove all statements and qualifiers with that id
                        conn.remove(getStatementsById(kb, stmtId));
                        conn.remove(getQualifiersById(kb, stmtId));
                    }
=======
            while (objStmts.hasNext()) {
                Statement stmt = objStmts.next();
                // if the identifier appears as object, the stmt id is the subject of the triple
                String stmtId = stmt.getSubject().stringValue();

                if (!stmt.getPredicate().stringValue().contains(PREDICATE_NAMESPACE)) {
                    // if this statement is a qualifier or a non reified triple,
                    // delete just this statement
                    aConnection.remove(stmt);
                }
                else {
                    // remove all statements and qualifiers with that id
                    aConnection.remove(getStatementsById(aConnection, kb, stmtId));
                    aConnection.remove(getQualifiersById(aConnection, kb, stmtId));
>>>>>>> 6b3b2929
                }
            }
        }
    }

    @Override
    public void deleteStatement(RepositoryConnection aConnection, KnowledgeBase kb,
            KBStatement aStatement)
    {
<<<<<<< HEAD
        String statementId = aStatement.getStatementId();
        if (statementId != null) {
            kbService.update(kb, (conn) -> {
                conn.remove(getStatementsById(kb, statementId));
                conn.remove(getQualifiersById(kb, statementId));
                aStatement.setOriginalStatements(Collections.emptySet());
                aStatement.setQualifiers(Collections.emptyList());
            });
        }
=======
        // Delete original triples
        aConnection.remove(aStatement.getOriginalTriples());
        aConnection.remove(aStatement.getQualifiers().stream()
                .flatMap(qualifier -> qualifier.getOriginalTriples().stream())
                .collect(toList()));
        
        // Clear original triples
        aStatement.setOriginalTriples(emptySet());
        aStatement.getQualifiers()
                .forEach(qualifier -> qualifier.setOriginalTriples(emptySet()));
>>>>>>> 6b3b2929
    }

    @Override
    public void upsertStatement(RepositoryConnection aConnection, KnowledgeBase aKB,
            KBStatement aStatement)
    {
<<<<<<< HEAD
        kbService.update(kb, (conn) -> {
            KBStatement statement = aStatement;
            String statementId = statement.getStatementId();
            if (statementId != null) {
                //remove old statements by id
                conn.remove(getStatementsById(kb, statement.getStatementId()));
            }
            else {
                statementId = vf.createBNode().stringValue();
            }
            //add new statements
            IRI subject = vf.createIRI(statement.getInstance().getIdentifier());
            IRI predicate = vf.createIRI(statement.getProperty().getIdentifier());
            Resource id = vf.createBNode(statementId);

            Statement root = vf.createStatement(subject, predicate, id);
            IRI valuePredicate = vf.createIRI(PREDICATE_NAMESPACE, predicate.getLocalName());
            Value value = valueMapper.mapStatementValue(statement, vf);
            Statement valueStatement = vf.createStatement(id, valuePredicate, value);

            conn.add(root);
            conn.add(valueStatement);
            aStatement.setStatementId(statementId);

            Set<Statement> statements = new HashSet<>();
            statements.add(root);
            statements.add(valueStatement);
            aStatement.setOriginalStatements(statements);
        });
=======
        if (!aStatement.getProperty().getIdentifier().startsWith(PREFIX_PROP)) {
            throw new IllegalArgumentException(
                    "With WikiDataReification, properties must start " + "with [" + PREFIX_PROP
                            + "] but found [" + aStatement.getProperty().getIdentifier() + "]");
        }
        
        ValueFactory vf = aConnection.getValueFactory();
        
        // According to the Wikidata reification scheme, the predicate of the secondary triple
        // corresponds to the predicate of the primary triple with the prefix replaced, e.g.
        // p:P186 -> ps:P186
        String propStatementIri = aStatement.getProperty().getIdentifier().replace(PREFIX_PROP,
                PREFIX_PROP_STATEMENT);
        
        IRI subject = vf.createIRI(aStatement.getInstance().getIdentifier());
        IRI pred1 =  vf.createIRI(aStatement.getProperty().getIdentifier());
        Resource stmt = aStatement.getStatementId() != null
                ? vf.createIRI(aStatement.getStatementId())
                : vf.createIRI(generateStatementIdentifier(aConnection, aKB));
                //: vf.createBNode();
        IRI pred2 =  vf.createIRI(propStatementIri);
        Value value = valueMapper.mapStatementValue(aStatement, vf);
        
        // Generate all the triples that are to be stored by this statement
        // Add primary and secondary triple
        Set<Statement> statements = new HashSet<>();
        statements.add(vf.createStatement(subject, pred1, stmt));
        statements.add(vf.createStatement(stmt, pred2, value));
        
        // Delete all original triples except the ones which we would re-create anyway
        upsert(aConnection, aStatement.getOriginalTriples(), statements);
        
        // Update the original triples and the statement ID in the statement
        aStatement.setStatementId(stmt.stringValue());
        aStatement.setOriginalTriples(statements);
>>>>>>> 6b3b2929
    }
    
    @Override
    public void deleteQualifier(RepositoryConnection aConnection, KnowledgeBase kb,
            KBQualifier aQualifier)
    {
<<<<<<< HEAD
        if (newQualifier.getStatement().getStatementId() == null) {
            // FIXME: REC: This should probably be an exception?
=======
        if (aQualifier.getStatement().getStatementId() == null) {
>>>>>>> 6b3b2929
            log.error("No statementId");
            return;
        }
<<<<<<< HEAD
        
        kbService.update(kb, (conn) -> {
            Resource id = vf.createBNode(newQualifier.getStatement().getStatementId());
            IRI predicate = vf.createIRI(newQualifier.getProperty().getIdentifier());
            Value value = valueMapper.mapQualifierValue(newQualifier, vf);
            Statement qualifierStatement = vf.createStatement(id, predicate, value);
            conn.add(qualifierStatement);

            Set<Statement> statements = new HashSet<>();
            statements.add(qualifierStatement);
            newQualifier.setOriginalTriples(statements);
            newQualifier.getStatement().getQualifiers().add(newQualifier);
        });
=======
        else {
            RepositoryConnection conn = aConnection;
            conn.remove(aQualifier.getOriginalTriples());

            aQualifier.getStatement().getQualifiers().remove(aQualifier);
            aQualifier.setOriginalTriples(Collections.emptySet());
        }
>>>>>>> 6b3b2929
    }

    @Override
    public void upsertQualifier(RepositoryConnection aConnection, KnowledgeBase kb,
            KBQualifier aQualifier)
    {
<<<<<<< HEAD
        if (oldQualifier.getStatement().getStatementId() == null) {
            // FIXME: REC: This should probably be an exception?
            log.error("No statementId");
            return;
        }
        
        kbService.update(kb, (conn) -> {
            conn.remove(oldQualifier.getOriginalTriples());

            oldQualifier.getStatement().getQualifiers().remove(oldQualifier);
            oldQualifier.setOriginalTriples(Collections.emptySet());
        });
=======
        // According to the Wikidata reification scheme, the predicate of the property prefix is
        // replaced when the property is used as a qualifier, e.g.
        // p:P186 -> pq:P186
        String propStatementIri = aQualifier.getProperty().getIdentifier().replace(PREFIX_PROP,
                PREFIX_PROP_QUALIFIER);
        
        ValueFactory vf = aConnection.getValueFactory();
        Set<Statement> newTriples = singleton(
                vf.createStatement(vf.createIRI(aQualifier.getStatement().getStatementId()),
                        vf.createIRI(propStatementIri),
                        valueMapper.mapQualifierValue(aQualifier, vf)));

        upsert(aConnection, aQualifier.getOriginalTriples(), newTriples);

        aQualifier.getStatement().addQualifier(aQualifier);
        aQualifier.setOriginalTriples(newTriples);
>>>>>>> 6b3b2929
    }

    @Override
    public List<KBQualifier> listQualifiers(RepositoryConnection aConnection, KnowledgeBase kb,
            KBStatement aStatement)
    {
<<<<<<< HEAD
        kbService.update(kb, (conn) -> {
            int index = aQualifier.getQualifierIndexByOriginalStatements();
            Set<Statement> statements = reifyQualifier(kb, aQualifier);
            conn.add(statements);
            if (index == -1) {
                aQualifier.setOriginalTriples(statements);
                aQualifier.getStatement().getQualifiers().add(aQualifier);
            }
            else {
                conn.remove(aQualifier.getOriginalTriples());
                aQualifier.setOriginalTriples(statements);
                aQualifier.getStatement().getQualifiers().set(index, aQualifier);
            }
        });
=======
        SelectQuery query = Queries.SELECT(VAR_STATEMENT, VAR_PRED2, VAR_VALUE);
        query.where(
            new ValuesPattern(VAR_STATEMENT, iri(aStatement.getStatementId())),
            GraphPatterns.and(VAR_STATEMENT.has(VAR_PRED2, VAR_VALUE).filter(
                function(STRSTARTS, function(STR, VAR_PRED2), literalOf(PREFIX_PROP_QUALIFIER)))));
        query.limit(kb.getMaxResults());
        
        log.trace("[{}] Query: {}", toHexString(hashCode()), query.getQueryString());
        
        TupleQuery tupleQuery = aConnection.prepareTupleQuery(query.getQueryString());

        ValueFactory vf = SimpleValueFactory.getInstance();
        List<KBQualifier> qualifiers = new ArrayList<>();
        try (TupleQueryResult result = tupleQuery.evaluate()) {
            while (result.hasNext()) {
                BindingSet bindings = result.next();
                
                log.trace("[{}] Bindings: {}", toHexString(hashCode()), bindings);
                
                Resource stmt = (Resource) bindings.getBinding("st").getValue();
                IRI pred2 = (IRI) bindings.getBinding("p2").getValue();
                Value value = bindings.getBinding("v").getValue();

                // Statement representing the secondary triple for the property value and/or
                // qualifiers with the value in the object position
                Statement secStatement = vf.createStatement(stmt, pred2, value);

                // Qualifier
                KBQualifier qualifier = new KBQualifier(aStatement,
                        new KBHandle(pred2.stringValue()), value);

                // Store the secondary original triples in the qualifier
                qualifier.getOriginalTriples().add(secStatement);
                aStatement.addQualifier(qualifier);
                
                qualifiers.add(qualifier);
            }
            
            return qualifiers;
        }        
>>>>>>> 6b3b2929
    }

    @Override
    public boolean exists(RepositoryConnection aConnection, KnowledgeBase akb,
            KBStatement aStatement)
    {
<<<<<<< HEAD
        List<KBQualifier> qualifiers = new ArrayList<>();
        String QUERY = String.join("\n",
            "SELECT DISTINCT ?p ?o WHERE {",
            "  ?id ?p ?o .",
            "}",
            "LIMIT " + kb.getMaxResults());
        Resource id = vf.createBNode(aStatement.getStatementId());
        try (RepositoryConnection conn = kbService.getConnection(kb)) {
            TupleQuery tupleQuery = conn.prepareTupleQuery(QueryLanguage.SPARQL, QUERY);
            tupleQuery.setBinding("id", id);
            tupleQuery.setIncludeInferred(false);

            try (TupleQueryResult result = tupleQuery.evaluate()) {
                while (result.hasNext()) {
                    BindingSet bindings = result.next();
                    Binding p = bindings.getBinding("p");
                    Binding o = bindings.getBinding("o");
    
                    if (!p.getValue().stringValue().contains(PREDICATE_NAMESPACE)) {
                        KBProperty property = new KBProperty(null, p.getValue().stringValue());
                        Value value = o.getValue();
                        KBQualifier qualifier = new KBQualifier(aStatement, property, value);
    
                        IRI predicate = vf.createIRI(p.getValue().stringValue());
                        Value object = o.getValue();
                        Statement qualifierStatement = vf.createStatement(id, predicate, object);
    
                        Set<Statement> statements = new HashSet<>();
                        statements.add(qualifierStatement);
                        qualifier.setOriginalTriples(statements);
    
                        qualifiers.add(qualifier);
                    }
                }
                return qualifiers;
            }
            catch (QueryEvaluationException e) {
                log.warn("No such statementId in knowledge base", e);
                return Collections.emptyList();
            }
                
=======
        // According to the Wikidata reification scheme, the predicate of the secondary triple
        // corresponds to the predicate of the primary triple with the prefix replaced, e.g.
        // p:P186 -> ps:P186
        String propStatementIri = aStatement.getProperty().getIdentifier().replace(PREFIX_PROP,
                PREFIX_PROP_STATEMENT);
        
        Iri subject = iri(aStatement.getInstance().getIdentifier());
        Iri pred1 =  iri(aStatement.getProperty().getIdentifier());
        Variable stmt = var("stmt");
        Iri pred2 =  iri(propStatementIri);
        RdfObject value = object(
                valueMapper.mapStatementValue(aStatement, SimpleValueFactory.getInstance()));
        
        String query = String.join("\n",
                "SELECT * { BIND ( EXISTS {",
                subject.has(pred1, stmt).getQueryString(),
                stmt.has(pred2, value).getQueryString(),
                "} AS ?result ) }");
        
        TupleQuery tupleQuery = aConnection.prepareTupleQuery(SPARQL, query);

        try (TupleQueryResult result = tupleQuery.evaluate()) {
            return ((BooleanLiteral) result.next().getBinding("result").getValue()).booleanValue();
>>>>>>> 6b3b2929
        }
    }
    
    @Override
    public String generatePropertyIdentifier(RepositoryConnection aConn, KnowledgeBase aKB)
    {
        ValueFactory vf = aConn.getValueFactory();
        return PREFIX_PROP + vf.createBNode().getID();
    }

    @Override
    public String generateConceptIdentifier(RepositoryConnection aConn, KnowledgeBase aKB)
    {
        return generateIdentifier(aConn, aKB);
    }
    
    @Override
    public String generateInstanceIdentifier(RepositoryConnection aConn, KnowledgeBase aKB)
    {
        return generateIdentifier(aConn, aKB);
    }
    
    private String generateStatementIdentifier(RepositoryConnection aConn, KnowledgeBase aKB)
    {
        return PREFIX_WDS + aConn.getValueFactory().createBNode();
    }
    
    private String generateIdentifier(RepositoryConnection aConn, KnowledgeBase aKB)
    {
        ValueFactory vf = aConn.getValueFactory();
        // default value of basePrefix is IriConstants.INCEPTION_NAMESPACE
        return aKB.getBasePrefix() + vf.createBNode().getID();
    }
}<|MERGE_RESOLUTION|>--- conflicted
+++ resolved
@@ -97,68 +97,6 @@
     private static final String PREDICATE_NAMESPACE = NAMPESPACE_ROOT + "/predicate#";
 
     private final Logger log = LoggerFactory.getLogger(getClass());
-<<<<<<< HEAD
-    private final KnowledgeBaseService kbService;
-    private final InceptionValueMapper valueMapper;
-    private final ValueFactory vf;
-
-    public WikiDataReification(KnowledgeBaseService aKbService)
-    {
-        valueMapper = new InceptionValueMapper();
-        vf = SimpleValueFactory.getInstance();
-
-        kbService = aKbService;
-        
-        // FIXME Must find another alternative for this
-        // kbService.registerImplicitNamespace(PREDICATE_NAMESPACE);
-    }
-
-    @Override
-    public Set<Statement> reify(KnowledgeBase kb, KBStatement aStatement)
-    {
-        String statementId = aStatement.getStatementId();
-        KBHandle instance = aStatement.getInstance();
-        KBProperty property = aStatement.getProperty();
-        Value value = valueMapper.mapStatementValue(aStatement, vf);
-
-        IRI subject = vf.createIRI(instance.getIdentifier());
-        IRI predicate = vf.createIRI(property.getIdentifier());
-        if (statementId == null) {
-            statementId = vf.createBNode().stringValue();
-        }
-
-        Resource id = vf.createBNode(statementId);
-
-        Statement root = vf.createStatement(subject, predicate, id);
-        IRI valuePredicate = vf.createIRI(PREDICATE_NAMESPACE, predicate.getLocalName());
-        Statement valueStatement = vf.createStatement(id, valuePredicate, value);
-
-        Set<Statement> statements = new HashSet<>();
-        statements.add(root);           // S    P   id
-        statements.add(valueStatement); // id   p_s V
-
-        for (KBQualifier aQualifier : aStatement.getQualifiers()) {
-            Set<Statement> qualifierStatement = reifyQualifier(kb, aQualifier);
-            aQualifier.setOriginalTriples(qualifierStatement);
-        }
-
-        return statements;
-    }
-
-    private Set<Statement> reifyQualifier(KnowledgeBase kb, KBQualifier aQualifier)
-    {
-        Resource statementId = vf.createBNode(aQualifier.getStatement().getStatementId());
-        KBProperty qualifierProperty = aQualifier.getProperty();
-        IRI qualifierPredicate = vf.createIRI(qualifierProperty.getIdentifier());
-        Value qualifierValue = valueMapper.mapQualifierValue(aQualifier, vf);
-
-        Statement qualifierStatement = vf
-            .createStatement(statementId, qualifierPredicate, qualifierValue);
-        Set<Statement> originalStatements = new HashSet<>();
-        originalStatements.add(qualifierStatement); //id P V
-        return originalStatements;
-    }
-=======
     
     private static final String PREFIX_PROP = "http://www.wikidata.org/prop/P";
     private static final String PREFIX_PROP_STATEMENT = "http://www.wikidata.org/prop/statement/P";
@@ -172,7 +110,6 @@
     private static final Variable VAR_VALUE = var("v");
     
     private final InceptionValueMapper valueMapper = new InceptionValueMapper();
->>>>>>> 6b3b2929
 
     @Override
     public List<KBStatement> listStatements(RepositoryConnection aConnection, KnowledgeBase kb,
@@ -198,36 +135,6 @@
         try (TupleQueryResult result = tupleQuery.evaluate()) {
             while (result.hasNext()) {
                 BindingSet bindings = result.next();
-<<<<<<< HEAD
-                Binding p = bindings.getBinding("p");
-                Binding o = bindings.getBinding("o");
-                Binding id = bindings.getBinding("id");
-                Binding ps = bindings.getBinding("ps");
-                Value value = o.getValue();
-
-                // Fill kbStatement
-                KBProperty property = new KBProperty(null, p.getValue().stringValue());
-                KBStatement kbStatement = new KBStatement(aInstance, property, value);
-
-                // Recreate original statements
-                Resource idResource = vf.createBNode(id.getValue().stringValue());
-                kbStatement.setStatementId(idResource.stringValue());
-                IRI predicate = vf.createIRI(property.getIdentifier());
-                Statement root = vf.createStatement(instance, predicate, idResource);
-
-                IRI valuePredicate = vf.createIRI(ps.getValue().stringValue());
-                Statement valueStatement = vf.createStatement(idResource, valuePredicate, value);
-                Set<Statement> originalStatements = new HashSet<>();
-
-                originalStatements.add(root);
-                originalStatements.add(valueStatement);
-                kbStatement.setOriginalStatements(originalStatements);
-
-                List<KBQualifier> qualifiers = listQualifiers(kb, kbStatement);
-                kbStatement.setQualifiers(qualifiers);
-
-                statements.add(kbStatement);
-=======
                 
                 log.trace("[{}] Bindings: {}", toHexString(hashCode()), bindings);
                 
@@ -248,7 +155,7 @@
                 KBStatement statement = statements.get(priStatement);
                 if (statement == null) {
                     statement = new KBStatement(stmt.stringValue(), subject.stringValue());
-                    statement.setProperty(new KBHandle(pred1.stringValue()));
+                    statement.setProperty(new KBProperty(null, pred1.stringValue()));
                     statements.put(priStatement, statement);
                 }
                 
@@ -267,14 +174,13 @@
                         .startsWith(PREFIX_PROP_QUALIFIER)) {
                     // Qualifier
                     KBQualifier qualifier = new KBQualifier(statement,
-                            new KBHandle(pred2.stringValue()), value);
+                            new KBProperty(null, pred2.stringValue()), value);
 
                     // Store the secondary original triples in the qualifier
                     qualifier.getOriginalTriples().add(secStatement);
                     
                     statement.addQualifier(qualifier);
                 }
->>>>>>> 6b3b2929
             }
             
             return statements.values().stream().collect(Collectors.toList());
@@ -412,23 +318,6 @@
                 aConnection.remove(stmt);
             }
 
-<<<<<<< HEAD
-                while (objStmts.hasNext()) {
-                    Statement stmt = objStmts.next();
-                    // if the identifier appears as object, the stmt id is the subject of the triple
-                    String stmtId = stmt.getSubject().stringValue();
-
-                    if (!stmt.getPredicate().stringValue().contains(PREDICATE_NAMESPACE)) {
-                        // if this statement is a qualifier or a non reified triple,
-                        // delete just this statement
-                        conn.remove(stmt);
-                    }
-                    else {
-                        // remove all statements and qualifiers with that id
-                        conn.remove(getStatementsById(kb, stmtId));
-                        conn.remove(getQualifiersById(kb, stmtId));
-                    }
-=======
             while (objStmts.hasNext()) {
                 Statement stmt = objStmts.next();
                 // if the identifier appears as object, the stmt id is the subject of the triple
@@ -443,7 +332,6 @@
                     // remove all statements and qualifiers with that id
                     aConnection.remove(getStatementsById(aConnection, kb, stmtId));
                     aConnection.remove(getQualifiersById(aConnection, kb, stmtId));
->>>>>>> 6b3b2929
                 }
             }
         }
@@ -453,17 +341,6 @@
     public void deleteStatement(RepositoryConnection aConnection, KnowledgeBase kb,
             KBStatement aStatement)
     {
-<<<<<<< HEAD
-        String statementId = aStatement.getStatementId();
-        if (statementId != null) {
-            kbService.update(kb, (conn) -> {
-                conn.remove(getStatementsById(kb, statementId));
-                conn.remove(getQualifiersById(kb, statementId));
-                aStatement.setOriginalStatements(Collections.emptySet());
-                aStatement.setQualifiers(Collections.emptyList());
-            });
-        }
-=======
         // Delete original triples
         aConnection.remove(aStatement.getOriginalTriples());
         aConnection.remove(aStatement.getQualifiers().stream()
@@ -474,44 +351,12 @@
         aStatement.setOriginalTriples(emptySet());
         aStatement.getQualifiers()
                 .forEach(qualifier -> qualifier.setOriginalTriples(emptySet()));
->>>>>>> 6b3b2929
     }
 
     @Override
     public void upsertStatement(RepositoryConnection aConnection, KnowledgeBase aKB,
             KBStatement aStatement)
     {
-<<<<<<< HEAD
-        kbService.update(kb, (conn) -> {
-            KBStatement statement = aStatement;
-            String statementId = statement.getStatementId();
-            if (statementId != null) {
-                //remove old statements by id
-                conn.remove(getStatementsById(kb, statement.getStatementId()));
-            }
-            else {
-                statementId = vf.createBNode().stringValue();
-            }
-            //add new statements
-            IRI subject = vf.createIRI(statement.getInstance().getIdentifier());
-            IRI predicate = vf.createIRI(statement.getProperty().getIdentifier());
-            Resource id = vf.createBNode(statementId);
-
-            Statement root = vf.createStatement(subject, predicate, id);
-            IRI valuePredicate = vf.createIRI(PREDICATE_NAMESPACE, predicate.getLocalName());
-            Value value = valueMapper.mapStatementValue(statement, vf);
-            Statement valueStatement = vf.createStatement(id, valuePredicate, value);
-
-            conn.add(root);
-            conn.add(valueStatement);
-            aStatement.setStatementId(statementId);
-
-            Set<Statement> statements = new HashSet<>();
-            statements.add(root);
-            statements.add(valueStatement);
-            aStatement.setOriginalStatements(statements);
-        });
-=======
         if (!aStatement.getProperty().getIdentifier().startsWith(PREFIX_PROP)) {
             throw new IllegalArgumentException(
                     "With WikiDataReification, properties must start " + "with [" + PREFIX_PROP
@@ -547,37 +392,15 @@
         // Update the original triples and the statement ID in the statement
         aStatement.setStatementId(stmt.stringValue());
         aStatement.setOriginalTriples(statements);
->>>>>>> 6b3b2929
     }
     
     @Override
     public void deleteQualifier(RepositoryConnection aConnection, KnowledgeBase kb,
             KBQualifier aQualifier)
     {
-<<<<<<< HEAD
-        if (newQualifier.getStatement().getStatementId() == null) {
-            // FIXME: REC: This should probably be an exception?
-=======
         if (aQualifier.getStatement().getStatementId() == null) {
->>>>>>> 6b3b2929
             log.error("No statementId");
-            return;
-        }
-<<<<<<< HEAD
-        
-        kbService.update(kb, (conn) -> {
-            Resource id = vf.createBNode(newQualifier.getStatement().getStatementId());
-            IRI predicate = vf.createIRI(newQualifier.getProperty().getIdentifier());
-            Value value = valueMapper.mapQualifierValue(newQualifier, vf);
-            Statement qualifierStatement = vf.createStatement(id, predicate, value);
-            conn.add(qualifierStatement);
-
-            Set<Statement> statements = new HashSet<>();
-            statements.add(qualifierStatement);
-            newQualifier.setOriginalTriples(statements);
-            newQualifier.getStatement().getQualifiers().add(newQualifier);
-        });
-=======
+        }
         else {
             RepositoryConnection conn = aConnection;
             conn.remove(aQualifier.getOriginalTriples());
@@ -585,27 +408,12 @@
             aQualifier.getStatement().getQualifiers().remove(aQualifier);
             aQualifier.setOriginalTriples(Collections.emptySet());
         }
->>>>>>> 6b3b2929
     }
 
     @Override
     public void upsertQualifier(RepositoryConnection aConnection, KnowledgeBase kb,
             KBQualifier aQualifier)
     {
-<<<<<<< HEAD
-        if (oldQualifier.getStatement().getStatementId() == null) {
-            // FIXME: REC: This should probably be an exception?
-            log.error("No statementId");
-            return;
-        }
-        
-        kbService.update(kb, (conn) -> {
-            conn.remove(oldQualifier.getOriginalTriples());
-
-            oldQualifier.getStatement().getQualifiers().remove(oldQualifier);
-            oldQualifier.setOriginalTriples(Collections.emptySet());
-        });
-=======
         // According to the Wikidata reification scheme, the predicate of the property prefix is
         // replaced when the property is used as a qualifier, e.g.
         // p:P186 -> pq:P186
@@ -622,29 +430,12 @@
 
         aQualifier.getStatement().addQualifier(aQualifier);
         aQualifier.setOriginalTriples(newTriples);
->>>>>>> 6b3b2929
     }
 
     @Override
     public List<KBQualifier> listQualifiers(RepositoryConnection aConnection, KnowledgeBase kb,
             KBStatement aStatement)
     {
-<<<<<<< HEAD
-        kbService.update(kb, (conn) -> {
-            int index = aQualifier.getQualifierIndexByOriginalStatements();
-            Set<Statement> statements = reifyQualifier(kb, aQualifier);
-            conn.add(statements);
-            if (index == -1) {
-                aQualifier.setOriginalTriples(statements);
-                aQualifier.getStatement().getQualifiers().add(aQualifier);
-            }
-            else {
-                conn.remove(aQualifier.getOriginalTriples());
-                aQualifier.setOriginalTriples(statements);
-                aQualifier.getStatement().getQualifiers().set(index, aQualifier);
-            }
-        });
-=======
         SelectQuery query = Queries.SELECT(VAR_STATEMENT, VAR_PRED2, VAR_VALUE);
         query.where(
             new ValuesPattern(VAR_STATEMENT, iri(aStatement.getStatementId())),
@@ -674,7 +465,7 @@
 
                 // Qualifier
                 KBQualifier qualifier = new KBQualifier(aStatement,
-                        new KBHandle(pred2.stringValue()), value);
+                        new KBProperty(null, pred2.stringValue()), value);
 
                 // Store the secondary original triples in the qualifier
                 qualifier.getOriginalTriples().add(secStatement);
@@ -685,56 +476,12 @@
             
             return qualifiers;
         }        
->>>>>>> 6b3b2929
     }
 
     @Override
     public boolean exists(RepositoryConnection aConnection, KnowledgeBase akb,
             KBStatement aStatement)
     {
-<<<<<<< HEAD
-        List<KBQualifier> qualifiers = new ArrayList<>();
-        String QUERY = String.join("\n",
-            "SELECT DISTINCT ?p ?o WHERE {",
-            "  ?id ?p ?o .",
-            "}",
-            "LIMIT " + kb.getMaxResults());
-        Resource id = vf.createBNode(aStatement.getStatementId());
-        try (RepositoryConnection conn = kbService.getConnection(kb)) {
-            TupleQuery tupleQuery = conn.prepareTupleQuery(QueryLanguage.SPARQL, QUERY);
-            tupleQuery.setBinding("id", id);
-            tupleQuery.setIncludeInferred(false);
-
-            try (TupleQueryResult result = tupleQuery.evaluate()) {
-                while (result.hasNext()) {
-                    BindingSet bindings = result.next();
-                    Binding p = bindings.getBinding("p");
-                    Binding o = bindings.getBinding("o");
-    
-                    if (!p.getValue().stringValue().contains(PREDICATE_NAMESPACE)) {
-                        KBProperty property = new KBProperty(null, p.getValue().stringValue());
-                        Value value = o.getValue();
-                        KBQualifier qualifier = new KBQualifier(aStatement, property, value);
-    
-                        IRI predicate = vf.createIRI(p.getValue().stringValue());
-                        Value object = o.getValue();
-                        Statement qualifierStatement = vf.createStatement(id, predicate, object);
-    
-                        Set<Statement> statements = new HashSet<>();
-                        statements.add(qualifierStatement);
-                        qualifier.setOriginalTriples(statements);
-    
-                        qualifiers.add(qualifier);
-                    }
-                }
-                return qualifiers;
-            }
-            catch (QueryEvaluationException e) {
-                log.warn("No such statementId in knowledge base", e);
-                return Collections.emptyList();
-            }
-                
-=======
         // According to the Wikidata reification scheme, the predicate of the secondary triple
         // corresponds to the predicate of the primary triple with the prefix replaced, e.g.
         // p:P186 -> ps:P186
@@ -758,7 +505,6 @@
 
         try (TupleQueryResult result = tupleQuery.evaluate()) {
             return ((BooleanLiteral) result.next().getBinding("result").getValue()).booleanValue();
->>>>>>> 6b3b2929
         }
     }
     
