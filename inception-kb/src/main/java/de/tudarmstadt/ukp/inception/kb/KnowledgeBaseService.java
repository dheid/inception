--- conflicted
+++ resolved
@@ -364,23 +364,14 @@
     }
 
     List<KBHandle> list(KnowledgeBase kb, IRI aType, boolean aIncludeInferred, boolean
-<<<<<<< HEAD
-        aAll);
-=======
         aAll, int aLimit);
-
->>>>>>> c7db99b5
 
     List<KBHandle> listDomainProperties(KnowledgeBase kb, String aDomain, boolean aIncludeInferred,
             boolean aAll);
 
     List<KBHandle> listPropertiesRangeValue(KnowledgeBase kb, String aDomain,
             boolean aIncludeInferred, boolean aAll);
-<<<<<<< HEAD
-
-=======
-    
->>>>>>> c7db99b5
+
     List<KBHandle> listProperties(KnowledgeBase kb, IRI aType, boolean aIncludeInferred, boolean
             aAll);
 
@@ -442,18 +433,12 @@
             boolean aAll)
         throws QueryEvaluationException;
     
-<<<<<<< HEAD
-    List<KBHandle> getParentConceptList(KnowledgeBase aKB, String aIdentifier, boolean aAll)
-=======
     Set<KBHandle> getParentConceptList(KnowledgeBase aKB, String aIdentifier, boolean aAll)
->>>>>>> c7db99b5
             throws QueryEvaluationException;
     
     List<KBHandle> getConceptForInstance(KnowledgeBase aKB, String aIdentifier,
             boolean aAll)
         throws QueryEvaluationException;
-<<<<<<< HEAD
-=======
 
     boolean hasImplicitNamespace(String s);
 
@@ -472,5 +457,5 @@
      * @return list of all the properties {@link KBHandle} 
      */
     List<KBHandle> listAllConcepts(KnowledgeBase kb, boolean aAll) throws QueryEvaluationException;
->>>>>>> c7db99b5
+
 }