/*
 * Copyright 2017
 * Ubiquitous Knowledge Processing (UKP) Lab
 * Technische Universität Darmstadt
 *
 * Licensed under the Apache License, Version 2.0 (the "License");
 * you may not use this file except in compliance with the License.
 * You may obtain a copy of the License at
 *
 *  http://www.apache.org/licenses/LICENSE-2.0
 *
 * Unless required by applicable law or agreed to in writing, software
 * distributed under the License is distributed on an "AS IS" BASIS,
 * WITHOUT WARRANTIES OR CONDITIONS OF ANY KIND, either express or implied.
 * See the License for the specific language governing permissions and
 * limitations under the License.
 */
package de.tudarmstadt.ukp.inception.kb;

import java.io.IOException;
import java.io.InputStream;
import java.io.OutputStream;
import java.util.List;
import java.util.Map;
import java.util.Optional;
import java.util.Set;

import org.eclipse.rdf4j.model.IRI;
import org.eclipse.rdf4j.model.Statement;
import org.eclipse.rdf4j.query.QueryEvaluationException;
import org.eclipse.rdf4j.repository.RepositoryConnection;
import org.eclipse.rdf4j.repository.RepositoryException;
import org.eclipse.rdf4j.repository.config.RepositoryConfigException;
import org.eclipse.rdf4j.repository.config.RepositoryImplConfig;
import org.eclipse.rdf4j.rio.RDFFormat;

import de.tudarmstadt.ukp.clarin.webanno.model.Project;
import de.tudarmstadt.ukp.inception.kb.graph.KBConcept;
import de.tudarmstadt.ukp.inception.kb.graph.KBHandle;
import de.tudarmstadt.ukp.inception.kb.graph.KBInstance;
import de.tudarmstadt.ukp.inception.kb.graph.KBObject;
import de.tudarmstadt.ukp.inception.kb.graph.KBProperty;
import de.tudarmstadt.ukp.inception.kb.graph.KBQualifier;
import de.tudarmstadt.ukp.inception.kb.graph.KBStatement;
import de.tudarmstadt.ukp.inception.kb.model.KnowledgeBase;
import de.tudarmstadt.ukp.inception.kb.yaml.KnowledgeBaseProfile;

public interface KnowledgeBaseService
{
    String SERVICE_NAME = "knowledgeBaseService";
    
    /**
     * Reads knowledgebase profiles from a YAML file and stores them in a HashMap with the key that
     * is defined in the file and a corresponding {@link KnowledgeBaseProfile} object as value
     * 
     * @return a HashMap with the knowledgebase profiles
     * @throws IOException
     *             if an error occurs when reading the file
     */
    Map<String, KnowledgeBaseProfile> readKnowledgeBaseProfiles() throws IOException;

    void importData(KnowledgeBase kb, String aFilename, InputStream aIS) throws IOException;

    /**
     * Writes the contents of a knowledge base of type {@link RepositoryType#LOCAL} to a given
     * {@link OutputStream} in a specificable format.<br>
     * No action will be taken if the given knowledge base is not of type
     * {@link RepositoryType#LOCAL} (nothing will be written to the output stream).
     *
     * @param kb The knowledge base to export
     * @param format Format of the data
     * @param os The {@link OutputStream} variable
     */
    void exportData(KnowledgeBase kb, RDFFormat format, OutputStream os);

    void clear(KnowledgeBase kb);

    /**
     * {@code False} if a knowledge base does not contain any statements.
     *
     * @param kb a {@link KnowledgeBase}
     * @return a {@link Boolean} value
     */
    boolean isEmpty(KnowledgeBase kb);

    void registerKnowledgeBase(KnowledgeBase kb, RepositoryImplConfig cfg)
        throws RepositoryException, RepositoryConfigException;

    boolean knowledgeBaseExists(Project project, String kbName);

    Optional<KnowledgeBase> getKnowledgeBaseById(Project project, String aId);
    
    /**
     * Update the configuration of a knowledge base.
     * The given knowledge base must have been added before.
     * @param kb the {@link KnowledgeBase} to update
     * @param cfg the {@link RepositoryImplConfig} variable
     */
    void updateKnowledgeBase(KnowledgeBase kb, RepositoryImplConfig cfg)
        throws RepositoryException, RepositoryConfigException;

    void removeKnowledgeBase(KnowledgeBase kb)
        throws RepositoryException, RepositoryConfigException;
    
    /**
     * Get knowledge bases from a given project.
     * @param aProject The project that contains the knowledge bases.
     * @return All KBs sorted by name in lexicographical order, ignoring the case.
     */
    List<KnowledgeBase> getKnowledgeBases(Project aProject);
    
    /**
     * Get enabled knowledge bases from a given project.
     * @param aProject The project that contains the knowledge bases.
     * @return All enabled KBs sorted by name in lexicographical order, ignoring the case.
     */
    List<KnowledgeBase> getEnabledKnowledgeBases(Project aProject);

    RepositoryImplConfig getNativeConfig();

    RepositoryImplConfig getRemoteConfig(String url);

    RepositoryImplConfig getKnowledgeBaseConfig(KnowledgeBase kb)
        throws RepositoryConfigException, RepositoryException;

    void registerImplicitNamespace(String aImplicitNameSpace);

    /**
     * Creates a new concept in the given knowledge base. Does nothing 
     * if the knowledge base is read only.
     * @param kb The knowledge base to which the new concept will be added
     * @param aType The concept to add
     * @return the KBHandle for the created concept 
     */
    KBHandle createConcept(KnowledgeBase kb, KBConcept aType);

    /**
     * Read the concept with the given identifier from the given knowledge base.
     * 
     * @param kb
     *            a knowledge base.
     * @param aIdentifier
     *            a concept identifier.
     * @return the concept.
     */
    Optional<KBConcept> readConcept(KnowledgeBase kb, String aIdentifier)
        throws QueryEvaluationException;

    /**
     * Find the specified concept form the first KB in the project which provides it.
     * 
     * @param aProject
     *            a project.
     * @param aIdentifier
     *            a concept identifier.
     * @return the concept.
     */
    Optional<KBConcept> readConcept(Project aProject, String aIdentifier)
        throws QueryEvaluationException;

    /**
     * Updates an existing concept in the given knowledge base. Does nothing if 
     * the knowledge base is read only.
     * @param kb The knowledge base in which the new concept will updated
     * @param aType The concept to update
     */
    void updateConcept(KnowledgeBase kb, KBConcept aType);

    /**
     * Deletes a concept in the given knowledge base if it exists. Does nothing if the 
     * knowledge base is read only.
     * @param kb The knowledge base from which the new concept will be deleted
     * @param aType The concept to delete
     */
    void deleteConcept(KnowledgeBase kb, KBConcept aType);

    
    List<KBHandle> listConcepts(KnowledgeBase kb, boolean aAll) throws QueryEvaluationException;

    /**
     * Creates a new property in the given knowledge base. Does nothing
     * if the knowledge base is read only.
     * @param kb The knowledge base to which the new property will be added
     * @param aProperty The property to add
     * @return the KBHandle for the created concept 
     */
    KBHandle createProperty(KnowledgeBase kb, KBProperty aProperty);

    Optional<KBProperty> readProperty(KnowledgeBase kb, String aIdentifier)
        throws QueryEvaluationException;

    /**
     * Updates an existing property in the given knowledge base. Does nothing
     * if the knowledge base is read only.
     * @param kb The knowledge base to which the new property will be added
     * @param aProperty The property to add
     */
    void updateProperty(KnowledgeBase kb, KBProperty aProperty);

    /**
     * Deletes a property in the given knowledge base if it exists. Does
     * nothing if the knowledge base is read only.
     * @param kb The knowledge base from which the new concept will be deleted
     * @param aType The property to delete
     */
    void deleteProperty(KnowledgeBase kb, KBProperty aType);

    /**
     * List the properties from the knowledge base
     * @param kb The knowledge base from which the new concept will be deleted
     * @param aAll indicates whether to include base properties or not
     * @return list of all the properties {@link KBHandle} 
     */
    List<KBHandle> listProperties(KnowledgeBase kb, boolean aAll) throws QueryEvaluationException;

    /**
     * List the properties from the knowledge base
     * @param kb The knowledge base from which the new concept will be deleted
     * @param aIncludeInferred
     *        indicates whether inferred statements should be included in the result.
     * @param aAll indicates whether to include base properties or not
     * @return list of all the properties {@link KBHandle} 
     */
    List<KBHandle> listProperties(KnowledgeBase kb, boolean aIncludeInferred, boolean aAll);

    /**
     * Creates a new instance in the given knowledge base. Does nothing if the knowledge base is
     * read only.
     * 
     * @param kb
     *            The knowledge base to which the new instance will be added
     * @param aInstance
     *            The instance to add
     * @return the instance {@link KBHandle}
     */
    KBHandle createInstance(KnowledgeBase kb, KBInstance aInstance);

    /**
     * Read the instance with the given identifier from the given knowledge base.
     * 
     * @param kb
     *            a knowledge base.
     * @param aIdentifier
     *            an instance identifier.
     * @return the concept.
     */
    Optional<KBInstance> readInstance(KnowledgeBase kb, String aIdentifier)
        throws QueryEvaluationException;

    /**
     * Find the specified instance form the first KB in the project which provides it.
     * 
     * @param aProject
     *            a project.
     * @param aIdentifier
     *            an instance identifier.
     * @return the concept.
     */
    Optional<KBInstance> readInstance(Project aProject, String aIdentifier)
        throws QueryEvaluationException;

    /**
     * Updates an existing instance in the given knowledge base. Does nothing
     * if the knowledge base is read only.
     * @param kb The knowledge base to which the new instance will be added
     * @param aInstance The instance to add
     */
    void updateInstance(KnowledgeBase kb, KBInstance aInstance);

    /**
     * Delete the given instance. Also deletes all statements about that instance (i.e. where the
     * instance is the subject), but not statements pointing to the instance (i.e. where the
     * instance is the object). Does nothing if the knowledge base is read only.
     * 
     * @param kb The knowledge base to which the instance will be deleted
     * @param aInstance The instance to delete
     */
    void deleteInstance(KnowledgeBase kb, KBInstance aInstance);

    /**
     * Returns all instances for the given concept.
     *
     * @param kb          The knowledge base to query
     * @param aConceptIri The URI of the concept finding instances for
     * @param aAll        True if entities with implicit namespaces (e.g. defined by RDF)
     * @return All instances of the given concept
     */
    List<KBHandle> listInstances(KnowledgeBase kb, String aConceptIri, boolean aAll)
        throws QueryEvaluationException;

    // Statements

    /**
     * Initializes the internal representation of a KBStatement specifically
     * for the given knowledge base. Call this before upserting it
     * @param kb The knowledge base the statement will be use in
     * @param aStatement The statement itself
     */
    void initStatement(KnowledgeBase kb, KBStatement aStatement);

    /**
     * Inserts a new statement. If the statement has an original statement, that one is deleted
     * before inserting the new one. If the statement is an inferred statement, then no deletion
     * attempt will be made, but the statement will be added as a new explicit statement. Does
     * nothing if the knowledge base is read only.
     * 
     * @param kb The knowledge base the statement will be use in
     * @param aStatement The statement itself
     */
    void upsertStatement(KnowledgeBase kb, KBStatement aStatement) throws RepositoryException;

    /**
     * Deletes a statement in the given knowledge base if it exists. Does
     * nothing if the knowledge base is read only.
     * @param kb The knowledge base from which the new concept will be deleted
     * @param aStatement The statement to delete
     */
    void deleteStatement(KnowledgeBase kb, KBStatement aStatement) throws RepositoryException;
    
    /**
     * Lists all statements in which the given identifier appears as predicate or object 
     * @param kb The knowledge base to query
     * @param aIdentifier The identifier of the entity
     * @return All statements that match the specification
     */
    List<Statement> listStatementsWithPredicateOrObjectReference(KnowledgeBase kb,
            String aIdentifier);
    
    List<KBStatement> listStatements(KnowledgeBase kb, KBHandle aInstance, boolean aAll)
        throws QueryEvaluationException;

    List<KBStatement> listStatements(KnowledgeBase kb, KBInstance aInstance, boolean aAll)
        throws QueryEvaluationException;

    List<KBHandle> listRootConcepts(KnowledgeBase kb, boolean aAll) throws QueryEvaluationException;

    boolean hasChildConcepts(KnowledgeBase aKB, String aParentIdentifier, boolean aAll);
    
    List<KBHandle> listChildConcepts(KnowledgeBase kb, String parentIdentifier, boolean aAll)
        throws QueryEvaluationException;

    List<KBHandle> listChildConcepts(KnowledgeBase kb, String parentIdentifier, boolean aAll,
            int aLimit)
        throws QueryEvaluationException;
    
<<<<<<< HEAD
    /**
     * List the instances for the child concepts
     * 
     * @param aKB The knowledge base
     * @param aParentIdentifier a Parent identifier.
     * @param aAll True if entities with implicit namespaces (e.g. defined by RDF)
     * @param aLimit Limit for SPARQL queries
     * @return All instances of the child concepts
     */
    List<KBHandle> listInstancesForChildConcepts(KnowledgeBase aKB, String aParentIdentifier,
=======
    List<KBHandle> listChildConceptsInstances(KnowledgeBase aKB, String aParentIdentifier,
>>>>>>> c7db99b5
            boolean aAll, int aLimit) throws QueryEvaluationException;
    
    
    RepositoryConnection getConnection(KnowledgeBase kb);

    interface ReadAction<T>
    {
        T accept(RepositoryConnection aConnection);
    }

    <T> T read(KnowledgeBase kb, ReadAction<T> aAction);

    KBHandle update(KnowledgeBase kb, UpdateAction aAction);

    interface UpdateAction
    {
        KBHandle accept(RepositoryConnection aConnection);
    }

    List<KBHandle> list(KnowledgeBase kb, IRI aType, boolean aIncludeInferred, boolean
        aAll, int aLimit);


    List<KBHandle> listDomainProperties(KnowledgeBase kb, String aDomain, boolean aIncludeInferred,
            boolean aAll);

    List<KBHandle> listPropertiesRangeValue(KnowledgeBase kb, String aDomain,
            boolean aIncludeInferred, boolean aAll);
    
    /**
     * List the properties for a specific accepted domain identifier
     * 
     * @param kb
     *            The knowledge base
     * @param aDomain
     *            a domain identifier.
     * @param aIncludeInferred
     *            indicates whether inferred statements should be included in the result.
     * @param aAll
     *            indicates whether to include base properties or not
     * @return All properties for a specific accepted domain identifier
     */
    List<KBHandle> listDomainProperties(KnowledgeBase kb, String aDomain, boolean aIncludeInferred,
            boolean aAll);

    /**
     * List the properties for a specific accepted range identifier
     * 
     * @param kb
     *            The knowledge base
     * @param aDomain
     *            a range identifier.
     * @param aIncludeInferred
     *            indicates whether inferred statements should be included in the result.
     * @param aAll
     *            indicates whether to include base properties or not
     * @return All properties for a specific accepted range identifier
     */
    List<KBHandle> listPropertiesRangeValue(KnowledgeBase kb, String aDomain,
            boolean aIncludeInferred, boolean aAll);
    
    /**
     * List the properties
     * 
     * @param kb
     *            The knowledge base
     * @param aType
     *            a {@link IRI} for type of property
     * @param aIncludeInferred
     *            indicates whether inferred statements should be included in the result.
     * @param aAll
     *            indicates whether to include base properties or not
     * @return All properties 
     */
    List<KBHandle> listProperties(KnowledgeBase kb, IRI aType, boolean aIncludeInferred, boolean
            aAll);
<<<<<<< HEAD
  
=======

>>>>>>> c7db99b5
    /**
     * Adds a new qualifier in the given knowledge base. Does
     * nothing if the knowledge base is read only.
     * @param kb The knowledge base from which the new qualifier will be added
     * @param newQualifier The qualifier to add
     */
    void addQualifier(KnowledgeBase kb, KBQualifier newQualifier);

    /**
     * Deletes a qualifier in the given knowledge base if it exists. Does
     * nothing if the knowledge base is read only.
     * @param kb The knowledge base from which the new qualifier will be deleted
     * @param oldQualifier The qualifier to delete
     */
    void deleteQualifier(KnowledgeBase kb, KBQualifier oldQualifier);

    /**
     * Updates a qualifier or inserts a new one. If the qualifier has an original qualifier,
     * that old one is deleted before inserting the new one. Does nothing if the knowledge base is
     * read only.
     * @param kb The knowledge base from which the qualifier will be upserted
     * @param aQualifier The qualifier to upsert
     */
    void upsertQualifier(KnowledgeBase kb, KBQualifier aQualifier);

    /**
     * Returns all qualifiers for the given statement
     * @param kb The knowledge base to query
     * @param aStatement The statement finding qualifiers for
     * @return all qualifiers for the given statement
     */
    List<KBQualifier> listQualifiers(KnowledgeBase kb, KBStatement aStatement);

    boolean statementsMatchSPO(KnowledgeBase akb, KBStatement mockStatement);

    /**
     * Define base default properties of comment, label and subClassOf with schema set defined for
     * KB while initializing the KB
     * 
     * @param akb
     *            The knowledge base to initialize base properties
     */
    void defineBaseProperties(KnowledgeBase akb);

    /**
     * Read an identifier value to return {@link KBObject}
     * @param aProject Project to read the KB identifier
     * @param aIdentifier String value for IRI
     * @return {@link Optional} of {@link KBObject} of type {@link KBConcept} or {@link KBInstance}
     */
    Optional<KBObject> readKBIdentifier(Project aProject, String aIdentifier);

<<<<<<< HEAD
    /**

     * Retrieves the parent concept for an identifier
     * 
     * @param aKB The knowledge base
     * @param aIdentifier a concept identifier.
     * @param aAll True if entities with implicit namespaces (e.g. defined by RDF)
     * @return List of parent concept for an identifier
     */
    List<KBHandle> getParentConcept(KnowledgeBase aKB, String aIdentifier, boolean aAll)
        throws QueryEvaluationException;
    
    /**
     * Retrieves the distinct parent concepts till the root element for an identifier regardless of 
     * it being an instance or concept 
     * 
     * @param aKB The knowledge base
     * @param aIdentifier a concept/instance identifier.
     * @param aAll True if entities with implicit namespaces (e.g. defined by RDF)
     * @return List of parent concept for an identifier
     */
    Set<KBHandle> getParentConceptList(KnowledgeBase aKB, String aIdentifier, boolean aAll)
        throws QueryEvaluationException;
    
    /**
     * Retrieves the concepts for an instance identifier 
     * 
     * @param aKB The knowledge base
     * @param aIdentifier an instance identifier.
     * @param aAll True if entities with implicit namespaces (e.g. defined by RDF)
     * @return List of concepts for an instance identifier
     */
    List<KBHandle> getConceptForInstance(KnowledgeBase aKB, String aIdentifier, boolean aAll)
        throws QueryEvaluationException;

=======
    List<KBHandle> getParentConceptsForConcept(KnowledgeBase aKB, String aIdentifier,
            boolean aAll)
        throws QueryEvaluationException;
    
    Set<KBHandle> getParentConceptList(KnowledgeBase aKB, String aIdentifier, boolean aAll)
            throws QueryEvaluationException;
    
    List<KBHandle> getConceptForInstance(KnowledgeBase aKB, String aIdentifier,
            boolean aAll)
        throws QueryEvaluationException;

    boolean hasImplicitNamespace(String s);

  /**
>>>>>>> c7db99b5
     * Read an identifier value from a particular kb to return {@link KBObject}
     * @param kb
     * @param aIdentifier
     * @return {@link Optional} of {@link KBObject} of type {@link KBConcept} or {@link KBInstance}
     */
    Optional<KBObject> readKBIdentifier(KnowledgeBase kb, String aIdentifier);

    /**
     * List all the concepts
     * @param kb The knowledge base from which concepts will be listed
     * @param aAll indicates whether to include everything
     * @return list of all the properties {@link KBHandle} 
     */
    List<KBHandle> listAllConcepts(KnowledgeBase kb, boolean aAll) throws QueryEvaluationException;
}<|MERGE_RESOLUTION|>--- conflicted
+++ resolved
@@ -343,7 +343,6 @@
             int aLimit)
         throws QueryEvaluationException;
     
-<<<<<<< HEAD
     /**
      * List the instances for the child concepts
      * 
@@ -354,9 +353,6 @@
      * @return All instances of the child concepts
      */
     List<KBHandle> listInstancesForChildConcepts(KnowledgeBase aKB, String aParentIdentifier,
-=======
-    List<KBHandle> listChildConceptsInstances(KnowledgeBase aKB, String aParentIdentifier,
->>>>>>> c7db99b5
             boolean aAll, int aLimit) throws QueryEvaluationException;
     
     
@@ -433,11 +429,7 @@
      */
     List<KBHandle> listProperties(KnowledgeBase kb, IRI aType, boolean aIncludeInferred, boolean
             aAll);
-<<<<<<< HEAD
-  
-=======
-
->>>>>>> c7db99b5
+
     /**
      * Adds a new qualifier in the given knowledge base. Does
      * nothing if the knowledge base is read only.
@@ -490,7 +482,6 @@
      */
     Optional<KBObject> readKBIdentifier(Project aProject, String aIdentifier);
 
-<<<<<<< HEAD
     /**
 
      * Retrieves the parent concept for an identifier
@@ -526,22 +517,9 @@
     List<KBHandle> getConceptForInstance(KnowledgeBase aKB, String aIdentifier, boolean aAll)
         throws QueryEvaluationException;
 
-=======
-    List<KBHandle> getParentConceptsForConcept(KnowledgeBase aKB, String aIdentifier,
-            boolean aAll)
-        throws QueryEvaluationException;
-    
-    Set<KBHandle> getParentConceptList(KnowledgeBase aKB, String aIdentifier, boolean aAll)
-            throws QueryEvaluationException;
-    
-    List<KBHandle> getConceptForInstance(KnowledgeBase aKB, String aIdentifier,
-            boolean aAll)
-        throws QueryEvaluationException;
-
     boolean hasImplicitNamespace(String s);
 
-  /**
->>>>>>> c7db99b5
+   /**
      * Read an identifier value from a particular kb to return {@link KBObject}
      * @param kb
      * @param aIdentifier
