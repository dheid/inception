/*
 * Copyright 2017
 * Ubiquitous Knowledge Processing (UKP) Lab
 * Technische Universität Darmstadt
 *
 * Licensed under the Apache License, Version 2.0 (the "License");
 * you may not use this file except in compliance with the License.
 * You may obtain a copy of the License at
 *
 *  http://www.apache.org/licenses/LICENSE-2.0
 *
 * Unless required by applicable law or agreed to in writing, software
 * distributed under the License is distributed on an "AS IS" BASIS,
 * WITHOUT WARRANTIES OR CONDITIONS OF ANY KIND, either express or implied.
 * See the License for the specific language governing permissions and
 * limitations under the License.
 */
package de.tudarmstadt.ukp.inception.kb;

import java.io.IOException;
import java.io.InputStream;
import java.io.OutputStream;
import java.util.List;
import java.util.Map;
import java.util.Optional;
import java.util.Set;

import org.eclipse.rdf4j.model.IRI;
import org.eclipse.rdf4j.model.Statement;
import org.eclipse.rdf4j.query.QueryEvaluationException;
import org.eclipse.rdf4j.repository.RepositoryConnection;
import org.eclipse.rdf4j.repository.RepositoryException;
import org.eclipse.rdf4j.repository.config.RepositoryConfigException;
import org.eclipse.rdf4j.repository.config.RepositoryImplConfig;
import org.eclipse.rdf4j.rio.RDFFormat;

import de.tudarmstadt.ukp.clarin.webanno.model.Project;
import de.tudarmstadt.ukp.inception.kb.graph.KBConcept;
import de.tudarmstadt.ukp.inception.kb.graph.KBHandle;
import de.tudarmstadt.ukp.inception.kb.graph.KBInstance;
import de.tudarmstadt.ukp.inception.kb.graph.KBObject;
import de.tudarmstadt.ukp.inception.kb.graph.KBProperty;
import de.tudarmstadt.ukp.inception.kb.graph.KBQualifier;
import de.tudarmstadt.ukp.inception.kb.graph.KBStatement;
import de.tudarmstadt.ukp.inception.kb.model.KnowledgeBase;
import de.tudarmstadt.ukp.inception.kb.yaml.KnowledgeBaseProfile;

public interface KnowledgeBaseService
{
    String SERVICE_NAME = "knowledgeBaseService";
    
    /**
     * Reads knowledgebase profiles from a YAML file and stores them in a HashMap with the key that
     * is defined in the file and a corresponding {@link KnowledgeBaseProfile} object as value
     * 
     * @return a HashMap with the knowledgebase profiles
     * @throws IOException
     *             if an error occurs when reading the file
     */
    Map<String, KnowledgeBaseProfile> readKnowledgeBaseProfiles() throws IOException;

    void importData(KnowledgeBase kb, String aFilename, InputStream aIS) throws IOException;

    /**
     * Writes the contents of a knowledge base of type {@link RepositoryType#LOCAL} to a given
     * {@link OutputStream} in a specificable format.<br>
     * No action will be taken if the given knowledge base is not of type
     * {@link RepositoryType#LOCAL} (nothing will be written to the output stream).
     *
     * @param kb The knowledge base to export
     * @param format Format of the data
     * @param os The {@link OutputStream} variable
     */
    void exportData(KnowledgeBase kb, RDFFormat format, OutputStream os);

    void clear(KnowledgeBase kb);

    /**
     * {@code False} if a knowledge base does not contain any statements.
     *
     * @param kb a {@link KnowledgeBase}
     * @return a {@link Boolean} value
     */
    boolean isEmpty(KnowledgeBase kb);

    void registerKnowledgeBase(KnowledgeBase kb, RepositoryImplConfig cfg)
        throws RepositoryException, RepositoryConfigException;

    boolean knowledgeBaseExists(Project project, String kbName);

    Optional<KnowledgeBase> getKnowledgeBaseById(Project project, String aId);
    
    /**
     * Update the configuration of a knowledge base.
     * The given knowledge base must have been added before.
     * @param kb the {@link KnowledgeBase} to update
     * @param cfg the {@link RepositoryImplConfig} variable
     */
    void updateKnowledgeBase(KnowledgeBase kb, RepositoryImplConfig cfg)
        throws RepositoryException, RepositoryConfigException;

    void removeKnowledgeBase(KnowledgeBase kb)
        throws RepositoryException, RepositoryConfigException;
    
    /**
     * Get knowledge bases from a given project.
     * @param aProject The project that contains the knowledge bases.
     * @return All KBs sorted by name in lexicographical order, ignoring the case.
     */
    List<KnowledgeBase> getKnowledgeBases(Project aProject);
    
    /**
     * Get enabled knowledge bases from a given project.
     * @param aProject The project that contains the knowledge bases.
     * @return All enabled KBs sorted by name in lexicographical order, ignoring the case.
     */
    List<KnowledgeBase> getEnabledKnowledgeBases(Project aProject);

    RepositoryImplConfig getNativeConfig();

    RepositoryImplConfig getRemoteConfig(String url);

    RepositoryImplConfig getKnowledgeBaseConfig(KnowledgeBase kb)
        throws RepositoryConfigException, RepositoryException;

    void registerImplicitNamespace(String aImplicitNameSpace);

    /**
     * Creates a new concept in the given knowledge base. Does nothing 
     * if the knowledge base is read only.
     * @param kb The knowledge base to which the new concept will be added
     * @param aType The concept to add
     * @return the KBHandle for the created concept 
     */
    KBHandle createConcept(KnowledgeBase kb, KBConcept aType);

    /**
     * Read the concept with the given identifier from the given knowledge base.
     * 
     * @param kb
     *            a knowledge base.
     * @param aIdentifier
     *            a concept identifier.
     * @return the concept.
     */
    Optional<KBConcept> readConcept(KnowledgeBase kb, String aIdentifier)
        throws QueryEvaluationException;

    /**
     * Find the specified concept form the first KB in the project which provides it.
     * 
     * @param aProject
     *            a project.
     * @param aIdentifier
     *            a concept identifier.
     * @return the concept.
     */
    Optional<KBConcept> readConcept(Project aProject, String aIdentifier)
        throws QueryEvaluationException;

    /**
     * Updates an existing concept in the given knowledge base. Does nothing if 
     * the knowledge base is read only.
     * @param kb The knowledge base in which the new concept will updated
     * @param aType The concept to update
     */
    void updateConcept(KnowledgeBase kb, KBConcept aType);

    /**
     * Deletes a concept in the given knowledge base if it exists. Does nothing if the 
     * knowledge base is read only.
     * @param kb The knowledge base from which the new concept will be deleted
     * @param aType The concept to delete
     */
    void deleteConcept(KnowledgeBase kb, KBConcept aType);

    
    List<KBHandle> listConcepts(KnowledgeBase kb, boolean aAll) throws QueryEvaluationException;

    /**
     * Creates a new property in the given knowledge base. Does nothing
     * if the knowledge base is read only.
     * @param kb The knowledge base to which the new property will be added
     * @param aProperty The property to add
     * @return the KBHandle for the created concept 
     */
    KBHandle createProperty(KnowledgeBase kb, KBProperty aProperty);

    Optional<KBProperty> readProperty(KnowledgeBase kb, String aIdentifier)
        throws QueryEvaluationException;

    /**
     * Updates an existing property in the given knowledge base. Does nothing
     * if the knowledge base is read only.
     * @param kb The knowledge base to which the new property will be added
     * @param aProperty The property to add
     */
    void updateProperty(KnowledgeBase kb, KBProperty aProperty);

    /**
     * Deletes a property in the given knowledge base if it exists. Does
     * nothing if the knowledge base is read only.
     * @param kb The knowledge base from which the new concept will be deleted
     * @param aType The property to delete
     */
    void deleteProperty(KnowledgeBase kb, KBProperty aType);

    /**
     * List the properties from the knowledge base
     * @param kb The knowledge base from which the new concept will be deleted
     * @param aAll indicates whether to include base properties or not
     * @return list of all the properties {@link KBHandle} 
     */
    List<KBHandle> listProperties(KnowledgeBase kb, boolean aAll) throws QueryEvaluationException;

    /**
     * List the properties from the knowledge base
     * @param kb The knowledge base from which the new concept will be deleted
     * @param aIncludeInferred
     *        indicates whether inferred statements should be included in the result.
     * @param aAll indicates whether to include base properties or not
     * @return list of all the properties {@link KBHandle} 
     */
    List<KBHandle> listProperties(KnowledgeBase kb, boolean aIncludeInferred, boolean aAll);

    /**
     * Creates a new instance in the given knowledge base. Does nothing if the knowledge base is
     * read only.
     * 
     * @param kb
     *            The knowledge base to which the new instance will be added
     * @param aInstance
     *            The instance to add
     * @return the instance {@link KBHandle}
     */
    KBHandle createInstance(KnowledgeBase kb, KBInstance aInstance);

    /**
     * Read the instance with the given identifier from the given knowledge base.
     * 
     * @param kb
     *            a knowledge base.
     * @param aIdentifier
     *            an instance identifier.
     * @return the concept.
     */
    Optional<KBInstance> readInstance(KnowledgeBase kb, String aIdentifier)
        throws QueryEvaluationException;

    /**
     * Find the specified instance form the first KB in the project which provides it.
     * 
     * @param aProject
     *            a project.
     * @param aIdentifier
     *            an instance identifier.
     * @return the concept.
     */
    Optional<KBInstance> readInstance(Project aProject, String aIdentifier)
        throws QueryEvaluationException;

    /**
     * Updates an existing instance in the given knowledge base. Does nothing
     * if the knowledge base is read only.
     * @param kb The knowledge base to which the new instance will be added
     * @param aInstance The instance to add
     */
    void updateInstance(KnowledgeBase kb, KBInstance aInstance);

    /**
     * Delete the given instance. Also deletes all statements about that instance (i.e. where the
     * instance is the subject), but not statements pointing to the instance (i.e. where the
     * instance is the object). Does nothing if the knowledge base is read only.
     * 
     * @param kb The knowledge base to which the instance will be deleted
     * @param aInstance The instance to delete
     */
    void deleteInstance(KnowledgeBase kb, KBInstance aInstance);

    /**
     * Returns all instances for the given concept.
     *
     * @param kb          The knowledge base to query
     * @param aConceptIri The URI of the concept finding instances for
     * @param aAll        True if entities with implicit namespaces (e.g. defined by RDF)
     * @return All instances of the given concept
     */
    List<KBHandle> listInstances(KnowledgeBase kb, String aConceptIri, boolean aAll)
        throws QueryEvaluationException;

    // Statements

    /**
     * Initializes the internal representation of a KBStatement specifically
     * for the given knowledge base. Call this before upserting it
     * @param kb The knowledge base the statement will be use in
     * @param aStatement The statement itself
     */
    void initStatement(KnowledgeBase kb, KBStatement aStatement);

    /**
     * Inserts a new statement. If the statement has an original statement, that one is deleted
     * before inserting the new one. If the statement is an inferred statement, then no deletion
     * attempt will be made, but the statement will be added as a new explicit statement. Does
     * nothing if the knowledge base is read only.
     * 
     * @param kb The knowledge base the statement will be use in
     * @param aStatement The statement itself
     */
    void upsertStatement(KnowledgeBase kb, KBStatement aStatement) throws RepositoryException;

    /**
     * Deletes a statement in the given knowledge base if it exists. Does
     * nothing if the knowledge base is read only.
     * @param kb The knowledge base from which the new concept will be deleted
     * @param aStatement The statement to delete
     */
    void deleteStatement(KnowledgeBase kb, KBStatement aStatement) throws RepositoryException;
    
    /**
     * Lists all statements in which the given identifier appears as predicate or object 
     * @param kb The knowledge base to query
     * @param aIdentifier The identifier of the entity
     * @return All statements that match the specification
     */
    List<Statement> listStatementsWithPredicateOrObjectReference(KnowledgeBase kb,
            String aIdentifier);
    
    List<KBStatement> listStatements(KnowledgeBase kb, KBHandle aInstance, boolean aAll)
        throws QueryEvaluationException;

    List<KBStatement> listStatements(KnowledgeBase kb, KBInstance aInstance, boolean aAll)
        throws QueryEvaluationException;

    List<KBHandle> listRootConcepts(KnowledgeBase kb, boolean aAll) throws QueryEvaluationException;

    boolean hasChildConcepts(KnowledgeBase aKB, String aParentIdentifier, boolean aAll);
    
    List<KBHandle> listChildConcepts(KnowledgeBase kb, String parentIdentifier, boolean aAll)
        throws QueryEvaluationException;

    List<KBHandle> listChildConcepts(KnowledgeBase kb, String parentIdentifier, boolean aAll,
            int aLimit)
        throws QueryEvaluationException;
    
    /**
     * List the instances for the child concepts
     * 
     * @param aKB The knowledge base
     * @param aParentIdentifier a Parent identifier.
     * @param aAll True if entities with implicit namespaces (e.g. defined by RDF)
     * @param aLimit Limit for SPARQL queries
     * @return All instances of the child concepts
     */
    List<KBHandle> listInstancesForChildConcepts(KnowledgeBase aKB, String aParentIdentifier,
            boolean aAll, int aLimit) throws QueryEvaluationException;
    
    
    RepositoryConnection getConnection(KnowledgeBase kb);

    interface ReadAction<T>
    {
        T accept(RepositoryConnection aConnection);
    }

    <T> T read(KnowledgeBase kb, ReadAction<T> aAction);

    KBHandle update(KnowledgeBase kb, UpdateAction aAction);

    interface UpdateAction
    {
        KBHandle accept(RepositoryConnection aConnection);
    }

    List<KBHandle> list(KnowledgeBase kb, IRI aType, boolean aIncludeInferred, boolean
        aAll, int aLimit);

    /**
     * List the properties for a specific accepted domain identifier and also 
     * include properties which do not have any domain specified. 
     * 
     * @param kb
     *            The knowledge base
     * @param aDomain
     *            a domain identifier.
     * @param aIncludeInferred
     *            indicates whether inferred statements should be included in the result.
     * @param aAll
     *            indicates whether to include base properties or not
     * @return All properties for a specific accepted domain identifier
     */
    List<KBHandle> listDomainProperties(KnowledgeBase kb, String aDomain, boolean aIncludeInferred,
            boolean aAll);

    /**
     * List the properties for a specific accepted range identifier
     * 
     * @param kb
     *            The knowledge base
     * @param aDomain
     *            a range identifier.
     * @param aIncludeInferred
     *            indicates whether inferred statements should be included in the result.
     * @param aAll
     *            indicates whether to include base properties or not
     * @return All properties for a specific accepted range identifier
     */
    List<KBHandle> listPropertiesRangeValue(KnowledgeBase kb, String aDomain,
            boolean aIncludeInferred, boolean aAll);
    
    /**
     * List the properties
     * 
     * @param kb
     *            The knowledge base
     * @param aType
     *            a {@link IRI} for type of property
     * @param aIncludeInferred
     *            indicates whether inferred statements should be included in the result.
     * @param aAll
     *            indicates whether to include base properties or not
     * @return All properties 
     */
    List<KBHandle> listProperties(KnowledgeBase kb, IRI aType, boolean aIncludeInferred, boolean
            aAll);

    /**
     * Adds a new qualifier in the given knowledge base. Does
     * nothing if the knowledge base is read only.
     * @param kb The knowledge base from which the new qualifier will be added
     * @param newQualifier The qualifier to add
     */
    void addQualifier(KnowledgeBase kb, KBQualifier newQualifier);

    /**
     * Deletes a qualifier in the given knowledge base if it exists. Does
     * nothing if the knowledge base is read only.
     * @param kb The knowledge base from which the new qualifier will be deleted
     * @param oldQualifier The qualifier to delete
     */
    void deleteQualifier(KnowledgeBase kb, KBQualifier oldQualifier);

    /**
     * Updates a qualifier or inserts a new one. If the qualifier has an original qualifier,
     * that old one is deleted before inserting the new one. Does nothing if the knowledge base is
     * read only.
     * @param kb The knowledge base from which the qualifier will be upserted
     * @param aQualifier The qualifier to upsert
     */
    void upsertQualifier(KnowledgeBase kb, KBQualifier aQualifier);

    /**
     * Returns all qualifiers for the given statement
     * @param kb The knowledge base to query
     * @param aStatement The statement finding qualifiers for
     * @return all qualifiers for the given statement
     */
    List<KBQualifier> listQualifiers(KnowledgeBase kb, KBStatement aStatement);

    boolean statementsMatchSPO(KnowledgeBase akb, KBStatement mockStatement);

    /**
     * Define base default properties of comment, label and subClassOf with schema set defined for
     * KB while initializing the KB
     * 
     * @param akb
     *            The knowledge base to initialize base properties
     */
    void defineBaseProperties(KnowledgeBase akb);

    /**
     * Read an identifier value to return {@link KBObject}
     * @param aProject Project to read the KB identifier
     * @param aIdentifier String value for IRI
     * @return {@link Optional} of {@link KBObject} of type {@link KBConcept} or {@link KBInstance}
     */
    Optional<KBObject> readKBIdentifier(Project aProject, String aIdentifier);

<<<<<<< HEAD
    SchemaProfile checkSchemaProfile(KnowledgeBaseProfile aProfile);

    SchemaProfile checkSchemaProfile(KnowledgeBase aKb);
=======
    /**

     * Retrieves the parent concept for an identifier
     * 
     * @param aKB The knowledge base
     * @param aIdentifier a concept identifier.
     * @param aAll True if entities with implicit namespaces (e.g. defined by RDF)
     * @return List of parent concept for an identifier
     */
    List<KBHandle> getParentConcept(KnowledgeBase aKB, String aIdentifier, boolean aAll)
        throws QueryEvaluationException;
    
    /**
     * Retrieves the distinct parent concepts till the root element for an identifier regardless of 
     * it being an instance or concept 
     * 
     * @param aKB The knowledge base
     * @param aIdentifier a concept/instance identifier.
     * @param aAll True if entities with implicit namespaces (e.g. defined by RDF)
     * @return List of parent concept for an identifier
     */
    Set<KBHandle> getParentConceptList(KnowledgeBase aKB, String aIdentifier, boolean aAll)
        throws QueryEvaluationException;
    
    /**
     * Retrieves the concepts for an instance identifier 
     * 
     * @param aKB The knowledge base
     * @param aIdentifier an instance identifier.
     * @param aAll True if entities with implicit namespaces (e.g. defined by RDF)
     * @return List of concepts for an instance identifier
     */
    List<KBHandle> getConceptForInstance(KnowledgeBase aKB, String aIdentifier, boolean aAll)
        throws QueryEvaluationException;

    boolean hasImplicitNamespace(String s);

   /**
     * Read an identifier value from a particular kb to return {@link KBObject}
     * @param kb
     * @param aIdentifier
     * @return {@link Optional} of {@link KBObject} of type {@link KBConcept} or {@link KBInstance}
     */
    Optional<KBObject> readKBIdentifier(KnowledgeBase kb, String aIdentifier);

    /**
     * List all the concepts
     * @param kb The knowledge base from which concepts will be listed
     * @param aAll indicates whether to include everything
     * @return list of all the properties {@link KBHandle} 
     */
    List<KBHandle> listAllConcepts(KnowledgeBase kb, boolean aAll) throws QueryEvaluationException;
>>>>>>> f88ff040
}<|MERGE_RESOLUTION|>--- conflicted
+++ resolved
@@ -476,11 +476,6 @@
      */
     Optional<KBObject> readKBIdentifier(Project aProject, String aIdentifier);
 
-<<<<<<< HEAD
-    SchemaProfile checkSchemaProfile(KnowledgeBaseProfile aProfile);
-
-    SchemaProfile checkSchemaProfile(KnowledgeBase aKb);
-=======
     /**
 
      * Retrieves the parent concept for an identifier
@@ -533,5 +528,8 @@
      * @return list of all the properties {@link KBHandle} 
      */
     List<KBHandle> listAllConcepts(KnowledgeBase kb, boolean aAll) throws QueryEvaluationException;
->>>>>>> f88ff040
+
+    SchemaProfile checkSchemaProfile(KnowledgeBaseProfile aProfile);
+
+    SchemaProfile checkSchemaProfile(KnowledgeBase aKb);
 }