/*
 * Copyright 2017
 * Ubiquitous Knowledge Processing (UKP) Lab
 * Technische Universität Darmstadt
 *
 * Licensed under the Apache License, Version 2.0 (the "License");
 * you may not use this file except in compliance with the License.
 * You may obtain a copy of the License at
 *
 *  http://www.apache.org/licenses/LICENSE-2.0
 *
 * Unless required by applicable law or agreed to in writing, software
 * distributed under the License is distributed on an "AS IS" BASIS,
 * WITHOUT WARRANTIES OR CONDITIONS OF ANY KIND, either express or implied.
 * See the License for the specific language governing permissions and
 * limitations under the License.
 */
package de.tudarmstadt.ukp.inception.kb;

import java.io.File;
import java.io.IOException;
import java.io.InputStream;
import java.io.OutputStream;
import java.util.List;
import java.util.Map;
import java.util.Optional;
import java.util.Set;

import org.eclipse.rdf4j.model.IRI;
import org.eclipse.rdf4j.model.Statement;
import org.eclipse.rdf4j.query.QueryEvaluationException;
import org.eclipse.rdf4j.repository.RepositoryConnection;
import org.eclipse.rdf4j.repository.RepositoryException;
import org.eclipse.rdf4j.repository.config.RepositoryConfigException;
import org.eclipse.rdf4j.repository.config.RepositoryImplConfig;
import org.eclipse.rdf4j.rio.RDFFormat;

import de.tudarmstadt.ukp.clarin.webanno.model.Project;
import de.tudarmstadt.ukp.inception.kb.graph.KBConcept;
import de.tudarmstadt.ukp.inception.kb.graph.KBHandle;
import de.tudarmstadt.ukp.inception.kb.graph.KBInstance;
import de.tudarmstadt.ukp.inception.kb.graph.KBObject;
import de.tudarmstadt.ukp.inception.kb.graph.KBProperty;
import de.tudarmstadt.ukp.inception.kb.graph.KBQualifier;
import de.tudarmstadt.ukp.inception.kb.graph.KBStatement;
import de.tudarmstadt.ukp.inception.kb.model.KnowledgeBase;
import de.tudarmstadt.ukp.inception.kb.yaml.KnowledgeBaseProfile;

public interface KnowledgeBaseService
{
    String SERVICE_NAME = "knowledgeBaseService";
    
    /**
     * Reads knowledgebase profiles from a YAML file and stores them in a HashMap with the key that
     * is defined in the file and a corresponding {@link KnowledgeBaseProfile} object as value
     * 
     * @return a HashMap with the knowledgebase profiles
     * @throws IOException
     *             if an error occurs when reading the file
     */
    Map<String, KnowledgeBaseProfile> readKnowledgeBaseProfiles() throws IOException;

    void importData(KnowledgeBase kb, String aFilename, InputStream aIS) throws IOException;

    /**
     * Writes the contents of a knowledge base of type {@link RepositoryType#LOCAL} to a given
     * {@link OutputStream} in a specificable format.<br>
     * No action will be taken if the given knowledge base is not of type
     * {@link RepositoryType#LOCAL} (nothing will be written to the output stream).
     *
     * @param kb The knowledge base to export
     * @param format Format of the data
     * @param os The {@link OutputStream} variable
     */
    void exportData(KnowledgeBase kb, RDFFormat format, OutputStream os);

    void clear(KnowledgeBase kb);

    /**
     * {@code False} if a knowledge base does not contain any statements.
     *
     * @param kb a {@link KnowledgeBase}
     * @return a {@link Boolean} value
     */
    boolean isEmpty(KnowledgeBase kb);

    void registerKnowledgeBase(KnowledgeBase kb, RepositoryImplConfig cfg)
        throws RepositoryException, RepositoryConfigException;

    boolean knowledgeBaseExists(Project project, String kbName);

    Optional<KnowledgeBase> getKnowledgeBaseById(Project project, String aId);

    /**
     * Update the configuration of a knowledge base.
     * The given knowledge base must have been added before.
     * @param kb the {@link KnowledgeBase} to update
     */
    void updateKnowledgeBase(KnowledgeBase kb)
        throws RepositoryException, RepositoryConfigException;

    /**
     * Update the configuration of a knowledge base.
     * The given knowledge base must have been added before.
     * @param kb the {@link KnowledgeBase} to update
     * @param cfg the {@link RepositoryImplConfig} variable
     */
    void updateKnowledgeBase(KnowledgeBase kb, RepositoryImplConfig cfg)
        throws RepositoryException, RepositoryConfigException;

    void removeKnowledgeBase(KnowledgeBase kb)
        throws RepositoryException, RepositoryConfigException;
    
    /**
     * Get knowledge bases from a given project.
     * @param aProject The project that contains the knowledge bases.
     * @return All KBs sorted by name in lexicographical order, ignoring the case.
     */
    List<KnowledgeBase> getKnowledgeBases(Project aProject);
    
    /**
     * Get enabled knowledge bases from a given project.
     * @param aProject The project that contains the knowledge bases.
     * @return All enabled KBs sorted by name in lexicographical order, ignoring the case.
     */
    List<KnowledgeBase> getEnabledKnowledgeBases(Project aProject);

    RepositoryImplConfig getNativeConfig();

    RepositoryImplConfig getRemoteConfig(String url);

    RepositoryImplConfig getKnowledgeBaseConfig(KnowledgeBase kb)
        throws RepositoryConfigException, RepositoryException;

    void registerImplicitNamespace(String aImplicitNameSpace);

    /**
     * Creates a new concept in the given knowledge base. Does nothing 
     * if the knowledge base is read only.
     * @param kb The knowledge base to which the new concept will be added
     * @param aType The concept to add
     * @return the KBHandle for the created concept 
     */
    KBHandle createConcept(KnowledgeBase kb, KBConcept aType);

    /**
     * Read the concept with the given identifier from the given knowledge base.
     * 
     * @param kb
     *            a knowledge base.
     * @param aIdentifier
     *            a concept identifier.
     * @return the concept.
     */
    Optional<KBConcept> readConcept(KnowledgeBase kb, String aIdentifier)
        throws QueryEvaluationException;

    /**
     * Find the specified concept form the first KB in the project which provides it.
     * 
     * @param aProject
     *            a project.
     * @param aIdentifier
     *            a concept identifier.
     * @return the concept.
     */
    Optional<KBConcept> readConcept(Project aProject, String aIdentifier)
        throws QueryEvaluationException;

    /**
     * Updates an existing concept in the given knowledge base. Does nothing if 
     * the knowledge base is read only.
     * @param kb The knowledge base in which the new concept will updated
     * @param aType The concept to update
     */
    void updateConcept(KnowledgeBase kb, KBConcept aType);

    /**
     * Deletes a concept in the given knowledge base if it exists. Does nothing if the 
     * knowledge base is read only.
     * @param kb The knowledge base from which the new concept will be deleted
     * @param aType The concept to delete
     */
    void deleteConcept(KnowledgeBase kb, KBConcept aType);

    
    List<KBHandle> listConcepts(KnowledgeBase kb, boolean aAll) throws QueryEvaluationException;

    /**
     * Creates a new property in the given knowledge base. Does nothing
     * if the knowledge base is read only.
     * @param kb The knowledge base to which the new property will be added
     * @param aProperty The property to add
     * @return the KBHandle for the created concept 
     */
    KBHandle createProperty(KnowledgeBase kb, KBProperty aProperty);

    Optional<KBProperty> readProperty(KnowledgeBase kb, String aIdentifier)
        throws QueryEvaluationException;

    /**
     * Updates an existing property in the given knowledge base. Does nothing
     * if the knowledge base is read only.
     * @param kb The knowledge base to which the new property will be added
     * @param aProperty The property to add
     */
    void updateProperty(KnowledgeBase kb, KBProperty aProperty);

    /**
     * Deletes a property in the given knowledge base if it exists. Does
     * nothing if the knowledge base is read only.
     * @param kb The knowledge base from which the new concept will be deleted
     * @param aType The property to delete
     */
    void deleteProperty(KnowledgeBase kb, KBProperty aType);

    /**
     * List the properties from the knowledge base
     * @param kb The knowledge base from which the new concept will be deleted
     * @param aAll indicates whether to include base properties or not
     * @return list of all the properties {@link KBHandle} 
     */
    List<KBHandle> listProperties(KnowledgeBase kb, boolean aAll) throws QueryEvaluationException;

    /**
     * List the properties from the knowledge base
     * @param kb The knowledge base from which the new concept will be deleted
     * @param aIncludeInferred
     *        indicates whether inferred statements should be included in the result.
     * @param aAll indicates whether to include base properties or not
     * @return list of all the properties {@link KBHandle} 
     */
    List<KBHandle> listProperties(KnowledgeBase kb, boolean aIncludeInferred, boolean aAll);

    /**
     * Creates a new instance in the given knowledge base. Does nothing if the knowledge base is
     * read only.
     * 
     * @param kb
     *            The knowledge base to which the new instance will be added
     * @param aInstance
     *            The instance to add
     * @return the instance {@link KBHandle}
     */
    KBHandle createInstance(KnowledgeBase kb, KBInstance aInstance);

    /**
     * Read the instance with the given identifier from the given knowledge base.
     * 
     * @param kb
     *            a knowledge base.
     * @param aIdentifier
     *            an instance identifier.
     * @return the concept.
     */
    Optional<KBInstance> readInstance(KnowledgeBase kb, String aIdentifier)
        throws QueryEvaluationException;

    /**
     * Find the specified instance form the first KB in the project which provides it.
     * 
     * @param aProject
     *            a project.
     * @param aIdentifier
     *            an instance identifier.
     * @return the concept.
     */
    Optional<KBInstance> readInstance(Project aProject, String aIdentifier)
        throws QueryEvaluationException;

    /**
     * Updates an existing instance in the given knowledge base. Does nothing
     * if the knowledge base is read only.
     * @param kb The knowledge base to which the new instance will be added
     * @param aInstance The instance to add
     */
    void updateInstance(KnowledgeBase kb, KBInstance aInstance);

    /**
     * Delete the given instance. Also deletes all statements about that instance (i.e. where the
     * instance is the subject), but not statements pointing to the instance (i.e. where the
     * instance is the object). Does nothing if the knowledge base is read only.
     * 
     * @param kb The knowledge base to which the instance will be deleted
     * @param aInstance The instance to delete
     */
    void deleteInstance(KnowledgeBase kb, KBInstance aInstance);

    /**
     * Returns all instances for the given concept.
     *
     * @param kb          The knowledge base to query
     * @param aConceptIri The URI of the concept finding instances for
     * @param aAll        True if entities with implicit namespaces (e.g. defined by RDF)
     * @return All instances of the given concept
     */
    List<KBHandle> listInstances(KnowledgeBase kb, String aConceptIri, boolean aAll)
        throws QueryEvaluationException;

    // Statements

    /**
     * Initializes the internal representation of a KBStatement specifically
     * for the given knowledge base. Call this before upserting it
     * @param kb The knowledge base the statement will be use in
     * @param aStatement The statement itself
     */
    void initStatement(KnowledgeBase kb, KBStatement aStatement);

    /**
     * Inserts a new statement. If the statement has an original statement, that one is deleted
     * before inserting the new one. If the statement is an inferred statement, then no deletion
     * attempt will be made, but the statement will be added as a new explicit statement. Does
     * nothing if the knowledge base is read only.
     * 
     * @param kb The knowledge base the statement will be use in
     * @param aStatement The statement itself
     */
    void upsertStatement(KnowledgeBase kb, KBStatement aStatement) throws RepositoryException;

    /**
     * Deletes a statement in the given knowledge base if it exists. Does
     * nothing if the knowledge base is read only.
     * @param kb The knowledge base from which the new concept will be deleted
     * @param aStatement The statement to delete
     */
    void deleteStatement(KnowledgeBase kb, KBStatement aStatement) throws RepositoryException;
    
    /**
     * Lists all statements in which the given identifier appears as predicate or object 
     * @param kb The knowledge base to query
     * @param aIdentifier The identifier of the entity
     * @return All statements that match the specification
     */
    List<Statement> listStatementsWithPredicateOrObjectReference(KnowledgeBase kb,
            String aIdentifier);
    
    List<KBStatement> listStatements(KnowledgeBase kb, KBHandle aInstance, boolean aAll)
        throws QueryEvaluationException;

    List<KBStatement> listStatements(KnowledgeBase kb, KBInstance aInstance, boolean aAll)
        throws QueryEvaluationException;

    List<KBHandle> listRootConcepts(KnowledgeBase kb, boolean aAll) throws QueryEvaluationException;

    boolean hasChildConcepts(KnowledgeBase aKB, String aParentIdentifier, boolean aAll);
    
    List<KBHandle> listChildConcepts(KnowledgeBase kb, String parentIdentifier, boolean aAll)
        throws QueryEvaluationException;

    List<KBHandle> listChildConcepts(KnowledgeBase kb, String parentIdentifier, boolean aAll,
            int aLimit)
        throws QueryEvaluationException;
    
    /**
     * List the instances for the child concepts
     * 
     * @param aKB The knowledge base
     * @param aParentIdentifier a Parent identifier.
     * @param aAll True if entities with implicit namespaces (e.g. defined by RDF)
     * @param aLimit Limit for SPARQL queries
     * @return All instances of the child concepts
     */
    List<KBHandle> listInstancesForChildConcepts(KnowledgeBase aKB, String aParentIdentifier,
            boolean aAll, int aLimit) throws QueryEvaluationException;
    
    
    RepositoryConnection getConnection(KnowledgeBase kb);

    interface ReadAction<T>
    {
        T accept(RepositoryConnection aConnection);
    }

    <T> T read(KnowledgeBase kb, ReadAction<T> aAction);

    KBHandle update(KnowledgeBase kb, UpdateAction aAction);

    interface UpdateAction
    {
        KBHandle accept(RepositoryConnection aConnection);
    }

    List<KBHandle> list(KnowledgeBase kb, IRI aType, boolean aIncludeInferred, boolean
        aAll, int aLimit);

    /**
     * List the properties for a specific accepted domain identifier and also 
     * include properties which do not have any domain specified. 
     * 
     * @param kb
     *            The knowledge base
     * @param aDomain
     *            a domain identifier.
     * @param aIncludeInferred
     *            indicates whether inferred statements should be included in the result.
     * @param aAll
     *            indicates whether to include base properties or not
     * @return All properties for a specific accepted domain identifier
     */
    List<KBHandle> listDomainProperties(KnowledgeBase kb, String aDomain, boolean aIncludeInferred,
            boolean aAll);

    /**
     * List the properties for a specific accepted range identifier
     * 
     * @param kb
     *            The knowledge base
     * @param aDomain
     *            a range identifier.
     * @param aIncludeInferred
     *            indicates whether inferred statements should be included in the result.
     * @param aAll
     *            indicates whether to include base properties or not
     * @return All properties for a specific accepted range identifier
     */
    List<KBHandle> listPropertiesRangeValue(KnowledgeBase kb, String aDomain,
            boolean aIncludeInferred, boolean aAll);
    
    /**
     * List the properties
     * 
     * @param kb
     *            The knowledge base
     * @param aType
     *            a {@link IRI} for type of property
     * @param aIncludeInferred
     *            indicates whether inferred statements should be included in the result.
     * @param aAll
     *            indicates whether to include base properties or not
     * @return All properties 
     */
    List<KBHandle> listProperties(KnowledgeBase kb, IRI aType, boolean aIncludeInferred, boolean
            aAll);

    /**
     * Adds a new qualifier in the given knowledge base. Does
     * nothing if the knowledge base is read only.
     * @param kb The knowledge base from which the new qualifier will be added
     * @param newQualifier The qualifier to add
     */
    void addQualifier(KnowledgeBase kb, KBQualifier newQualifier);

    /**
     * Deletes a qualifier in the given knowledge base if it exists. Does
     * nothing if the knowledge base is read only.
     * @param kb The knowledge base from which the new qualifier will be deleted
     * @param oldQualifier The qualifier to delete
     */
    void deleteQualifier(KnowledgeBase kb, KBQualifier oldQualifier);

    /**
     * Updates a qualifier or inserts a new one. If the qualifier has an original qualifier,
     * that old one is deleted before inserting the new one. Does nothing if the knowledge base is
     * read only.
     * @param kb The knowledge base from which the qualifier will be upserted
     * @param aQualifier The qualifier to upsert
     */
    void upsertQualifier(KnowledgeBase kb, KBQualifier aQualifier);

    /**
     * Returns all qualifiers for the given statement
     * @param kb The knowledge base to query
     * @param aStatement The statement finding qualifiers for
     * @return all qualifiers for the given statement
     */
    List<KBQualifier> listQualifiers(KnowledgeBase kb, KBStatement aStatement);

    boolean statementsMatchSPO(KnowledgeBase akb, KBStatement mockStatement);

    /**
     * Define base default properties of comment, label and subClassOf with schema set defined for
     * KB while initializing the KB
     * 
     * @param akb
     *            The knowledge base to initialize base properties
     */
    void defineBaseProperties(KnowledgeBase akb);

    /**
     * Read an identifier value to return {@link KBObject}
     * @param aProject Project to read the KB identifier
     * @param aIdentifier String value for IRI
     * @return {@link Optional} of {@link KBObject} of type {@link KBConcept} or {@link KBInstance}
     */
    Optional<KBObject> readKBIdentifier(Project aProject, String aIdentifier);

    /**
     * Read an identifier value from a particular kb to return {@link KBObject}
     * @param akb
     * @param aIdentifier
     * @return {@link Optional} of {@link KBObject} of type {@link KBConcept} or {@link KBInstance}
     */
    Optional<KBObject> readKBIdentifier(KnowledgeBase akb, String aIdentifier);

     /** Retrieves the parent concept for a concept identifier
     * 
     * @param aKB The knowledge base
     * @param aHandle a concept.
     * @param aAll True if entities with implicit namespaces (e.g. defined by RDF)
     * @return List of parent concept for an identifier
     */
    List<KBHandle> getParentConcept(KnowledgeBase aKB, KBHandle aHandle, boolean aAll)
        throws QueryEvaluationException;
    
    /**
     * Retrieves the distinct parent concepts till the root element for an identifier regardless of
     * it being an instance or concept
     *
     * @param aKB The knowledge base
     * @param aIdentifier a concept/instance identifier.
     * @param aAll True if entities with implicit namespaces (e.g. defined by RDF)
     * @return List of parent concept for an identifier
     */
    Set<KBHandle> getParentConceptList(KnowledgeBase aKB, String aIdentifier, boolean aAll)
        throws QueryEvaluationException;
    
    /**
     * Retrieves the concepts for an instance identifier 
     * 
     * @param aKB The knowledge base
     * @param aIdentifier an instance identifier.
     * @param aAll True if entities with implicit namespaces (e.g. defined by RDF)
     * @return List of concepts for an instance identifier
     */
    List<KBHandle> getConceptForInstance(KnowledgeBase aKB, String aIdentifier, boolean aAll)
        throws QueryEvaluationException;

    boolean hasImplicitNamespace(String s);

    /**
     * List all the concepts
     * @param kb The knowledge base from which concepts will be listed
     * @param aAll indicates whether to include everything
     * @return list of all the properties {@link KBHandle} 
     */
    List<KBHandle> listAllConcepts(KnowledgeBase kb, boolean aAll) throws QueryEvaluationException;

    /**
     * Check if the given profile equals one of the schema profiles defined in {@link SchemaProfile}
     * @param aProfile
     * @return the corresponding schema profile (CUSTOM if the given profile does not equal any of
     * the pre-defined ones
     */
    SchemaProfile checkSchemaProfile(KnowledgeBaseProfile aProfile);

    /**
     * Check if the IRIs of the given {@link KnowledgeBase} object are equal to the IRIs of one of
     * the schema profiles defined in {@link SchemaProfile}
     * @param aKb
     * @return the corresponding schema profile (CUSTOM if the given profile does not equal any of
     * the pre-defined ones
     */
    SchemaProfile checkSchemaProfile(KnowledgeBase aKb);

    /**
     * Reads a knowledge base file from the classpath and returns the file handle
     * @param aLocation location of the knowledge base resource
     * @return the file handle of the knowledge base resource
     * @throws IOException
     */
    File readKbFileFromClassPathResource(String aLocation) throws IOException;

    /**
<<<<<<< HEAD
     * Checks whether a property is a base property
     * @param propertyIdentifier the property that is to be checked
     * @param aKB the KB
     * @return true if the property is a base property, false otherwise
     */
    boolean isBaseProperty(String propertyIdentifier, KnowledgeBase aKB);

=======
     * Can be used to re-index a local KB in case the full text index is corrupt. 
     */
    void rebuildFullTextIndex(KnowledgeBase aKb) throws Exception;
>>>>>>> 7e9a42b0
}<|MERGE_RESOLUTION|>--- conflicted
+++ resolved
@@ -562,7 +562,6 @@
     File readKbFileFromClassPathResource(String aLocation) throws IOException;
 
     /**
-<<<<<<< HEAD
      * Checks whether a property is a base property
      * @param propertyIdentifier the property that is to be checked
      * @param aKB the KB
@@ -570,9 +569,8 @@
      */
     boolean isBaseProperty(String propertyIdentifier, KnowledgeBase aKB);
 
-=======
-     * Can be used to re-index a local KB in case the full text index is corrupt. 
+    /**
+     * Can be used to re-index a local KB in case the full text index is corrupt.
      */
     void rebuildFullTextIndex(KnowledgeBase aKb) throws Exception;
->>>>>>> 7e9a42b0
 }