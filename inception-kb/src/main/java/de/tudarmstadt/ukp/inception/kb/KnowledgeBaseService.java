--- conflicted
+++ resolved
@@ -375,8 +375,6 @@
     List<KBHandle> list(KnowledgeBase kb, IRI aType, boolean aIncludeInferred, boolean
         aAll, int aLimit);
 
-<<<<<<< HEAD
-=======
     /**
      * List the properties for a specific accepted domain identifier and also 
      * include properties which do not have any domain specified. 
@@ -391,7 +389,6 @@
      *            indicates whether to include base properties or not
      * @return All properties for a specific accepted domain identifier
      */
->>>>>>> f88ff040
     List<KBHandle> listDomainProperties(KnowledgeBase kb, String aDomain, boolean aIncludeInferred,
             boolean aAll);
 
@@ -410,9 +407,6 @@
      */
     List<KBHandle> listPropertiesRangeValue(KnowledgeBase kb, String aDomain,
             boolean aIncludeInferred, boolean aAll);
-<<<<<<< HEAD
-
-=======
     
     /**
      * List the properties
@@ -427,7 +421,6 @@
      *            indicates whether to include base properties or not
      * @return All properties 
      */
->>>>>>> f88ff040
     List<KBHandle> listProperties(KnowledgeBase kb, IRI aType, boolean aIncludeInferred, boolean
             aAll);
 
@@ -475,7 +468,7 @@
      */
     void defineBaseProperties(KnowledgeBase akb);
 
-    /**
+    /**F
      * Read an identifier value to return {@link KBObject}
      * @param aProject Project to read the KB identifier
      * @param aIdentifier String value for IRI
@@ -484,7 +477,6 @@
     Optional<KBObject> readKBIdentifier(Project aProject, String aIdentifier);
 
     /**
-<<<<<<< HEAD
      * Read an identifier value from a particular kb to return {@link KBObject}
      * @param akb
      * @param aIdentifier
@@ -492,19 +484,15 @@
      */
     Optional<KBObject> readKBIdentifier(KnowledgeBase akb, String aIdentifier);
     
-    List<KBHandle> getParentConceptsForConcept(KnowledgeBase aKB, String aIdentifier,
-            boolean aAll)
-=======
-
-     * Retrieves the parent concept for an identifier
+     * Retrieves the parent concept for a concept identifier
      * 
      * @param aKB The knowledge base
      * @param aIdentifier a concept identifier.
      * @param aAll True if entities with implicit namespaces (e.g. defined by RDF)
      * @return List of parent concept for an identifier
      */
-    List<KBHandle> getParentConcept(KnowledgeBase aKB, String aIdentifier, boolean aAll)
->>>>>>> f88ff040
+    List<KBHandle> getParentConceptsForConcept(KnowledgeBase aKB, String aIdentifier,
+            boolean aAll)
         throws QueryEvaluationException;
     
     /**
@@ -532,17 +520,6 @@
 
     boolean hasImplicitNamespace(String s);
 
-<<<<<<< HEAD
-=======
-   /**
-     * Read an identifier value from a particular kb to return {@link KBObject}
-     * @param kb
-     * @param aIdentifier
-     * @return {@link Optional} of {@link KBObject} of type {@link KBConcept} or {@link KBInstance}
-     */
-    Optional<KBObject> readKBIdentifier(KnowledgeBase kb, String aIdentifier);
-
->>>>>>> f88ff040
     /**
      * List all the concepts
      * @param kb The knowledge base from which concepts will be listed
