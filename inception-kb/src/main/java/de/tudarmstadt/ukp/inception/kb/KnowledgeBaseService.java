/*
 * Copyright 2017
 * Ubiquitous Knowledge Processing (UKP) Lab
 * Technische Universität Darmstadt
 *
 * Licensed under the Apache License, Version 2.0 (the "License");
 * you may not use this file except in compliance with the License.
 * You may obtain a copy of the License at
 *
 *  http://www.apache.org/licenses/LICENSE-2.0
 *
 * Unless required by applicable law or agreed to in writing, software
 * distributed under the License is distributed on an "AS IS" BASIS,
 * WITHOUT WARRANTIES OR CONDITIONS OF ANY KIND, either express or implied.
 * See the License for the specific language governing permissions and
 * limitations under the License.
 */
package de.tudarmstadt.ukp.inception.kb;

import java.io.IOException;
import java.io.InputStream;
import java.io.OutputStream;
import java.util.List;
import java.util.Map;
import java.util.Optional;
import java.util.Set;

import org.eclipse.rdf4j.model.IRI;
import org.eclipse.rdf4j.model.Statement;
import org.eclipse.rdf4j.query.QueryEvaluationException;
import org.eclipse.rdf4j.repository.RepositoryConnection;
import org.eclipse.rdf4j.repository.RepositoryException;
import org.eclipse.rdf4j.repository.config.RepositoryConfigException;
import org.eclipse.rdf4j.repository.config.RepositoryImplConfig;
import org.eclipse.rdf4j.rio.RDFFormat;

import de.tudarmstadt.ukp.clarin.webanno.model.Project;
import de.tudarmstadt.ukp.inception.kb.graph.KBConcept;
import de.tudarmstadt.ukp.inception.kb.graph.KBHandle;
import de.tudarmstadt.ukp.inception.kb.graph.KBInstance;
import de.tudarmstadt.ukp.inception.kb.graph.KBObject;
import de.tudarmstadt.ukp.inception.kb.graph.KBProperty;
import de.tudarmstadt.ukp.inception.kb.graph.KBQualifier;
import de.tudarmstadt.ukp.inception.kb.graph.KBStatement;
import de.tudarmstadt.ukp.inception.kb.model.KnowledgeBase;
import de.tudarmstadt.ukp.inception.kb.yaml.KnowledgeBaseProfile;

public interface KnowledgeBaseService
{
    String SERVICE_NAME = "knowledgeBaseService";
    
    /**
     * Reads knowledgebase profiles from a YAML file and stores them in a HashMap with the key that
     * is defined in the file and a corresponding {@link KnowledgeBaseProfile} object as value
     * 
     * @return a HashMap with the knowledgebase profiles
     * @throws IOException
     *             if an error occurs when reading the file
     */
    Map<String, KnowledgeBaseProfile> readKnowledgeBaseProfiles() throws IOException;

    void importData(KnowledgeBase kb, String aFilename, InputStream aIS) throws IOException;

    /**
     * Writes the contents of a knowledge base of type {@link RepositoryType#LOCAL} to a given
     * {@link OutputStream} in a specificable format.<br>
     * No action will be taken if the given knowledge base is not of type
     * {@link RepositoryType#LOCAL} (nothing will be written to the output stream).
     *
     * @param kb The knowledge base to export
     * @param format Format of the data
     * @param os The {@link OutputStream} variable
     */
    void exportData(KnowledgeBase kb, RDFFormat format, OutputStream os);

    void clear(KnowledgeBase kb);

    /**
     * {@code False} if a knowledge base does not contain any statements.
     *
     * @param kb a {@link KnowledgeBase}
     * @return a {@link Boolean} value
     */
    boolean isEmpty(KnowledgeBase kb);

    void registerKnowledgeBase(KnowledgeBase kb, RepositoryImplConfig cfg)
        throws RepositoryException, RepositoryConfigException;

    boolean knowledgeBaseExists(Project project, String kbName);

    Optional<KnowledgeBase> getKnowledgeBaseById(Project project, String aId);
    
    /**
     * Update the configuration of a knowledge base.
     * The given knowledge base must have been added before.
     * @param kb the {@link KnowledgeBase} to update
     * @param cfg the {@link RepositoryImplConfig} variable
     */
    void updateKnowledgeBase(KnowledgeBase kb, RepositoryImplConfig cfg)
        throws RepositoryException, RepositoryConfigException;

    void removeKnowledgeBase(KnowledgeBase kb)
        throws RepositoryException, RepositoryConfigException;
    
    /**
     * Get knowledge bases from a given project.
     * @param aProject The project that contains the knowledge bases.
     * @return All KBs sorted by name in lexicographical order, ignoring the case.
     */
    List<KnowledgeBase> getKnowledgeBases(Project aProject);
    
    /**
     * Get enabled knowledge bases from a given project.
     * @param aProject The project that contains the knowledge bases.
     * @return All enabled KBs sorted by name in lexicographical order, ignoring the case.
     */
    List<KnowledgeBase> getEnabledKnowledgeBases(Project aProject);

    RepositoryImplConfig getNativeConfig();

    RepositoryImplConfig getRemoteConfig(String url);

    RepositoryImplConfig getKnowledgeBaseConfig(KnowledgeBase kb)
        throws RepositoryConfigException, RepositoryException;

    void registerImplicitNamespace(String aImplicitNameSpace);

    /**
     * Creates a new concept in the given knowledge base. Does nothing 
     * if the knowledge base is read only.
     * @param kb The knowledge base to which the new concept will be added
     * @param aType The concept to add
     * @return the KBHandle for the created concept 
     */
    KBHandle createConcept(KnowledgeBase kb, KBConcept aType);

    /**
     * Read the concept with the given identifier from the given knowledge base.
     * 
     * @param kb
     *            a knowledge base.
     * @param aIdentifier
     *            a concept identifier.
     * @return the concept.
     */
    Optional<KBConcept> readConcept(KnowledgeBase kb, String aIdentifier)
        throws QueryEvaluationException;

    /**
     * Find the specified concept form the first KB in the project which provides it.
     * 
     * @param aProject
     *            a project.
     * @param aIdentifier
     *            a concept identifier.
     * @return the concept.
     */
    Optional<KBConcept> readConcept(Project aProject, String aIdentifier)
        throws QueryEvaluationException;

    /**
     * Updates an existing concept in the given knowledge base. Does nothing if 
     * the knowledge base is read only.
     * @param kb The knowledge base in which the new concept will updated
     * @param aType The concept to update
     */
    void updateConcept(KnowledgeBase kb, KBConcept aType);

    /**
     * Deletes a concept in the given knowledge base if it exists. Does nothing if the 
     * knowledge base is read only.
     * @param kb The knowledge base from which the new concept will be deleted
     * @param aType The concept to delete
     */
    void deleteConcept(KnowledgeBase kb, KBConcept aType);

    
    List<KBHandle> listConcepts(KnowledgeBase kb, boolean aAll) throws QueryEvaluationException;

    /**
     * Creates a new property in the given knowledge base. Does nothing
     * if the knowledge base is read only.
     * @param kb The knowledge base to which the new property will be added
     * @param aProperty The property to add
     * @return the KBHandle for the created concept 
     */
    KBHandle createProperty(KnowledgeBase kb, KBProperty aProperty);

    Optional<KBProperty> readProperty(KnowledgeBase kb, String aIdentifier)
        throws QueryEvaluationException;

    /**
     * Updates an existing property in the given knowledge base. Does nothing
     * if the knowledge base is read only.
     * @param kb The knowledge base to which the new property will be added
     * @param aProperty The property to add
     */
    void updateProperty(KnowledgeBase kb, KBProperty aProperty);

    /**
     * Deletes a property in the given knowledge base if it exists. Does
     * nothing if the knowledge base is read only.
     * @param kb The knowledge base from which the new concept will be deleted
     * @param aType The property to delete
     */
    void deleteProperty(KnowledgeBase kb, KBProperty aType);

    /**
     * List the properties from the knowledge base
     * @param kb The knowledge base from which the new concept will be deleted
     * @param aAll indicates whether to include base properties or not
     * @return list of all the properties {@link KBHandle} 
     */
    List<KBHandle> listProperties(KnowledgeBase kb, boolean aAll) throws QueryEvaluationException;

    /**
     * List the properties from the knowledge base
     * @param kb The knowledge base from which the new concept will be deleted
     * @param aIncludeInferred
     *        indicates whether inferred statements should be included in the result.
     * @param aAll indicates whether to include base properties or not
     * @return list of all the properties {@link KBHandle} 
     */
    List<KBHandle> listProperties(KnowledgeBase kb, boolean aIncludeInferred, boolean aAll);

    /**
     * Creates a new instance in the given knowledge base. Does nothing if the knowledge base is
     * read only.
     * 
     * @param kb
     *            The knowledge base to which the new instance will be added
     * @param aInstance
     *            The instance to add
     * @return the instance {@link KBHandle}
     */
    KBHandle createInstance(KnowledgeBase kb, KBInstance aInstance);

    /**
     * Read the instance with the given identifier from the given knowledge base.
     * 
     * @param kb
     *            a knowledge base.
     * @param aIdentifier
     *            an instance identifier.
     * @return the concept.
     */
    Optional<KBInstance> readInstance(KnowledgeBase kb, String aIdentifier)
        throws QueryEvaluationException;

    /**
     * Find the specified instance form the first KB in the project which provides it.
     * 
     * @param aProject
     *            a project.
     * @param aIdentifier
     *            an instance identifier.
     * @return the concept.
     */
    Optional<KBInstance> readInstance(Project aProject, String aIdentifier)
        throws QueryEvaluationException;

    /**
     * Updates an existing instance in the given knowledge base. Does nothing
     * if the knowledge base is read only.
     * @param kb The knowledge base to which the new instance will be added
     * @param aInstance The instance to add
     */
    void updateInstance(KnowledgeBase kb, KBInstance aInstance);

    /**
     * Delete the given instance. Also deletes all statements about that instance (i.e. where the
     * instance is the subject), but not statements pointing to the instance (i.e. where the
     * instance is the object). Does nothing if the knowledge base is read only.
     * 
     * @param kb The knowledge base to which the instance will be deleted
     * @param aInstance The instance to delete
     */
    void deleteInstance(KnowledgeBase kb, KBInstance aInstance);

    /**
     * Returns all instances for the given concept.
     *
     * @param kb          The knowledge base to query
     * @param aConceptIri The URI of the concept finding instances for
     * @param aAll        True if entities with implicit namespaces (e.g. defined by RDF)
     * @return All instances of the given concept
     */
    List<KBHandle> listInstances(KnowledgeBase kb, String aConceptIri, boolean aAll)
        throws QueryEvaluationException;

    // Statements

    /**
     * Initializes the internal representation of a KBStatement specifically
     * for the given knowledge base. Call this before upserting it
     * @param kb The knowledge base the statement will be use in
     * @param aStatement The statement itself
     */
    void initStatement(KnowledgeBase kb, KBStatement aStatement);

    /**
     * Inserts a new statement. If the statement has an original statement, that one is deleted
     * before inserting the new one. If the statement is an inferred statement, then no deletion
     * attempt will be made, but the statement will be added as a new explicit statement. Does
     * nothing if the knowledge base is read only.
     * 
     * @param kb The knowledge base the statement will be use in
     * @param aStatement The statement itself
     */
    void upsertStatement(KnowledgeBase kb, KBStatement aStatement) throws RepositoryException;

    /**
     * Deletes a statement in the given knowledge base if it exists. Does
     * nothing if the knowledge base is read only.
     * @param kb The knowledge base from which the new concept will be deleted
     * @param aStatement The statement to delete
     */
    void deleteStatement(KnowledgeBase kb, KBStatement aStatement) throws RepositoryException;
    
    /**
     * Lists all statements in which the given identifier appears as predicate or object 
     * @param kb The knowledge base to query
     * @param aIdentifier The identifier of the entity
     * @return All statements that match the specification
     */
    List<Statement> listStatementsWithPredicateOrObjectReference(KnowledgeBase kb,
            String aIdentifier);
    
    List<KBStatement> listStatements(KnowledgeBase kb, KBHandle aInstance, boolean aAll)
        throws QueryEvaluationException;

    List<KBStatement> listStatements(KnowledgeBase kb, KBInstance aInstance, boolean aAll)
        throws QueryEvaluationException;

    List<KBHandle> listRootConcepts(KnowledgeBase kb, boolean aAll) throws QueryEvaluationException;

    boolean hasChildConcepts(KnowledgeBase aKB, String aParentIdentifier, boolean aAll);
    
    List<KBHandle> listChildConcepts(KnowledgeBase kb, String parentIdentifier, boolean aAll)
        throws QueryEvaluationException;

    List<KBHandle> listChildConcepts(KnowledgeBase kb, String parentIdentifier, boolean aAll,
            int aLimit)
        throws QueryEvaluationException;
    
    List<KBHandle> listChildConceptsInstances(KnowledgeBase aKB, String aParentIdentifier,
            boolean aAll, int aLimit) throws QueryEvaluationException;
    
    
    RepositoryConnection getConnection(KnowledgeBase kb);

    interface ReadAction<T>
    {
        T accept(RepositoryConnection aConnection);
    }

    <T> T read(KnowledgeBase kb, ReadAction<T> aAction);

    KBHandle update(KnowledgeBase kb, UpdateAction aAction);

    interface UpdateAction
    {
        KBHandle accept(RepositoryConnection aConnection);
    }

    List<KBHandle> list(KnowledgeBase kb, IRI aType, boolean aIncludeInferred, boolean
        aAll);

    List<KBHandle> listDomainProperties(KnowledgeBase kb, String aDomain, boolean aIncludeInferred,
            boolean aAll);

    List<KBHandle> listPropertiesRangeValue(KnowledgeBase kb, String aDomain,
            boolean aIncludeInferred, boolean aAll);
<<<<<<< HEAD

    List<KBHandle> listProperties(KnowledgeBase kb, IRI aType, boolean aIncludeInferred, boolean
            aAll);

=======
    
    List<KBHandle> listProperties(KnowledgeBase kb, IRI aType, boolean aIncludeInferred, boolean
            aAll);
  
>>>>>>> 8954e0ab
    /**
     * Adds a new qualifier in the given knowledge base. Does
     * nothing if the knowledge base is read only.
     * @param kb The knowledge base from which the new qualifier will be added
     * @param newQualifier The qualifier to add
     */
    void addQualifier(KnowledgeBase kb, KBQualifier newQualifier);

    /**
     * Deletes a qualifier in the given knowledge base if it exists. Does
     * nothing if the knowledge base is read only.
     * @param kb The knowledge base from which the new qualifier will be deleted
     * @param oldQualifier The qualifier to delete
     */
    void deleteQualifier(KnowledgeBase kb, KBQualifier oldQualifier);

    /**
     * Updates a qualifier or inserts a new one. If the qualifier has an original qualifier,
     * that old one is deleted before inserting the new one. Does nothing if the knowledge base is
     * read only.
     * @param kb The knowledge base from which the qualifier will be upserted
     * @param aQualifier The qualifier to upsert
     */
    void upsertQualifier(KnowledgeBase kb, KBQualifier aQualifier);

    /**
     * Returns all qualifiers for the given statement
     * @param kb The knowledge base to query
     * @param aStatement The statement finding qualifiers for
     * @return all qualifiers for the given statement
     */
    List<KBQualifier> listQualifiers(KnowledgeBase kb, KBStatement aStatement);

    boolean statementsMatchSPO(KnowledgeBase akb, KBStatement mockStatement);

    Optional<KBObject> readKBIdentifier(Project aProject, String aIdentifier);

    List<KBHandle> getParentConceptsForConcept(KnowledgeBase aKB, String aIdentifier,
            boolean aAll)
        throws QueryEvaluationException;
    
<<<<<<< HEAD
    List<KBHandle> getParentConceptList(KnowledgeBase aKB, String aIdentifier, boolean aAll)
=======
    Set<KBHandle> getParentConceptList(KnowledgeBase aKB, String aIdentifier, boolean aAll)
>>>>>>> 8954e0ab
            throws QueryEvaluationException;
    
    List<KBHandle> getConceptForInstance(KnowledgeBase aKB, String aIdentifier,
            boolean aAll)
        throws QueryEvaluationException;
<<<<<<< HEAD

    boolean hasImplicitNamespace(String s);
=======
>>>>>>> 8954e0ab
}<|MERGE_RESOLUTION|>--- conflicted
+++ resolved
@@ -371,17 +371,10 @@
 
     List<KBHandle> listPropertiesRangeValue(KnowledgeBase kb, String aDomain,
             boolean aIncludeInferred, boolean aAll);
-<<<<<<< HEAD
-
+    
     List<KBHandle> listProperties(KnowledgeBase kb, IRI aType, boolean aIncludeInferred, boolean
             aAll);
 
-=======
-    
-    List<KBHandle> listProperties(KnowledgeBase kb, IRI aType, boolean aIncludeInferred, boolean
-            aAll);
-  
->>>>>>> 8954e0ab
     /**
      * Adds a new qualifier in the given knowledge base. Does
      * nothing if the knowledge base is read only.
@@ -423,19 +416,12 @@
             boolean aAll)
         throws QueryEvaluationException;
     
-<<<<<<< HEAD
-    List<KBHandle> getParentConceptList(KnowledgeBase aKB, String aIdentifier, boolean aAll)
-=======
     Set<KBHandle> getParentConceptList(KnowledgeBase aKB, String aIdentifier, boolean aAll)
->>>>>>> 8954e0ab
             throws QueryEvaluationException;
     
     List<KBHandle> getConceptForInstance(KnowledgeBase aKB, String aIdentifier,
             boolean aAll)
         throws QueryEvaluationException;
-<<<<<<< HEAD
 
     boolean hasImplicitNamespace(String s);
-=======
->>>>>>> 8954e0ab
 }