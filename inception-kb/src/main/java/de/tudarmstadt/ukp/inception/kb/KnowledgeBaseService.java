--- conflicted
+++ resolved
@@ -364,8 +364,7 @@
     }
 
     List<KBHandle> list(KnowledgeBase kb, IRI aType, boolean aIncludeInferred, boolean
-<<<<<<< HEAD
-        aAll);
+        aAll, int aLimit);
 
 
     List<KBHandle> listDomainProperties(KnowledgeBase kb, String aDomain, boolean aIncludeInferred,
@@ -373,9 +372,6 @@
 
     List<KBHandle> listPropertiesRangeValue(KnowledgeBase kb, String aDomain,
             boolean aIncludeInferred, boolean aAll);
-=======
-        aAll, int aLimit);
->>>>>>> 42fe5001
     
     List<KBHandle> listProperties(KnowledgeBase kb, IRI aType, boolean aIncludeInferred, boolean
             aAll);
