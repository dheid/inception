--- conflicted
+++ resolved
@@ -327,18 +327,13 @@
 
     List<KBHandle> list(KnowledgeBase kb, IRI aType, boolean aIncludeInferred, boolean
         aAll);
-    
-<<<<<<< HEAD
-    List<KBHandle> listProperties(KnowledgeBase kb, IRI aType, boolean aIncludeInferred, boolean
-            aAll);
 
     List<KBHandle> listDomainProperties(KnowledgeBase kb, String aDomain, boolean aIncludeInferred,
             boolean aAll);
 
     List<KBHandle> listPropertiesRangeValue(KnowledgeBase kb, String aDomain,
             boolean aIncludeInferred, boolean aAll);
-=======
->>>>>>> bcdc6b3e
+
     /**
      * Adds a new qualifier in the given knowledge base. Does
      * nothing if the knowledge base is read only.
@@ -375,7 +370,6 @@
     boolean statementsMatchSPO(KnowledgeBase akb, KBStatement mockStatement);
 
     Optional<KBObject> readKBIdentifier(Project aProject, String aIdentifier);
-<<<<<<< HEAD
 
     List<KBHandle> getParentConcept(KnowledgeBase aKB, String aIdentifier,
             boolean aAll)
@@ -384,6 +378,4 @@
     List<KBHandle> getParentConceptList(KnowledgeBase aKB, String aIdentifier, boolean aAll)
             throws QueryEvaluationException;
     
-=======
->>>>>>> bcdc6b3e
 }