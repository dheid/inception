--- conflicted
+++ resolved
@@ -428,7 +428,6 @@
      */
     Optional<KBObject> readKBIdentifier(Project aProject, String aIdentifier);
 
-<<<<<<< HEAD
     List<KBHandle> getParentConceptsForConcept(KnowledgeBase aKB, String aIdentifier,
             boolean aAll)
         throws QueryEvaluationException;
@@ -441,8 +440,8 @@
         throws QueryEvaluationException;
 
     boolean hasImplicitNamespace(String s);
-=======
-    /**
+
+  /**
      * Read an identifier value from a particular kb to return {@link KBObject}
      * @param kb
      * @param aIdentifier
@@ -457,5 +456,4 @@
      * @return list of all the properties {@link KBHandle} 
      */
     List<KBHandle> listAllConcepts(KnowledgeBase kb, boolean aAll) throws QueryEvaluationException;
->>>>>>> 2adcfb35
 }