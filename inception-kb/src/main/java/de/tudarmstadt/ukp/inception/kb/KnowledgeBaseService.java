--- conflicted
+++ resolved
@@ -476,7 +476,7 @@
     Optional<KBObject> readKBIdentifier(Project aProject, String aIdentifier);
 
     /**
-<<<<<<< HEAD
+
      * Retrieves the parent concept for an identifier
      * 
      * @param aKB The knowledge base
@@ -509,14 +509,13 @@
      */
     List<KBHandle> getConceptForInstance(KnowledgeBase aKB, String aIdentifier, boolean aAll)
         throws QueryEvaluationException;
-=======
+
      * Read an identifier value from a particular kb to return {@link KBObject}
      * @param kb
      * @param aIdentifier
      * @return {@link Optional} of {@link KBObject} of type {@link KBConcept} or {@link KBInstance}
      */
     Optional<KBObject> readKBIdentifier(KnowledgeBase kb, String aIdentifier);
->>>>>>> 2adcfb35
 
     /**
      * List all the concepts
