--- conflicted
+++ resolved
@@ -123,7 +123,8 @@
         property = aProperty;
     }
 
-    public Object getValue() {
+    public Object getValue()
+    {
         return value;
     }
 
@@ -132,23 +133,28 @@
         value = aValue;
     }
 
-    public String getLanguage() {
+    public String getLanguage()
+    {
         return language;
     }
 
-    public void setLanguage(String aLanguage) {
-        language = language;
+    public void setLanguage(String aLanguage)
+    {
+        language = aLanguage;
     }
-
-    public boolean isInferred() {
+    
+    public boolean isInferred()
+    {
         return inferred;
     }
 
-    public void setInferred(boolean isInferred) {
+    public void setInferred(boolean isInferred)
+    {
         inferred = isInferred;
     }
 
-    public List<Statement> getOriginalStatements() {
+    public List<Statement> getOriginalStatements()
+    {
         return originalStatements;
     }
 
@@ -156,23 +162,11 @@
         originalStatements = statements;
     }
 
-<<<<<<< HEAD
     public void addQualifier(KBQualifier aQualifier) { qualifiers.add(aQualifier); }
 
     public List<KBQualifier> getQualifiers() { return qualifiers; }
 
     public void setQualifiers(List<KBQualifier> qualifierList) { qualifiers = qualifierList; }
-=======
-    public void write(RepositoryConnection conn)
-    {
-        Statement stmt = toStatement(conn);
-        if (!inferred) {
-            originalStatements.clear();
-            originalStatements.add(stmt);
-        }
-        conn.add(stmt);
-    }
->>>>>>> ff51ede6
 
     @Override
     public String toString()
