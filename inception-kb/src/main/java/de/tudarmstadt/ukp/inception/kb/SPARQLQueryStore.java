/*
 * Copyright 2018
 * Ubiquitous Knowledge Processing (UKP) Lab
 * Technische Universität Darmstadt
 *
 * Licensed under the Apache License, Version 2.0 (the "License");
 * you may not use this file except in compliance with the License.
 * You may obtain a copy of the License at
 *
 *  http://www.apache.org/licenses/LICENSE-2.0
 *
 * Unless required by applicable law or agreed to in writing, software
 * distributed under the License is distributed on an "AS IS" BASIS,
 * WITHOUT WARRANTIES OR CONDITIONS OF ANY KIND, either express or implied.
 * See the License for the specific language governing permissions and
 * limitations under the License.
 */
package de.tudarmstadt.ukp.inception.kb;

import org.eclipse.rdf4j.model.vocabulary.OWL;
import org.eclipse.rdf4j.model.vocabulary.RDF;
import org.eclipse.rdf4j.model.vocabulary.RDFS;
import org.eclipse.rdf4j.rio.ntriples.NTriplesUtil;

import de.tudarmstadt.ukp.inception.kb.model.KnowledgeBase;

public final class SPARQLQueryStore
{

    public static final String SPARQL_PREFIX = String.join("\n",
            "PREFIX rdf: <" + RDF.NAMESPACE + ">",
            "PREFIX rdfs: <" + RDFS.NAMESPACE + ">",
            "PREFIX owl: <" + OWL.NAMESPACE + ">");
    
    private static final String optionalLanguageFilteredValue(String aProperty, String aLanguage,
            String variable)
    {
        StringBuilder fragment = new StringBuilder();
        
        fragment.append("  OPTIONAL {\n");
        fragment.append("    ?s ").append(aProperty).append(" ").append(variable).append(" .\n");
        
        if (aLanguage != null) {
            // If a certain language is specified, we look exactly for that
            String escapedLang = NTriplesUtil.escapeString(aLanguage);
            fragment.append("    FILTER(LANGMATCHES(LANG(").append(variable).append("), \"").append(escapedLang).append("\"))\n");
        }
        else {
            // If no language is specified, we look for statements without a language as otherwise
            // we might easily run into trouble on multi-lingual resources where we'd get all the
            // labels in all the languages being retrieved if we simply didn't apply any filter.
            fragment.append("    FILTER(LANG(").append(variable).append(") = \"\")\n");
        }
        fragment.append(" }\n");
        return fragment.toString();
    }
    
    /** 
     * Query to list all concepts from a knowledge base.
     */
    public static final String queryForAllConceptList(KnowledgeBase aKB)
    {
        return String.join("\n"
                , SPARQL_PREFIX
                , "SELECT DISTINCT ?s ?l ?d WHERE { "
                , "  { ?s ?pTYPE ?oCLASS . } "
                , "  UNION { ?someSubClass ?pSUBCLASS ?s . } ."
                , optionalLanguageFilteredValue("?pLABEL", aKB.getDefaultLanguage(),"?l")
                , optionalLanguageFilteredValue("?pDESCRIPTION", aKB.getDefaultLanguage(),"?d")
                , "}"
                , "LIMIT " + aKB.getMaxResults());
    }
    
    /** 
     * Query to list all instances from a knowledge base.
     */
    public static final String listInstances(KnowledgeBase aKB)
    {
        return String.join("\n"
                , SPARQL_PREFIX
                , "SELECT DISTINCT ?s ?l ?d WHERE {"
                , "  ?s ?pTYPE ?oPROPERTY ."
                , optionalLanguageFilteredValue("?pLABEL", aKB.getDefaultLanguage(),"?l")
                , optionalLanguageFilteredValue("?pDESCRIPTION", aKB.getDefaultLanguage(),"?d")
                , "}"
                , "LIMIT " + aKB.getMaxResults());
    }
    
    
    /** 
     * Query to list root concepts from a knowledge base.
     */
    public static final String listRootConcepts(KnowledgeBase aKB)
    {
        return String.join("\n"
                , SPARQL_PREFIX    
                , "SELECT DISTINCT ?s (MIN(?label) AS ?l) (MIN(?desc) AS ?d) WHERE { "
                , "  { ?s ?pTYPE ?oCLASS . } "
                , "  UNION { ?someSubClass ?pSUBCLASS ?s . } ."
                , "  FILTER NOT EXISTS { "
                , "    ?s ?pSUBCLASS ?otherSub . "
                , "    FILTER (?s != ?otherSub) }"
                , "  FILTER NOT EXISTS { "
                , "    ?s owl:intersectionOf ?list . }"
<<<<<<< HEAD
                , optionalLanguageFilteredValue("?pLABEL", aKB.getDefaultLanguage(),"?l")
                , optionalLanguageFilteredValue("?pDESCRIPTION", aKB.getDefaultLanguage(),"?d")
                , "} "
                , "LIMIT " + aKB.getMaxResults());
=======
                , optionalLanguageFilteredValue("?pLABEL", aKB.getDefaultLanguage(),"?label")
                , optionalLanguageFilteredValue("?pDESCRIPTION", aKB.getDefaultLanguage(),"?desc")
                , "} GROUP BY ?s"
                , "LIMIT " + LIMIT);
>>>>>>> 5c07d926
    }
    
    /** 
     * Query to list child concepts from a knowledge base.
     */
    public static final String listChildConcepts(KnowledgeBase aKB)
    {
        return String.join("\n"
                , SPARQL_PREFIX    
                , "SELECT DISTINCT ?s (MIN(?label) AS ?l) (MIN(?desc) AS ?d) WHERE { "
                , "  {?s ?pSUBCLASS ?oPARENT . }" 
                , "  UNION { ?s ?pTYPE ?oCLASS ."
                , "    ?s owl:intersectionOf ?list . "
                , "    FILTER EXISTS { ?list rdf:rest*/rdf:first ?oPARENT} }"
<<<<<<< HEAD
                , optionalLanguageFilteredValue("?pLABEL", aKB.getDefaultLanguage(),"?l")
                , optionalLanguageFilteredValue("?pDESCRIPTION", aKB.getDefaultLanguage(),"?d")
                , "}"
                , "LIMIT " + aKB.getMaxResults());
=======
                , optionalLanguageFilteredValue("?pLABEL", aKB.getDefaultLanguage(),"?label")
                , optionalLanguageFilteredValue("?pDESCRIPTION", aKB.getDefaultLanguage(),"?desc")
                , "} GROUP BY ?s"
                , "LIMIT " + LIMIT);
>>>>>>> 5c07d926
    }
    
    
    
    /** 
     * Query to list properties from a knowledge base.
     */
    public static final String queryForPropertyList(KnowledgeBase aKB)
    {
        return String.join("\n"
                , SPARQL_PREFIX
                , "SELECT DISTINCT ?s ?l ?d WHERE {"
                , "  { ?s ?pTYPE ?oPROPERTY .}"
                , "  UNION "
                , "  { ?s a ?prop" 
                , "    VALUES ?prop { rdf:Property owl:ObjectProperty owl:DatatypeProperty owl:AnnotationProperty }"
                , "  }"
                , optionalLanguageFilteredValue("?pLABEL", aKB.getDefaultLanguage(),"?l")
                , optionalLanguageFilteredValue("?pDESCRIPTION", aKB.getDefaultLanguage(),"?d")
                , "}"
                , "LIMIT " + aKB.getMaxResults());
    }
        
    /**
     * Query to get property specific domain elements including properties which do not have a 
     * domain specified.
     */
    public static final String queryForPropertyListWithDomain(KnowledgeBase aKB)
    {
        return String.join("\n"
                , SPARQL_PREFIX
                , "SELECT DISTINCT ?s ?l ?d WHERE {"
                , "{  ?s rdfs:domain/(owl:unionOf/rdf:rest*/rdf:first)* ?aDomain }"
                , " UNION "
                , "{ ?s a ?prop "
                , "    VALUES ?prop { rdf:Property owl:ObjectProperty owl:DatatypeProperty owl:AnnotationProperty} "
                , "    FILTER NOT EXISTS {  ?s rdfs:domain/(owl:unionOf/rdf:rest*/rdf:first)* ?x } }"
                , optionalLanguageFilteredValue("?pLABEL", aKB.getDefaultLanguage(),"?l")
                , optionalLanguageFilteredValue("?pDESCRIPTION", aKB.getDefaultLanguage(),"?d")
                , "}"
                , "LIMIT " + aKB.getMaxResults());
    }
    
    /**
     * Query to get property specific range elements
     */
    public static final String queryForPropertySpecificRange(KnowledgeBase aKB)
    {
        return String.join("\n"
                , SPARQL_PREFIX
                , "SELECT DISTINCT ?s ?l ?d WHERE {"
                , "  ?aProperty rdfs:range/(owl:unionOf/rdf:rest*/rdf:first)* ?s "
                , optionalLanguageFilteredValue("?pLABEL", aKB.getDefaultLanguage(),"?l")
                , optionalLanguageFilteredValue("?pDESCRIPTION", aKB.getDefaultLanguage(),"?d")
                , "}"
                , "LIMIT " + aKB.getMaxResults());

    }
    
    /**
     *  Query to retrieve super class concept for a concept
     */
    public static final String queryForParentConcept(KnowledgeBase aKB)
    {
        return String.join("\n"
                , SPARQL_PREFIX
                , "SELECT DISTINCT ?s ?l ?d WHERE { "
                , "   {?oChild ?pSUBCLASS ?s . }"
                , "   UNION { ?s ?pTYPE ?oCLASS ."
                , "     ?oChild owl:intersectionOf ?list . "
                , "     FILTER EXISTS {?list rdf:rest*/rdf:first ?s. } }"
                , optionalLanguageFilteredValue("?pLABEL", aKB.getDefaultLanguage(),"?l")
                , optionalLanguageFilteredValue("?pDESCRIPTION", aKB.getDefaultLanguage(),"?d")
                , "}");

    }
    
    /**
     *  Query to retrieve concept for an instance
     */
    public static final String queryForConceptForInstance(KnowledgeBase aKB)
    {
        return String.join("\n"
                , SPARQL_PREFIX
                , "SELECT DISTINCT ?s ?l ?d WHERE {"
                , "  ?pInstance ?pTYPE ?s ."
                , optionalLanguageFilteredValue("?pLABEL", aKB.getDefaultLanguage(),"?l")
                , optionalLanguageFilteredValue("?pDESCRIPTION", aKB.getDefaultLanguage(),"?d")
                , "}");

    }
    
}<|MERGE_RESOLUTION|>--- conflicted
+++ resolved
@@ -102,17 +102,10 @@
                 , "    FILTER (?s != ?otherSub) }"
                 , "  FILTER NOT EXISTS { "
                 , "    ?s owl:intersectionOf ?list . }"
-<<<<<<< HEAD
-                , optionalLanguageFilteredValue("?pLABEL", aKB.getDefaultLanguage(),"?l")
-                , optionalLanguageFilteredValue("?pDESCRIPTION", aKB.getDefaultLanguage(),"?d")
-                , "} "
-                , "LIMIT " + aKB.getMaxResults());
-=======
                 , optionalLanguageFilteredValue("?pLABEL", aKB.getDefaultLanguage(),"?label")
                 , optionalLanguageFilteredValue("?pDESCRIPTION", aKB.getDefaultLanguage(),"?desc")
                 , "} GROUP BY ?s"
-                , "LIMIT " + LIMIT);
->>>>>>> 5c07d926
+                , "LIMIT " + aKB.getMaxResults());
     }
     
     /** 
@@ -127,17 +120,10 @@
                 , "  UNION { ?s ?pTYPE ?oCLASS ."
                 , "    ?s owl:intersectionOf ?list . "
                 , "    FILTER EXISTS { ?list rdf:rest*/rdf:first ?oPARENT} }"
-<<<<<<< HEAD
-                , optionalLanguageFilteredValue("?pLABEL", aKB.getDefaultLanguage(),"?l")
-                , optionalLanguageFilteredValue("?pDESCRIPTION", aKB.getDefaultLanguage(),"?d")
-                , "}"
-                , "LIMIT " + aKB.getMaxResults());
-=======
                 , optionalLanguageFilteredValue("?pLABEL", aKB.getDefaultLanguage(),"?label")
                 , optionalLanguageFilteredValue("?pDESCRIPTION", aKB.getDefaultLanguage(),"?desc")
                 , "} GROUP BY ?s"
-                , "LIMIT " + LIMIT);
->>>>>>> 5c07d926
+                , "LIMIT " + aKB.getMaxResults());
     }
     
     
