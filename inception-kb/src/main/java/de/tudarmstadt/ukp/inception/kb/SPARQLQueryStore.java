/*
 * Copyright 2018
 * Ubiquitous Knowledge Processing (UKP) Lab
 * Technische Universität Darmstadt
 *
 * Licensed under the Apache License, Version 2.0 (the "License");
 * you may not use this file except in compliance with the License.
 * You may obtain a copy of the License at
 *
 *  http://www.apache.org/licenses/LICENSE-2.0
 *
 * Unless required by applicable law or agreed to in writing, software
 * distributed under the License is distributed on an "AS IS" BASIS,
 * WITHOUT WARRANTIES OR CONDITIONS OF ANY KIND, either express or implied.
 * See the License for the specific language governing permissions and
 * limitations under the License.
 */
package de.tudarmstadt.ukp.inception.kb;

import java.util.Set;

import org.eclipse.rdf4j.model.vocabulary.OWL;
import org.eclipse.rdf4j.model.vocabulary.RDF;
import org.eclipse.rdf4j.model.vocabulary.RDFS;
import org.eclipse.rdf4j.rio.ntriples.NTriplesUtil;

import de.tudarmstadt.ukp.inception.kb.graph.KBHandle;
import de.tudarmstadt.ukp.inception.kb.model.KnowledgeBase;

public final class SPARQLQueryStore
{

    public static final String SPARQL_PREFIX = String.join("\n",
            "PREFIX rdf: <" + RDF.NAMESPACE + ">",
            "PREFIX rdfs: <" + RDFS.NAMESPACE + ">",
            "PREFIX owl: <" + OWL.NAMESPACE + ">");

    /**
     * Return formatted String for the OPTIONAL part of SPARQL query for language and description
     * filter
     * 
     * @param aProperty
     *            The property IRI for the optional filter
     * @param aLanguage
     *            The variable indicating the language
     * @param variable
     *            The variable for the IRI like '?s'
     * @param filterVariable
     *            The variable for the language (?l) and description (?d)
     * @return String format for OPTIONAL part of SPARQL query
     */
    private static final String optionalLanguageFilteredValue(String aProperty, String aLanguage,
            String variable, String filterVariable)
    {
        StringBuilder fragment = new StringBuilder();
        
        fragment.append("  OPTIONAL {\n");
        fragment.append("    " + variable + " ").append(aProperty).append(" ")
                .append(filterVariable).append(" .\n");
        
        fragment.append(languageFilter(filterVariable, aLanguage));

        fragment.append(" }\n");
        return fragment.toString();
    }

    /**
     * Returns formatted string that filters the given variable for the given language
     * @param filterVariable
     * @return
     */
    private static final String languageFilter(String filterVariable, String aLanguage) {
        StringBuilder fragment = new StringBuilder();

        if (aLanguage != null) {
            // If a certain language is specified, we look exactly for that
            String escapedLang = NTriplesUtil.escapeString(aLanguage);
            fragment.append("    FILTER(LANGMATCHES(LANG(").append(filterVariable).append("), \"").append(escapedLang).append("\"))\n");
        }
        else {
            // If no language is specified, we look for statements without a language as otherwise
            // we might easily run into trouble on multi-lingual resources where we'd get all the
            // labels in all the languages being retrieved if we simply didn't apply any filter.
            fragment.append("    FILTER(LANG(").append(filterVariable).append(") = \"\")\n");
        }

        return fragment.toString();
    }
  
    /**
     * adds an OPTIONAL block which looks for a value that is declared with a
     * subproperty of the given property
     */
    private static final String queryForOptionalSubPropertyLabel(Set<KBHandle> labelProperties,
            String aLanguage, String variable, String filterVariable)
    {
        StringBuilder fragment = new StringBuilder();
        for (KBHandle label : labelProperties) {
            fragment.append(optionalLanguageFilteredValue("<" + label.getIdentifier() + ">",
                    aLanguage, variable, filterVariable));
            fragment.append(optionalLanguageFilteredValue("<" + label.getIdentifier() + ">", null,
                    variable, filterVariable));
        }
        return fragment.toString();
    }

    /** 
     * Query to list all concepts from a knowledge base.
     */
    public static final String queryForAllConceptList(KnowledgeBase aKB,
            Set<KBHandle> labelProperties)
    {
        return String.join("\n"
                , SPARQL_PREFIX
                , "SELECT DISTINCT ?s ?l ((?labelGeneral) AS ?lGen) ?spl WHERE { "
                , "  { ?s ?pTYPE ?oCLASS . } "
                , "  UNION { ?someSubClass ?pSUBCLASS ?s . } ."
                , optionalLanguageFilteredValue("?pLABEL", aKB.getDefaultLanguage(),"?s","?l")
                , optionalLanguageFilteredValue("?pLABEL", null,"?s","?labelGeneral")
                , queryForOptionalSubPropertyLabel(labelProperties, aKB.getDefaultLanguage(),"?s","?spl")
                , "}"
                , "LIMIT " + aKB.getMaxResults());
    }
    
    /** 
     * Query to list all instances from a knowledge base.
     */
    public static final String listInstances(KnowledgeBase aKB, Set<KBHandle> labelProperties)
    {
        return String.join("\n"
                , SPARQL_PREFIX
                , "SELECT DISTINCT ?s ?l ((?labelGeneral) AS ?lGen) ?spl WHERE {"
                , "  ?s ?pTYPE ?oPROPERTY ."
                , optionalLanguageFilteredValue("?pLABEL", aKB.getDefaultLanguage(),"?s","?l")
                , optionalLanguageFilteredValue("?pLABEL", null,"?s","?labelGeneral")
                , queryForOptionalSubPropertyLabel(labelProperties, aKB.getDefaultLanguage(),"?s","?spl")
                , "}"
                , "LIMIT " + aKB.getMaxResults());
    }
    
    
    /** 
     * Query to list root concepts from a knowledge base.
     */
    public static final String listRootConcepts(KnowledgeBase aKB, Set<KBHandle> labelProperties)
    {
        return String.join("\n"
                , SPARQL_PREFIX    
                , "SELECT ?s (MIN(?label) AS ?l) (MIN(?labelGeneral) AS ?lGen) (MIN(?splabel) AS ?spl) WHERE { "
                , "  { ?s ?pTYPE ?oCLASS . } "
                , "  UNION { ?someSubClass ?pSUBCLASS ?s . } ."
                , "  FILTER NOT EXISTS { "
                , "    ?s ?pSUBCLASS ?otherSub . "
                , "    FILTER (?s != ?otherSub) }"
                , "  FILTER NOT EXISTS { "
                , "    ?s owl:intersectionOf ?list . }"
                , optionalLanguageFilteredValue("?pLABEL", aKB.getDefaultLanguage(),"?s","?label")
                , optionalLanguageFilteredValue("?pLABEL", null,"?s","?labelGeneral")
                , queryForOptionalSubPropertyLabel(labelProperties, aKB.getDefaultLanguage(),"?s","?splabel")
                , "} GROUP BY ?s"
                , "LIMIT " + aKB.getMaxResults());    }
    
    /** 
     * Query to list child concepts from a knowledge base.
     */
    public static final String listChildConcepts(KnowledgeBase aKB, Set<KBHandle> labelProperties)
    {
        return String.join("\n"
                , SPARQL_PREFIX    
                , "SELECT ?s (MIN(?label) AS ?l) (MIN(?labelGeneral) AS ?lGen) (MIN(?splabel) AS ?spl) WHERE { "
                , "  {?s ?pSUBCLASS ?oPARENT . }" 
                , "  UNION { ?s ?pTYPE ?oCLASS ."
                , "    ?s owl:intersectionOf ?list . "
                , "    FILTER EXISTS { ?list rdf:rest*/rdf:first ?oPARENT} }"
                , optionalLanguageFilteredValue("?pLABEL", aKB.getDefaultLanguage(),"?s","?label")
                , optionalLanguageFilteredValue("?pLABEL", null,"?s","?labelGeneral")
                , queryForOptionalSubPropertyLabel(labelProperties, aKB.getDefaultLanguage(),"?s","?splabel")
                , "} GROUP BY ?s"
                , "LIMIT " + aKB.getMaxResults());
    }
    
    /** 
     * Query to read concept from a knowledge base.
     */
    public static final String readConcept(KnowledgeBase aKB, int limit,
            Set<KBHandle> labelProperties)
    {
        return String.join("\n"
            , SPARQL_PREFIX    
            , "SELECT ?oItem ((?label) AS ?l) ((?desc) AS ?d) ((?labelGeneral) AS ?lGen) ?descGeneral ?spl WHERE { "
            , "  { ?oItem ?pTYPE ?oCLASS . } "
            , "  UNION {?someSubClass ?pSUBCLASS ?oItem . } "
            , "  UNION {?oItem ?pSUBCLASS ?oPARENT . }" 
            , "  UNION {?oItem ?pTYPE ?oCLASS ."
            , "    ?oItem owl:intersectionOf ?list . "
            , "    FILTER EXISTS { ?list rdf:rest*/rdf:first ?oPARENT} }"
            , optionalLanguageFilteredValue("?pLABEL", aKB.getDefaultLanguage(),"?oItem","?label")
            , optionalLanguageFilteredValue("?pDESCRIPTION", aKB.getDefaultLanguage(),"?oItem","?desc")
            , optionalLanguageFilteredValue("?pLABEL", null,"?oItem","?labelGeneral")
            , optionalLanguageFilteredValue("?pDESCRIPTION", null,"?oItem","?descGeneral")
            , queryForOptionalSubPropertyLabel(labelProperties, aKB.getDefaultLanguage(),"?oItem","?spl")
            , "} "
            , "LIMIT " + limit);
    }

    /**
     * Query to read an instance from a knowledge base
     */
    public static final String readInstance(KnowledgeBase aKB, int limit,
        Set<KBHandle> labelProperties)
    {
        return String.join("\n"
            , SPARQL_PREFIX
            , "SELECT ?concept ?oItem ((?label) AS ?l) ((?desc) AS ?d) ((?labelGeneral) AS ?lGen) ?descGeneral ?spl WHERE { "
            , "  { ?oItem ?pTYPE ?oConcept . } "
            , optionalLanguageFilteredValue("?pLABEL", aKB.getDefaultLanguage(),"?oItem","?label")
            , optionalLanguageFilteredValue("?pDESCRIPTION", aKB.getDefaultLanguage(),"?oItem","?desc")
            , optionalLanguageFilteredValue("?pLABEL", null,"?oItem","?labelGeneral")
            , optionalLanguageFilteredValue("?pDESCRIPTION", null,"?oItem","?descGeneral")
            , queryForOptionalSubPropertyLabel(labelProperties, aKB.getDefaultLanguage(),"?oItem","?spl")
            , "} "
            , "LIMIT " + limit);
    }

    /**
     * Query to read a propery from a knowledge base
     */
    public static final String readProperty(KnowledgeBase aKB, int limit,
        Set<KBHandle> labelProperties)
    {
        return String.join("\n"
            , SPARQL_PREFIX
            , "SELECT DISTINCT ?s ?l ((?labelGeneral) AS ?lGen) ((?desc) AS ?d) ?descGeneral ?spl ?dom ?range WHERE {"
            , "  { ?s ?pTYPE ?oPROPERTY .}"
            , "  UNION "
            , "  { ?s a ?prop"
            , "    VALUES ?prop { rdf:Property owl:ObjectProperty owl:DatatypeProperty owl:AnnotationProperty }"
            , "  }"
            , optionalLanguageFilteredValue("?pLABEL", aKB.getDefaultLanguage(),"?s","?l")
            , optionalLanguageFilteredValue("?pLABEL", null,"?s","?labelGeneral")
            , optionalLanguageFilteredValue("?pDESCRIPTION", aKB.getDefaultLanguage(),"?s","?desc")
            , optionalLanguageFilteredValue("?pDESCRIPTION", null,"?s","?descGeneral")
            , queryForOptionalSubPropertyLabel(labelProperties, aKB.getDefaultLanguage(),"?s","?spl")
            , optionalLanguageFilteredValue("?pDOMAIN", null, "?s", "?dom")
            , optionalLanguageFilteredValue("?pRANGE", null, "?s", "?range")
            , "}"
            , "LIMIT " + limit);
    }

    /** 
     * Query to read concept label and description from a knowledge base.
     */
    public static final String readLabelWithoutLanguage(KnowledgeBase aKB, int limit, boolean label,
            boolean desc)
    {
        StringBuilder query = new StringBuilder();
        query.append(SPARQL_PREFIX + "\n" +
                "SELECT ?oItem ((?label) AS ?l) ((?desc) AS ?d) ?lGen ?descGeneral WHERE { "
                + "\n"
                + "{?oItem ?p ?o . }"
                + "\n"
                + "UNION"
                + "{?s ?p ?oItem . }");
        if (label) {
            query.append("\n" + optionalLanguageFilteredValue("?pLABEL", null, "?oItem", "?lGen"));
        }
        if (desc) {
            query.append("\n" +
                    optionalLanguageFilteredValue("?pDESCRIPTION", null, "?oItem", "?descGeneral"));
        }
        query.append("\n" + "} " + "\n" + "LIMIT " + limit);        
        return query.toString();
    }
    
    
    /** 
     * Query to list properties from a knowledge base.
     */
    public static final String queryForPropertyList(KnowledgeBase aKB,
        Set<KBHandle> labelProperties)
    {
        return String.join("\n"
                , SPARQL_PREFIX
                , "SELECT DISTINCT ?s ?l ((?labelGeneral) AS ?lGen) ?spl WHERE {"
                , "  { ?s ?pTYPE ?oPROPERTY .}"
                , "  UNION "
                , "  { ?s a ?prop" 
                , "    VALUES ?prop { rdf:Property owl:ObjectProperty owl:DatatypeProperty owl:AnnotationProperty }"
                , "  }"
                , optionalLanguageFilteredValue("?pLABEL", aKB.getDefaultLanguage(),"?s","?l")
                , optionalLanguageFilteredValue("?pLABEL", null,"?s","?labelGeneral")
                , queryForOptionalSubPropertyLabel(labelProperties, aKB.getDefaultLanguage(),"?s","?spl")
            , "}"
                , "LIMIT " + aKB.getMaxResults());
    }
        
    /** 
     * Query to get sub property from a knowledge base.
     */
    public static final String getSubProperty(KnowledgeBase aKB)
    {
        return String.join("\n"
                , SPARQL_PREFIX    
                , "SELECT ?s WHERE { "
                , "  ?s ?pSUBPROPERTY ?oItem. " 
                , "}"
                , "LIMIT " + aKB.getMaxResults());
    }
    
    
    /**
     * Query to get property specific domain elements including properties which do not have a 
     * domain specified.
     */
    public static final String queryForPropertyListWithDomain(KnowledgeBase aKB,
        Set<KBHandle> labelProperties)
    {
        return String.join("\n"
                , SPARQL_PREFIX
                , "SELECT DISTINCT ?s ?l ((?labelGeneral) AS ?lGen) WHERE {"
                , "{  ?s rdfs:domain/(owl:unionOf/rdf:rest*/rdf:first)* ?aDomain }"
                , " UNION "
                , "{ ?s a ?prop "
                , "    VALUES ?prop { rdf:Property owl:ObjectProperty owl:DatatypeProperty owl:AnnotationProperty} "
                , "    FILTER NOT EXISTS {  ?s rdfs:domain/(owl:unionOf/rdf:rest*/rdf:first)* ?x } }"
                , optionalLanguageFilteredValue("?pLABEL", aKB.getDefaultLanguage(),"?s","?l")
                , optionalLanguageFilteredValue("?pLABEL", null,"?s","?labelGeneral")
                , queryForOptionalSubPropertyLabel(labelProperties, aKB.getDefaultLanguage(),"?s","?spl")
                , "}"
                , "LIMIT " + aKB.getMaxResults());
    }
    
    /**
     * Query to get property specific range elements
     */
    public static final String queryForPropertySpecificRange(KnowledgeBase aKB)
    {
        return String.join("\n"
                , SPARQL_PREFIX
                , "SELECT DISTINCT ?s ?l ((?labelGeneral) AS ?lGen) WHERE {"
                , "  ?aProperty rdfs:range/(owl:unionOf/rdf:rest*/rdf:first)* ?s "
                , optionalLanguageFilteredValue("?pLABEL", aKB.getDefaultLanguage(),"?s","?l")
                , optionalLanguageFilteredValue("?pLABEL", null,"?s","?labelGeneral")
                , "}"
                , "LIMIT " + aKB.getMaxResults());

    }
    
    /**
     *  Query to retrieve super class concept for a concept
     */
    public static final String queryForParentConcept(KnowledgeBase aKB)
    {
        return String.join("\n"
                , SPARQL_PREFIX
                , "SELECT DISTINCT ?s ?l ((?labelGeneral) AS ?lGen) WHERE { "
                , "   {?oChild ?pSUBCLASS ?s . }"
                , "   UNION { ?s ?pTYPE ?oCLASS ."
                , "     ?oChild owl:intersectionOf ?list . "
                , "     FILTER EXISTS {?list rdf:rest*/rdf:first ?s. } }"
                , optionalLanguageFilteredValue("?pLABEL", aKB.getDefaultLanguage(),"?s","?l")
                , optionalLanguageFilteredValue("?pLABEL", null,"?s","?labelGeneral")
            , "}");

    }
    
    /**
     *  Query to retrieve concept for an instance
     */
    public static final String queryForConceptForInstance(KnowledgeBase aKB)
    {
        return String.join("\n"
                , SPARQL_PREFIX
                , "SELECT DISTINCT ?s ?l ?lGen WHERE {"
                , "  ?pInstance ?pTYPE ?s ."
                , optionalLanguageFilteredValue("?pLABEL", aKB.getDefaultLanguage(),"?s","?l")
                , optionalLanguageFilteredValue("?pLABEL", null,"?s","?labelGeneral")
                , "}");

    }

<<<<<<< HEAD
    /**
     * General query for a statement where the object value is language filtered.
     */
    public static final String queryForStatementLanguageFiltered(KnowledgeBase aKB,
        String aLanguage)
    {
        return String.join("\n"
            , "SELECT * WHERE { "
            , "  ?s ?p ?o "
            , languageFilter("?o", aLanguage)
            , "}"
            , "LIMIT " + aKB.getMaxResults());
    }

    /**
     *
     */
    public static final String queryForPropertyStatementsLanguageFiltered(KnowledgeBase aKB,
        String aLanguage)
    {
        return String.join("\n"
            , SPARQL_PREFIX
            , "SELECT * WHERE { "
            , " {?s ?p ?o .}"
            , " UNION "
            , " {?s a ?prop ."
            , "    VALUES ?prop { rdf:Property owl:ObjectProperty owl:DatatypeProperty owl:AnnotationProperty} }"
            , languageFilter("?o", aLanguage)
            , "}"
            ,"LIMIT " + aKB.getMaxResults());
    }
=======
>>>>>>> b4a02325
}<|MERGE_RESOLUTION|>--- conflicted
+++ resolved
@@ -379,7 +379,6 @@
 
     }
 
-<<<<<<< HEAD
     /**
      * General query for a statement where the object value is language filtered.
      */
@@ -393,24 +392,4 @@
             , "}"
             , "LIMIT " + aKB.getMaxResults());
     }
-
-    /**
-     *
-     */
-    public static final String queryForPropertyStatementsLanguageFiltered(KnowledgeBase aKB,
-        String aLanguage)
-    {
-        return String.join("\n"
-            , SPARQL_PREFIX
-            , "SELECT * WHERE { "
-            , " {?s ?p ?o .}"
-            , " UNION "
-            , " {?s a ?prop ."
-            , "    VALUES ?prop { rdf:Property owl:ObjectProperty owl:DatatypeProperty owl:AnnotationProperty} }"
-            , languageFilter("?o", aLanguage)
-            , "}"
-            ,"LIMIT " + aKB.getMaxResults());
-    }
-=======
->>>>>>> b4a02325
 }