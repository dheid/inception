/*
 * Copyright 2018
 * Ubiquitous Knowledge Processing (UKP) Lab
 * Technische Universität Darmstadt
 *
 * Licensed under the Apache License, Version 2.0 (the "License");
 * you may not use this file except in compliance with the License.
 * You may obtain a copy of the License at
 *
 *  http://www.apache.org/licenses/LICENSE-2.0
 *
 * Unless required by applicable law or agreed to in writing, software
 * distributed under the License is distributed on an "AS IS" BASIS,
 * WITHOUT WARRANTIES OR CONDITIONS OF ANY KIND, either express or implied.
 * See the License for the specific language governing permissions and
 * limitations under the License.
 */
package de.tudarmstadt.ukp.inception.kb;

import org.eclipse.rdf4j.model.vocabulary.OWL;
import org.eclipse.rdf4j.model.vocabulary.RDF;
import org.eclipse.rdf4j.model.vocabulary.RDFS;

public class SPARQLQueryStore
{   
    public static String aLimit = "1000";
  
    public static final String SPARQL_PREFIX = String.join("\n",
            "PREFIX rdf: <" + RDF.NAMESPACE + ">",
            "PREFIX rdfs: <" + RDFS.NAMESPACE + ">",
            "PREFIX owl: <" + OWL.NAMESPACE + ">");
    
    // Query to list properties from KnowledgeBase
    public static String PROPERTYLIST_QUERY = String.join("\n"
            , SPARQL_PREFIX
            , "SELECT DISTINCT ?s ?l WHERE {"
            , "  { ?s ?pTYPE ?oPROPERTY .}"
            , "  UNION "
            , "  { ?s a ?prop" 
            , "    VALUES ?prop { rdf:Property owl:ObjectProperty owl:DatatypeProperty owl:AnnotationProperty} }"
            , "  OPTIONAL {"
            , "    ?s ?pLABEL ?l ."
            , "    FILTER(LANG(?l) = \"\" || LANGMATCHES(LANG(?l), \"en\"))"
            , "  }"
            , "}"
<<<<<<< HEAD
            , "LIMIT 10000");
    
   
  //Query to get property specific domain elements
    public static String PROPERTYLIST_DOMAIN_DEPENDENT = String.join("\n"
            , SPARQL_PREFIX
            , "SELECT DISTINCT ?s ?l WHERE {"
            , "  ?s rdfs:domain/(owl:unionOf/rdf:rest*/rdf:first)* ?aDomain "
            , "  OPTIONAL {"
            , "    ?s ?pLABEL ?l ."
            , "    FILTER(LANG(?l) = \"\" || LANGMATCHES(LANG(?l), \"en\"))"
            , "  }"
            , "}"
            , "LIMIT 10000");
    
    //Query to get property specific range elements
    public static String PROPERTY_SPECIFIC_RANGE = String.join("\n"
            , SPARQL_PREFIX
            , "SELECT DISTINCT ?s ?l WHERE {"
            , "  ?aProperty rdfs:range/(owl:unionOf/rdf:rest*/rdf:first)* ?s "
            , "  OPTIONAL {"
            , "    ?aProperty ?pLABEL ?l ."
            , "    FILTER(LANG(?l) = \"\" || LANGMATCHES(LANG(?l), \"en\"))"
            , "  }"
            , "}"
            , "LIMIT 10000");
    
  
    // Query to retrieve super class concept for a concept
    public static String PARENT_CONCEPT = String.join("\n"
            , SPARQL_PREFIX
            , "SELECT DISTINCT ?s ?l WHERE { "
            , "     {?oChild ?pSUBCLASS ?s . }"
            , "     UNION { ?s ?pTYPE ?oCLASS ."
            , "         ?oChild owl:intersectionOf ?list . "
            , "         FILTER EXISTS {?list rdf:rest*/rdf:first ?s. } }"
            , "     OPTIONAL { "
            , "         ?s ?pLABEL ?l . "
            , "         FILTER(LANG(?l) = \"\" || LANGMATCHES(LANG(?l), \"en\")) "
            , "     } "
            , "} ");
    
    
    // Query to retrieve concept for an instance
    public static String CONCEPT_FOR_INSTANCE = String.join("\n"
            , SPARQL_PREFIX
            , "SELECT DISTINCT ?s ?l WHERE {"
            , "  ?pInstance ?pTYPE ?s ."
            , "  OPTIONAL {"
            , "    ?pInstance ?pLABEL ?l ."
            , "    FILTER(LANG(?l) = \"\" || LANGMATCHES(LANG(?l), \"en\"))"
            , "  }"
            , "}"
            , "LIMIT 10000");

=======
            , "LIMIT 10000");  
>>>>>>> e230e9eb
}<|MERGE_RESOLUTION|>--- conflicted
+++ resolved
@@ -43,7 +43,6 @@
             , "    FILTER(LANG(?l) = \"\" || LANGMATCHES(LANG(?l), \"en\"))"
             , "  }"
             , "}"
-<<<<<<< HEAD
             , "LIMIT 10000");
     
    
@@ -98,8 +97,4 @@
             , "  }"
             , "}"
             , "LIMIT 10000");
-
-=======
-            , "LIMIT 10000");  
->>>>>>> e230e9eb
 }