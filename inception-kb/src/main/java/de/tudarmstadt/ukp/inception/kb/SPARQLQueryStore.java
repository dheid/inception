--- conflicted
+++ resolved
@@ -43,7 +43,6 @@
             , "    FILTER(LANG(?l) = \"\" || LANGMATCHES(LANG(?l), \"en\"))"
             , "  }"
             , "}"
-<<<<<<< HEAD
             , "LIMIT 10000");
 
     //Query to get property specific domain elements
@@ -95,8 +94,4 @@
             , "  }"
             , "}"
             , "LIMIT 10000");
-
-=======
-            , "LIMIT " + aLimit);
->>>>>>> a21fd17b
 }