/*
 * Copyright 2018
 * Ubiquitous Knowledge Processing (UKP) Lab
 * Technische Universität Darmstadt
 *
 * Licensed under the Apache License, Version 2.0 (the "License");
 * you may not use this file except in compliance with the License.
 * You may obtain a copy of the License at
 *
 *  http://www.apache.org/licenses/LICENSE-2.0
 *
 * Unless required by applicable law or agreed to in writing, software
 * distributed under the License is distributed on an "AS IS" BASIS,
 * WITHOUT WARRANTIES OR CONDITIONS OF ANY KIND, either express or implied.
 * See the License for the specific language governing permissions and
 * limitations under the License.
 */
package de.tudarmstadt.ukp.inception.kb;

import org.eclipse.rdf4j.model.vocabulary.OWL;
import org.eclipse.rdf4j.model.vocabulary.RDF;
import org.eclipse.rdf4j.model.vocabulary.RDFS;

public class SPARQLQueryStore
{   
<<<<<<< HEAD
    public static String aLimit = "1000";
  
=======
    public static int aLimit = 1000;
    
>>>>>>> 2adcfb35
    public static final String SPARQL_PREFIX = String.join("\n",
            "PREFIX rdf: <" + RDF.NAMESPACE + ">",
            "PREFIX rdfs: <" + RDFS.NAMESPACE + ">",
            "PREFIX owl: <" + OWL.NAMESPACE + ">");
    
    // Query to list properties from KnowledgeBase
    public static String PROPERTYLIST_QUERY = String.join("\n"
            , SPARQL_PREFIX
            , "SELECT DISTINCT ?s ?l WHERE {"
            , "  { ?s ?pTYPE ?oPROPERTY .}"
            , "  UNION "
            , "  { ?s a ?prop" 
            , "    VALUES ?prop { rdf:Property owl:ObjectProperty owl:DatatypeProperty owl:AnnotationProperty} }"
            , "  OPTIONAL {"
            , "    ?s ?pLABEL ?l ."
            , "    FILTER(LANG(?l) = \"\" || LANGMATCHES(LANG(?l), \"en\"))"
            , "  }"
            , "}"
<<<<<<< HEAD
            , "LIMIT 10000");
   
    // Query to get property specific domain elements
    public static String PROPERTYLIST_DOMAIN_DEPENDENT = String.join("\n"
            , SPARQL_PREFIX
            , "SELECT DISTINCT ?s ?l WHERE {"
            , "  ?s rdfs:domain/(owl:unionOf/rdf:rest*/rdf:first)* ?aDomain "
            , "  OPTIONAL {"
            , "    ?s ?pLABEL ?l ."
            , "    FILTER(LANG(?l) = \"\" || LANGMATCHES(LANG(?l), \"en\"))"
            , "  }"
            , "}"
            , "LIMIT 10000");
    
    // Query to get property specific range elements
    public static String PROPERTY_SPECIFIC_RANGE = String.join("\n"
            , SPARQL_PREFIX
            , "SELECT DISTINCT ?s ?l WHERE {"
            , "  ?aProperty rdfs:range/(owl:unionOf/rdf:rest*/rdf:first)* ?s "
            , "  OPTIONAL {"
            , "    ?aProperty ?pLABEL ?l ."
            , "    FILTER(LANG(?l) = \"\" || LANGMATCHES(LANG(?l), \"en\"))"
            , "  }"
            , "}"
            , "LIMIT 10000");
    
  
    // Query to retrieve super class concept for a concept
    public static String PARENT_CONCEPT = String.join("\n"
            , SPARQL_PREFIX
            , "SELECT DISTINCT ?s ?l WHERE { "
            , "     {?oChild ?pSUBCLASS ?s . }"
            , "     UNION { ?s ?pTYPE ?oCLASS ."
            , "         ?oChild owl:intersectionOf ?list . "
            , "         FILTER EXISTS {?list rdf:rest*/rdf:first ?s. } }"
            , "     OPTIONAL { "
            , "         ?s ?pLABEL ?l . "
            , "         FILTER(LANG(?l) = \"\" || LANGMATCHES(LANG(?l), \"en\")) "
            , "     } "
            , "} ");
    
    
    // Query to retrieve concept for an instance
    public static String CONCEPT_FOR_INSTANCE = String.join("\n"
            , SPARQL_PREFIX
            , "SELECT DISTINCT ?s ?l WHERE {"
            , "  ?pInstance ?pTYPE ?s ."
            , "  OPTIONAL {"
            , "    ?pInstance ?pLABEL ?l ."
            , "    FILTER(LANG(?l) = \"\" || LANGMATCHES(LANG(?l), \"en\"))"
            , "  }"
            , "}"
            , "LIMIT 10000");
=======
            , "LIMIT " + aLimit);
>>>>>>> 2adcfb35
}<|MERGE_RESOLUTION|>--- conflicted
+++ resolved
@@ -23,13 +23,9 @@
 
 public class SPARQLQueryStore
 {   
-<<<<<<< HEAD
-    public static String aLimit = "1000";
-  
-=======
+
     public static int aLimit = 1000;
-    
->>>>>>> 2adcfb35
+
     public static final String SPARQL_PREFIX = String.join("\n",
             "PREFIX rdf: <" + RDF.NAMESPACE + ">",
             "PREFIX rdfs: <" + RDFS.NAMESPACE + ">",
@@ -48,8 +44,7 @@
             , "    FILTER(LANG(?l) = \"\" || LANGMATCHES(LANG(?l), \"en\"))"
             , "  }"
             , "}"
-<<<<<<< HEAD
-            , "LIMIT 10000");
+            , "LIMIT " + aLimit);
    
     // Query to get property specific domain elements
     public static String PROPERTYLIST_DOMAIN_DEPENDENT = String.join("\n"
@@ -102,7 +97,4 @@
             , "  }"
             , "}"
             , "LIMIT 10000");
-=======
-            , "LIMIT " + aLimit);
->>>>>>> 2adcfb35
 }