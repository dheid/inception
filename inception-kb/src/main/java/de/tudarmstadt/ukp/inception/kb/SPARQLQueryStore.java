/*
 * Copyright 2018
 * Ubiquitous Knowledge Processing (UKP) Lab
 * Technische Universität Darmstadt
 *
 * Licensed under the Apache License, Version 2.0 (the "License");
 * you may not use this file except in compliance with the License.
 * You may obtain a copy of the License at
 *
 *  http://www.apache.org/licenses/LICENSE-2.0
 *
 * Unless required by applicable law or agreed to in writing, software
 * distributed under the License is distributed on an "AS IS" BASIS,
 * WITHOUT WARRANTIES OR CONDITIONS OF ANY KIND, either express or implied.
 * See the License for the specific language governing permissions and
 * limitations under the License.
 */
package de.tudarmstadt.ukp.inception.kb;

import org.eclipse.rdf4j.model.vocabulary.OWL;
import org.eclipse.rdf4j.model.vocabulary.RDF;
import org.eclipse.rdf4j.model.vocabulary.RDFS;

public class SPARQLQueryStore
{   
<<<<<<< HEAD
    public static String aLimit = "1000";
=======
    public static int aLimit = 1000;
    
>>>>>>> 42fe5001
    public static final String SPARQL_PREFIX = String.join("\n",
            "PREFIX rdf: <" + RDF.NAMESPACE + ">",
            "PREFIX rdfs: <" + RDFS.NAMESPACE + ">",
            "PREFIX owl: <" + OWL.NAMESPACE + ">");
    
    // Query to list properties from KnowledgeBase
    public static String PROPERTYLIST_QUERY = String.join("\n"
            , SPARQL_PREFIX
            , "SELECT DISTINCT ?s ?l WHERE {"
            , "  { ?s ?pTYPE ?oPROPERTY .}"
            , "  UNION "
            , "  { ?s a ?prop" 
            , "    VALUES ?prop { rdf:Property owl:ObjectProperty owl:DatatypeProperty owl:AnnotationProperty} }"
            , "  OPTIONAL {"
            , "    ?s ?pLABEL ?l ."
            , "    FILTER(LANG(?l) = \"\" || LANGMATCHES(LANG(?l), \"en\"))"
            , "  }"
            , "}"
<<<<<<< HEAD
            , "LIMIT 10000");
    
    //Query to get property specific domain elements
    public static String PROPERTYLIST_DOMAIN_DEPENDENT = String.join("\n"
            , SPARQL_PREFIX
            , "SELECT DISTINCT ?s ?l WHERE {"
            , "  ?s rdfs:domain/(owl:unionOf/rdf:rest*/rdf:first)* ?aDomain "
            , "  OPTIONAL {"
            , "    ?s ?pLABEL ?l ."
            , "    FILTER(LANG(?l) = \"\" || LANGMATCHES(LANG(?l), \"en\"))"
            , "  }"
            , "}"
            , "LIMIT 10000");
    
    //Query to get property specific range elements
    public static String PROPERTY_SPECIFIC_RANGE = String.join("\n"
            , SPARQL_PREFIX
            , "SELECT DISTINCT ?s ?l WHERE {"
            , "  ?aProperty rdfs:range/(owl:unionOf/rdf:rest*/rdf:first)* ?s "
            , "  OPTIONAL {"
            , "    ?aProperty ?pLABEL ?l ."
            , "    FILTER(LANG(?l) = \"\" || LANGMATCHES(LANG(?l), \"en\"))"
            , "  }"
            , "}"
            , "LIMIT 10000");
    
  
    // Query to retrieve super class concept for a concept
    public static String PARENT_CONCEPT = String.join("\n"
            , SPARQL_PREFIX
            , "SELECT DISTINCT ?s ?l WHERE { "
            , "     {?oChild ?pSUBCLASS ?s . }"
            , "     UNION { ?s ?pTYPE ?oCLASS ."
            , "         ?oChild owl:intersectionOf ?list . "
            , "         FILTER EXISTS {?list rdf:rest*/rdf:first ?s. } }"
            , "     OPTIONAL { "
            , "         ?s ?pLABEL ?l . "
            , "         FILTER(LANG(?l) = \"\" || LANGMATCHES(LANG(?l), \"en\")) "
            , "     } "
            , "} ");
    
    
    // Query to retrieve concept for an instance
    public static String CONCEPT_FOR_INSTANCE = String.join("\n"
            , SPARQL_PREFIX
            , "SELECT DISTINCT ?s ?l WHERE {"
            , "  ?pInstance ?pTYPE ?s ."
            , "  OPTIONAL {"
            , "    ?pInstance ?pLABEL ?l ."
            , "    FILTER(LANG(?l) = \"\" || LANGMATCHES(LANG(?l), \"en\"))"
            , "  }"
            , "}"
            , "LIMIT 10000");
=======
            , "LIMIT " + aLimit);
>>>>>>> 42fe5001
}<|MERGE_RESOLUTION|>--- conflicted
+++ resolved
@@ -23,12 +23,8 @@
 
 public class SPARQLQueryStore
 {   
-<<<<<<< HEAD
-    public static String aLimit = "1000";
-=======
     public static int aLimit = 1000;
     
->>>>>>> 42fe5001
     public static final String SPARQL_PREFIX = String.join("\n",
             "PREFIX rdf: <" + RDF.NAMESPACE + ">",
             "PREFIX rdfs: <" + RDFS.NAMESPACE + ">",
@@ -47,8 +43,7 @@
             , "    FILTER(LANG(?l) = \"\" || LANGMATCHES(LANG(?l), \"en\"))"
             , "  }"
             , "}"
-<<<<<<< HEAD
-            , "LIMIT 10000");
+            , "LIMIT " + aLimit);
     
     //Query to get property specific domain elements
     public static String PROPERTYLIST_DOMAIN_DEPENDENT = String.join("\n"
@@ -60,7 +55,7 @@
             , "    FILTER(LANG(?l) = \"\" || LANGMATCHES(LANG(?l), \"en\"))"
             , "  }"
             , "}"
-            , "LIMIT 10000");
+            , "LIMIT " + aLimit);
     
     //Query to get property specific range elements
     public static String PROPERTY_SPECIFIC_RANGE = String.join("\n"
@@ -72,7 +67,7 @@
             , "    FILTER(LANG(?l) = \"\" || LANGMATCHES(LANG(?l), \"en\"))"
             , "  }"
             , "}"
-            , "LIMIT 10000");
+            , "LIMIT " + aLimit);
     
   
     // Query to retrieve super class concept for a concept
@@ -100,8 +95,5 @@
             , "    FILTER(LANG(?l) = \"\" || LANGMATCHES(LANG(?l), \"en\"))"
             , "  }"
             , "}"
-            , "LIMIT 10000");
-=======
             , "LIMIT " + aLimit);
->>>>>>> 42fe5001
 }