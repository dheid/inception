--- conflicted
+++ resolved
@@ -18,15 +18,9 @@
 
 package de.tudarmstadt.ukp.inception.kb;
 
-<<<<<<< HEAD
-import java.util.ArrayList;
-import java.util.Arrays;
-import java.util.Collections;
-import java.util.HashSet;
-=======
 import static java.util.Arrays.asList;
 
->>>>>>> 4c5b6c73
+import java.util.HashSet;
 import java.util.List;
 import java.util.Set;
 
@@ -40,17 +34,12 @@
 
 public class IriConstants
 {
-<<<<<<< HEAD
-
     public static final String INCEPTION_SCHEMA_NAMESPACE = "http://www.ukp.informatik.tu-darmstadt.de/inception/schema-1.0#";
 
     public static final String INCEPTION_NAMESPACE = "http://www.ukp.informatik.tu-darmstadt.de/inception/1.0#";
 
-    public static final String WIKIDATA_NAMESPACE = "https://www.wikidata.org/wiki/";
-=======
     public static final String PREFIX_WIKIDATA_ENTITY = "http://www.wikidata.org/entity/";
     public static final String PREFIX_WIKIDATA_DIRECT = "http://www.wikidata.org/prop/direct/";
->>>>>>> 4c5b6c73
 
     public static final Set<String> IMPLICIT_NAMESPACES = new HashSet<>(Arrays.asList(RDF.NAMESPACE,
             RDFS.NAMESPACE, XMLSchema.NAMESPACE, OWL.NAMESPACE, INCEPTION_SCHEMA_NAMESPACE));
