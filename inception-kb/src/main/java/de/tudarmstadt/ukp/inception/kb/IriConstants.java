/*
 * Copyright 2018
 * Ubiquitous Knowledge Processing (UKP) Lab
 * Technische Universität Darmstadt
 *
 * Licensed under the Apache License, Version 2.0 (the "License");
 * you may not use this file except in compliance with the License.
 * You may obtain a copy of the License at
 *
 *  http://www.apache.org/licenses/LICENSE-2.0
 *
 * Unless required by applicable law or agreed to in writing, software
 * distributed under the License is distributed on an "AS IS" BASIS,
 * WITHOUT WARRANTIES OR CONDITIONS OF ANY KIND, either express or implied.
 * See the License for the specific language governing permissions and
 * limitations under the License.
 */

package de.tudarmstadt.ukp.inception.kb;

import static java.util.Arrays.asList;

import java.util.Arrays;
import java.util.HashSet;
import java.util.List;
import java.util.Set;

import org.eclipse.rdf4j.model.IRI;
import org.eclipse.rdf4j.model.ValueFactory;
import org.eclipse.rdf4j.model.impl.SimpleValueFactory;
import org.eclipse.rdf4j.model.vocabulary.OWL;
import org.eclipse.rdf4j.model.vocabulary.RDF;
import org.eclipse.rdf4j.model.vocabulary.RDFS;
import org.eclipse.rdf4j.model.vocabulary.SKOS;
import org.eclipse.rdf4j.model.vocabulary.XMLSchema;

public class IriConstants
{
    public static final String INCEPTION_SCHEMA_NAMESPACE = "http://www.ukp.informatik.tu-darmstadt.de/inception/schema-1.0#";
    public static final String INCEPTION_NAMESPACE = "http://www.ukp.informatik.tu-darmstadt.de/inception/1.0#";

    public static final String PREFIX_WIKIDATA_ENTITY = "http://www.wikidata.org/entity/";
    public static final String PREFIX_WIKIDATA_DIRECT = "http://www.wikidata.org/prop/direct/";
    public static final String PREFIX_SCHEMA = "http://schema.org/";
    public static final String PREFIX_LUCENE_SEARCH = "http://www.openrdf.org/contrib/lucenesail#";

<<<<<<< HEAD
    public static final Set<String> IMPLICIT_NAMESPACES = new HashSet<>(Arrays
        .asList(RDF.NAMESPACE, RDFS.NAMESPACE, XMLSchema.NAMESPACE, OWL.NAMESPACE,
            INCEPTION_SCHEMA_NAMESPACE));
=======
    public static final String UKP_WIKIDATA_SPARQL_ENDPOINT = "http://knowledgebase.ukp.informatik.tu-darmstadt.de:8890/sparql";
    public static final Set<String> IMPLICIT_NAMESPACES = new HashSet<>(Arrays.asList(RDF.NAMESPACE,
            RDFS.NAMESPACE, XMLSchema.NAMESPACE, OWL.NAMESPACE, INCEPTION_SCHEMA_NAMESPACE));
>>>>>>> 7e9a42b0

    /**
     * http://www.wikidata.org/entity/Q35120
     */
    public static final IRI WIKIDATA_CLASS;

    /**
     * http://www.wikidata.org/prop/direct/P279
     */
    public static final IRI WIKIDATA_SUBCLASS;

    /**
     * http://www.wikidata.org/prop/direct/P31
     */
    public static final IRI WIKIDATA_TYPE;
    
    /**
     * http://www.wikidata.org/entity/Q18616576
     */
    public static final IRI WIKIDATA_PROPERTY_TYPE;

    /**
     * http://www.wikidata.org/prop/direct/P1647
     */
    public static final IRI WIKIDATA_SUBPROPERTY;

    /**
     * http://www.schema.org/description
     */
    public static final IRI SCHEMA_DESCRIPTION;

    public static final IRI FTS_VIRTUOSO;
    public static final IRI FTS_LUCENE;

    public static final List<IRI> CLASS_IRIS;
    public static final List<IRI> SUBCLASS_IRIS;
    public static final List<IRI> TYPE_IRIS;
    public static final List<IRI> SUBPROPERTY_IRIS;
    public static final List<IRI> DESCRIPTION_IRIS;
    public static final List<IRI> LABEL_IRIS;
    public static final List<IRI> PROPERTY_TYPE_IRIS;
    public static final List<IRI> PROPERTY_LABEL_IRIS;
    public static final List<IRI> PROPERTY_DESCRIPTION_IRIS;
    public static final List<IRI> FTS_IRIS;

    static {
        ValueFactory vf = SimpleValueFactory.getInstance();
        
        WIKIDATA_CLASS = vf.createIRI(PREFIX_WIKIDATA_ENTITY, "Q35120");
        WIKIDATA_SUBCLASS = vf.createIRI(PREFIX_WIKIDATA_DIRECT, "P279");
        WIKIDATA_TYPE = vf.createIRI(PREFIX_WIKIDATA_DIRECT, "P31");
        WIKIDATA_PROPERTY_TYPE =  vf.createIRI(PREFIX_WIKIDATA_ENTITY, "Q18616576");
        WIKIDATA_SUBPROPERTY = vf.createIRI(PREFIX_WIKIDATA_DIRECT, "P1647");
        SCHEMA_DESCRIPTION = vf.createIRI(PREFIX_SCHEMA, "description");
        FTS_VIRTUOSO = vf.createIRI("bif:contains");
        FTS_LUCENE = vf.createIRI(PREFIX_LUCENE_SEARCH, "matches");

        CLASS_IRIS = asList(RDFS.CLASS, OWL.CLASS, WIKIDATA_CLASS, SKOS.CONCEPT);
        SUBCLASS_IRIS = asList(RDFS.SUBCLASSOF, WIKIDATA_SUBCLASS, SKOS.BROADER);
        TYPE_IRIS = asList(RDF.TYPE, WIKIDATA_TYPE);
        SUBPROPERTY_IRIS = asList(RDFS.SUBPROPERTYOF, WIKIDATA_SUBPROPERTY);
        DESCRIPTION_IRIS = asList(RDFS.COMMENT, SCHEMA_DESCRIPTION);
        LABEL_IRIS = asList(RDFS.LABEL, SKOS.PREF_LABEL);
        PROPERTY_TYPE_IRIS = asList(RDF.PROPERTY, WIKIDATA_PROPERTY_TYPE);
        PROPERTY_LABEL_IRIS = asList(RDFS.LABEL, SKOS.PREF_LABEL);
        PROPERTY_DESCRIPTION_IRIS = asList(RDFS.COMMENT, SCHEMA_DESCRIPTION);
        FTS_IRIS = asList(FTS_VIRTUOSO, FTS_LUCENE);
    }
}<|MERGE_RESOLUTION|>--- conflicted
+++ resolved
@@ -44,15 +44,9 @@
     public static final String PREFIX_SCHEMA = "http://schema.org/";
     public static final String PREFIX_LUCENE_SEARCH = "http://www.openrdf.org/contrib/lucenesail#";
 
-<<<<<<< HEAD
-    public static final Set<String> IMPLICIT_NAMESPACES = new HashSet<>(Arrays
-        .asList(RDF.NAMESPACE, RDFS.NAMESPACE, XMLSchema.NAMESPACE, OWL.NAMESPACE,
-            INCEPTION_SCHEMA_NAMESPACE));
-=======
     public static final String UKP_WIKIDATA_SPARQL_ENDPOINT = "http://knowledgebase.ukp.informatik.tu-darmstadt.de:8890/sparql";
     public static final Set<String> IMPLICIT_NAMESPACES = new HashSet<>(Arrays.asList(RDF.NAMESPACE,
             RDFS.NAMESPACE, XMLSchema.NAMESPACE, OWL.NAMESPACE, INCEPTION_SCHEMA_NAMESPACE));
->>>>>>> 7e9a42b0
 
     /**
      * http://www.wikidata.org/entity/Q35120
