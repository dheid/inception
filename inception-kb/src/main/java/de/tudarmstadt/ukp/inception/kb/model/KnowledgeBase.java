--- conflicted
+++ resolved
@@ -378,7 +378,6 @@
         explicitlyDefinedRootConcepts = aExplicitlyDefinedRootConcepts;
     }
 
-<<<<<<< HEAD
     public int getMaxResults()
     {
         return maxResults;
@@ -389,8 +388,6 @@
         maxResults = aSparqlQueryResultLimit;
     }
 
-=======
->>>>>>> 5c07d926
     public void applyMapping(KnowledgeBaseMapping aMapping)
     {
         setClassIri(aMapping.getClassIri());
