--- conflicted
+++ resolved
@@ -54,7 +54,7 @@
         query = "from KnowledgeBase kb where kb.project = :project and kb.name = :name "),
     @NamedQuery(name = "KnowledgeBase.getByProjectWhereEnabledTrue",
     query = "from KnowledgeBase kb where kb.project = :project and kb.enabled = true "
-            + "order by lower(kb.name)")
+            + "order by lower(kb.name)") 
 })
 public class KnowledgeBase
     implements Serializable
@@ -106,15 +106,15 @@
      */
     @Column(nullable = false)
     private IRI descriptionIri;
-    
-    /**
-     * The IRI for a property describing B being a label for A, e.g. rdfs:label 
+
+    /**
+     * The IRI for a property describing B being a label for A, e.g. rdfs:label
      */
     @Column(nullable = false)
     private IRI labelIri;
-    
-    /**
-     * The IRI for an object describing A is of type propertyType, e.g. rdf:Property 
+
+    /**
+     * The IRI for an object describing A is of type propertyType, e.g. rdf:Property
      */
     @Column(nullable = false)
     private IRI propertyTypeIri;
@@ -142,11 +142,11 @@
     private boolean supportConceptLinking = false;
     
     /**
-     * All statements created in a local KB are prefixed with this string 
+     * All statements created in a local KB are prefixed with this string
      */
     @Column(nullable = false)
     private String basePrefix = IriConstants.INCEPTION_NAMESPACE;
-    
+
     public String getRepositoryId() {
         return repositoryId;
     }
@@ -226,7 +226,26 @@
         descriptionIri = aDescriptionIri;
     }
 
-<<<<<<< HEAD
+    public IRI getLabelIri()
+    {
+        return labelIri;
+    }
+
+    public void setLabelIri(IRI aLabelIri)
+    {
+        labelIri = aLabelIri;
+    }
+
+    public IRI getPropertyTypeIri()
+    {
+        return propertyTypeIri;
+    }
+
+    public void setPropertyTypeIri(IRI aPropertyTypeIri)
+    {
+        propertyTypeIri = aPropertyTypeIri;
+    }
+
     public IRI getFtsIri()
     {
         return ftsIri;
@@ -235,26 +254,6 @@
     public void setFtsIri(IRI ftsIri)
     {
         this.ftsIri = ftsIri;
-=======
-    public IRI getLabelIri()
-    {
-        return labelIri;
-    }
-
-    public void setLabelIri(IRI aLabelIri)
-    {
-        labelIri = aLabelIri;
-    }
-
-    public IRI getPropertyTypeIri()
-    {
-        return propertyTypeIri;
-    }
-
-    public void setPropertyTypeIri(IRI aPropertyTypeIri)
-    {
-        propertyTypeIri = aPropertyTypeIri;
->>>>>>> 92c6adb1
     }
 
     public boolean isReadOnly()
