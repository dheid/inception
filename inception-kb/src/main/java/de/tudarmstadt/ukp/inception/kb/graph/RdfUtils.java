--- conflicted
+++ resolved
@@ -42,21 +42,6 @@
 
 public class RdfUtils
 {
-<<<<<<< HEAD
-    public static Optional<Value> readFirstValue(RepositoryConnection conn, Resource subj,
-        IRI pred, KnowledgeBase aKB, Resource... contexts)
-    {
-        Optional<Statement> statement = readFirst(conn, subj, pred, null, aKB);
-        if (statement.isPresent()) {
-            return Optional.of(statement.get().getObject());
-        }
-        else {
-            return Optional.empty();
-        }
-    }
-
-=======
->>>>>>> b4a02325
     public static Optional<Statement> readFirst(RepositoryConnection conn, Resource subj, IRI pred,
             Value obj, String language, KnowledgeBase aKB)
     {
@@ -74,17 +59,7 @@
     public static Optional<Statement> readFirst(RepositoryConnection conn, Resource subj, IRI pred,
         Value obj, KnowledgeBase aKB)
     {
-<<<<<<< HEAD
         return readFirst(conn, subj, pred, obj, null, aKB);
-=======
-        return readFirst(conn, subj, pred, obj, null);
-    }
-
-    public static RepositoryResult<Statement> getStatements(RepositoryConnection conn,
-        Resource subj, IRI pred, Value obj, boolean includeInferred, String language)
-    {
-        return getStatementsSparql(conn, subj, pred, obj, 1000, includeInferred, language);
->>>>>>> b4a02325
     }
 
     public static RepositoryResult<Statement> getStatementsSparql(RepositoryConnection conn,
@@ -107,7 +82,6 @@
         }
         tupleQuery.setIncludeInferred(includeInferred);
         TupleQueryResult result = tupleQuery.evaluate();
-<<<<<<< HEAD
 
         ExceptionConvertingIteration eci = getExceptionConvertingIteration(result, "s", "p", "o");
 
@@ -143,10 +117,6 @@
         TupleQueryResult aResult, String aSubjBinding, String aPredBinding, String aObjBinding)
     {
         Iteration<Statement, QueryEvaluationException> i1 = new ConvertingIteration<>(aResult)
-=======
-        Iteration<Statement, QueryEvaluationException> i1 = 
-                new ConvertingIteration<>(result)
->>>>>>> b4a02325
         {
             @Override protected Statement convert(BindingSet b) throws QueryEvaluationException
             {
@@ -166,13 +136,8 @@
                 return new RepositoryException(aE);
             }
         };
-<<<<<<< HEAD
 
         return i2;
-=======
-        
-        return new RepositoryResult<>(i2);
->>>>>>> b4a02325
     }
     
     public static boolean isFromImplicitNamespace(KBHandle handle) {
