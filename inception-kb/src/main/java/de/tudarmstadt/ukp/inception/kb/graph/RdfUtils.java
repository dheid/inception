/*
 * Copyright 2017
 * Ubiquitous Knowledge Processing (UKP) Lab
 * Technische Universität Darmstadt
 *
 * Licensed under the Apache License, Version 2.0 (the "License");
 * you may not use this file except in compliance with the License.
 * You may obtain a copy of the License at
 *
 *  http://www.apache.org/licenses/LICENSE-2.0
 *
 * Unless required by applicable law or agreed to in writing, software
 * distributed under the License is distributed on an "AS IS" BASIS,
 * WITHOUT WARRANTIES OR CONDITIONS OF ANY KIND, either express or implied.
 * See the License for the specific language governing permissions and
 * limitations under the License.
 */
package de.tudarmstadt.ukp.inception.kb.graph;

import java.util.Optional;

import org.eclipse.rdf4j.common.iteration.ConvertingIteration;
import org.eclipse.rdf4j.common.iteration.ExceptionConvertingIteration;
import org.eclipse.rdf4j.common.iteration.Iteration;
import org.eclipse.rdf4j.common.iteration.Iterations;
import org.eclipse.rdf4j.model.IRI;
import org.eclipse.rdf4j.model.Resource;
import org.eclipse.rdf4j.model.Statement;
import org.eclipse.rdf4j.model.Value;
import org.eclipse.rdf4j.model.impl.SimpleValueFactory;

import org.eclipse.rdf4j.query.BindingSet;
import org.eclipse.rdf4j.query.QueryEvaluationException;
import org.eclipse.rdf4j.query.QueryLanguage;
import org.eclipse.rdf4j.query.TupleQuery;
import org.eclipse.rdf4j.query.TupleQueryResult;
import org.eclipse.rdf4j.repository.RepositoryConnection;
import org.eclipse.rdf4j.repository.RepositoryException;
import org.eclipse.rdf4j.repository.RepositoryResult;
import org.eclipse.rdf4j.rio.ntriples.NTriplesUtil;

import de.tudarmstadt.ukp.inception.kb.IriConstants;
import de.tudarmstadt.ukp.inception.kb.SPARQLQueryStore;
import de.tudarmstadt.ukp.inception.kb.model.KnowledgeBase;

public class RdfUtils
{
    public static Optional<Value> readFirstValue(RepositoryConnection conn, Resource subj, IRI pred,
            Resource... contexts)
    {
        Optional<Statement> statement = readFirst(conn, subj, pred, null);
        if (statement.isPresent()) {
            return Optional.of(statement.get().getObject());
        }
        else {
            return Optional.empty();
        }
    }

    public static Optional<Statement> readFirst(RepositoryConnection conn, Resource subj, IRI pred,
            Value obj, String language)
    {
        try (RepositoryResult<Statement> results =
            getStatements(conn, subj, pred, obj, false, language)) {
            if (results.hasNext()) {
                return Optional.of(results.next());
            }
            else {
                return Optional.empty();
            }
        }
    }

    public static Optional<Statement> readFirstLabel(RepositoryConnection conn, KnowledgeBase aKB,
<<<<<<< HEAD
        Resource subj, String language)
    {
        try (RepositoryResult<Statement> results =
            getLabelsSparql(conn, aKB, subj, language)) {
=======
            Resource subj, String language)
    {
        try (RepositoryResult<Statement> results = getLabelsSparql(conn, aKB, subj, language)) {
>>>>>>> 514957c4
            Statement stmt = null;
            while (results.hasNext()) {
                stmt = results.next();
                // look for label declared with kb.getLabelIri() first
                if (stmt.getPredicate().equals(aKB.getLabelIri())) {
                    return Optional.of(stmt);
                }
            }
            if (stmt == null) {
                return Optional.empty();
            }
            else {
                // return subproperty label if no other label has been found
                return Optional.of(stmt);
            }
        }
    }

    private static RepositoryResult<Statement> getLabelsSparql(RepositoryConnection conn,
<<<<<<< HEAD
        KnowledgeBase aKB, Resource subj, String language)
    {
        String filter = "";
        if (language != null) {
            filter = "FILTER(LANG(?o) = \"\" || LANGMATCHES(LANG(?o), \"" + NTriplesUtil
                .escapeString(language) + "\")).";
        }
        String labelQuery = String
            .join("\n", "SELECT ?s ?p ?o ?lp WHERE { ",
                "{ ?s ?p ?o .",
                "?p ?spl ?lp ",
                "} UNION { ?s ?lp ?o } ",
                filter,
                "} LIMIT " + 1000);
=======
            KnowledgeBase aKB, Resource subj, String language)
    {
        String filter = "";
        if (language != null) {
            filter = "FILTER(LANG(?o) = \"\" || LANGMATCHES(LANG(?o), \""
                    + NTriplesUtil.escapeString(language) + "\")).";
        }
        String labelQuery = String.join("\n", "SELECT ?s ?p ?o ?lp WHERE { ", "{ ?s ?p ?o .",
                "?p ?spl ?lp ", "} UNION { ?s ?lp ?o } ", filter, "} LIMIT " + 1000);
>>>>>>> 514957c4

        TupleQuery tupleQuery = conn.prepareTupleQuery(QueryLanguage.SPARQL, labelQuery);
        if (subj != null) {
            tupleQuery.setBinding("s", subj);
        }
        tupleQuery.setBinding("lp", aKB.getLabelIri());
        tupleQuery.setBinding("spl", aKB.getSubPropertyIri());

        tupleQuery.setIncludeInferred(false);
        TupleQueryResult result = tupleQuery.evaluate();
<<<<<<< HEAD
        Iteration<Statement, QueryEvaluationException> i1 =
            new ConvertingIteration<BindingSet, Statement, QueryEvaluationException>(result)
            {
                @Override
                protected Statement convert(BindingSet b) throws QueryEvaluationException
                {
                    Resource s = subj == null ? (Resource) b.getValue("s") : subj;
                    IRI p = (IRI) b.getValue("p") == null ?
                        (IRI) b.getValue("lp") :
                        (IRI) b.getValue("p");

                    Value o = b.getValue("o");
                    return SimpleValueFactory.getInstance().createStatement(s, p, o);
                }
            };

        ExceptionConvertingIteration<Statement, RepositoryException> i2 =
            new ExceptionConvertingIteration<Statement, RepositoryException>(i1)
            {
                @Override
                protected RepositoryException convert(Exception aE)
                {
                    return new RepositoryException(aE);
                }
            };
=======
        Iteration<Statement, QueryEvaluationException> i1 = new ConvertingIteration<BindingSet, 
                Statement, QueryEvaluationException>(result)
        {
            @Override
            protected Statement convert(BindingSet b) throws QueryEvaluationException
            {
                Resource s = subj == null ? (Resource) b.getValue("s") : subj;
                IRI p = (IRI) b.getValue("p") == null ? (IRI) b.getValue("lp")
                        : (IRI) b.getValue("p");

                Value o = b.getValue("o");
                return SimpleValueFactory.getInstance().createStatement(s, p, o);
            }
        };

        ExceptionConvertingIteration<Statement, RepositoryException> i2 = 
                new ExceptionConvertingIteration<Statement, RepositoryException>(i1)
        {
            @Override
            protected RepositoryException convert(Exception aE)
            {
                return new RepositoryException(aE);
            }
        };
>>>>>>> 514957c4

        return new RepositoryResult<>(i2);
    }

    public static Optional<Statement> readFirst(RepositoryConnection conn, Resource subj, IRI pred,
        Value obj)
    {
        return readFirst(conn, subj, pred, obj, null);
    }

    public static RepositoryResult<Statement> getStatements(RepositoryConnection conn,
        Resource subj, IRI pred, Value obj, boolean includeInferred, int aLimit)
    {
        return getStatementsSparql(conn, subj, pred, obj, aLimit, includeInferred, null);
    }

    public static RepositoryResult<Statement> getStatements(RepositoryConnection conn,
        Resource subj, IRI pred, Value obj, boolean includeInferred, String language)
    {
        return getStatementsSparql(conn, subj, pred, obj, 1000, includeInferred, language);
    }

    public static RepositoryResult<Statement> getStatementsNormal(RepositoryConnection conn,
            Resource subj, IRI pred, Value obj, boolean includeInferred)
            throws QueryEvaluationException {
        return conn.getStatements(subj, pred, obj, includeInferred);
    }

    public static RepositoryResult<Statement> getStatementsSparql(RepositoryConnection conn,
            Resource subj, IRI pred, Value obj, int aLimit, boolean includeInferred,
            String language)
        throws QueryEvaluationException
    {
        String filter = "";
        if (language != null) {
            filter = "FILTER(LANG(?o) = \"\" || LANGMATCHES(LANG(?o), \"" + NTriplesUtil
                .escapeString(language) + "\")).";
        }
        String QUERY = String.join("\n",
            "SELECT * WHERE { ",
            "?s ?p ?o ",
            filter,
            "} LIMIT " + aLimit);
        
        TupleQuery tupleQuery = conn.prepareTupleQuery(QueryLanguage.SPARQL, QUERY);
        if (subj != null) {
            tupleQuery.setBinding("s", subj);
        }
        if (pred != null) {
            tupleQuery.setBinding("p", pred);
        }
        if (obj != null) {
            tupleQuery.setBinding("o", obj);
        }
        tupleQuery.setIncludeInferred(includeInferred);
        TupleQueryResult result = tupleQuery.evaluate();
        Iteration<Statement, QueryEvaluationException> i1 = 
                new ConvertingIteration<BindingSet, Statement, QueryEvaluationException>(result)
        {
            @Override
            protected Statement convert(BindingSet b) throws QueryEvaluationException
            {
                Resource s = subj == null ? (Resource) b.getValue("s") : subj;
                IRI p = pred == null ? (IRI) b.getValue("p") : pred;
                Value o = obj == null ? b.getValue("o") : obj;

                return SimpleValueFactory.getInstance().createStatement(s, p, o);
            }
        };
        
        ExceptionConvertingIteration<Statement, RepositoryException> i2 = 
                new ExceptionConvertingIteration<Statement, RepositoryException>(i1)
        {
            @Override
            protected RepositoryException convert(Exception aE)
            {
                return new RepositoryException(aE);
            }
        };
        
        return new RepositoryResult<Statement>(i2);
    }
    
    public static RepositoryResult<Statement> getPropertyStatementsSparql(RepositoryConnection conn,
            Resource subj, IRI pred, Value obj, int aLimit, boolean includeInferred,
            String language)
        throws QueryEvaluationException
    {
        
        String filter = "";
        if (language != null) {
            filter = "FILTER(LANG(?o) = \"\" || LANGMATCHES(LANG(?o), \"" + NTriplesUtil
                .escapeString(language) + "\")).";
        }
        String QUERY = String.join("\n",
                SPARQLQueryStore.SPARQL_PREFIX,
                "SELECT * WHERE { ",
                " {?s ?p ?o .}",
                " UNION ",
                " {?s a ?prop .",
                "    VALUES ?prop { rdf:Property owl:ObjectProperty owl:DatatypeProperty owl:AnnotationProperty} }",
                filter,
                "} LIMIT " + aLimit);

        TupleQuery tupleQuery = conn.prepareTupleQuery(QueryLanguage.SPARQL, QUERY);
        if (subj != null) {
            tupleQuery.setBinding("s", subj);
        }
        if (pred != null) {
            tupleQuery.setBinding("p", pred);
        }
        if (obj != null) {
            tupleQuery.setBinding("o", obj);
        }
        tupleQuery.setIncludeInferred(includeInferred);
        TupleQueryResult result = tupleQuery.evaluate();
        Iteration<Statement, QueryEvaluationException> i1 = 
                new ConvertingIteration<BindingSet, Statement, QueryEvaluationException>(result)
        {
            @Override
            protected Statement convert(BindingSet b) throws QueryEvaluationException
            {
                Resource s = subj == null ? (Resource) b.getValue("s") : subj;
                IRI p = pred == null ? (IRI) b.getValue("p") : pred;
                Value o = obj == null ? b.getValue("o") : obj;

                return SimpleValueFactory.getInstance().createStatement(s, p, o);
            }
        };
        
        ExceptionConvertingIteration<Statement, RepositoryException> i2 = 
                new ExceptionConvertingIteration<Statement, RepositoryException>(i1)
        {
            @Override
            protected RepositoryException convert(Exception aE)
            {
                return new RepositoryException(aE);
            }
        };
        
        return new RepositoryResult<Statement>(i2);
    }
    
    
    
    public static boolean existsStatementsWithSubject(
            RepositoryConnection conn, Resource subj, boolean includeInferred)
    {
        try (RepositoryResult<Statement> stmts = getStatementsSparql(conn, subj, null, null, 1,
                includeInferred, null)) {
            return !Iterations.asList(stmts).isEmpty();
        }
    }
    

    /**
     * Get all statements about the given subject.
     * 
     * @param conn
     *            a repository connection
     * @param subj
     *            the subject resource
     * @param includeInferred
     *            whether to include inferred statements
     * @return all statements with the given subject resource
     */
    public static RepositoryResult<Statement> getStatementsWithSubject(
            RepositoryConnection conn, Resource subj, boolean includeInferred, int aLimit)
    {
        return getStatementsSparql(conn, subj, null, null, aLimit, includeInferred, null);
    }
    
    public static boolean isFromImplicitNamespace(KBHandle handle) {
        return IriConstants.IMPLICIT_NAMESPACES.stream()
                .anyMatch(ns -> handle.getIdentifier().startsWith(ns));
    }
}<|MERGE_RESOLUTION|>--- conflicted
+++ resolved
@@ -72,16 +72,9 @@
     }
 
     public static Optional<Statement> readFirstLabel(RepositoryConnection conn, KnowledgeBase aKB,
-<<<<<<< HEAD
-        Resource subj, String language)
-    {
-        try (RepositoryResult<Statement> results =
-            getLabelsSparql(conn, aKB, subj, language)) {
-=======
             Resource subj, String language)
     {
         try (RepositoryResult<Statement> results = getLabelsSparql(conn, aKB, subj, language)) {
->>>>>>> 514957c4
             Statement stmt = null;
             while (results.hasNext()) {
                 stmt = results.next();
@@ -101,22 +94,6 @@
     }
 
     private static RepositoryResult<Statement> getLabelsSparql(RepositoryConnection conn,
-<<<<<<< HEAD
-        KnowledgeBase aKB, Resource subj, String language)
-    {
-        String filter = "";
-        if (language != null) {
-            filter = "FILTER(LANG(?o) = \"\" || LANGMATCHES(LANG(?o), \"" + NTriplesUtil
-                .escapeString(language) + "\")).";
-        }
-        String labelQuery = String
-            .join("\n", "SELECT ?s ?p ?o ?lp WHERE { ",
-                "{ ?s ?p ?o .",
-                "?p ?spl ?lp ",
-                "} UNION { ?s ?lp ?o } ",
-                filter,
-                "} LIMIT " + 1000);
-=======
             KnowledgeBase aKB, Resource subj, String language)
     {
         String filter = "";
@@ -126,7 +103,6 @@
         }
         String labelQuery = String.join("\n", "SELECT ?s ?p ?o ?lp WHERE { ", "{ ?s ?p ?o .",
                 "?p ?spl ?lp ", "} UNION { ?s ?lp ?o } ", filter, "} LIMIT " + 1000);
->>>>>>> 514957c4
 
         TupleQuery tupleQuery = conn.prepareTupleQuery(QueryLanguage.SPARQL, labelQuery);
         if (subj != null) {
@@ -137,33 +113,6 @@
 
         tupleQuery.setIncludeInferred(false);
         TupleQueryResult result = tupleQuery.evaluate();
-<<<<<<< HEAD
-        Iteration<Statement, QueryEvaluationException> i1 =
-            new ConvertingIteration<BindingSet, Statement, QueryEvaluationException>(result)
-            {
-                @Override
-                protected Statement convert(BindingSet b) throws QueryEvaluationException
-                {
-                    Resource s = subj == null ? (Resource) b.getValue("s") : subj;
-                    IRI p = (IRI) b.getValue("p") == null ?
-                        (IRI) b.getValue("lp") :
-                        (IRI) b.getValue("p");
-
-                    Value o = b.getValue("o");
-                    return SimpleValueFactory.getInstance().createStatement(s, p, o);
-                }
-            };
-
-        ExceptionConvertingIteration<Statement, RepositoryException> i2 =
-            new ExceptionConvertingIteration<Statement, RepositoryException>(i1)
-            {
-                @Override
-                protected RepositoryException convert(Exception aE)
-                {
-                    return new RepositoryException(aE);
-                }
-            };
-=======
         Iteration<Statement, QueryEvaluationException> i1 = new ConvertingIteration<BindingSet, 
                 Statement, QueryEvaluationException>(result)
         {
@@ -188,7 +137,6 @@
                 return new RepositoryException(aE);
             }
         };
->>>>>>> 514957c4
 
         return new RepositoryResult<>(i2);
     }
