/*
 * Copyright 2017
 * Ubiquitous Knowledge Processing (UKP) Lab
 * Technische Universität Darmstadt
 *
 * Licensed under the Apache License, Version 2.0 (the "License");
 * you may not use this file except in compliance with the License.
 * You may obtain a copy of the License at
 *
 *  http://www.apache.org/licenses/LICENSE-2.0
 *
 * Unless required by applicable law or agreed to in writing, software
 * distributed under the License is distributed on an "AS IS" BASIS,
 * WITHOUT WARRANTIES OR CONDITIONS OF ANY KIND, either express or implied.
 * See the License for the specific language governing permissions and
 * limitations under the License.
 */
package de.tudarmstadt.ukp.inception.kb.graph;

import java.util.Optional;

import org.eclipse.rdf4j.common.iteration.ConvertingIteration;
import org.eclipse.rdf4j.common.iteration.ExceptionConvertingIteration;
import org.eclipse.rdf4j.common.iteration.Iteration;
import org.eclipse.rdf4j.common.iteration.Iterations;
import org.eclipse.rdf4j.model.IRI;
import org.eclipse.rdf4j.model.Resource;
import org.eclipse.rdf4j.model.Statement;
import org.eclipse.rdf4j.model.Value;
import org.eclipse.rdf4j.model.impl.SimpleValueFactory;
import org.eclipse.rdf4j.model.vocabulary.OWL;
import org.eclipse.rdf4j.model.vocabulary.RDF;
import org.eclipse.rdf4j.model.vocabulary.RDFS;
import org.eclipse.rdf4j.query.BindingSet;
import org.eclipse.rdf4j.query.QueryEvaluationException;
import org.eclipse.rdf4j.query.QueryLanguage;
import org.eclipse.rdf4j.query.TupleQuery;
import org.eclipse.rdf4j.query.TupleQueryResult;
import org.eclipse.rdf4j.repository.RepositoryConnection;
import org.eclipse.rdf4j.repository.RepositoryException;
import org.eclipse.rdf4j.repository.RepositoryResult;
import org.eclipse.rdf4j.rio.ntriples.NTriplesUtil;

import de.tudarmstadt.ukp.inception.kb.IriConstants;

public class RdfUtils
{
    public static Optional<Value> readFirstValue(RepositoryConnection conn, Resource subj, IRI pred,
            Resource... contexts)
    {
        Optional<Statement> statement = readFirst(conn, subj, pred, null);
        if (statement.isPresent()) {
            return Optional.of(statement.get().getObject());
        }
        else {
            return Optional.empty();
        }
    }

    public static Optional<Statement> readFirst(RepositoryConnection conn, Resource subj, IRI pred,
            Value obj, String language)
    {
        try (RepositoryResult<Statement> results =
            getStatements(conn, subj, pred, obj, false, language)) {
            if (results.hasNext()) {
                return Optional.of(results.next());
            }
            else {
                return Optional.empty();
            }
        }
    }

    public static Optional<Statement> readFirst(RepositoryConnection conn, Resource subj, IRI pred,
        Value obj)
    {
        return readFirst(conn, subj, pred, obj, null);
    }

    public static RepositoryResult<Statement> getStatements(RepositoryConnection conn,
        Resource subj, IRI pred, Value obj, boolean includeInferred)
    {
        return getStatementsSparql(conn, subj, pred, obj, 1000, includeInferred, null);
    }

    public static RepositoryResult<Statement> getStatements(RepositoryConnection conn,
        Resource subj, IRI pred, Value obj, boolean includeInferred, String language)
    {
        return getStatementsSparql(conn, subj, pred, obj, 1000, includeInferred, language);
    }

    
    public static RepositoryResult<Statement> getStatementsNormal(RepositoryConnection conn,
            Resource subj, IRI pred, Value obj, boolean includeInferred)
            throws QueryEvaluationException {
        return conn.getStatements(subj, pred, obj, includeInferred);
    }

    public static RepositoryResult<Statement> getStatementsSparql(RepositoryConnection conn,
            Resource subj, IRI pred, Value obj, int aLimit, boolean includeInferred,
            String language)
        throws QueryEvaluationException
    {
        String filter = "";
        if (language != null) {
            filter = "FILTER(LANG(?o) = \"\" || LANGMATCHES(LANG(?o), \"" + NTriplesUtil
                .escapeString(language) + "\")).";
        }
        String QUERY = String.join("\n",
            "SELECT * WHERE { ",
            "?s ?p ?o ",
            filter,
            "} LIMIT 1000");
        
        TupleQuery tupleQuery = conn.prepareTupleQuery(QueryLanguage.SPARQL, QUERY);
        if (subj != null) {
            tupleQuery.setBinding("s", subj);
        }
        if (pred != null) {
            tupleQuery.setBinding("p", pred);
        }
        if (obj != null) {
            tupleQuery.setBinding("o", obj);
        }
        tupleQuery.setIncludeInferred(includeInferred);
        TupleQueryResult result = tupleQuery.evaluate();
        Iteration<Statement, QueryEvaluationException> i1 = 
                new ConvertingIteration<BindingSet, Statement, QueryEvaluationException>(result)
        {
            @Override
            protected Statement convert(BindingSet b) throws QueryEvaluationException
            {
                Resource s = subj == null ? (Resource) b.getValue("s") : subj;
                IRI p = pred == null ? (IRI) b.getValue("p") : pred;
                Value o = obj == null ? b.getValue("o") : obj;

                return SimpleValueFactory.getInstance().createStatement(s, p, o);
            }
        };
        
        ExceptionConvertingIteration<Statement, RepositoryException> i2 = 
                new ExceptionConvertingIteration<Statement, RepositoryException>(i1)
        {
            @Override
            protected RepositoryException convert(Exception aE)
            {
                return new RepositoryException(aE);
            }
        };
        
        return new RepositoryResult<Statement>(i2);
    }
    
    public static RepositoryResult<Statement> getPropertyStatementsSparql(RepositoryConnection conn,
            Resource subj, IRI pred, Value obj, int aLimit, boolean includeInferred,
            String language)
        throws QueryEvaluationException
    {
        
        String filter = "";
        if (language != null) {
            filter = "FILTER(LANG(?o) = \"\" || LANGMATCHES(LANG(?o), \"" + NTriplesUtil
                .escapeString(language) + "\")).";
        }
        String QUERY = String.join("\n",
                "PREFIX rdfs: <" + RDFS.NAMESPACE + ">",
                "PREFIX owl: <" + OWL.NAMESPACE + ">",
                "PREFIX rdf: <" + RDF.NAMESPACE + ">", 
            "SELECT * WHERE { ",
            " {?s ?p ?o .}",
            " UNION ",
            " {?s a ?prop .",
<<<<<<< HEAD
            "  VALUES ?prop {owl:ObjectProperty owl:DatatypeProperty} }",
=======
            "    VALUES ?prop { rdf:Property owl:ObjectProperty owl:DatatypeProperty owl:AnnotationProperty} }",
>>>>>>> 72d641f2
            filter,
            "} LIMIT 1000");
        TupleQuery tupleQuery = conn.prepareTupleQuery(QueryLanguage.SPARQL, QUERY);
        if (subj != null) {
            tupleQuery.setBinding("s", subj);
        }
        if (pred != null) {
            tupleQuery.setBinding("p", pred);
        }
        if (obj != null) {
            tupleQuery.setBinding("o", obj);
        }
        tupleQuery.setIncludeInferred(includeInferred);
        TupleQueryResult result = tupleQuery.evaluate();
        Iteration<Statement, QueryEvaluationException> i1 = 
                new ConvertingIteration<BindingSet, Statement, QueryEvaluationException>(result)
        {
            @Override
            protected Statement convert(BindingSet b) throws QueryEvaluationException
            {
                Resource s = subj == null ? (Resource) b.getValue("s") : subj;
                IRI p = pred == null ? (IRI) b.getValue("p") : pred;
                Value o = obj == null ? b.getValue("o") : obj;

                return SimpleValueFactory.getInstance().createStatement(s, p, o);
            }
        };
        
        ExceptionConvertingIteration<Statement, RepositoryException> i2 = 
                new ExceptionConvertingIteration<Statement, RepositoryException>(i1)
        {
            @Override
            protected RepositoryException convert(Exception aE)
            {
                return new RepositoryException(aE);
            }
        };
        
        return new RepositoryResult<Statement>(i2);
    }
    
    
    
    public static boolean existsStatementsWithSubject(
            RepositoryConnection conn, Resource subj, boolean includeInferred)
    {
        try (RepositoryResult<Statement> stmts = getStatementsSparql(conn, subj, null, null, 1,
                includeInferred, null)) {
            return !Iterations.asList(stmts).isEmpty();
        }
    }
    

    /**
     * Get all statements about the given subject.
     * 
     * @param conn
     *            a repository connection
     * @param subj
     *            the subject resource
     * @param includeInferred
     *            whether to include inferred statements
     * @return all statements with the given subject resource
     */
    public static RepositoryResult<Statement> getStatementsWithSubject(
            RepositoryConnection conn, Resource subj, boolean includeInferred)
    {
        return getStatementsSparql(conn, subj, null, null, 1000, includeInferred, null);
    }
    
    public static boolean isFromImplicitNamespace(KBHandle handle) {
        return IriConstants.IMPLICIT_NAMESPACES.stream()
                .anyMatch(ns -> handle.getIdentifier().startsWith(ns));
    }
}<|MERGE_RESOLUTION|>--- conflicted
+++ resolved
@@ -170,11 +170,7 @@
             " {?s ?p ?o .}",
             " UNION ",
             " {?s a ?prop .",
-<<<<<<< HEAD
-            "  VALUES ?prop {owl:ObjectProperty owl:DatatypeProperty} }",
-=======
             "    VALUES ?prop { rdf:Property owl:ObjectProperty owl:DatatypeProperty owl:AnnotationProperty} }",
->>>>>>> 72d641f2
             filter,
             "} LIMIT 1000");
         TupleQuery tupleQuery = conn.prepareTupleQuery(QueryLanguage.SPARQL, QUERY);
