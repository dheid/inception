--- conflicted
+++ resolved
@@ -164,7 +164,6 @@
                 .escapeString(language) + "\")).";
         }
         String QUERY = String.join("\n",
-<<<<<<< HEAD
                 SPARQLQueryStore.SPARQL_PREFIX,
                 "SELECT * WHERE { ",
                 " {?s ?p ?o .}",
@@ -173,18 +172,6 @@
                 "    VALUES ?prop { rdf:Property owl:ObjectProperty owl:DatatypeProperty owl:AnnotationProperty} }",
                 filter,
                 "} LIMIT 1000");
-=======
-                "PREFIX rdfs: <" + RDFS.NAMESPACE + ">",
-                "PREFIX owl: <" + OWL.NAMESPACE + ">",
-                "PREFIX rdf: <" + RDF.NAMESPACE + ">", 
-            "SELECT * WHERE { ",
-            " {?s ?p ?o .}",
-            " UNION ",
-            " {?s a ?prop .",
-            "    VALUES ?prop { rdf:Property owl:ObjectProperty owl:DatatypeProperty owl:AnnotationProperty} }",
-            filter,
-            "} LIMIT 1000");
->>>>>>> e230e9eb
         TupleQuery tupleQuery = conn.prepareTupleQuery(QueryLanguage.SPARQL, QUERY);
         if (subj != null) {
             tupleQuery.setBinding("s", subj);
