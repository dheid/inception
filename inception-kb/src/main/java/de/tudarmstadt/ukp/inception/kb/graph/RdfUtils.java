--- conflicted
+++ resolved
@@ -19,6 +19,7 @@
 
 import java.util.Optional;
 
+import de.tudarmstadt.ukp.inception.kb.SPARQLQueryStore;
 import org.eclipse.rdf4j.common.iteration.ConvertingIteration;
 import org.eclipse.rdf4j.common.iteration.ExceptionConvertingIteration;
 import org.eclipse.rdf4j.common.iteration.Iteration;
@@ -163,18 +164,12 @@
                 .escapeString(language) + "\")).";
         }
         String QUERY = String.join("\n",
-                "PREFIX rdfs: <" + RDFS.NAMESPACE + ">",
-                "PREFIX owl: <" + OWL.NAMESPACE + ">",
-                "PREFIX rdf: <" + RDF.NAMESPACE + ">", 
+             SPARQLQueryStore.SPARQL_PREFIX,
             "SELECT * WHERE { ",
             " {?s ?p ?o .}",
             " UNION ",
             " {?s a ?prop .",
-<<<<<<< HEAD
-            "  VALUES ?prop {owl:ObjectProperty owl:DatatypeProperty} }",
-=======
             "    VALUES ?prop { rdf:Property owl:ObjectProperty owl:DatatypeProperty owl:AnnotationProperty} }",
->>>>>>> e230e9eb
             filter,
             "} LIMIT 1000");
         TupleQuery tupleQuery = conn.prepareTupleQuery(QueryLanguage.SPARQL, QUERY);
