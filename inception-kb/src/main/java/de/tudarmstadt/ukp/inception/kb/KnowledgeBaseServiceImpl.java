/*
 * Copyright 2017
 * Ubiquitous Knowledge Processing (UKP) Lab
 * Technische Universität Darmstadt
 *
 * Licensed under the Apache License, Version 2.0 (the "License");
 * you may not use this file except in compliance with the License.
 * You may obtain a copy of the License at
 *
 *  http://www.apache.org/licenses/LICENSE-2.0
 *
 * Unless required by applicable law or agreed to in writing, software
 * distributed under the License is distributed on an "AS IS" BASIS,
 * WITHOUT WARRANTIES OR CONDITIONS OF ANY KIND, either express or implied.
 * See the License for the specific language governing permissions and
 * limitations under the License.
 */
package de.tudarmstadt.ukp.inception.kb;

import java.io.BufferedInputStream;
import java.io.File;
import java.io.IOException;
import java.io.InputStream;
import java.io.InputStreamReader;
import java.io.OutputStream;
import java.io.Reader;
import java.nio.charset.StandardCharsets;
import java.nio.file.Paths;
import java.util.ArrayList;
import java.util.Comparator;
import java.util.HashMap;
import java.util.HashSet;
import java.util.List;
import java.util.Map;
import java.util.Optional;
import java.util.Set;

import javax.persistence.EntityManager;
import javax.persistence.NoResultException;
import javax.persistence.PersistenceContext;
import javax.persistence.Query;

import org.apache.commons.compress.compressors.CompressorException;
import org.apache.commons.compress.compressors.CompressorStreamFactory;
import org.apache.commons.lang3.StringUtils;
import org.eclipse.rdf4j.common.iteration.Iterations;
import org.eclipse.rdf4j.model.IRI;
import org.eclipse.rdf4j.model.Resource;
import org.eclipse.rdf4j.model.Statement;
import org.eclipse.rdf4j.model.ValueFactory;
import org.eclipse.rdf4j.model.impl.SimpleValueFactory;
import org.eclipse.rdf4j.query.Binding;
import org.eclipse.rdf4j.query.BindingSet;
import org.eclipse.rdf4j.query.QueryEvaluationException;
import org.eclipse.rdf4j.query.QueryLanguage;
import org.eclipse.rdf4j.query.TupleQuery;
import org.eclipse.rdf4j.query.TupleQueryResult;
import org.eclipse.rdf4j.repository.RepositoryConnection;
import org.eclipse.rdf4j.repository.RepositoryException;
import org.eclipse.rdf4j.repository.RepositoryResult;
import org.eclipse.rdf4j.repository.config.RepositoryConfig;
import org.eclipse.rdf4j.repository.config.RepositoryConfigException;
import org.eclipse.rdf4j.repository.config.RepositoryImplConfig;
import org.eclipse.rdf4j.repository.manager.RepositoryManager;
import org.eclipse.rdf4j.repository.manager.RepositoryProvider;
import org.eclipse.rdf4j.repository.sail.config.SailRepositoryConfig;
import org.eclipse.rdf4j.repository.sparql.config.SPARQLRepositoryConfig;
import org.eclipse.rdf4j.rio.RDFFormat;
import org.eclipse.rdf4j.rio.RDFParseException;
import org.eclipse.rdf4j.rio.RDFWriter;
import org.eclipse.rdf4j.rio.Rio;
import org.eclipse.rdf4j.sail.nativerdf.config.NativeStoreConfig;
import org.slf4j.Logger;
import org.slf4j.LoggerFactory;
import org.springframework.beans.factory.DisposableBean;
import org.springframework.beans.factory.annotation.Autowired;
import org.springframework.stereotype.Component;
import org.springframework.transaction.annotation.Transactional;

import com.fasterxml.jackson.core.type.TypeReference;
import com.fasterxml.jackson.databind.ObjectMapper;
import com.fasterxml.jackson.dataformat.yaml.YAMLFactory;

import de.tudarmstadt.ukp.clarin.webanno.model.Project;
import de.tudarmstadt.ukp.inception.kb.graph.KBConcept;
import de.tudarmstadt.ukp.inception.kb.graph.KBHandle;
import de.tudarmstadt.ukp.inception.kb.graph.KBInstance;
import de.tudarmstadt.ukp.inception.kb.graph.KBObject;
import de.tudarmstadt.ukp.inception.kb.graph.KBProperty;
import de.tudarmstadt.ukp.inception.kb.graph.KBQualifier;
import de.tudarmstadt.ukp.inception.kb.graph.KBStatement;
import de.tudarmstadt.ukp.inception.kb.graph.RdfUtils;
import de.tudarmstadt.ukp.inception.kb.model.KnowledgeBase;
import de.tudarmstadt.ukp.inception.kb.reification.NoReification;
import de.tudarmstadt.ukp.inception.kb.reification.ReificationStrategy;
import de.tudarmstadt.ukp.inception.kb.reification.WikiDataReification;
import de.tudarmstadt.ukp.inception.kb.yaml.KnowledgeBaseProfile;

@Component(KnowledgeBaseService.SERVICE_NAME)
public class KnowledgeBaseServiceImpl
    implements KnowledgeBaseService, DisposableBean
{
    private static final String KNOWLEDGEBASE_PROFILES_YAML = "knowledgebase-profiles.yaml";

    private final Logger log = LoggerFactory.getLogger(getClass());

    private @PersistenceContext EntityManager entityManager;
    private final RepositoryManager repoManager;
    private final Set<String> implicitNamespaces;

    @org.springframework.beans.factory.annotation.Value(value = "${data.path}/kb")
    private File dataDir;

    @Autowired
    public KnowledgeBaseServiceImpl(
            @org.springframework.beans.factory.annotation.Value("${data.path}") File dataDir)
    {
        String url = Paths.get(dataDir.getAbsolutePath(), "kb").toUri().toString();
        repoManager = RepositoryProvider.getRepositoryManager(url);
        log.info("Knowledge base repository path: " + url);
        implicitNamespaces = IriConstants.IMPLICIT_NAMESPACES;
    }

    public KnowledgeBaseServiceImpl(
            @org.springframework.beans.factory.annotation.Value("${data.path}") File dataDir,
            EntityManager entityManager)
    {
        this(dataDir);
        this.entityManager = entityManager;
    }

    @Override
    public void destroy() throws Exception
    {
        repoManager.shutDown();
    }

    /**
     * Sanity check to test if a knowledge base is already registered with RDF4J.
     *
     * @param kb
     */
    private void assertRegistration(KnowledgeBase kb)
    {
        if (!kb.isManagedRepository()) {
            throw new IllegalStateException(kb.toString() + " has to be registered first.");
        }
    }

    @Transactional
    @Override
    public void registerKnowledgeBase(KnowledgeBase kb, RepositoryImplConfig cfg)
        throws RepositoryException, RepositoryConfigException
    {
        // obtain unique repository id
        String baseName = "pid-" + Long.toString(kb.getProject().getId()) + "-kbid-";
        String repositoryId = repoManager.getNewRepositoryID(baseName);
        kb.setRepositoryId(repositoryId);

        repoManager.addRepositoryConfig(new RepositoryConfig(repositoryId, cfg));
        entityManager.persist(kb);
    }

    @Transactional
    @Override
    public boolean knowledgeBaseExists(Project project, String kbName)
    {
        Query query = entityManager.createNamedQuery("KnowledgeBase.getByName");
        query.setParameter("project", project);
        query.setParameter("name", kbName);
        return !query.getResultList().isEmpty();
    }

    @Transactional(noRollbackFor = NoResultException.class)
    @Override
    public Optional<KnowledgeBase> getKnowledgeBaseById(Project aProject, String aId)
    {
        return Optional.ofNullable(entityManager.find(KnowledgeBase.class, aId));
    }

    @Transactional
    @Override
    public void updateKnowledgeBase(KnowledgeBase kb, RepositoryImplConfig cfg)
        throws RepositoryException, RepositoryConfigException
    {
        assertRegistration(kb);
        repoManager.addRepositoryConfig(new RepositoryConfig(kb.getRepositoryId(), cfg));
        entityManager.merge(kb);
    }

    @SuppressWarnings("unchecked")
    @Transactional
    @Override
    public List<KnowledgeBase> getKnowledgeBases(Project aProject)
    {
        Query query = entityManager.createNamedQuery("KnowledgeBase.getByProject");
        query.setParameter("project", aProject);
        return (List<KnowledgeBase>) query.getResultList();
    }

    @SuppressWarnings("unchecked")
    @Transactional
    @Override
    public List<KnowledgeBase> getEnabledKnowledgeBases(Project aProject)
    {
        Query query = entityManager.createNamedQuery("KnowledgeBase.getByProjectWhereEnabledTrue");
        query.setParameter("project", aProject);
        return (List<KnowledgeBase>) query.getResultList();
    }

    @Transactional
    @Override
    public void removeKnowledgeBase(KnowledgeBase kb)
        throws RepositoryException, RepositoryConfigException
    {
        assertRegistration(kb);
        repoManager.removeRepository(kb.getRepositoryId());

        entityManager.remove(entityManager.contains(kb) ? kb : entityManager.merge(kb));
    }

    @Override
    public RepositoryImplConfig getNativeConfig()
    {
        // See #221 - Disabled because it is too slow during import
        // return new SailRepositoryConfig(
        //   new ForwardChainingRDFSInferencerConfig(new NativeStoreConfig()));
        
        return new SailRepositoryConfig(new NativeStoreConfig());
    }

    @Override
    public RepositoryImplConfig getRemoteConfig(String url)
    {
        return new SPARQLRepositoryConfig(url);
    }

    @Override
    public RepositoryImplConfig getKnowledgeBaseConfig(KnowledgeBase kb)
        throws RepositoryConfigException, RepositoryException
    {
        assertRegistration(kb);
        return repoManager.getRepositoryConfig(kb.getRepositoryId()).getRepositoryImplConfig();
    }

    @Override
    public void registerImplicitNamespace(String aImplicitNameSpace)
    {
        implicitNamespaces.add(aImplicitNameSpace);
    }

    @Override
    public RepositoryConnection getConnection(KnowledgeBase kb)
    {
        assertRegistration(kb);
        return repoManager.getRepository(kb.getRepositoryId()).getConnection();
    }

    @SuppressWarnings("resource")
    @Override
    public void importData(KnowledgeBase kb, String aFilename, InputStream aIS)
        throws RDFParseException, RepositoryException, IOException
    {
        if (kb.isReadOnly()) {
            log.warn("Knowledge base [{}] is read only, will not import!", kb.getName());
            return;
        }

        InputStream is = new BufferedInputStream(aIS);
        try {
            // Stream is expected to be closed by caller of importData
            is = new CompressorStreamFactory().createCompressorInputStream(is);
        }
        catch (CompressorException e) {
            // Probably not compressed then or unknown format - just try as is.
            log.debug("Stream is not compressed, continue as is.");
        }

        // Detect the file format
        RDFFormat format = Rio.getParserFormatForFileName(aFilename).orElse(RDFFormat.RDFXML);

        // Load files into the repository
        try (RepositoryConnection conn = getConnection(kb)) {
            conn.add(is, "", format);
        }
    }

    @Override
    public void exportData(KnowledgeBase kb, RDFFormat format, OutputStream os)
    {
        if (kb.getType() != RepositoryType.LOCAL) {
            log.info("Not exporting non-local knowledge base: [{}]", kb.getName());
            return;
        }
        try (RepositoryConnection conn = getConnection(kb)) {
            RDFWriter rdfWriter = Rio.createWriter(format, os);
            conn.export(rdfWriter);
        }
    }

    @Override
    public void clear(KnowledgeBase kb)
    {
        try (RepositoryConnection conn = getConnection(kb)) {
            conn.clear();
        }
    }

    @Override
    public boolean isEmpty(KnowledgeBase kb)
    {
        try (RepositoryConnection conn = getConnection(kb)) {
            return conn.isEmpty();
        }
    }

    @Override
    public KBHandle createConcept(KnowledgeBase kb, KBConcept aConcept)
    {
        if (StringUtils.isNotEmpty(aConcept.getIdentifier())) {
            throw new IllegalArgumentException("Identifier must be empty on create");
        }

        return update(kb, (conn) -> {
            String identifier = generateIdentifier(conn, kb);
            aConcept.setIdentifier(identifier);
            aConcept.write(conn, kb);
            return new KBHandle(identifier, aConcept.getName());
        });
    }
    
    @Override
    public Optional<KBConcept> readConcept(KnowledgeBase kb, String aIdentifier)
        throws QueryEvaluationException
    {
        return read(kb, (conn) -> {
            ValueFactory vf = conn.getValueFactory();
            Resource subject = vf.createIRI(aIdentifier);
            if (RdfUtils.existsStatementsWithSubject(conn, subject, false)) {
                KBConcept kbConcept = KBConcept.read(conn, vf.createIRI(aIdentifier),kb);
                return Optional.of(kbConcept);
            }
            else {
                return Optional.empty();
            }
        });
    }
    
    @Override
    public Optional<KBConcept> readConcept(Project aProject, String aIdentifier)
    {
        for (KnowledgeBase kb : getKnowledgeBases(aProject)) {
            Optional<KBConcept> concept = readConcept(kb, aIdentifier);
            if (concept.isPresent()) {
                return concept;
            }
        }
        
        return Optional.empty();
    }
    
    @Override
    public void updateConcept(KnowledgeBase kb, KBConcept aConcept)
    {
        if (StringUtils.isEmpty(aConcept.getIdentifier())) {
            throw new IllegalArgumentException("Identifier cannot be empty on update");
        }

        update(kb, (conn) -> {
            conn.remove(aConcept.getOriginalStatements());
            aConcept.write(conn, kb);
            return null;
        });
    }

    @Override
    public void deleteConcept(KnowledgeBase kb, KBConcept aConcept)
    {
        getReificationStrategy(kb).deleteConcept(kb, aConcept);
    }

    @Override
    public List<KBHandle> listConcepts(KnowledgeBase kb, boolean aAll)
    {
        return list(kb, kb.getClassIri(), true, aAll);
    }

    @Override
    public KBHandle createProperty(KnowledgeBase kb, KBProperty aProperty)
    {
        if (StringUtils.isNotEmpty(aProperty.getIdentifier())) {
            throw new IllegalArgumentException("Identifier must be empty on create");
        }

        return update(kb, (conn) -> {
            String identifier = generateIdentifier(conn, kb);
            aProperty.setIdentifier(identifier);
            aProperty.write(conn, kb);
            return new KBHandle(identifier, aProperty.getName());
        });
    }

    @Override
    public Optional<KBProperty> readProperty(KnowledgeBase kb, String aIdentifier)
    {
        return read(kb, (conn) -> {
            ValueFactory vf = conn.getValueFactory();
            try (RepositoryResult<Statement> stmts = RdfUtils.getPropertyStatementsSparql(conn,
                    vf.createIRI(aIdentifier), kb.getTypeIri(), kb.getPropertyTypeIri(), 1000, true,
                    null)) {
                if (stmts.hasNext()) {
                    Statement propStmt = stmts.next();
                    KBProperty kbProp = KBProperty.read(conn, propStmt, kb);
                    return Optional.of(kbProp);
                } else {
                    return Optional.empty();
                }
            } 
        });
    }

    @Override
    public void updateProperty(KnowledgeBase kb, KBProperty aProperty)
    {
        if (StringUtils.isEmpty(aProperty.getIdentifier())) {
            throw new IllegalArgumentException("Identifier cannot be empty on update");
        }

        update(kb, (conn) -> {
            conn.remove(aProperty.getOriginalStatements());
            aProperty.write(conn, kb);
            return null;
        });
    }

    @Override
    public void deleteProperty(KnowledgeBase kb, KBProperty aType)
    {
        getReificationStrategy(kb).deleteProperty(kb, aType);
    }

    @Override
    public List<KBHandle> listProperties(KnowledgeBase kb, boolean aAll)
    {
        return listProperties(kb, true, aAll);
    }

    @Override
    public List<KBHandle> listProperties(KnowledgeBase kb, boolean aIncludeInferred, boolean aAll)
        throws QueryEvaluationException
    {
        List<KBHandle> resultList = read(kb, (conn) -> {
            String QUERY = getPropertyListQuery(kb);
            TupleQuery tupleQuery = conn.prepareTupleQuery(QueryLanguage.SPARQL, QUERY);
            tupleQuery.setBinding("pTYPE", kb.getTypeIri());
            tupleQuery.setBinding("oPROPERTY", kb.getPropertyTypeIri());
            tupleQuery.setBinding("pLABEL", kb.getLabelIri());
            tupleQuery.setIncludeInferred(aIncludeInferred);
            return evaluateListQuery(tupleQuery, aAll);
        });
        resultList.sort(Comparator.comparing(KBObject::getUiLabel));
        return resultList;
    }
    
    public String getPropertyListQuery(KnowledgeBase kb) {
        return SPARQLQueryStore.PROPERTYLIST_QUERY;
    }

    @Override
    public KBHandle createInstance(KnowledgeBase kb, KBInstance aInstance)
    {
        if (StringUtils.isNotEmpty(aInstance.getIdentifier())) {
            throw new IllegalArgumentException("Identifier must be empty on create");
        }

        return update(kb, (conn) -> {
            String identifier = generateIdentifier(conn, kb);
            aInstance.setIdentifier(identifier);
            aInstance.write(conn, kb);

            return new KBHandle(identifier, aInstance.getName());
        });
    }
    
    @Override
    public Optional<KBInstance> readInstance(KnowledgeBase kb, String aIdentifier)
        throws QueryEvaluationException
    {
        try (RepositoryConnection conn = getConnection(kb)) {
            ValueFactory vf = conn.getValueFactory();
            // Try to figure out the type of the instance - we ignore the inferred types here
            // and only make use of the explicitly asserted types
            RepositoryResult<Statement> conceptStmts = RdfUtils.getStatementsSparql(conn,
                    vf.createIRI(aIdentifier), kb.getTypeIri(), null, 1000, false, null);

            String conceptIdentifier = null;
            while (conceptStmts.hasNext() && conceptIdentifier == null) {
                Statement stmt = conceptStmts.next();
                String id = stmt.getObject().stringValue();
                if (!hasImplicitNamespace(id) && id.contains(":")) {
                    conceptIdentifier = stmt.getObject().stringValue();
                }
            }

            // Didn't find a suitable concept for the instance - consider the instance as
            // non-existing
            if (conceptIdentifier == null) {
                return Optional.empty();
            }

            // Read the instance
            try (RepositoryResult<Statement> instanceStmts = RdfUtils.getStatements(conn,
                    vf.createIRI(aIdentifier), kb.getTypeIri(), vf.createIRI(conceptIdentifier),
                    true)) {
                if (instanceStmts.hasNext()) {
                    Statement kbStmt = instanceStmts.next();
                    KBInstance kbInst = KBInstance.read(conn, kbStmt, kb);
                    return Optional.of(kbInst);
                } else {
                    return Optional.empty();
                }
            }
        }
    }
    
    @Override
    public Optional<KBInstance> readInstance(Project aProject, String aIdentifier)
    {
        for (KnowledgeBase kb : getKnowledgeBases(aProject)) {
            Optional<KBInstance> instance = readInstance(kb, aIdentifier);
            if (instance.isPresent()) {
                return instance;
            }
        }
        
        return Optional.empty();
    }

    @Override
    public void updateInstance(KnowledgeBase kb, KBInstance aInstance)
    {
        if (StringUtils.isEmpty(aInstance.getIdentifier())) {
            throw new IllegalArgumentException("Identifier cannot be empty on update");
        }

        update(kb, (conn) -> {
            conn.remove(aInstance.getOriginalStatements());
            aInstance.write(conn ,kb);
            return null;
        });
    }

    @Override
    public void deleteInstance(KnowledgeBase kb, KBInstance aInstance)
    {
        getReificationStrategy(kb).deleteInstance(kb, aInstance);
    }

    @Override
    public List<KBHandle> listInstances(KnowledgeBase kb, String aConceptIri, boolean aAll)
    {
        IRI conceptIri = SimpleValueFactory.getInstance().createIRI(aConceptIri);
        return list(kb, conceptIri, false, aAll);
    }

    // Statements

    @Override
    public void initStatement(KnowledgeBase kb, KBStatement aStatement)
    {
        Set<Statement> statements = getReificationStrategy(kb).reify(kb, aStatement);
        aStatement.setOriginalStatements(statements);
    }

    @Override
    public void upsertStatement(KnowledgeBase kb, KBStatement aStatement) throws RepositoryException
    {
        getReificationStrategy(kb).upsertStatement(kb, aStatement);
    }

    @Override
    public void deleteStatement(KnowledgeBase kb, KBStatement aStatement) throws RepositoryException
    {
        getReificationStrategy(kb).deleteStatement(kb, aStatement);
    }

    @Override
    public List<KBStatement> listStatements(KnowledgeBase kb, KBHandle aInstance, boolean aAll)
    {
        return getReificationStrategy(kb).listStatements(kb, aInstance, aAll);
    }

    @Override
    public List<KBStatement> listStatements(KnowledgeBase kb, KBInstance aInstance, boolean aAll)
    {
        KBHandle handle = new KBHandle(aInstance.getIdentifier(), aInstance.getName());
        return listStatements(kb, handle, aAll);
    }
    
    @Override
    public List<Statement> listStatementsWithPredicateOrObjectReference(KnowledgeBase kb,
            String aIdentifier)
    {
        try (RepositoryConnection conn = getConnection(kb)) {
            ValueFactory vf = conn.getValueFactory();
            IRI iri = vf.createIRI(aIdentifier);
            try (RepositoryResult<Statement> predStmts = conn.getStatements(null, iri, null);
                    RepositoryResult<Statement> objStmts = conn.getStatements(null, null, iri)) {
                List<Statement> allStmts = new ArrayList<>();
                Iterations.addAll(predStmts, allStmts);
                Iterations.addAll(objStmts, allStmts);
                return allStmts;

            }
        }
    }

    private String generateIdentifier(RepositoryConnection conn, KnowledgeBase kb)
    {
        ValueFactory vf = conn.getValueFactory();
        // default value of basePrefix is IriConstants.INCEPTION_NAMESPACE
        String basePrefix = kb.getBasePrefix();
        return basePrefix + vf.createBNode().getID();
    }

    @Override
    public KBHandle update(KnowledgeBase kb, UpdateAction aAction)
    {
        if (kb.isReadOnly()) {
            log.warn("Knowledge base [{}] is read only, will not alter!", kb.getName());
            return null;
        }

        KBHandle result = null;
        try (RepositoryConnection conn = getConnection(kb)) {
            boolean error = true;
            try {
                conn.begin();
                result = aAction.accept(conn);
                conn.commit();
                error = false;
            }
            finally {
                if (error) {
                    conn.rollback();
                }
            }
        }
        return result;
    }

    @Override
    public <T> T read(KnowledgeBase kb, ReadAction<T> aAction)
    {
        try (RepositoryConnection conn = getConnection(kb)) {
            return aAction.accept(conn);
        }
    }

    @Override
    public List<KBHandle> list(KnowledgeBase kb, IRI aType, boolean aIncludeInferred, boolean aAll)
        throws QueryEvaluationException
    {
        List<KBHandle> resultList = read(kb, (conn) -> {
            String QUERY = String.join("\n"
                         , "SELECT DISTINCT ?s ?l WHERE {"
                         , "  ?s ?pTYPE ?oPROPERTY ."
                         , "  OPTIONAL {"
                         , "    ?s ?pLABEL ?l ."
                         , "    FILTER(LANG(?l) = \"\" || LANGMATCHES(LANG(?l), \"en\"))"
                         , "  }"
                         , "}"
                         , "LIMIT 10000");
            TupleQuery tupleQuery = conn.prepareTupleQuery(QueryLanguage.SPARQL, QUERY);
            tupleQuery.setBinding("pTYPE", kb.getTypeIri());
            tupleQuery.setBinding("oPROPERTY", aType);
            tupleQuery.setBinding("pLABEL", kb.getLabelIri());
            tupleQuery.setIncludeInferred(aIncludeInferred);

            return evaluateListQuery(tupleQuery, aAll);
        });

        resultList.sort(Comparator.comparing(KBObject::getUiLabel));

        return resultList;
    }
    
    @Override
    public List<KBHandle> listDomainProperties(KnowledgeBase kb, String aDomain,
            boolean aIncludeInferred, boolean aAll)
        throws QueryEvaluationException
    {
        List<KBHandle> resultList = read(kb, (conn) -> {
            ValueFactory vf = conn.getValueFactory();
            String QUERY = SPARQLQueryStore.PROPERTYLIST_DOMAIN_DEPENDENT;
            TupleQuery tupleQuery = conn.prepareTupleQuery(QueryLanguage.SPARQL, QUERY);
            tupleQuery.setBinding("aDomain", vf.createIRI(aDomain));
            tupleQuery.setBinding("pLABEL", kb.getLabelIri());
            tupleQuery.setIncludeInferred(aIncludeInferred);

            return evaluateListQuery(tupleQuery, aAll);
        });
        
        resultList.sort(Comparator.comparing(KBObject::getUiLabel));
        return resultList;
    }
    
    @Override
    public List<KBHandle> listPropertiesRangeValue(KnowledgeBase kb, String aProperty,
            boolean aIncludeInferred, boolean aAll)
        throws QueryEvaluationException
    {
        List<KBHandle> resultList = read(kb, (conn) -> {
            ValueFactory vf = conn.getValueFactory();
            String QUERY = SPARQLQueryStore.PROPERTY_SPECIFIC_RANGE;
            TupleQuery tupleQuery = conn.prepareTupleQuery(QueryLanguage.SPARQL, QUERY);
            tupleQuery.setBinding("aProperty", vf.createIRI(aProperty));
            tupleQuery.setBinding("pLABEL", kb.getLabelIri());
            tupleQuery.setIncludeInferred(aIncludeInferred);

            return evaluateListQuery(tupleQuery, aAll);
        });
        
        resultList.sort(Comparator.comparing(KBObject::getUiLabel));
        return resultList;
    }
    
    @Override
    public List<KBHandle> listProperties(KnowledgeBase kb, IRI aType, boolean aIncludeInferred,
            boolean aAll)
        throws QueryEvaluationException
    {
        List<KBHandle> resultList = read(kb, (conn) -> {
            String QUERY = getPropertyListQuery(kb);
            TupleQuery tupleQuery = conn.prepareTupleQuery(QueryLanguage.SPARQL, QUERY);
            tupleQuery.setBinding("pTYPE", kb.getTypeIri());
            tupleQuery.setBinding("oPROPERTY", aType);
            tupleQuery.setBinding("pLABEL", kb.getLabelIri());
            tupleQuery.setIncludeInferred(aIncludeInferred);

            return evaluateListQuery(tupleQuery, aAll);
        });

        resultList.sort(Comparator.comparing(KBObject::getUiLabel));

        return resultList;
    }
    
    @Override
    public List<KBHandle> listRootConcepts(KnowledgeBase kb, boolean aAll)
        throws QueryEvaluationException
    {
        List<KBHandle> resultList = new ArrayList<>();

        if (!kb.getExplicitlyDefinedRootConcepts().isEmpty()) {
            for (IRI conceptIRI : kb.getExplicitlyDefinedRootConcepts()) {
                KBConcept concept = readConcept(kb, conceptIRI.stringValue()).get();
                KBHandle conceptHandle = new KBHandle(concept.getIdentifier(), concept.getName(),
                        concept.getDescription());
                resultList.add(conceptHandle);
            }
        }
        else {
            resultList = read(kb, (conn) -> {
                String QUERY = String.join("\n"
                    , SPARQLQueryStore.SPARQL_PREFIX    
                    , "SELECT DISTINCT ?s ?l WHERE { "
                    , "     { ?s ?pTYPE ?oCLASS . } "
                    , "     UNION { ?someSubClass ?pSUBCLASS ?s . } ."
                    , "     FILTER NOT EXISTS { "
                    , "         ?s ?pSUBCLASS ?otherSub . "
                    , "         FILTER (?s != ?otherSub) }"
                    , "     FILTER NOT EXISTS { "
                    , "         ?s owl:intersectionOf ?list . }"
                    , "     OPTIONAL { "
                    , "         ?s ?pLABEL ?l . "
                    , "         FILTER(LANG(?l) = \"\" || LANGMATCHES(LANG(?l), \"en\")) "
                    , "     } "
                    , "} "
                    , "LIMIT 10000" );
                TupleQuery tupleQuery = conn.prepareTupleQuery(QueryLanguage.SPARQL, QUERY);
                tupleQuery.setBinding("pTYPE", kb.getTypeIri());
                tupleQuery.setBinding("oCLASS", kb.getClassIri());
                tupleQuery.setBinding("pSUBCLASS", kb.getSubclassIri());
                tupleQuery.setBinding("pLABEL", kb.getLabelIri());
                tupleQuery.setIncludeInferred(false);
    
                return evaluateListQuery(tupleQuery, aAll);
            });
        }
        resultList.sort(Comparator.comparing(KBObject::getUiLabel));
        return resultList;
    }
    
    @Override
    public boolean hasChildConcepts(KnowledgeBase aKB, String aParentIdentifier, boolean aAll)
    {
        return !listChildConcepts(aKB, aParentIdentifier, aAll, 1).isEmpty();
    }

    @Override
    public List<KBHandle> listChildConcepts(KnowledgeBase aKB, String aParentIdentifier,
            boolean aAll)
        throws QueryEvaluationException
    {
        return listChildConcepts(aKB, aParentIdentifier, aAll, 10000);
    }
    
    @Override
    public List<KBHandle> getParentConceptsForConcept(KnowledgeBase aKB, String aIdentifier,
            boolean aAll)
        throws QueryEvaluationException
    {
        List<KBHandle> resultList = read(aKB, (conn) -> {
            String QUERY = SPARQLQueryStore.PARENT_CONCEPT;
            ValueFactory vf = SimpleValueFactory.getInstance();
            TupleQuery tupleQuery = conn.prepareTupleQuery(QueryLanguage.SPARQL, QUERY);
            tupleQuery.setBinding("oChild", vf.createIRI(aIdentifier));
            tupleQuery.setBinding("pTYPE", aKB.getTypeIri());
            tupleQuery.setBinding("oCLASS", aKB.getClassIri());
            tupleQuery.setBinding("pSUBCLASS", aKB.getSubclassIri());
            tupleQuery.setBinding("pLABEL", aKB.getLabelIri());
            tupleQuery.setIncludeInferred(false);
            return evaluateListQuery(tupleQuery, aAll);
        });
        return resultList;
    }
    
    @Override
    public List<KBHandle> getConceptForInstance(KnowledgeBase aKB, String aIdentifier,
            boolean aAll)
        throws QueryEvaluationException
    {
        List<KBHandle> resultList = read(aKB, (conn) -> {
            String QUERY = SPARQLQueryStore.CONCEPT_FOR_INSTANCE;
            ValueFactory vf = SimpleValueFactory.getInstance();
            TupleQuery tupleQuery = conn.prepareTupleQuery(QueryLanguage.SPARQL, QUERY);
            tupleQuery.setBinding("pTYPE", aKB.getTypeIri());
            tupleQuery.setBinding("pInstance", vf.createIRI(aIdentifier));
            tupleQuery.setBinding("pLABEL", aKB.getLabelIri());
            tupleQuery.setIncludeInferred(true);

            return evaluateListQuery(tupleQuery, aAll);
        });
        resultList.sort(Comparator.comparing(KBObject::getUiLabel));
        return resultList;
    }
    
    
    @Override
<<<<<<< HEAD
    public List<KBHandle> getParentConceptList(KnowledgeBase aKB, String aIdentifier, boolean aAll)
        throws QueryEvaluationException
    {
        List<KBHandle> parentConceptList = new ArrayList<KBHandle>();
=======
    public Set<KBHandle> getParentConceptList(KnowledgeBase aKB, String aIdentifier, boolean aAll)
        throws QueryEvaluationException
    {
        Set<KBHandle> parentConceptList = new HashSet<KBHandle>();
>>>>>>> 8954e0ab
        if (aIdentifier != null) {
            Optional<KBObject> identifierKBObj = readKBIdentifier(aKB.getProject(), aIdentifier);
            if (identifierKBObj.get() instanceof KBConcept) {
                getParentConceptListforConcept(parentConceptList, aKB, aIdentifier,
                        aAll);
            }
            else if (identifierKBObj.get() instanceof KBInstance) {
                List<KBHandle> conceptList = getConceptForInstance(aKB, aIdentifier, aAll);
                parentConceptList.addAll(conceptList);
                for (KBHandle parent : conceptList) {
                    getParentConceptListforConcept(parentConceptList, aKB, parent.getIdentifier(),
                            aAll);
                }
            }
        }
        return parentConceptList;
    }
    
    // recursive method to get concept tree
<<<<<<< HEAD
    public List<KBHandle> getParentConceptListforConcept(List<KBHandle> parentConceptList,
=======
    public Set<KBHandle> getParentConceptListforConcept(Set<KBHandle> parentConceptList,
>>>>>>> 8954e0ab
            KnowledgeBase aKB, String aIdentifier, boolean aAll)
        throws QueryEvaluationException
    {
        List<KBHandle> parentList = getParentConceptsForConcept(aKB, aIdentifier, aAll);
        if (!parentList.isEmpty()) {
            parentConceptList.addAll(parentList);
            for (KBHandle parent : parentList) {
                getParentConceptListforConcept(parentConceptList, aKB, parent.getIdentifier(),
                        aAll);
            }
        }
        else {
            return parentConceptList;
        }
        return parentConceptList;
    }
<<<<<<< HEAD
=======

>>>>>>> 8954e0ab

    // Need to work on the query for variable inputs like owl:intersectionOf, rdf:rest*/rdf:first
    @Override
    public List<KBHandle> listChildConcepts(KnowledgeBase aKB, String aParentIdentifier,
            boolean aAll, int aLimit)
        throws QueryEvaluationException
    {
        // The query below only returns subclasses which simultaneously declare being a class
        // via the class property defined in the KB specification. This means that if the KB
        // is configured to use rdfs:Class but a subclass defines itself using owl:Class, then
        // this subclass is *not* returned. We do presently *not* support mixed schemes in a
        // single KB.
        List<KBHandle> resultList = read(aKB, (conn) -> {
            String QUERY = String.join("\n"
                , SPARQLQueryStore.SPARQL_PREFIX    
                , "SELECT DISTINCT ?s ?l WHERE { "
                , "     {?s ?pSUBCLASS ?oPARENT . }" 
                , "     UNION { ?s ?pTYPE ?oCLASS ."
                , "         ?s owl:intersectionOf ?list . "
                , "         FILTER EXISTS { ?list rdf:rest*/rdf:first ?oPARENT} }"
                , "     OPTIONAL { "
                , "         ?s ?pLABEL ?l . "
                , "         FILTER(LANG(?l) = \"\" || LANGMATCHES(LANG(?l), \"en\")) "
                , "     } "
                , "} "
                , "LIMIT " + aLimit);
            ValueFactory vf = SimpleValueFactory.getInstance();
            TupleQuery tupleQuery = conn.prepareTupleQuery(QueryLanguage.SPARQL, QUERY);
            tupleQuery.setBinding("oPARENT", vf.createIRI(aParentIdentifier));
            tupleQuery.setBinding("pTYPE", aKB.getTypeIri());
            tupleQuery.setBinding("oCLASS", aKB.getClassIri());
            tupleQuery.setBinding("pSUBCLASS", aKB.getSubclassIri());
            tupleQuery.setBinding("pLABEL", aKB.getLabelIri());
            tupleQuery.setIncludeInferred(false);

            return evaluateListQuery(tupleQuery, aAll);
        });

        if (resultList.size() > 1) {
            resultList.sort(Comparator.comparing(KBObject::getUiLabel));
        }
        
        return resultList;
    }

    
    @Override
    public List<KBHandle> listChildConceptsInstances(KnowledgeBase aKB, String aParentIdentifier,
            boolean aAll, int aLimit)
        throws QueryEvaluationException
    {
        List<KBHandle> childConceptInstances = new ArrayList<KBHandle>();
        List<KBHandle> childConcepts =  listChildConcepts(aKB, aParentIdentifier, aAll, aLimit);
        for (KBHandle childConcept : childConcepts) {
            childConceptInstances.addAll(listInstances(aKB, childConcept.getIdentifier(), aAll));
        }
        return childConceptInstances;
    }
    
    
    private List<KBHandle> evaluateListQuery(TupleQuery tupleQuery, boolean aAll)
        throws QueryEvaluationException
    {
        TupleQueryResult result = tupleQuery.evaluate();        
        
        List<KBHandle> handles = new ArrayList<>();
        while (result.hasNext()) {
            BindingSet bindings = result.next();
            String id = bindings.getBinding("s").getValue().stringValue();
            Binding label = bindings.getBinding("l");

            if (!id.contains(":") || (!aAll && hasImplicitNamespace(id))) {
                continue;
            }

            KBHandle handle = new KBHandle(id);
            if (label != null) {
                handle.setName(label.getValue().stringValue());
            }
            else {
                handle.setName(handle.getUiLabel());
            }
            handles.add(handle);
        }
        return handles;
    }

    private ReificationStrategy getReificationStrategy(KnowledgeBase kb)
    {
        switch (kb.getReification()) {
        case WIKIDATA:
            return new WikiDataReification(this);
        case NONE: // Fallthrough
        default:
            return new NoReification(this);
        }
    }

    @Override
    public boolean hasImplicitNamespace(String s)
    {
        for (String ns : implicitNamespaces) {
            if (s.startsWith(ns)) {
                return true;
            }
        }
        return false;
    }

    @Override
    public void addQualifier(KnowledgeBase kb, KBQualifier newQualifier)
    {
        getReificationStrategy(kb).addQualifier(kb, newQualifier);
    }

    @Override
    public void deleteQualifier(KnowledgeBase kb, KBQualifier oldQualifier)
    {
        getReificationStrategy(kb).deleteQualifier(kb, oldQualifier);
    }

    @Override
    public void upsertQualifier(KnowledgeBase kb, KBQualifier aQualifier)
    {
        getReificationStrategy(kb).upsertQualifier(kb, aQualifier);
    }

    @Override
    public List<KBQualifier> listQualifiers(KnowledgeBase kb, KBStatement aStatement)
    {
        return getReificationStrategy(kb).listQualifiers(kb, aStatement);
    }

    @Override
    public boolean statementsMatchSPO(KnowledgeBase akb, KBStatement mockStatement)
    {
        return getReificationStrategy(akb).statementsMatchSPO(akb, mockStatement);
    }

    @Override
    public Map<String, KnowledgeBaseProfile> readKnowledgeBaseProfiles()
        throws IOException
    {
        try (Reader r = new InputStreamReader(
                getClass().getResourceAsStream(KNOWLEDGEBASE_PROFILES_YAML),
                StandardCharsets.UTF_8)) {
            ObjectMapper mapper = new ObjectMapper(new YAMLFactory());
            return mapper.readValue(r, 
                    new TypeReference<HashMap<String, KnowledgeBaseProfile>>(){});
        }
    }
    
    
    /**
     * Read identifier IRI and return {@link Optional} of {@link KBObject}
     * 
     * @return {@link Optional} of {@link KBObject} of type {@link KBConcept} or {@link KBInstance}
     */
    @Override
    public Optional<KBObject> readKBIdentifier(Project aProject, String aIdentifier)
    {
        for (KnowledgeBase kb : getKnowledgeBases(aProject)) {
            try (RepositoryConnection conn = getConnection(kb)) {
                ValueFactory vf = conn.getValueFactory();
                RepositoryResult<Statement> stmts = RdfUtils.getStatements(conn,
                        vf.createIRI(aIdentifier), kb.getTypeIri(), kb.getClassIri(), true);
                if (stmts.hasNext()) {
                    KBConcept kbConcept = KBConcept.read(conn, vf.createIRI(aIdentifier), kb);
                    if (kbConcept != null) {
                        return Optional.of(kbConcept);
                    }
                }
                else if (!stmts.hasNext()) {
                    Optional<KBInstance> kbInstance = readInstance(kb, aIdentifier);
                    if (kbInstance.isPresent()) {
                        return kbInstance.flatMap((p) -> Optional.of(p));
                    }
                }
            }
            catch (QueryEvaluationException e) {
                log.error("Reading KB Entries failed.", e);
                return Optional.empty();
            }
        }
        return Optional.empty();
    }
    
    
    
}<|MERGE_RESOLUTION|>--- conflicted
+++ resolved
@@ -848,17 +848,10 @@
     
     
     @Override
-<<<<<<< HEAD
-    public List<KBHandle> getParentConceptList(KnowledgeBase aKB, String aIdentifier, boolean aAll)
-        throws QueryEvaluationException
-    {
-        List<KBHandle> parentConceptList = new ArrayList<KBHandle>();
-=======
     public Set<KBHandle> getParentConceptList(KnowledgeBase aKB, String aIdentifier, boolean aAll)
         throws QueryEvaluationException
     {
         Set<KBHandle> parentConceptList = new HashSet<KBHandle>();
->>>>>>> 8954e0ab
         if (aIdentifier != null) {
             Optional<KBObject> identifierKBObj = readKBIdentifier(aKB.getProject(), aIdentifier);
             if (identifierKBObj.get() instanceof KBConcept) {
@@ -878,11 +871,7 @@
     }
     
     // recursive method to get concept tree
-<<<<<<< HEAD
-    public List<KBHandle> getParentConceptListforConcept(List<KBHandle> parentConceptList,
-=======
     public Set<KBHandle> getParentConceptListforConcept(Set<KBHandle> parentConceptList,
->>>>>>> 8954e0ab
             KnowledgeBase aKB, String aIdentifier, boolean aAll)
         throws QueryEvaluationException
     {
@@ -899,10 +888,7 @@
         }
         return parentConceptList;
     }
-<<<<<<< HEAD
-=======
-
->>>>>>> 8954e0ab
+
 
     // Need to work on the query for variable inputs like owl:intersectionOf, rdf:rest*/rdf:first
     @Override
