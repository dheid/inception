--- conflicted
+++ resolved
@@ -705,7 +705,7 @@
                 tupleQuery.setBinding("pSUBCLASS", kb.getSubclassIri());
                 tupleQuery.setBinding("pLABEL", kb.getLabelIri());
                 tupleQuery.setIncludeInferred(false);
-    
+
                 return evaluateListQuery(tupleQuery, aAll);
             });
         }
@@ -848,7 +848,19 @@
         return getReificationStrategy(akb).statementsMatchSPO(akb, mockStatement);
     }
 
-<<<<<<< HEAD
+    @Override
+    public Map<String, KnowledgeBaseProfile> readKnowledgeBaseProfiles()
+        throws IOException
+    {
+        try (Reader r = new InputStreamReader(
+                getClass().getResourceAsStream(KNOWLEDGEBASE_PROFILES_YAML),
+                StandardCharsets.UTF_8)) {
+            ObjectMapper mapper = new ObjectMapper(new YAMLFactory());
+            return mapper.readValue(r,
+                    new TypeReference<HashMap<String, KnowledgeBaseProfile>>(){});
+        }
+    }
+
     public void openIndex(KnowledgeBase aKb)
     {
         try {
@@ -891,7 +903,7 @@
 
         try (RepositoryConnection conn = getConnection(aKb)) {
             RepositoryResult<Statement> stmts = RdfUtils
-                .getStatementsSparql(conn, null, RDFS.LABEL, null, false);
+                .getStatementsSparql(conn, null, RDFS.LABEL, null, Integer.MAX_VALUE, false, null);
             while (stmts.hasNext()) {
                 Statement stmt = stmts.next();
                 String id = stmt.getSubject().stringValue();
@@ -920,18 +932,5 @@
         aIndexWriter.commit();
 
         log.info("Entity indexed with id [{}] and label [{}]", aId, aLabel);
-=======
-    @Override
-    public Map<String, KnowledgeBaseProfile> readKnowledgeBaseProfiles()
-        throws IOException
-    {
-        try (Reader r = new InputStreamReader(
-                getClass().getResourceAsStream(KNOWLEDGEBASE_PROFILES_YAML),
-                StandardCharsets.UTF_8)) {
-            ObjectMapper mapper = new ObjectMapper(new YAMLFactory());
-            return mapper.readValue(r, 
-                    new TypeReference<HashMap<String, KnowledgeBaseProfile>>(){});
-        }
->>>>>>> ed101c4d
     }
 }