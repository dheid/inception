--- conflicted
+++ resolved
@@ -456,18 +456,9 @@
             tupleQuery.setBinding("oPROPERTY", kb.getPropertyTypeIri());
             tupleQuery.setBinding("pLABEL", kb.getLabelIri());
             tupleQuery.setIncludeInferred(aIncludeInferred);
-<<<<<<< HEAD
             return evaluateListQuery(tupleQuery, aAll);
         });
         resultList.sort(Comparator.comparing(KBObject::getUiLabel));
-=======
-
-            return evaluateListQuery(tupleQuery, aAll);
-        });
-
-        resultList.sort(Comparator.comparing(KBObject::getUiLabel));
-
->>>>>>> e230e9eb
         return resultList;
     }
     
@@ -1070,10 +1061,6 @@
         }
     }
     
-<<<<<<< HEAD
-    
-=======
->>>>>>> e230e9eb
     /**
      * Read identifier IRI and return {@link Optional} of {@link KBObject}
      * 
@@ -1107,10 +1094,4 @@
         }
         return Optional.empty();
     }
-<<<<<<< HEAD
-    
-    
-    
-=======
->>>>>>> e230e9eb
 }