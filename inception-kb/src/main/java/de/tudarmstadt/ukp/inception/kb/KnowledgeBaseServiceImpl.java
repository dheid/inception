/*
 * Copyright 2017
 * Ubiquitous Knowledge Processing (UKP) Lab
 * Technische Universität Darmstadt
 *
 * Licensed under the Apache License, Version 2.0 (the "License");
 * you may not use this file except in compliance with the License.
 * You may obtain a copy of the License at
 *
 *  http://www.apache.org/licenses/LICENSE-2.0
 *
 * Unless required by applicable law or agreed to in writing, software
 * distributed under the License is distributed on an "AS IS" BASIS,
 * WITHOUT WARRANTIES OR CONDITIONS OF ANY KIND, either express or implied.
 * See the License for the specific language governing permissions and
 * limitations under the License.
 */
package de.tudarmstadt.ukp.inception.kb;

import java.io.BufferedInputStream;
import java.io.File;
import java.io.IOException;
import java.io.InputStream;
import java.io.InputStreamReader;
import java.io.OutputStream;
import java.io.Reader;
import java.nio.charset.StandardCharsets;
import java.nio.file.Paths;
import java.util.ArrayList;
import java.util.Comparator;
import java.util.HashMap;
import java.util.List;
import java.util.Map;
import java.util.Optional;
import java.util.Set;

import javax.persistence.EntityManager;
import javax.persistence.NoResultException;
import javax.persistence.PersistenceContext;
import javax.persistence.Query;

import org.apache.commons.compress.compressors.CompressorException;
import org.apache.commons.compress.compressors.CompressorStreamFactory;
import org.apache.commons.lang3.StringUtils;
import org.apache.lucene.analysis.Analyzer;
import org.apache.lucene.analysis.standard.StandardAnalyzer;
import org.apache.lucene.document.Document;
import org.apache.lucene.document.Field;
import org.apache.lucene.document.StringField;
import org.apache.lucene.index.IndexWriter;
import org.apache.lucene.index.IndexWriterConfig;
import org.apache.lucene.store.Directory;
import org.apache.lucene.store.FSDirectory;
import org.eclipse.rdf4j.model.IRI;
import org.eclipse.rdf4j.model.Resource;
import org.eclipse.rdf4j.model.Statement;
import org.eclipse.rdf4j.model.ValueFactory;
import org.eclipse.rdf4j.model.impl.SimpleValueFactory;
import org.eclipse.rdf4j.model.vocabulary.RDFS;
import org.eclipse.rdf4j.query.Binding;
import org.eclipse.rdf4j.query.BindingSet;
import org.eclipse.rdf4j.query.QueryEvaluationException;
import org.eclipse.rdf4j.query.QueryLanguage;
import org.eclipse.rdf4j.query.TupleQuery;
import org.eclipse.rdf4j.query.TupleQueryResult;
import org.eclipse.rdf4j.repository.RepositoryConnection;
import org.eclipse.rdf4j.repository.RepositoryException;
import org.eclipse.rdf4j.repository.RepositoryResult;
import org.eclipse.rdf4j.repository.config.RepositoryConfig;
import org.eclipse.rdf4j.repository.config.RepositoryConfigException;
import org.eclipse.rdf4j.repository.config.RepositoryImplConfig;
import org.eclipse.rdf4j.repository.manager.RepositoryManager;
import org.eclipse.rdf4j.repository.manager.RepositoryProvider;
import org.eclipse.rdf4j.repository.sail.config.SailRepositoryConfig;
import org.eclipse.rdf4j.repository.sparql.config.SPARQLRepositoryConfig;
import org.eclipse.rdf4j.rio.RDFFormat;
import org.eclipse.rdf4j.rio.RDFParseException;
import org.eclipse.rdf4j.rio.RDFWriter;
import org.eclipse.rdf4j.rio.Rio;
import org.eclipse.rdf4j.sail.lucene.config.LuceneSailConfig;
import org.eclipse.rdf4j.sail.nativerdf.config.NativeStoreConfig;
import org.slf4j.Logger;
import org.slf4j.LoggerFactory;
import org.springframework.beans.factory.DisposableBean;
import org.springframework.beans.factory.annotation.Autowired;
import org.springframework.stereotype.Component;
import org.springframework.transaction.annotation.Transactional;

import com.fasterxml.jackson.core.type.TypeReference;
import com.fasterxml.jackson.databind.ObjectMapper;
import com.fasterxml.jackson.dataformat.yaml.YAMLFactory;

import de.tudarmstadt.ukp.clarin.webanno.model.Project;
import de.tudarmstadt.ukp.inception.kb.graph.KBConcept;
import de.tudarmstadt.ukp.inception.kb.graph.KBHandle;
import de.tudarmstadt.ukp.inception.kb.graph.KBInstance;
import de.tudarmstadt.ukp.inception.kb.graph.KBObject;
import de.tudarmstadt.ukp.inception.kb.graph.KBProperty;
import de.tudarmstadt.ukp.inception.kb.graph.KBQualifier;
import de.tudarmstadt.ukp.inception.kb.graph.KBStatement;
import de.tudarmstadt.ukp.inception.kb.graph.RdfUtils;
import de.tudarmstadt.ukp.inception.kb.model.KnowledgeBase;
import de.tudarmstadt.ukp.inception.kb.reification.NoReification;
import de.tudarmstadt.ukp.inception.kb.reification.ReificationStrategy;
import de.tudarmstadt.ukp.inception.kb.reification.WikiDataReification;
import de.tudarmstadt.ukp.inception.kb.yaml.KnowledgeBaseProfile;

@Component(KnowledgeBaseService.SERVICE_NAME)
public class KnowledgeBaseServiceImpl
    implements KnowledgeBaseService, DisposableBean
{
    private static final String KNOWLEDGEBASE_PROFILES_YAML = "knowledgebase-profiles.yaml";

    private final Logger log = LoggerFactory.getLogger(getClass());

    private @PersistenceContext EntityManager entityManager;
    private final RepositoryManager repoManager;
    private final Set<String> implicitNamespaces;

    @org.springframework.beans.factory.annotation.Value(value = "${data.path}/kb")
    private File dataDir;

    @Autowired
    public KnowledgeBaseServiceImpl(
            @org.springframework.beans.factory.annotation.Value("${data.path}") File dataDir)
    {
        String url = Paths.get(dataDir.getAbsolutePath(), "kb").toUri().toString();
        repoManager = RepositoryProvider.getRepositoryManager(url);
        log.info("Knowledge base repository path: " + url);
        implicitNamespaces = IriConstants.IMPLICIT_NAMESPACES;
    }

    public KnowledgeBaseServiceImpl(
            @org.springframework.beans.factory.annotation.Value("${data.path}") File dataDir,
            EntityManager entityManager)
    {
        this(dataDir);
        this.entityManager = entityManager;
    }

    @Override
    public void destroy() throws Exception
    {
        repoManager.shutDown();
    }

    /**
     * Sanity check to test if a knowledge base is already registered with RDF4J.
     *
     * @param kb
     */
    private void assertRegistration(KnowledgeBase kb)
    {
        if (!kb.isManagedRepository()) {
            throw new IllegalStateException(kb.toString() + " has to be registered first.");
        }
    }

    @Transactional
    @Override
    public void registerKnowledgeBase(KnowledgeBase kb, RepositoryImplConfig cfg)
        throws RepositoryException, RepositoryConfigException
    {
        // obtain unique repository id
        String baseName = "pid-" + Long.toString(kb.getProject().getId()) + "-kbid-";
        String repositoryId = repoManager.getNewRepositoryID(baseName);
        kb.setRepositoryId(repositoryId);

        repoManager.addRepositoryConfig(new RepositoryConfig(repositoryId, cfg));
        entityManager.persist(kb);
    }

    @Transactional
    @Override
    public boolean knowledgeBaseExists(Project project, String kbName)
    {
        Query query = entityManager.createNamedQuery("KnowledgeBase.getByName");
        query.setParameter("project", project);
        query.setParameter("name", kbName);
        return !query.getResultList().isEmpty();
    }

    @Transactional(noRollbackFor = NoResultException.class)
    @Override
    public Optional<KnowledgeBase> getKnowledgeBaseById(Project aProject, String aId)
    {
        return Optional.ofNullable(entityManager.find(KnowledgeBase.class, aId));
    }

    @Transactional
    @Override
    public void updateKnowledgeBase(KnowledgeBase kb, RepositoryImplConfig cfg)
        throws RepositoryException, RepositoryConfigException
    {
        assertRegistration(kb);
        repoManager.addRepositoryConfig(new RepositoryConfig(kb.getRepositoryId(), cfg));
        entityManager.merge(kb);
    }

    @SuppressWarnings("unchecked")
    @Transactional
    @Override
    public List<KnowledgeBase> getKnowledgeBases(Project aProject)
    {
        Query query = entityManager.createNamedQuery("KnowledgeBase.getByProject");
        query.setParameter("project", aProject);
        return (List<KnowledgeBase>) query.getResultList();
    }

    @SuppressWarnings("unchecked")
    @Transactional
    @Override
    public List<KnowledgeBase> getEnabledKnowledgeBases(Project aProject)
    {
        Query query = entityManager.createNamedQuery("KnowledgeBase.getByProjectWhereEnabledTrue");
        query.setParameter("project", aProject);
        return (List<KnowledgeBase>) query.getResultList();
    }

    @Transactional
    @Override
    public void removeKnowledgeBase(KnowledgeBase kb)
        throws RepositoryException, RepositoryConfigException
    {
        assertRegistration(kb);
        repoManager.removeRepository(kb.getRepositoryId());

        entityManager.remove(entityManager.contains(kb) ? kb : entityManager.merge(kb));
    }

    @Override
    public RepositoryImplConfig getNativeConfig()
    {
        // See #221 - Disabled because it is too slow during import
        // return new SailRepositoryConfig(
        //   new ForwardChainingRDFSInferencerConfig(new NativeStoreConfig()));

        LuceneSailConfig config = new LuceneSailConfig(new NativeStoreConfig());
        config.setIndexDir("indexDir");
        return new SailRepositoryConfig(config);
    }

    @Override
    public RepositoryImplConfig getRemoteConfig(String url)
    {
        return new SPARQLRepositoryConfig(url);
    }

    @Override
    public RepositoryImplConfig getKnowledgeBaseConfig(KnowledgeBase kb)
        throws RepositoryConfigException, RepositoryException
    {
        assertRegistration(kb);
        return repoManager.getRepositoryConfig(kb.getRepositoryId()).getRepositoryImplConfig();
    }

    @Override
    public void registerImplicitNamespace(String aImplicitNameSpace)
    {
        implicitNamespaces.add(aImplicitNameSpace);
    }

    @Override
    public RepositoryConnection getConnection(KnowledgeBase kb)
    {
        assertRegistration(kb);
        return repoManager.getRepository(kb.getRepositoryId()).getConnection();
    }

    @SuppressWarnings("resource")
    @Override
    public void importData(KnowledgeBase kb, String aFilename, InputStream aIS)
        throws RDFParseException, RepositoryException, IOException
    {
        if (kb.isReadOnly()) {
            log.warn("Knowledge base [{}] is read only, will not import!", kb.getName());
            return;
        }

        InputStream is = new BufferedInputStream(aIS);
        try {
            // Stream is expected to be closed by caller of importData
            is = new CompressorStreamFactory().createCompressorInputStream(is);
        }
        catch (CompressorException e) {
            // Probably not compressed then or unknown format - just try as is.
            log.debug("Stream is not compressed, continue as is.");
        }

        // Detect the file format
        RDFFormat format = Rio.getParserFormatForFileName(aFilename).orElse(RDFFormat.RDFXML);

        // Load files into the repository
        try (RepositoryConnection conn = getConnection(kb)) {
            conn.add(is, "", format);
        }
    }

    @Override
    public void exportData(KnowledgeBase kb, RDFFormat format, OutputStream os)
    {
        if (kb.getType() != RepositoryType.LOCAL) {
            log.info("Not exporting non-local knowledge base: [{}]", kb.getName());
            return;
        }
        try (RepositoryConnection conn = getConnection(kb)) {
            RDFWriter rdfWriter = Rio.createWriter(format, os);
            conn.export(rdfWriter);
        }
    }

    @Override
    public void clear(KnowledgeBase kb)
    {
        try (RepositoryConnection conn = getConnection(kb)) {
            conn.clear();
        }
    }

    @Override
    public boolean isEmpty(KnowledgeBase kb)
    {
        try (RepositoryConnection conn = getConnection(kb)) {
            return conn.isEmpty();
        }
    }

    @Override
    public KBHandle createConcept(KnowledgeBase kb, KBConcept aConcept)
    {
        if (StringUtils.isNotEmpty(aConcept.getIdentifier())) {
            throw new IllegalArgumentException("Identifier must be empty on create");
        }

        return update(kb, (conn) -> {
            String identifier = generateIdentifier(conn, kb);
            aConcept.setIdentifier(identifier);
            aConcept.write(conn, kb);
            return new KBHandle(identifier, aConcept.getName());
        });
    }
    
    @Override
    public Optional<KBConcept> readConcept(KnowledgeBase kb, String aIdentifier)
        throws QueryEvaluationException
    {
        return read(kb, (conn) -> {
            ValueFactory vf = conn.getValueFactory();
            Resource subject = vf.createIRI(aIdentifier);
            if (RdfUtils.existsStatementsWithSubject(conn, subject, false)) {
                KBConcept kbConcept = KBConcept.read(conn, vf.createIRI(aIdentifier),kb);
                return Optional.of(kbConcept);
            }
            else {
                return Optional.empty();
            }
        });
    }
    
    @Override
    public Optional<KBConcept> readConcept(Project aProject, String aIdentifier)
    {
        for (KnowledgeBase kb : getKnowledgeBases(aProject)) {
            Optional<KBConcept> concept = readConcept(kb, aIdentifier);
            if (concept.isPresent()) {
                return concept;
            }
        }
        
        return Optional.empty();
    }
    
    @Override
    public void updateConcept(KnowledgeBase kb, KBConcept aConcept)
    {
        if (StringUtils.isEmpty(aConcept.getIdentifier())) {
            throw new IllegalArgumentException("Identifier cannot be empty on update");
        }

        update(kb, (conn) -> {
            conn.remove(aConcept.getOriginalStatements());
            aConcept.write(conn, kb);
            return null;
        });
    }

    @Override
    public void deleteConcept(KnowledgeBase kb, KBConcept aConcept)
    {
        delete(kb, aConcept.getIdentifier());
    }

    @Override
    public List<KBHandle> listConcepts(KnowledgeBase kb, boolean aAll)
    {
        return list(kb, kb.getClassIri(), true, aAll);
    }

    @Override
    public KBHandle createProperty(KnowledgeBase kb, KBProperty aProperty)
    {
        if (StringUtils.isNotEmpty(aProperty.getIdentifier())) {
            throw new IllegalArgumentException("Identifier must be empty on create");
        }

        return update(kb, (conn) -> {
            String identifier = generateIdentifier(conn, kb);
            aProperty.setIdentifier(identifier);
            aProperty.write(conn, kb);
            return new KBHandle(identifier, aProperty.getName());
        });
    }

    @Override
    public Optional<KBProperty> readProperty(KnowledgeBase kb, String aIdentifier)
    {
        return read(kb, (conn) -> {
            ValueFactory vf = conn.getValueFactory();
            try (RepositoryResult<Statement> stmts = RdfUtils.getStatements(conn,
                    vf.createIRI(aIdentifier), kb.getTypeIri(), kb.getPropertyTypeIri(), true)) {
                if (stmts.hasNext()) {
                    Statement propStmt = stmts.next();
                    KBProperty kbProp = KBProperty.read(conn, propStmt, kb);
                    return Optional.of(kbProp);
                } else {
                    return Optional.empty();
                }
            } 
        });
    }

    @Override
    public void updateProperty(KnowledgeBase kb, KBProperty aProperty)
    {
        if (StringUtils.isEmpty(aProperty.getIdentifier())) {
            throw new IllegalArgumentException("Identifier cannot be empty on update");
        }

        update(kb, (conn) -> {
            conn.remove(aProperty.getOriginalStatements());
            aProperty.write(conn, kb);
            return null;
        });
    }

    @Override
    public void deleteProperty(KnowledgeBase kb, KBProperty aType)
    {
        delete(kb, aType.getIdentifier());
    }

    @Override
    public List<KBHandle> listProperties(KnowledgeBase kb, boolean aAll)
    {
        return list(kb, kb.getPropertyTypeIri(), true, aAll);
    }

    @Override
    public KBHandle createInstance(KnowledgeBase kb, KBInstance aInstance)
    {
        if (StringUtils.isNotEmpty(aInstance.getIdentifier())) {
            throw new IllegalArgumentException("Identifier must be empty on create");
        }

        return update(kb, (conn) -> {
            String identifier = generateIdentifier(conn, kb);
            aInstance.setIdentifier(identifier);
            aInstance.write(conn, kb);

            return new KBHandle(identifier, aInstance.getName());
        });
    }

    @Override
    public Optional<KBInstance> readInstance(KnowledgeBase kb, String aIdentifier)
        throws QueryEvaluationException
    {
        try (RepositoryConnection conn = getConnection(kb)) {
            ValueFactory vf = conn.getValueFactory();
            // Try to figure out the type of the instance - we ignore the inferred types here
            // and only make use of the explicitly asserted types
            RepositoryResult<Statement> conceptStmts = RdfUtils.getStatementsSparql(conn,
                    vf.createIRI(aIdentifier), kb.getTypeIri(), null, 1000, false, null);

            String conceptIdentifier = null;
            while (conceptStmts.hasNext() && conceptIdentifier == null) {
                Statement stmt = conceptStmts.next();
                String id = stmt.getObject().stringValue();
                if (!hasImplicitNamespace(id) && id.contains(":")) {
                    conceptIdentifier = stmt.getObject().stringValue();
                }
            }

            // Didn't find a suitable concept for the instance - consider the instance as
            // non-existing
            if (conceptIdentifier == null) {
                return Optional.empty();
            }

            // Read the instance
            try (RepositoryResult<Statement> instanceStmts = RdfUtils.getStatements(conn,
                    vf.createIRI(aIdentifier), kb.getTypeIri(), vf.createIRI(conceptIdentifier),
                    true)) {
                if (instanceStmts.hasNext()) {
                    Statement kbStmt = instanceStmts.next();
                    KBInstance kbInst = KBInstance.read(conn, kbStmt, kb);
                    return Optional.of(kbInst);
                } else {
                    return Optional.empty();
                }
            }
        }
    }
    
    @Override
    public Optional<KBInstance> readInstance(Project aProject, String aIdentifier)
    {
        for (KnowledgeBase kb : getKnowledgeBases(aProject)) {
            Optional<KBInstance> instance = readInstance(kb, aIdentifier);
            if (instance.isPresent()) {
                return instance;
            }
        }
        
        return Optional.empty();
    }

    @Override
    public void updateInstance(KnowledgeBase kb, KBInstance aInstance)
    {
        if (StringUtils.isEmpty(aInstance.getIdentifier())) {
            throw new IllegalArgumentException("Identifier cannot be empty on update");
        }

        update(kb, (conn) -> {
            conn.remove(aInstance.getOriginalStatements());
            aInstance.write(conn ,kb);
            return null;
        });
    }

    @Override
    public void deleteInstance(KnowledgeBase kb, KBInstance aInstance)
    {
        delete(kb, aInstance.getIdentifier());
    }

    @Override
    public List<KBHandle> listInstances(KnowledgeBase kb, String aConceptIri, boolean aAll)
    {
        IRI conceptIri = SimpleValueFactory.getInstance().createIRI(aConceptIri);
        return list(kb, conceptIri, false, aAll);
    }

    // Statements

    @Override
    public void initStatement(KnowledgeBase kb, KBStatement aStatement)
    {
        List<Statement> statements = getReificationStrategy(kb).reify(kb, aStatement);
        aStatement.setOriginalStatements(statements);
    }

    @Override
    public void upsertStatement(KnowledgeBase kb, KBStatement aStatement) throws RepositoryException
    {
        getReificationStrategy(kb).upsertStatement(kb, aStatement);
    }

    @Override
    public void deleteStatement(KnowledgeBase kb, KBStatement aStatement) throws RepositoryException
    {
        getReificationStrategy(kb).deleteStatement(kb, aStatement);
    }

    @Override
    public List<KBStatement> listStatements(KnowledgeBase kb, KBHandle aInstance, boolean aAll)
    {
        return getReificationStrategy(kb).listStatements(kb, aInstance, aAll);
    }

    @Override
    public List<KBStatement> listStatements(KnowledgeBase kb, KBInstance aInstance, boolean aAll)
    {
        KBHandle handle = new KBHandle(aInstance.getIdentifier(), aInstance.getName());
        return listStatements(kb, handle, aAll);
    }

    private void delete(KnowledgeBase kb, String aIdentifier)
    {
        update(kb, (conn) -> {
            ValueFactory vf = conn.getValueFactory();
            try (RepositoryResult<Statement> stmts = conn
                .getStatements(vf.createIRI(aIdentifier), null, null)) {
                conn.remove(stmts);
            }
            return null;
        });
    }

    private String generateIdentifier(RepositoryConnection conn, KnowledgeBase kb)
    {
        ValueFactory vf = conn.getValueFactory();
        // default value of basePrefix is IriConstants.INCEPTION_NAMESPACE
        String basePrefix = kb.getBasePrefix();
        return basePrefix + vf.createBNode().getID();
    }

    @Override
    public KBHandle update(KnowledgeBase kb, UpdateAction aAction)
    {
        if (kb.isReadOnly()) {
            log.warn("Knowledge base [{}] is read only, will not alter!", kb.getName());
            return null;
        }

        KBHandle result = null;
        try (RepositoryConnection conn = getConnection(kb)) {
            boolean error = true;
            try {
                conn.begin();
                result = aAction.accept(conn);
                conn.commit();
                error = false;
            }
            finally {
                if (error) {
                    conn.rollback();
                }
            }
        }
        return result;
    }

    @Override
    public <T> T read(KnowledgeBase kb, ReadAction<T> aAction)
    {
        try (RepositoryConnection conn = getConnection(kb)) {
            return aAction.accept(conn);
        }
    }

    @Override
    public List<KBHandle> list(KnowledgeBase kb, IRI aType, boolean aIncludeInferred, boolean aAll)
        throws QueryEvaluationException
    {
        List<KBHandle> resultList = read(kb, (conn) -> {
            String QUERY = String.join("\n"
                         , "SELECT DISTINCT ?s ?l WHERE {"
                         , "  ?s ?pTYPE ?oPROPERTY ."
                         , "  OPTIONAL {"
                         , "    ?s ?pLABEL ?l ."
                         , "    FILTER(LANG(?l) = \"\" || LANGMATCHES(LANG(?l), \"en\"))"
                         , "  }"
                         , "}"
                         , "LIMIT 10000");
            TupleQuery tupleQuery = conn.prepareTupleQuery(QueryLanguage.SPARQL, QUERY);
            tupleQuery.setBinding("pTYPE", kb.getTypeIri());
            tupleQuery.setBinding("oPROPERTY", aType);
            tupleQuery.setBinding("pLABEL", kb.getLabelIri());
            tupleQuery.setIncludeInferred(aIncludeInferred);

            return evaluateListQuery(tupleQuery, aAll);
        });

        resultList.sort(Comparator.comparing(KBObject::getUiLabel));

        return resultList;
    }

    @Override
    public List<KBHandle> listRootConcepts(KnowledgeBase kb, boolean aAll)
        throws QueryEvaluationException
    {
        List<KBHandle> resultList = new ArrayList<>();

        if (!kb.getExplicitlyDefinedRootConcepts().isEmpty()) {
            for (IRI conceptIRI : kb.getExplicitlyDefinedRootConcepts()) {
                KBConcept concept = readConcept(kb, conceptIRI.stringValue()).get();
                KBHandle conceptHandle = new KBHandle(concept.getIdentifier(), concept.getName(),
                        concept.getDescription());
                resultList.add(conceptHandle);
            }
        }
        else {
            resultList = read(kb, (conn) -> {
                String QUERY = String.join("\n"
                    , "SELECT DISTINCT ?s ?l WHERE { "
                    , "     { ?s ?pTYPE ?oCLASS . } "
                    , "     UNION { ?someSubClass ?pSUBCLASS ?s . } ."
                    , "     FILTER NOT EXISTS { "
                    , "         ?s ?pSUBCLASS ?otherSub . "
                    , "         FILTER (?s != ?otherSub) }"
                    , "     FILTER NOT EXISTS { "
                    , "         ?s owl:intersectionOf ?list . }"
                    , "     OPTIONAL { "
                    , "         ?s ?pLABEL ?l . "
                    , "         FILTER(LANG(?l) = \"\" || LANGMATCHES(LANG(?l), \"en\")) "
                    , "     } "
                    , "} "
                    , "LIMIT 10000" );
                TupleQuery tupleQuery = conn.prepareTupleQuery(QueryLanguage.SPARQL, QUERY);
                tupleQuery.setBinding("pTYPE", kb.getTypeIri());
                tupleQuery.setBinding("oCLASS", kb.getClassIri());
                tupleQuery.setBinding("pSUBCLASS", kb.getSubclassIri());
                tupleQuery.setBinding("pLABEL", kb.getLabelIri());
                tupleQuery.setIncludeInferred(false);

                return evaluateListQuery(tupleQuery, aAll);
            });
        }
        resultList.sort(Comparator.comparing(KBObject::getUiLabel));
        return resultList;
    }
    
    @Override
    public boolean hasChildConcepts(KnowledgeBase aKB, String aParentIdentifier, boolean aAll)
    {
        return !listChildConcepts(aKB, aParentIdentifier, aAll, 1).isEmpty();
    }

    @Override
    public List<KBHandle> listChildConcepts(KnowledgeBase aKB, String aParentIdentifier,
            boolean aAll)
        throws QueryEvaluationException
    {
        return listChildConcepts(aKB, aParentIdentifier, aAll, 10000);
    }

    // Need to work on the query for variable inputs like owl:intersectionOf, rdf:rest*/rdf:first
    @Override
    public List<KBHandle> listChildConcepts(KnowledgeBase aKB, String aParentIdentifier,
            boolean aAll, int aLimit)
        throws QueryEvaluationException
    {
        // The query below only returns subclasses which simultaneously declare being a class
        // via the class property defined in the KB specification. This means that if the KB
        // is configured to use rdfs:Class but a subclass defines itself using owl:Class, then
        // this subclass is *not* returned. We do presently *not* support mixed schemes in a
        // single KB.
        List<KBHandle> resultList = read(aKB, (conn) -> {
            String QUERY = String.join("\n"
                , "SELECT DISTINCT ?s ?l WHERE { "
                , "     {?s ?pSUBCLASS ?oPARENT . }" 
                , "     UNION { ?s ?pTYPE ?oCLASS ."
                , "         ?s owl:intersectionOf ?list . "
                , "         FILTER EXISTS { ?list rdf:rest*/rdf:first ?oPARENT} }"
                , "     OPTIONAL { "
                , "         ?s ?pLABEL ?l . "
                , "         FILTER(LANG(?l) = \"\" || LANGMATCHES(LANG(?l), \"en\")) "
                , "     } "
                , "} "
                , "LIMIT " + aLimit);
            ValueFactory vf = SimpleValueFactory.getInstance();
            TupleQuery tupleQuery = conn.prepareTupleQuery(QueryLanguage.SPARQL, QUERY);
            tupleQuery.setBinding("oPARENT", vf.createIRI(aParentIdentifier));
            tupleQuery.setBinding("pTYPE", aKB.getTypeIri());
            tupleQuery.setBinding("oCLASS", aKB.getClassIri());
            tupleQuery.setBinding("pSUBCLASS", aKB.getSubclassIri());
            tupleQuery.setBinding("pLABEL", aKB.getLabelIri());
            tupleQuery.setIncludeInferred(false);

            return evaluateListQuery(tupleQuery, aAll);
        });

        if (resultList.size() > 1) {
            resultList.sort(Comparator.comparing(KBObject::getUiLabel));
        }
        
        return resultList;
    }

    private List<KBHandle> evaluateListQuery(TupleQuery tupleQuery, boolean aAll)
        throws QueryEvaluationException
    {
        TupleQueryResult result = tupleQuery.evaluate();        
        
        List<KBHandle> handles = new ArrayList<>();
        while (result.hasNext()) {
            BindingSet bindings = result.next();
            String id = bindings.getBinding("s").getValue().stringValue();
            Binding label = bindings.getBinding("l");

            if (!id.contains(":") || (!aAll && hasImplicitNamespace(id))) {
                continue;
            }

            KBHandle handle = new KBHandle(id);
            if (label != null) {
                handle.setName(label.getValue().stringValue());
            }
            else {
                handle.setName(handle.getUiLabel());
            }
            handles.add(handle);
        }
        return handles;
    }

    private ReificationStrategy getReificationStrategy(KnowledgeBase kb)
    {
        switch (kb.getReification()) {
        case WIKIDATA:
            return new WikiDataReification(this);
        case NONE: // Fallthrough
        default:
            return new NoReification(this);
        }
    }

    private boolean hasImplicitNamespace(String s)
    {
        for (String ns : implicitNamespaces) {
            if (s.startsWith(ns)) {
                return true;
            }
        }
        return false;
    }

    @Override
    public void addQualifier(KnowledgeBase kb, KBQualifier newQualifier)
    {
        getReificationStrategy(kb).addQualifier(kb, newQualifier);
    }

    @Override
    public void deleteQualifier(KnowledgeBase kb, KBQualifier oldQualifier)
    {
        getReificationStrategy(kb).deleteQualifier(kb, oldQualifier);
    }

    @Override
    public void upsertQualifier(KnowledgeBase kb, KBQualifier aQualifier)
    {
        getReificationStrategy(kb).upsertQualifier(kb, aQualifier);
    }

    @Override
    public List<KBQualifier> listQualifiers(KnowledgeBase kb, KBStatement aStatement)
    {
        return getReificationStrategy(kb).listQualifiers(kb, aStatement);
    }

    @Override
    public boolean statementsMatchSPO(KnowledgeBase akb, KBStatement mockStatement)
    {
        return getReificationStrategy(akb).statementsMatchSPO(akb, mockStatement);
    }

    @Override
    public Map<String, KnowledgeBaseProfile> readKnowledgeBaseProfiles()
        throws IOException
    {
        try (Reader r = new InputStreamReader(
                getClass().getResourceAsStream(KNOWLEDGEBASE_PROFILES_YAML),
                StandardCharsets.UTF_8)) {
            ObjectMapper mapper = new ObjectMapper(new YAMLFactory());
            return mapper.readValue(r,
                    new TypeReference<HashMap<String, KnowledgeBaseProfile>>(){});
        }
    }
<<<<<<< HEAD

    public void openIndex(KnowledgeBase aKb)
    {
        try {

            log.info("Index has been opened for KB " + aKb.getName());
        }
        catch (Exception e) {
            log.error("Unable to open index", e);
        }
    }
//
//    public SailRepository setupLuceneSail()
//    {
//        // create a sesame memory sail
//        MemoryStore memoryStore = new MemoryStore();
//
//        // create a lucenesail to wrap the memorystore
//        LuceneSail lucenesail = new LuceneSail();
//
//        // set this parameter to store the lucene index on disk
//        //d
//        lucenesail.setParameter(LuceneSail.LUCENE_DIR_KEY, "${repository.path}/luceneIndex");
//
//        // wrap memorystore in a lucenesail
//        lucenesail.setBaseSail(memoryStore);
//
//        // create a Repository to access the sails
//        SailRepository repository = new SailRepository(lucenesail);
//        repository.initialize();
//        return repository;
//    }

    @Override
    public void indexLocalKb(KnowledgeBase aKb) throws IOException
    {
        Analyzer analyzer = new StandardAnalyzer();
        File f = new File("${repository.path}/luceneIndex");
        Directory directory = FSDirectory.open(f.toPath());
        IndexWriter indexWriter = new IndexWriter(directory, new IndexWriterConfig(analyzer));

        try (RepositoryConnection conn = getConnection(aKb)) {
            RepositoryResult<Statement> stmts = RdfUtils
                .getStatementsSparql(conn, null, RDFS.LABEL, null, Integer.MAX_VALUE, false, null);
            while (stmts.hasNext()) {
                Statement stmt = stmts.next();
                String id = stmt.getSubject().stringValue();
                String label = stmt.getObject().stringValue();
                try {
                    indexEntity(id, label, indexWriter);
                }
                catch (IOException e) {
                    log.error("Could not index entity with id [{}] and label [{}]", id, label);
                }
            }
        }

        indexWriter.close();
    }

    private void indexEntity(String aId, String aLabel, IndexWriter aIndexWriter)
        throws IOException
    {
        String FIELD_ID = "id";
        String FIELD_CONTENT = "label";
        Document doc = new Document();
        doc.add(new StringField(FIELD_ID, aId, Field.Store.YES));
        doc.add(new StringField(FIELD_CONTENT, aLabel, Field.Store.YES));
        aIndexWriter.addDocument(doc);
        aIndexWriter.commit();

        log.info("Entity indexed with id [{}] and label [{}]", aId, aLabel);
=======
    
    /**
     * Read identifier IRI and return {@link Optional} of {@link KBObject}
     * 
     * @return {@link Optional} of {@link KBObject} of type {@link KBConcept} or {@link KBInstance}
     */
    public Optional<KBObject> readKBIdentifier(Project aProject, String aIdentifier)
    {
        for (KnowledgeBase kb : getKnowledgeBases(aProject)) {
            try (RepositoryConnection conn = getConnection(kb)) {
                ValueFactory vf = conn.getValueFactory();
                RepositoryResult<Statement> stmts = RdfUtils.getStatements(conn,
                        vf.createIRI(aIdentifier), kb.getTypeIri(), kb.getClassIri(), true);
                if (stmts.hasNext()) {
                    KBConcept kbConcept = KBConcept.read(conn, vf.createIRI(aIdentifier), kb);
                    if (kbConcept != null) {
                        return Optional.of(kbConcept);
                    }
                }
                else if (!stmts.hasNext()) {
                    Optional<KBInstance> kbInstance = readInstance(kb, aIdentifier);
                    if (kbInstance.isPresent()) {
                        return kbInstance.flatMap((p) -> Optional.of(p));
                    }
                }
            }
            catch (QueryEvaluationException e) {
                log.error("Reading KB Entries failed.", e);
                return Optional.empty();
            }
        }
        return Optional.empty();
>>>>>>> 58704049
    }
}<|MERGE_RESOLUTION|>--- conflicted
+++ resolved
@@ -860,7 +860,39 @@
                     new TypeReference<HashMap<String, KnowledgeBaseProfile>>(){});
         }
     }
-<<<<<<< HEAD
+
+    /**
+     * Read identifier IRI and return {@link Optional} of {@link KBObject}
+     *
+     * @return {@link Optional} of {@link KBObject} of type {@link KBConcept} or {@link KBInstance}
+     */
+    public Optional<KBObject> readKBIdentifier(Project aProject, String aIdentifier)
+    {
+        for (KnowledgeBase kb : getKnowledgeBases(aProject)) {
+            try (RepositoryConnection conn = getConnection(kb)) {
+                ValueFactory vf = conn.getValueFactory();
+                RepositoryResult<Statement> stmts = RdfUtils.getStatements(conn,
+                        vf.createIRI(aIdentifier), kb.getTypeIri(), kb.getClassIri(), true);
+                if (stmts.hasNext()) {
+                    KBConcept kbConcept = KBConcept.read(conn, vf.createIRI(aIdentifier), kb);
+                    if (kbConcept != null) {
+                        return Optional.of(kbConcept);
+                    }
+                }
+                else if (!stmts.hasNext()) {
+                    Optional<KBInstance> kbInstance = readInstance(kb, aIdentifier);
+                    if (kbInstance.isPresent()) {
+                        return kbInstance.flatMap((p) -> Optional.of(p));
+                    }
+                }
+            }
+            catch (QueryEvaluationException e) {
+                log.error("Reading KB Entries failed.", e);
+                return Optional.empty();
+            }
+        }
+        return Optional.empty();
+    }
 
     public void openIndex(KnowledgeBase aKb)
     {
@@ -933,39 +965,5 @@
         aIndexWriter.commit();
 
         log.info("Entity indexed with id [{}] and label [{}]", aId, aLabel);
-=======
-    
-    /**
-     * Read identifier IRI and return {@link Optional} of {@link KBObject}
-     * 
-     * @return {@link Optional} of {@link KBObject} of type {@link KBConcept} or {@link KBInstance}
-     */
-    public Optional<KBObject> readKBIdentifier(Project aProject, String aIdentifier)
-    {
-        for (KnowledgeBase kb : getKnowledgeBases(aProject)) {
-            try (RepositoryConnection conn = getConnection(kb)) {
-                ValueFactory vf = conn.getValueFactory();
-                RepositoryResult<Statement> stmts = RdfUtils.getStatements(conn,
-                        vf.createIRI(aIdentifier), kb.getTypeIri(), kb.getClassIri(), true);
-                if (stmts.hasNext()) {
-                    KBConcept kbConcept = KBConcept.read(conn, vf.createIRI(aIdentifier), kb);
-                    if (kbConcept != null) {
-                        return Optional.of(kbConcept);
-                    }
-                }
-                else if (!stmts.hasNext()) {
-                    Optional<KBInstance> kbInstance = readInstance(kb, aIdentifier);
-                    if (kbInstance.isPresent()) {
-                        return kbInstance.flatMap((p) -> Optional.of(p));
-                    }
-                }
-            }
-            catch (QueryEvaluationException e) {
-                log.error("Reading KB Entries failed.", e);
-                return Optional.empty();
-            }
-        }
-        return Optional.empty();
->>>>>>> 58704049
     }
 }