--- conflicted
+++ resolved
@@ -679,32 +679,6 @@
 
         return resultList;
     }
-
-    @Override
-<<<<<<< HEAD
-    public List<KBHandle> listProperties(KnowledgeBase kb, IRI aType, boolean aIncludeInferred,
-            boolean aAll)
-        throws QueryEvaluationException
-    {
-        List<KBHandle> resultList = read(kb, (conn) -> {
-            String QUERY = getPropertyListQuery(kb);
-            TupleQuery tupleQuery = conn.prepareTupleQuery(QueryLanguage.SPARQL, QUERY);
-            tupleQuery.setBinding("pTYPE", kb.getTypeIri());
-            tupleQuery.setBinding("oPROPERTY", aType);
-            tupleQuery.setBinding("pLABEL", kb.getLabelIri());
-            tupleQuery.setIncludeInferred(aIncludeInferred);
-
-            return evaluateListQuery(tupleQuery, aAll);
-        });
-
-        resultList.sort(Comparator.comparing(KBObject::getUiLabel));
-
-        return resultList;
-    }
-    
-    public String getPropertyListQuery(KnowledgeBase kb) {
-        return SPARQLQueryStore.PROPERTYLIST_QUERY;
-    }
     
     @Override
     public List<KBHandle> listDomainProperties(KnowledgeBase kb, String aDomain,
@@ -747,8 +721,6 @@
     }
     
     @Override
-=======
->>>>>>> bcdc6b3e
     public List<KBHandle> listRootConcepts(KnowledgeBase kb, boolean aAll)
         throws QueryEvaluationException
     {
@@ -1001,10 +973,7 @@
         }
     }
     
-<<<<<<< HEAD
-    
-=======
->>>>>>> bcdc6b3e
+    
     /**
      * Read identifier IRI and return {@link Optional} of {@link KBObject}
      * 
@@ -1038,10 +1007,7 @@
         }
         return Optional.empty();
     }
-<<<<<<< HEAD
-    
-    
-    
-=======
->>>>>>> bcdc6b3e
+    
+    
+    
 }