/*
 * Copyright 2017
 * Ubiquitous Knowledge Processing (UKP) Lab
 * Technische Universität Darmstadt
 *
 * Licensed under the Apache License, Version 2.0 (the "License");
 * you may not use this file except in compliance with the License.
 * You may obtain a copy of the License at
 *
 *  http://www.apache.org/licenses/LICENSE-2.0
 *
 * Unless required by applicable law or agreed to in writing, software
 * distributed under the License is distributed on an "AS IS" BASIS,
 * WITHOUT WARRANTIES OR CONDITIONS OF ANY KIND, either express or implied.
 * See the License for the specific language governing permissions and
 * limitations under the License.
 */
package de.tudarmstadt.ukp.inception.kb;

import java.io.BufferedInputStream;
import java.io.File;
import java.io.IOException;
import java.io.InputStream;
import java.io.InputStreamReader;
import java.io.OutputStream;
import java.io.Reader;
import java.nio.charset.StandardCharsets;
import java.nio.file.Paths;
import java.util.ArrayList;
import java.util.Comparator;
import java.util.HashMap;
import java.util.LinkedHashSet;
import java.util.List;
import java.util.Map;
import java.util.Optional;
import java.util.Set;

import javax.persistence.EntityManager;
import javax.persistence.NoResultException;
import javax.persistence.PersistenceContext;
import javax.persistence.Query;

import org.apache.commons.compress.compressors.CompressorException;
import org.apache.commons.compress.compressors.CompressorStreamFactory;
import org.apache.commons.lang3.StringUtils;
import org.eclipse.rdf4j.common.iteration.Iterations;
import org.eclipse.rdf4j.model.IRI;
import org.eclipse.rdf4j.model.Resource;
import org.eclipse.rdf4j.model.Statement;
import org.eclipse.rdf4j.model.ValueFactory;
import org.eclipse.rdf4j.model.impl.SimpleValueFactory;
import org.eclipse.rdf4j.model.vocabulary.XMLSchema;
import org.eclipse.rdf4j.query.Binding;
import org.eclipse.rdf4j.query.BindingSet;
import org.eclipse.rdf4j.query.QueryEvaluationException;
import org.eclipse.rdf4j.query.QueryLanguage;
import org.eclipse.rdf4j.query.TupleQuery;
import org.eclipse.rdf4j.query.TupleQueryResult;
import org.eclipse.rdf4j.repository.RepositoryConnection;
import org.eclipse.rdf4j.repository.RepositoryException;
import org.eclipse.rdf4j.repository.RepositoryResult;
import org.eclipse.rdf4j.repository.config.RepositoryConfig;
import org.eclipse.rdf4j.repository.config.RepositoryConfigException;
import org.eclipse.rdf4j.repository.config.RepositoryImplConfig;
import org.eclipse.rdf4j.repository.manager.RepositoryManager;
import org.eclipse.rdf4j.repository.manager.RepositoryProvider;
import org.eclipse.rdf4j.repository.sail.config.SailRepositoryConfig;
import org.eclipse.rdf4j.repository.sparql.config.SPARQLRepositoryConfig;
import org.eclipse.rdf4j.rio.RDFFormat;
import org.eclipse.rdf4j.rio.RDFParseException;
import org.eclipse.rdf4j.rio.RDFWriter;
import org.eclipse.rdf4j.rio.Rio;
import org.eclipse.rdf4j.sail.nativerdf.config.NativeStoreConfig;
import org.slf4j.Logger;
import org.slf4j.LoggerFactory;
import org.springframework.beans.factory.DisposableBean;
import org.springframework.beans.factory.annotation.Autowired;
import org.springframework.stereotype.Component;
import org.springframework.transaction.annotation.Transactional;

import com.fasterxml.jackson.core.type.TypeReference;
import com.fasterxml.jackson.databind.ObjectMapper;
import com.fasterxml.jackson.dataformat.yaml.YAMLFactory;

import de.tudarmstadt.ukp.clarin.webanno.model.Project;
import de.tudarmstadt.ukp.inception.kb.config.KnowledgeBaseProperties;
import de.tudarmstadt.ukp.inception.kb.graph.KBConcept;
import de.tudarmstadt.ukp.inception.kb.graph.KBHandle;
import de.tudarmstadt.ukp.inception.kb.graph.KBInstance;
import de.tudarmstadt.ukp.inception.kb.graph.KBObject;
import de.tudarmstadt.ukp.inception.kb.graph.KBProperty;
import de.tudarmstadt.ukp.inception.kb.graph.KBQualifier;
import de.tudarmstadt.ukp.inception.kb.graph.KBStatement;
import de.tudarmstadt.ukp.inception.kb.graph.RdfUtils;
import de.tudarmstadt.ukp.inception.kb.model.KnowledgeBase;
import de.tudarmstadt.ukp.inception.kb.reification.NoReification;
import de.tudarmstadt.ukp.inception.kb.reification.ReificationStrategy;
import de.tudarmstadt.ukp.inception.kb.reification.WikiDataReification;
import de.tudarmstadt.ukp.inception.kb.yaml.KnowledgeBaseProfile;

@Component(KnowledgeBaseService.SERVICE_NAME)
public class KnowledgeBaseServiceImpl
    implements KnowledgeBaseService, DisposableBean
{
    private static final String KNOWLEDGEBASE_PROFILES_YAML = "knowledgebase-profiles.yaml";

    private final Logger log = LoggerFactory.getLogger(getClass());

    private @PersistenceContext EntityManager entityManager;
    private final RepositoryManager repoManager;
    private final Set<String> implicitNamespaces;

    private @Autowired KnowledgeBaseProperties kbProperties;

    @org.springframework.beans.factory.annotation.Value(value = "${data.path}/kb")
    private File dataDir;

    @Autowired
    public KnowledgeBaseServiceImpl(
            @org.springframework.beans.factory.annotation.Value("${data.path}") File dataDir)
    {
        String url = Paths.get(dataDir.getAbsolutePath(), "kb").toUri().toString();
        repoManager = RepositoryProvider.getRepositoryManager(url);
        log.info("Knowledge base repository path: " + url);
        implicitNamespaces = IriConstants.IMPLICIT_NAMESPACES;
    }

    public KnowledgeBaseServiceImpl(
            @org.springframework.beans.factory.annotation.Value("${data.path}") File dataDir,
            EntityManager entityManager, KnowledgeBaseProperties kbProperties)
    {
        this(dataDir);
        this.entityManager = entityManager;
        this.kbProperties = kbProperties;
    }

    @Override
    public void destroy() throws Exception
    {
        repoManager.shutDown();
    }

    /**
     * Sanity check to test if a knowledge base is already registered with RDF4J.
     *
     * @param kb
     */
    private void assertRegistration(KnowledgeBase kb)
    {
        if (!kb.isManagedRepository()) {
            throw new IllegalStateException(kb.toString() + " has to be registered first.");
        }
    }

    @Transactional
    @Override
    public void registerKnowledgeBase(KnowledgeBase kb, RepositoryImplConfig cfg)
        throws RepositoryException, RepositoryConfigException
    {
        // obtain unique repository id
        String baseName = "pid-" + Long.toString(kb.getProject().getId()) + "-kbid-";
        String repositoryId = repoManager.getNewRepositoryID(baseName);
        kb.setRepositoryId(repositoryId);

        repoManager.addRepositoryConfig(new RepositoryConfig(repositoryId, cfg));
        entityManager.persist(kb);
    }
    
    @Override
    public void defineBaseProperties(KnowledgeBase akb) 
    {
        // KB will initialize base properties with base IRI schema properties defined by user
        if (akb.getType() == RepositoryType.LOCAL) {
            createBaseProperty(akb, new KBProperty(akb.getSubclassIri().getLocalName(),
                    akb.getSubclassIri().stringValue()));
            createBaseProperty(akb, new KBProperty(akb.getLabelIri().getLocalName(),
                    akb.getLabelIri().stringValue(),null,XMLSchema.STRING.stringValue()));
            createBaseProperty(akb, new KBProperty(akb.getDescriptionIri().getLocalName(),
                    akb.getDescriptionIri().stringValue(),null,XMLSchema.STRING.stringValue()));
            createBaseProperty(akb, new KBProperty(akb.getTypeIri().getLocalName(),
                    akb.getTypeIri().stringValue()));
        }
    }

    @Transactional
    @Override
    public boolean knowledgeBaseExists(Project project, String kbName)
    {
        Query query = entityManager.createNamedQuery("KnowledgeBase.getByName");
        query.setParameter("project", project);
        query.setParameter("name", kbName);
        return !query.getResultList().isEmpty();
    }

    @Transactional(noRollbackFor = NoResultException.class)
    @Override
    public Optional<KnowledgeBase> getKnowledgeBaseById(Project aProject, String aId)
    {
        return Optional.ofNullable(entityManager.find(KnowledgeBase.class, aId));
    }

    @Transactional
    @Override
    public void updateKnowledgeBase(KnowledgeBase kb, RepositoryImplConfig cfg)
        throws RepositoryException, RepositoryConfigException
    {
        assertRegistration(kb);
        repoManager.addRepositoryConfig(new RepositoryConfig(kb.getRepositoryId(), cfg));
        entityManager.merge(kb);
    }

    @SuppressWarnings("unchecked")
    @Transactional
    @Override
    public List<KnowledgeBase> getKnowledgeBases(Project aProject)
    {
        Query query = entityManager.createNamedQuery("KnowledgeBase.getByProject");
        query.setParameter("project", aProject);
        return (List<KnowledgeBase>) query.getResultList();
    }

    @SuppressWarnings("unchecked")
    @Transactional
    @Override
    public List<KnowledgeBase> getEnabledKnowledgeBases(Project aProject)
    {
        Query query = entityManager.createNamedQuery("KnowledgeBase.getByProjectWhereEnabledTrue");
        query.setParameter("project", aProject);
        return (List<KnowledgeBase>) query.getResultList();
    }

    @Transactional
    @Override
    public void removeKnowledgeBase(KnowledgeBase kb)
        throws RepositoryException, RepositoryConfigException
    {
        assertRegistration(kb);
        repoManager.removeRepository(kb.getRepositoryId());

        entityManager.remove(entityManager.contains(kb) ? kb : entityManager.merge(kb));
    }

    @Override
    public RepositoryImplConfig getNativeConfig()
    {
        // See #221 - Disabled because it is too slow during import
        // return new SailRepositoryConfig(
        //   new ForwardChainingRDFSInferencerConfig(new NativeStoreConfig()));
        
        return new SailRepositoryConfig(new NativeStoreConfig());
    }

    @Override
    public RepositoryImplConfig getRemoteConfig(String url)
    {
        return new SPARQLRepositoryConfig(url);
    }

    @Override
    public RepositoryImplConfig getKnowledgeBaseConfig(KnowledgeBase kb)
        throws RepositoryConfigException, RepositoryException
    {
        assertRegistration(kb);
        return repoManager.getRepositoryConfig(kb.getRepositoryId()).getRepositoryImplConfig();
    }

    @Override
    public void registerImplicitNamespace(String aImplicitNameSpace)
    {
        implicitNamespaces.add(aImplicitNameSpace);
    }

    @Override
    public RepositoryConnection getConnection(KnowledgeBase kb)
    {
        assertRegistration(kb);
        return repoManager.getRepository(kb.getRepositoryId()).getConnection();
    }

    @SuppressWarnings("resource")
    @Override
    public void importData(KnowledgeBase kb, String aFilename, InputStream aIS)
        throws RDFParseException, RepositoryException, IOException
    {
        if (kb.isReadOnly()) {
            log.warn("Knowledge base [{}] is read only, will not import!", kb.getName());
            return;
        }

        InputStream is = new BufferedInputStream(aIS);
        try {
            // Stream is expected to be closed by caller of importData
            is = new CompressorStreamFactory().createCompressorInputStream(is);
        }
        catch (CompressorException e) {
            // Probably not compressed then or unknown format - just try as is.
            log.debug("Stream is not compressed, continue as is.");
        }

        // Detect the file format
        RDFFormat format = Rio.getParserFormatForFileName(aFilename).orElse(RDFFormat.RDFXML);

        // Load files into the repository
        try (RepositoryConnection conn = getConnection(kb)) {
            conn.add(is, "", format);
        }
    }

    @Override
    public void exportData(KnowledgeBase kb, RDFFormat format, OutputStream os)
    {
        if (kb.getType() != RepositoryType.LOCAL) {
            log.info("Not exporting non-local knowledge base: [{}]", kb.getName());
            return;
        }
        try (RepositoryConnection conn = getConnection(kb)) {
            RDFWriter rdfWriter = Rio.createWriter(format, os);
            conn.export(rdfWriter);
        }
    }

    @Override
    public void clear(KnowledgeBase kb)
    {
        try (RepositoryConnection conn = getConnection(kb)) {
            conn.clear();
        }
    }

    @Override
    public boolean isEmpty(KnowledgeBase kb)
    {
        try (RepositoryConnection conn = getConnection(kb)) {
            return conn.isEmpty();
        }
    }

    @Override
    public KBHandle createConcept(KnowledgeBase kb, KBConcept aConcept)
    {
        if (StringUtils.isNotEmpty(aConcept.getIdentifier())) {
            throw new IllegalArgumentException("Identifier must be empty on create");
        }

        return update(kb, (conn) -> {
            String identifier = generateIdentifier(conn, kb);
            aConcept.setIdentifier(identifier);
            aConcept.write(conn, kb);
            return new KBHandle(identifier, aConcept.getName());
        });
    }
    
    @Override
    public Optional<KBConcept> readConcept(KnowledgeBase kb, String aIdentifier)
        throws QueryEvaluationException
    {
        return read(kb, (conn) -> {
            ValueFactory vf = conn.getValueFactory();
            Resource subject = vf.createIRI(aIdentifier);
            if (RdfUtils.existsStatementsWithSubject(conn, subject, false)) {
                KBConcept kbConcept = KBConcept.read(conn, vf.createIRI(aIdentifier),kb);
                return Optional.of(kbConcept);
            }
            else {
                return Optional.empty();
            }
        });
    }
    
    @Override
    public Optional<KBConcept> readConcept(Project aProject, String aIdentifier)
    {
        for (KnowledgeBase kb : getKnowledgeBases(aProject)) {
            Optional<KBConcept> concept = readConcept(kb, aIdentifier);
            if (concept.isPresent()) {
                return concept;
            }
        }
        
        return Optional.empty();
    }
    
    @Override
    public void updateConcept(KnowledgeBase kb, KBConcept aConcept)
    {
        if (StringUtils.isEmpty(aConcept.getIdentifier())) {
            throw new IllegalArgumentException("Identifier cannot be empty on update");
        }

        update(kb, (conn) -> {
            conn.remove(aConcept.getOriginalStatements());
            aConcept.write(conn, kb);
            return null;
        });
    }

    @Override
    public void deleteConcept(KnowledgeBase kb, KBConcept aConcept)
    {
        getReificationStrategy(kb).deleteConcept(kb, aConcept);
    }

    @Override
    public List<KBHandle> listAllConcepts(KnowledgeBase aKB, boolean aAll)
        throws QueryEvaluationException
    {
<<<<<<< HEAD
        List<KBHandle> resultList = new ArrayList<>();
        resultList = read(kb, (conn) -> {
            String QUERY = String.join("\n"
                , SPARQLQueryStore.SPARQL_PREFIX
                , "SELECT DISTINCT ?s ?l ?d WHERE { "
                , "  { ?s ?pTYPE ?oCLASS . } "
                , "  UNION { ?someSubClass ?pSUBCLASS ?s . } ."
                , "  OPTIONAL { "
                , "    ?s ?pLABEL ?l . "
                , "    FILTER(LANG(?l) = \"\" || LANGMATCHES(LANG(?l), \"en\")) "
                , "  }"
                , "  OPTIONAL { "
                , "    ?s ?pDESCRIPTION ?d . "
                , "    FILTER(LANG(?d) = \"\" || LANGMATCHES(LANG(?d), \"en\")) "
                , "  }"
                , "} "
                , "LIMIT " + kbProperties.getSparqlQueryResultLimit());
=======
        List<KBHandle> resultList;
        
        resultList = read(aKB, (conn) -> {
            String QUERY = SPARQLQueryStore.queryForAllConceptList(aKB);
>>>>>>> 7063765b
            TupleQuery tupleQuery = conn.prepareTupleQuery(QueryLanguage.SPARQL, QUERY);
            tupleQuery.setBinding("pTYPE", aKB.getTypeIri());
            tupleQuery.setBinding("oCLASS", aKB.getClassIri());
            tupleQuery.setBinding("pSUBCLASS", aKB.getSubclassIri());
            tupleQuery.setBinding("pLABEL", aKB.getLabelIri());
            tupleQuery.setBinding("pDESCRIPTION", aKB.getDescriptionIri());
            tupleQuery.setIncludeInferred(false);
            return evaluateListQuery(tupleQuery, aAll);
        });
        resultList.sort(Comparator.comparing(KBObject::getUiLabel));
        return resultList;
    }
    
    @Override
    public List<KBHandle> listConcepts(KnowledgeBase kb, boolean aAll)
    {
        return listAllConcepts(kb, aAll);
    }

    @Override
    public KBHandle createProperty(KnowledgeBase kb, KBProperty aProperty)
    {
        if (StringUtils.isNotEmpty(aProperty.getIdentifier())) {
            throw new IllegalArgumentException("Identifier must be empty on create");
        }

        return update(kb, (conn) -> {
            String identifier = generateIdentifier(conn, kb);
            aProperty.setIdentifier(identifier);
            aProperty.write(conn, kb);
            return new KBHandle(identifier, aProperty.getName());
        });
    }

    @Override
    public Optional<KBProperty> readProperty(KnowledgeBase aKB, String aIdentifier)
    {
        return read(aKB, (conn) -> {
            ValueFactory vf = conn.getValueFactory();
            try (RepositoryResult<Statement> stmts = RdfUtils
                .getPropertyStatementsSparql(conn, vf.createIRI(aIdentifier), aKB.getTypeIri(),
                    aKB.getPropertyTypeIri(), kbProperties.getSparqlQueryResultLimit(), true,
                    null)) {
                if (stmts.hasNext()) {
                    Statement propStmt = stmts.next();
                    KBProperty kbProp = KBProperty.read(conn, propStmt, aKB);
                    return Optional.of(kbProp);
                }
                else {
                    return Optional.empty();
                }
            }
        });
    }

    @Override
    public void updateProperty(KnowledgeBase kb, KBProperty aProperty)
    {
        if (StringUtils.isEmpty(aProperty.getIdentifier())) {
            throw new IllegalArgumentException("Identifier cannot be empty on update");
        }

        update(kb, (conn) -> {
            conn.remove(aProperty.getOriginalStatements());
            aProperty.write(conn, kb);
            return null;
        });
    }

    @Override
    public void deleteProperty(KnowledgeBase kb, KBProperty aType)
    {
        getReificationStrategy(kb).deleteProperty(kb, aType);
    }

    @Override
    public List<KBHandle> listProperties(KnowledgeBase kb, boolean aAll)
    {
        return listProperties(kb, true, aAll);
    }

    @Override
    public List<KBHandle> listProperties(KnowledgeBase aKB, boolean aIncludeInferred, boolean aAll)
        throws QueryEvaluationException
    {
        List<KBHandle> resultList = read(aKB, (conn) -> {
<<<<<<< HEAD
            String query = SPARQLQueryStore
                .getPropertyListQuery(kbProperties.getSparqlQueryResultLimit());
            TupleQuery tupleQuery = conn.prepareTupleQuery(QueryLanguage.SPARQL, query);
=======
            String QUERY = SPARQLQueryStore.queryForPropertyList(aKB);
            TupleQuery tupleQuery = conn.prepareTupleQuery(QueryLanguage.SPARQL, QUERY);
>>>>>>> 7063765b
            tupleQuery.setBinding("pTYPE", aKB.getTypeIri());
            tupleQuery.setBinding("oPROPERTY", aKB.getPropertyTypeIri());
            tupleQuery.setBinding("pLABEL", aKB.getLabelIri());
            tupleQuery.setBinding("pDESCRIPTION", aKB.getDescriptionIri());
            tupleQuery.setIncludeInferred(aIncludeInferred);
            return evaluateListQuery(tupleQuery, aAll);
        });
        resultList.sort(Comparator.comparing(KBObject::getUiLabel));
        return resultList;
    }
    
    @Override
    public KBHandle createInstance(KnowledgeBase kb, KBInstance aInstance)
    {
        if (StringUtils.isNotEmpty(aInstance.getIdentifier())) {
            throw new IllegalArgumentException("Identifier must be empty on create");
        }

        return update(kb, (conn) -> {
            String identifier = generateIdentifier(conn, kb);
            aInstance.setIdentifier(identifier);
            aInstance.write(conn, kb);

            return new KBHandle(identifier, aInstance.getName());
        });
    }
    
    @Override
    public Optional<KBInstance> readInstance(KnowledgeBase kb, String aIdentifier)
        throws QueryEvaluationException
    {
        try (RepositoryConnection conn = getConnection(kb)) {
            ValueFactory vf = conn.getValueFactory();
            // Try to figure out the type of the instance - we ignore the inferred types here
            // and only make use of the explicitly asserted types
            RepositoryResult<Statement> conceptStmts = RdfUtils.getStatementsSparql(conn,
                vf.createIRI(aIdentifier), kb.getTypeIri(), null,
                kbProperties.getSparqlQueryResultLimit(), false, null);

            String conceptIdentifier = null;
            while (conceptStmts.hasNext() && conceptIdentifier == null) {
                Statement stmt = conceptStmts.next();
                String id = stmt.getObject().stringValue();
                if (!hasImplicitNamespace(id) && id.contains(":")) {
                    conceptIdentifier = stmt.getObject().stringValue();
                }
            }

            // Didn't find a suitable concept for the instance - consider the instance as
            // non-existing
            if (conceptIdentifier == null) {
                return Optional.empty();
            }

            // Read the instance
            try (RepositoryResult<Statement> instanceStmts = RdfUtils.getStatements(conn,
                    vf.createIRI(aIdentifier), kb.getTypeIri(), vf.createIRI(conceptIdentifier),
                    true, kbProperties.getSparqlQueryResultLimit())) {
                if (instanceStmts.hasNext()) {
                    Statement kbStmt = instanceStmts.next();
                    KBInstance kbInst = KBInstance.read(conn, kbStmt, kb);
                    return Optional.of(kbInst);
                } else {
                    return Optional.empty();
                }
            }
        }
    }
    
    @Override
    public Optional<KBInstance> readInstance(Project aProject, String aIdentifier)
    {
        for (KnowledgeBase kb : getKnowledgeBases(aProject)) {
            Optional<KBInstance> instance = readInstance(kb, aIdentifier);
            if (instance.isPresent()) {
                return instance;
            }
        }
        
        return Optional.empty();
    }

    @Override
    public void updateInstance(KnowledgeBase kb, KBInstance aInstance)
    {
        if (StringUtils.isEmpty(aInstance.getIdentifier())) {
            throw new IllegalArgumentException("Identifier cannot be empty on update");
        }

        update(kb, (conn) -> {
            conn.remove(aInstance.getOriginalStatements());
            aInstance.write(conn ,kb);
            return null;
        });
    }

    @Override
    public void deleteInstance(KnowledgeBase kb, KBInstance aInstance)
    {
        getReificationStrategy(kb).deleteInstance(kb, aInstance);
    }

    @Override
    public List<KBHandle> listInstances(KnowledgeBase kb, String aConceptIri, boolean aAll)
    {
        IRI conceptIri = SimpleValueFactory.getInstance().createIRI(aConceptIri);
<<<<<<< HEAD
        return list(kb, conceptIri, false, aAll, kbProperties.getSparqlQueryResultLimit());
=======
        return list(kb, conceptIri, false, aAll, SPARQLQueryStore.LIMIT);
>>>>>>> 7063765b
    }

    // Statements

    @Override
    public void initStatement(KnowledgeBase kb, KBStatement aStatement)
    {
        Set<Statement> statements = getReificationStrategy(kb).reify(kb, aStatement);
        aStatement.setOriginalStatements(statements);
    }

    @Override
    public void upsertStatement(KnowledgeBase kb, KBStatement aStatement) throws RepositoryException
    {
        getReificationStrategy(kb).upsertStatement(kb, aStatement);
    }

    @Override
    public void deleteStatement(KnowledgeBase kb, KBStatement aStatement) throws RepositoryException
    {
        getReificationStrategy(kb).deleteStatement(kb, aStatement);
    }

    @Override
    public List<KBStatement> listStatements(KnowledgeBase kb, KBHandle aInstance, boolean aAll)
    {
        return getReificationStrategy(kb).listStatements(kb, aInstance, aAll);
    }

    @Override
    public List<KBStatement> listStatements(KnowledgeBase kb, KBInstance aInstance, boolean aAll)
    {
        KBHandle handle = new KBHandle(aInstance.getIdentifier(), aInstance.getName());
        return listStatements(kb, handle, aAll);
    }
    
    @Override
    public List<Statement> listStatementsWithPredicateOrObjectReference(KnowledgeBase kb,
            String aIdentifier)
    {
        try (RepositoryConnection conn = getConnection(kb)) {
            ValueFactory vf = conn.getValueFactory();
            IRI iri = vf.createIRI(aIdentifier);
            try (RepositoryResult<Statement> predStmts = conn.getStatements(null, iri, null);
                    RepositoryResult<Statement> objStmts = conn.getStatements(null, null, iri)) {
                List<Statement> allStmts = new ArrayList<>();
                Iterations.addAll(predStmts, allStmts);
                Iterations.addAll(objStmts, allStmts);
                return allStmts;

            }
        }
    }

    private String generateIdentifier(RepositoryConnection conn, KnowledgeBase kb)
    {
        ValueFactory vf = conn.getValueFactory();
        // default value of basePrefix is IriConstants.INCEPTION_NAMESPACE
        String basePrefix = kb.getBasePrefix();
        return basePrefix + vf.createBNode().getID();
    }

    @Override
    public KBHandle update(KnowledgeBase kb, UpdateAction aAction)
    {
        if (kb.isReadOnly()) {
            log.warn("Knowledge base [{}] is read only, will not alter!", kb.getName());
            return null;
        }

        KBHandle result = null;
        try (RepositoryConnection conn = getConnection(kb)) {
            boolean error = true;
            try {
                conn.begin();
                result = aAction.accept(conn);
                conn.commit();
                error = false;
            }
            finally {
                if (error) {
                    conn.rollback();
                }
            }
        }
        return result;
    }

    @Override
    public <T> T read(KnowledgeBase kb, ReadAction<T> aAction)
    {
        try (RepositoryConnection conn = getConnection(kb)) {
            return aAction.accept(conn);
        }
    }
    
    

    @Override
    public List<KBHandle> list(KnowledgeBase aKB, IRI aType, boolean aIncludeInferred, boolean aAll,
            int aLimit)
        throws QueryEvaluationException
    {
        List<KBHandle> resultList = read(aKB, (conn) -> {
            String QUERY = SPARQLQueryStore.listInstances(aKB);
            TupleQuery tupleQuery = conn.prepareTupleQuery(QueryLanguage.SPARQL, QUERY);
            tupleQuery.setBinding("pTYPE", aKB.getTypeIri());
            tupleQuery.setBinding("oPROPERTY", aType);
            tupleQuery.setBinding("pLABEL", aKB.getLabelIri());
            tupleQuery.setBinding("pDESCRIPTION", aKB.getDescriptionIri());
            tupleQuery.setIncludeInferred(aIncludeInferred);

            return evaluateListQuery(tupleQuery, aAll);
        });

        resultList.sort(Comparator.comparing(KBObject::getUiLabel));

        return resultList;
    }
    
    @Override
    public List<KBHandle> listDomainProperties(KnowledgeBase aKB, String aDomain,
            boolean aIncludeInferred, boolean aAll)
        throws QueryEvaluationException
    {
        List<KBHandle> resultList = read(aKB, (conn) -> {
            ValueFactory vf = conn.getValueFactory();
<<<<<<< HEAD
            String QUERY = SPARQLQueryStore
                .getPropertyDomainDependentQuery(kbProperties.getSparqlQueryResultLimit());
=======
            String QUERY = SPARQLQueryStore.queryForPropertyListWithDomain(aKB);
>>>>>>> 7063765b
            TupleQuery tupleQuery = conn.prepareTupleQuery(QueryLanguage.SPARQL, QUERY);
            tupleQuery.setBinding("aDomain", vf.createIRI(aDomain));
            tupleQuery.setBinding("pLABEL", aKB.getLabelIri());
            tupleQuery.setBinding("pDESCRIPTION", aKB.getDescriptionIri());
            tupleQuery.setIncludeInferred(aIncludeInferred);

            return evaluateListQuery(tupleQuery, aAll);
        });
        
        // Sorting is not done as part of SPARQL queries as it will be more expensive on
        // SPARQL with sorting the whole data and then setting a limit for the number of
        // result data set and hence will also skip number of results as part of sorted
        // data from SPARQL
        resultList.sort(Comparator.comparing(KBObject::getUiLabel));
        return resultList;
    }
    
    @Override
    public List<KBHandle> listPropertiesRangeValue(KnowledgeBase aKB, String aProperty,
            boolean aIncludeInferred, boolean aAll)
        throws QueryEvaluationException
    {
        List<KBHandle> resultList = read(aKB, (conn) -> {
            ValueFactory vf = conn.getValueFactory();
<<<<<<< HEAD
            String QUERY = SPARQLQueryStore
                .getPropertySpecificRangeQuery(kbProperties.getSparqlQueryResultLimit());
=======
            String QUERY = SPARQLQueryStore.queryForPropertySpecificRange(aKB);
>>>>>>> 7063765b
            TupleQuery tupleQuery = conn.prepareTupleQuery(QueryLanguage.SPARQL, QUERY);
            tupleQuery.setBinding("aProperty", vf.createIRI(aProperty));
            tupleQuery.setBinding("pLABEL", aKB.getLabelIri());
            tupleQuery.setIncludeInferred(aIncludeInferred);

            return evaluateListQuery(tupleQuery, aAll);
        });
        
        resultList.sort(Comparator.comparing(KBObject::getUiLabel));
        return resultList;
    }
    
    @Override
    public List<KBHandle> listProperties(KnowledgeBase aKB, IRI aType, boolean aIncludeInferred,
            boolean aAll)
        throws QueryEvaluationException
    {
        List<KBHandle> resultList = read(aKB, (conn) -> {
<<<<<<< HEAD
            String QUERY = SPARQLQueryStore
                .getPropertyListQuery(kbProperties.getSparqlQueryResultLimit());
=======
            String QUERY = SPARQLQueryStore.queryForPropertyList(aKB);
>>>>>>> 7063765b
            TupleQuery tupleQuery = conn.prepareTupleQuery(QueryLanguage.SPARQL, QUERY);
            tupleQuery.setBinding("pTYPE", aKB.getTypeIri());
            tupleQuery.setBinding("oPROPERTY", aType);
            tupleQuery.setBinding("pLABEL", aKB.getLabelIri());
            tupleQuery.setBinding("pDESCRIPTION", aKB.getDescriptionIri());
            tupleQuery.setIncludeInferred(aIncludeInferred);

            return evaluateListQuery(tupleQuery, aAll);
        });

        resultList.sort(Comparator.comparing(KBObject::getUiLabel));

        return resultList;
    }
    
    @Override
    public List<KBHandle> listRootConcepts(KnowledgeBase aKB, boolean aAll)
        throws QueryEvaluationException
    {
        List<KBHandle> resultList = new ArrayList<>();

        if (!aKB.getExplicitlyDefinedRootConcepts().isEmpty()) {
            for (IRI conceptIRI : aKB.getExplicitlyDefinedRootConcepts()) {
                KBConcept concept = readConcept(aKB, conceptIRI.stringValue()).get();
                KBHandle conceptHandle = new KBHandle(concept.getIdentifier(), concept.getName(),
                        concept.getDescription());
                resultList.add(conceptHandle);
            }
        }
        else {
            resultList = read(aKB, (conn) -> {
<<<<<<< HEAD
                String QUERY = String.join("\n"
                    , SPARQLQueryStore.SPARQL_PREFIX    
                    , "SELECT DISTINCT ?s ?l ?d WHERE { "
                    , "  { ?s ?pTYPE ?oCLASS . } "
                    , "  UNION { ?someSubClass ?pSUBCLASS ?s . } ."
                    , "  FILTER NOT EXISTS { "
                    , "    ?s ?pSUBCLASS ?otherSub . "
                    , "    FILTER (?s != ?otherSub) }"
                    , "  FILTER NOT EXISTS { "
                    , "    ?s owl:intersectionOf ?list . }"
                    , "  OPTIONAL { "
                    , "    ?s ?pLABEL ?l . "
                    , "    FILTER(LANG(?l) = \"\" || LANGMATCHES(LANG(?l), \"en\")) "
                    , "  } "
                    , "  OPTIONAL {"
                    , "    ?s ?pDESCRIPTION ?d ."
                    , "    FILTER(LANG(?d) = \"\" || LANGMATCHES(LANG(?d), \"en\"))"
                    , "  }"
                    , "} "
                    , "LIMIT " + kbProperties.getSparqlQueryResultLimit());
=======
                String QUERY = SPARQLQueryStore.listRootConcepts(aKB);
>>>>>>> 7063765b
                TupleQuery tupleQuery = conn.prepareTupleQuery(QueryLanguage.SPARQL, QUERY);
                tupleQuery.setBinding("pTYPE", aKB.getTypeIri());
                tupleQuery.setBinding("oCLASS", aKB.getClassIri());
                tupleQuery.setBinding("pSUBCLASS", aKB.getSubclassIri());
                tupleQuery.setBinding("pLABEL", aKB.getLabelIri());
                tupleQuery.setBinding("pDESCRIPTION", aKB.getDescriptionIri());
                tupleQuery.setIncludeInferred(false);
    
                return evaluateListQuery(tupleQuery, aAll);
            });
        }
        resultList.sort(Comparator.comparing(KBObject::getUiLabel));
        return resultList;
    }
    
    @Override
    public boolean hasChildConcepts(KnowledgeBase aKB, String aParentIdentifier, boolean aAll)
    {
        return !listChildConcepts(aKB, aParentIdentifier, aAll, 1).isEmpty();
    }

    @Override
    public List<KBHandle> listChildConcepts(KnowledgeBase aKB, String aParentIdentifier,
            boolean aAll)
        throws QueryEvaluationException
    {
<<<<<<< HEAD
        return listChildConcepts(aKB, aParentIdentifier, aAll,
            kbProperties.getSparqlQueryResultLimit());
=======
        return listChildConcepts(aKB, aParentIdentifier, aAll, SPARQLQueryStore.LIMIT);
>>>>>>> 7063765b
    }
    
    @Override
    public List<KBHandle> getParentConcept(KnowledgeBase aKB, KBHandle aHandle,
            boolean aAll)
        throws QueryEvaluationException
    {
        List<KBHandle> resultList = read(aKB, (conn) -> {
<<<<<<< HEAD
            String QUERY = SPARQLQueryStore
                .getParentConceptQuery();
=======
            String QUERY = SPARQLQueryStore.queryForParentConcept(aKB);
>>>>>>> 7063765b
            ValueFactory vf = SimpleValueFactory.getInstance();
            TupleQuery tupleQuery = conn.prepareTupleQuery(QueryLanguage.SPARQL, QUERY);
            tupleQuery.setBinding("oChild", vf.createIRI(aHandle.getIdentifier()));
            tupleQuery.setBinding("pTYPE", aKB.getTypeIri());
            tupleQuery.setBinding("oCLASS", aKB.getClassIri());
            tupleQuery.setBinding("pSUBCLASS", aKB.getSubclassIri());
            tupleQuery.setBinding("pLABEL", aKB.getLabelIri());
            tupleQuery.setBinding("pDESCRIPTION", aKB.getDescriptionIri());
            tupleQuery.setIncludeInferred(false);
            return evaluateListQuery(tupleQuery, aAll);
        });
        return resultList;
    }
    
    @Override
    public List<KBHandle> getConceptForInstance(KnowledgeBase aKB, String aIdentifier,
            boolean aAll)
        throws QueryEvaluationException
    {
        List<KBHandle> resultList = read(aKB, (conn) -> {
<<<<<<< HEAD
            String QUERY = SPARQLQueryStore
                .getConceptForInstanceQuery(kbProperties.getSparqlQueryResultLimit());
=======
            String QUERY = SPARQLQueryStore.queryForConceptForInstance(aKB);
>>>>>>> 7063765b
            ValueFactory vf = SimpleValueFactory.getInstance();
            TupleQuery tupleQuery = conn.prepareTupleQuery(QueryLanguage.SPARQL, QUERY);
            tupleQuery.setBinding("pTYPE", aKB.getTypeIri());
            tupleQuery.setBinding("pInstance", vf.createIRI(aIdentifier));
            tupleQuery.setBinding("pLABEL", aKB.getLabelIri());
            tupleQuery.setBinding("pDESCRIPTION", aKB.getDescriptionIri());
            tupleQuery.setIncludeInferred(true);

            return evaluateListQuery(tupleQuery, aAll);
        });
        resultList.sort(Comparator.comparing(KBObject::getUiLabel));
        return resultList;
    }
    
    @Override
    public Set<KBHandle> getParentConceptList(KnowledgeBase aKB, String aIdentifier, boolean aAll)
        throws QueryEvaluationException
    {
        Set<KBHandle> parentConceptSet = new LinkedHashSet<KBHandle>();
        if (aIdentifier != null) {
            Optional<KBObject> identifierKBObj = readKBIdentifier(aKB.getProject(), aIdentifier);
            if (!identifierKBObj.isPresent()) {
                return parentConceptSet;
            }
            else if (identifierKBObj.get() instanceof KBConcept) {
                parentConceptSet.add(identifierKBObj.get().toKBHandle());
                getParentConceptListforConcept(parentConceptSet, aKB,
                        identifierKBObj.get().toKBHandle(), aAll);
            }
            else if (identifierKBObj.get() instanceof KBInstance) {
                List<KBHandle> conceptList = getConceptForInstance(aKB, aIdentifier, aAll);
                parentConceptSet.addAll(conceptList);
                for (KBHandle parent : conceptList) {
                    getParentConceptListforConcept(parentConceptSet, aKB, parent, aAll);
                }
            }
        }
        return parentConceptSet;
    }
    
    // recursive method to get concept tree
    public Set<KBHandle> getParentConceptListforConcept(Set<KBHandle> parentConceptSet,
            KnowledgeBase aKB, KBHandle aHandle, boolean aAll)
        throws QueryEvaluationException
    {
        List<KBHandle> parentList = getParentConcept(aKB, aHandle, aAll);
        for (KBHandle parent : parentList) {
            if (!parentConceptSet.contains(parent)) {
                parentConceptSet.add(parent);
                getParentConceptListforConcept(parentConceptSet, aKB, parent, aAll);
            }
        }
        return parentConceptSet;
    }

    // Need to work on the query for variable inputs like owl:intersectionOf, rdf:rest*/rdf:first
    @Override
    public List<KBHandle> listChildConcepts(KnowledgeBase aKB, String aParentIdentifier,
            boolean aAll, int aLimit)
        throws QueryEvaluationException
    {
        // The query below only returns subclasses which simultaneously declare being a class
        // via the class property defined in the KB specification. This means that if the KB
        // is configured to use rdfs:Class but a subclass defines itself using owl:Class, then
        // this subclass is *not* returned. We do presently *not* support mixed schemes in a
        // single KB.
        List<KBHandle> resultList = read(aKB, (conn) -> {
            String QUERY = SPARQLQueryStore.listChildConcepts(aKB);
            ValueFactory vf = SimpleValueFactory.getInstance();
            TupleQuery tupleQuery = conn.prepareTupleQuery(QueryLanguage.SPARQL, QUERY);
            tupleQuery.setBinding("oPARENT", vf.createIRI(aParentIdentifier));
            tupleQuery.setBinding("pTYPE", aKB.getTypeIri());
            tupleQuery.setBinding("oCLASS", aKB.getClassIri());
            tupleQuery.setBinding("pSUBCLASS", aKB.getSubclassIri());
            tupleQuery.setBinding("pLABEL", aKB.getLabelIri());
            tupleQuery.setBinding("pDESCRIPTION", aKB.getDescriptionIri());
            tupleQuery.setIncludeInferred(false);

            return evaluateListQuery(tupleQuery, aAll);
        });

        
        if (resultList.size() > 1) {
            resultList.sort(Comparator.comparing(KBObject::getUiLabel));
        }
        
        return resultList;
    }
    
    @Override
    public List<KBHandle> listInstancesForChildConcepts(KnowledgeBase aKB, String aParentIdentifier,
            boolean aAll, int aLimit)
        throws QueryEvaluationException
    {
        List<KBHandle> childConceptInstances = new ArrayList<KBHandle>();
        List<KBHandle> childConcepts =  listChildConcepts(aKB, aParentIdentifier, aAll, aLimit);
        for (KBHandle childConcept : childConcepts) {
            childConceptInstances.addAll(listInstances(aKB, childConcept.getIdentifier(), aAll));
        }
        return childConceptInstances;
    }
    
    
    private List<KBHandle> evaluateListQuery(TupleQuery tupleQuery, boolean aAll)
        throws QueryEvaluationException
    {
        TupleQueryResult result = tupleQuery.evaluate();        
        
        List<KBHandle> handles = new ArrayList<>();
        while (result.hasNext()) {
            BindingSet bindings = result.next();
            String id = bindings.getBinding("s").getValue().stringValue();
            Binding label = bindings.getBinding("l");
            Binding description = bindings.getBinding("d");

            if (!id.contains(":") || (!aAll && hasImplicitNamespace(id))) {
                continue;
            }

            KBHandle handle = new KBHandle(id);
            if (label != null) {
                handle.setName(label.getValue().stringValue());
            }
            else {
                handle.setName(handle.getUiLabel());
            }
            
            if (description != null) {
                handle.setDescription(description.getValue().stringValue());
            }
            
            handles.add(handle);
        }
        return handles;
    }

    private ReificationStrategy getReificationStrategy(KnowledgeBase kb)
    {
        switch (kb.getReification()) {
        case WIKIDATA:
            return new WikiDataReification(this, kbProperties);
        case NONE: // Fallthrough
        default:
            return new NoReification(this);
        }
    }
    
    /**
     * Create base property with a specific IRI as identifier for the base property 
     * (which includes subClassOf, label and description)   
     * @param akb
     *            The knowledge base to initialize base properties
     * @param aProperty
     *            Property to be created for KB
     */
    public KBHandle createBaseProperty(KnowledgeBase akb, KBProperty aProperty)
    {
        return update(akb, (conn) -> {
            aProperty.write(conn, akb);
            return new KBHandle(aProperty.getIdentifier(), aProperty.getName());
        });
    }

    @Override
    public boolean hasImplicitNamespace(String s)
    {
        for (String ns : implicitNamespaces) {
            if (s.startsWith(ns)) {
                return true;
            }
        }
        return false;
    }

    @Override
    public void addQualifier(KnowledgeBase kb, KBQualifier newQualifier)
    {
        getReificationStrategy(kb).addQualifier(kb, newQualifier);
    }

    @Override
    public void deleteQualifier(KnowledgeBase kb, KBQualifier oldQualifier)
    {
        getReificationStrategy(kb).deleteQualifier(kb, oldQualifier);
    }

    @Override
    public void upsertQualifier(KnowledgeBase kb, KBQualifier aQualifier)
    {
        getReificationStrategy(kb).upsertQualifier(kb, aQualifier);
    }

    @Override
    public List<KBQualifier> listQualifiers(KnowledgeBase kb, KBStatement aStatement)
    {
        return getReificationStrategy(kb).listQualifiers(kb, aStatement);
    }

    @Override
    public boolean statementsMatchSPO(KnowledgeBase akb, KBStatement mockStatement)
    {
        return getReificationStrategy(akb).statementsMatchSPO(akb, mockStatement);
    }

    @Override
    public Map<String, KnowledgeBaseProfile> readKnowledgeBaseProfiles()
        throws IOException
    {
        try (Reader r = new InputStreamReader(
                getClass().getResourceAsStream(KNOWLEDGEBASE_PROFILES_YAML),
                StandardCharsets.UTF_8)) {
            ObjectMapper mapper = new ObjectMapper(new YAMLFactory());
            return mapper.readValue(r, 
                    new TypeReference<HashMap<String, KnowledgeBaseProfile>>(){});
        }
    }
    
    
    /**
     * Read identifier IRI and return {@link Optional} of {@link KBObject}
     * 
     * @return {@link Optional} of {@link KBObject} of type {@link KBConcept} or {@link KBInstance}
     */
    @Override public Optional<KBObject> readKBIdentifier(Project aProject, String aIdentifier)
    {
        for (KnowledgeBase kb : getKnowledgeBases(aProject)) {
            Optional<KBObject> handle = readKBIdentifier(kb, aIdentifier);
            if (handle.isPresent()) {
                return handle;
            }
        }
        return Optional.empty();
    }
    
    @Override
    public Optional<KBObject> readKBIdentifier(KnowledgeBase aKb, String aIdentifier)
    {
        try (RepositoryConnection conn = getConnection(aKb)) {
            ValueFactory vf = conn.getValueFactory();
            RepositoryResult<Statement> stmts = RdfUtils
                .getStatements(conn, vf.createIRI(aIdentifier), aKb.getTypeIri(), aKb.getClassIri(),
                    true, kbProperties.getSparqlQueryResultLimit());
            if (stmts.hasNext()) {
                KBConcept kbConcept = KBConcept.read(conn, vf.createIRI(aIdentifier), aKb);
                if (kbConcept != null) {
                    return Optional.of(kbConcept);
                }
            }
            else if (!stmts.hasNext()) {
                Optional<KBInstance> kbInstance = readInstance(aKb, aIdentifier);
                if (kbInstance.isPresent()) {
                    return kbInstance.flatMap((p) -> Optional.of(p));
                }
            }
        }
        catch (QueryEvaluationException e) {
            log.error("Reading KB Entries failed.", e);
            return Optional.empty();
        }
        return Optional.empty();
    }
}<|MERGE_RESOLUTION|>--- conflicted
+++ resolved
@@ -83,7 +83,6 @@
 import com.fasterxml.jackson.dataformat.yaml.YAMLFactory;
 
 import de.tudarmstadt.ukp.clarin.webanno.model.Project;
-import de.tudarmstadt.ukp.inception.kb.config.KnowledgeBaseProperties;
 import de.tudarmstadt.ukp.inception.kb.graph.KBConcept;
 import de.tudarmstadt.ukp.inception.kb.graph.KBHandle;
 import de.tudarmstadt.ukp.inception.kb.graph.KBInstance;
@@ -110,8 +109,6 @@
     private final RepositoryManager repoManager;
     private final Set<String> implicitNamespaces;
 
-    private @Autowired KnowledgeBaseProperties kbProperties;
-
     @org.springframework.beans.factory.annotation.Value(value = "${data.path}/kb")
     private File dataDir;
 
@@ -119,6 +116,16 @@
     public KnowledgeBaseServiceImpl(
             @org.springframework.beans.factory.annotation.Value("${data.path}") File dataDir)
     {
+        // If there is still the deprecated SYSTEM repository from RDF4J, then we rename it because
+        // if it is present, RDF4J may internally generate an exception which prevents us from 
+        // creating new KBs. https://github.com/eclipse/rdf4j/issues/1077
+        File systemRepo = new File(dataDir, "kb/repositories/SYSTEM");
+        if (systemRepo.exists()) {
+            log.info("Detected deprecated RDF4J SYSTEM repo - renaming to SYSTEM.off "
+                    + "(this is a one-time action)");
+            systemRepo.renameTo(new File(dataDir, "kb/repositories/SYSTEM.off"));
+        }
+        
         String url = Paths.get(dataDir.getAbsolutePath(), "kb").toUri().toString();
         repoManager = RepositoryProvider.getRepositoryManager(url);
         log.info("Knowledge base repository path: " + url);
@@ -127,11 +134,10 @@
 
     public KnowledgeBaseServiceImpl(
             @org.springframework.beans.factory.annotation.Value("${data.path}") File dataDir,
-            EntityManager entityManager, KnowledgeBaseProperties kbProperties)
+            EntityManager entityManager)
     {
         this(dataDir);
         this.entityManager = entityManager;
-        this.kbProperties = kbProperties;
     }
 
     @Override
@@ -404,30 +410,10 @@
     public List<KBHandle> listAllConcepts(KnowledgeBase aKB, boolean aAll)
         throws QueryEvaluationException
     {
-<<<<<<< HEAD
-        List<KBHandle> resultList = new ArrayList<>();
-        resultList = read(kb, (conn) -> {
-            String QUERY = String.join("\n"
-                , SPARQLQueryStore.SPARQL_PREFIX
-                , "SELECT DISTINCT ?s ?l ?d WHERE { "
-                , "  { ?s ?pTYPE ?oCLASS . } "
-                , "  UNION { ?someSubClass ?pSUBCLASS ?s . } ."
-                , "  OPTIONAL { "
-                , "    ?s ?pLABEL ?l . "
-                , "    FILTER(LANG(?l) = \"\" || LANGMATCHES(LANG(?l), \"en\")) "
-                , "  }"
-                , "  OPTIONAL { "
-                , "    ?s ?pDESCRIPTION ?d . "
-                , "    FILTER(LANG(?d) = \"\" || LANGMATCHES(LANG(?d), \"en\")) "
-                , "  }"
-                , "} "
-                , "LIMIT " + kbProperties.getSparqlQueryResultLimit());
-=======
         List<KBHandle> resultList;
         
         resultList = read(aKB, (conn) -> {
             String QUERY = SPARQLQueryStore.queryForAllConceptList(aKB);
->>>>>>> 7063765b
             TupleQuery tupleQuery = conn.prepareTupleQuery(QueryLanguage.SPARQL, QUERY);
             tupleQuery.setBinding("pTYPE", aKB.getTypeIri());
             tupleQuery.setBinding("oCLASS", aKB.getClassIri());
@@ -463,23 +449,21 @@
     }
 
     @Override
-    public Optional<KBProperty> readProperty(KnowledgeBase aKB, String aIdentifier)
-    {
-        return read(aKB, (conn) -> {
+    public Optional<KBProperty> readProperty(KnowledgeBase kb, String aIdentifier)
+    {
+        return read(kb, (conn) -> {
             ValueFactory vf = conn.getValueFactory();
-            try (RepositoryResult<Statement> stmts = RdfUtils
-                .getPropertyStatementsSparql(conn, vf.createIRI(aIdentifier), aKB.getTypeIri(),
-                    aKB.getPropertyTypeIri(), kbProperties.getSparqlQueryResultLimit(), true,
+            try (RepositoryResult<Statement> stmts = RdfUtils.getPropertyStatementsSparql(conn,
+                    vf.createIRI(aIdentifier), kb.getTypeIri(), kb.getPropertyTypeIri(), 1000, true,
                     null)) {
                 if (stmts.hasNext()) {
                     Statement propStmt = stmts.next();
-                    KBProperty kbProp = KBProperty.read(conn, propStmt, aKB);
+                    KBProperty kbProp = KBProperty.read(conn, propStmt, kb);
                     return Optional.of(kbProp);
-                }
-                else {
+                } else {
                     return Optional.empty();
                 }
-            }
+            } 
         });
     }
 
@@ -514,14 +498,8 @@
         throws QueryEvaluationException
     {
         List<KBHandle> resultList = read(aKB, (conn) -> {
-<<<<<<< HEAD
-            String query = SPARQLQueryStore
-                .getPropertyListQuery(kbProperties.getSparqlQueryResultLimit());
-            TupleQuery tupleQuery = conn.prepareTupleQuery(QueryLanguage.SPARQL, query);
-=======
             String QUERY = SPARQLQueryStore.queryForPropertyList(aKB);
             TupleQuery tupleQuery = conn.prepareTupleQuery(QueryLanguage.SPARQL, QUERY);
->>>>>>> 7063765b
             tupleQuery.setBinding("pTYPE", aKB.getTypeIri());
             tupleQuery.setBinding("oPROPERTY", aKB.getPropertyTypeIri());
             tupleQuery.setBinding("pLABEL", aKB.getLabelIri());
@@ -558,8 +536,7 @@
             // Try to figure out the type of the instance - we ignore the inferred types here
             // and only make use of the explicitly asserted types
             RepositoryResult<Statement> conceptStmts = RdfUtils.getStatementsSparql(conn,
-                vf.createIRI(aIdentifier), kb.getTypeIri(), null,
-                kbProperties.getSparqlQueryResultLimit(), false, null);
+                    vf.createIRI(aIdentifier), kb.getTypeIri(), null, 1000, false, null);
 
             String conceptIdentifier = null;
             while (conceptStmts.hasNext() && conceptIdentifier == null) {
@@ -579,7 +556,7 @@
             // Read the instance
             try (RepositoryResult<Statement> instanceStmts = RdfUtils.getStatements(conn,
                     vf.createIRI(aIdentifier), kb.getTypeIri(), vf.createIRI(conceptIdentifier),
-                    true, kbProperties.getSparqlQueryResultLimit())) {
+                    true)) {
                 if (instanceStmts.hasNext()) {
                     Statement kbStmt = instanceStmts.next();
                     KBInstance kbInst = KBInstance.read(conn, kbStmt, kb);
@@ -628,11 +605,7 @@
     public List<KBHandle> listInstances(KnowledgeBase kb, String aConceptIri, boolean aAll)
     {
         IRI conceptIri = SimpleValueFactory.getInstance().createIRI(aConceptIri);
-<<<<<<< HEAD
-        return list(kb, conceptIri, false, aAll, kbProperties.getSparqlQueryResultLimit());
-=======
         return list(kb, conceptIri, false, aAll, SPARQLQueryStore.LIMIT);
->>>>>>> 7063765b
     }
 
     // Statements
@@ -760,12 +733,7 @@
     {
         List<KBHandle> resultList = read(aKB, (conn) -> {
             ValueFactory vf = conn.getValueFactory();
-<<<<<<< HEAD
-            String QUERY = SPARQLQueryStore
-                .getPropertyDomainDependentQuery(kbProperties.getSparqlQueryResultLimit());
-=======
             String QUERY = SPARQLQueryStore.queryForPropertyListWithDomain(aKB);
->>>>>>> 7063765b
             TupleQuery tupleQuery = conn.prepareTupleQuery(QueryLanguage.SPARQL, QUERY);
             tupleQuery.setBinding("aDomain", vf.createIRI(aDomain));
             tupleQuery.setBinding("pLABEL", aKB.getLabelIri());
@@ -790,12 +758,7 @@
     {
         List<KBHandle> resultList = read(aKB, (conn) -> {
             ValueFactory vf = conn.getValueFactory();
-<<<<<<< HEAD
-            String QUERY = SPARQLQueryStore
-                .getPropertySpecificRangeQuery(kbProperties.getSparqlQueryResultLimit());
-=======
             String QUERY = SPARQLQueryStore.queryForPropertySpecificRange(aKB);
->>>>>>> 7063765b
             TupleQuery tupleQuery = conn.prepareTupleQuery(QueryLanguage.SPARQL, QUERY);
             tupleQuery.setBinding("aProperty", vf.createIRI(aProperty));
             tupleQuery.setBinding("pLABEL", aKB.getLabelIri());
@@ -814,12 +777,7 @@
         throws QueryEvaluationException
     {
         List<KBHandle> resultList = read(aKB, (conn) -> {
-<<<<<<< HEAD
-            String QUERY = SPARQLQueryStore
-                .getPropertyListQuery(kbProperties.getSparqlQueryResultLimit());
-=======
             String QUERY = SPARQLQueryStore.queryForPropertyList(aKB);
->>>>>>> 7063765b
             TupleQuery tupleQuery = conn.prepareTupleQuery(QueryLanguage.SPARQL, QUERY);
             tupleQuery.setBinding("pTYPE", aKB.getTypeIri());
             tupleQuery.setBinding("oPROPERTY", aType);
@@ -851,30 +809,7 @@
         }
         else {
             resultList = read(aKB, (conn) -> {
-<<<<<<< HEAD
-                String QUERY = String.join("\n"
-                    , SPARQLQueryStore.SPARQL_PREFIX    
-                    , "SELECT DISTINCT ?s ?l ?d WHERE { "
-                    , "  { ?s ?pTYPE ?oCLASS . } "
-                    , "  UNION { ?someSubClass ?pSUBCLASS ?s . } ."
-                    , "  FILTER NOT EXISTS { "
-                    , "    ?s ?pSUBCLASS ?otherSub . "
-                    , "    FILTER (?s != ?otherSub) }"
-                    , "  FILTER NOT EXISTS { "
-                    , "    ?s owl:intersectionOf ?list . }"
-                    , "  OPTIONAL { "
-                    , "    ?s ?pLABEL ?l . "
-                    , "    FILTER(LANG(?l) = \"\" || LANGMATCHES(LANG(?l), \"en\")) "
-                    , "  } "
-                    , "  OPTIONAL {"
-                    , "    ?s ?pDESCRIPTION ?d ."
-                    , "    FILTER(LANG(?d) = \"\" || LANGMATCHES(LANG(?d), \"en\"))"
-                    , "  }"
-                    , "} "
-                    , "LIMIT " + kbProperties.getSparqlQueryResultLimit());
-=======
                 String QUERY = SPARQLQueryStore.listRootConcepts(aKB);
->>>>>>> 7063765b
                 TupleQuery tupleQuery = conn.prepareTupleQuery(QueryLanguage.SPARQL, QUERY);
                 tupleQuery.setBinding("pTYPE", aKB.getTypeIri());
                 tupleQuery.setBinding("oCLASS", aKB.getClassIri());
@@ -901,12 +836,7 @@
             boolean aAll)
         throws QueryEvaluationException
     {
-<<<<<<< HEAD
-        return listChildConcepts(aKB, aParentIdentifier, aAll,
-            kbProperties.getSparqlQueryResultLimit());
-=======
         return listChildConcepts(aKB, aParentIdentifier, aAll, SPARQLQueryStore.LIMIT);
->>>>>>> 7063765b
     }
     
     @Override
@@ -915,12 +845,7 @@
         throws QueryEvaluationException
     {
         List<KBHandle> resultList = read(aKB, (conn) -> {
-<<<<<<< HEAD
-            String QUERY = SPARQLQueryStore
-                .getParentConceptQuery();
-=======
             String QUERY = SPARQLQueryStore.queryForParentConcept(aKB);
->>>>>>> 7063765b
             ValueFactory vf = SimpleValueFactory.getInstance();
             TupleQuery tupleQuery = conn.prepareTupleQuery(QueryLanguage.SPARQL, QUERY);
             tupleQuery.setBinding("oChild", vf.createIRI(aHandle.getIdentifier()));
@@ -941,12 +866,7 @@
         throws QueryEvaluationException
     {
         List<KBHandle> resultList = read(aKB, (conn) -> {
-<<<<<<< HEAD
-            String QUERY = SPARQLQueryStore
-                .getConceptForInstanceQuery(kbProperties.getSparqlQueryResultLimit());
-=======
             String QUERY = SPARQLQueryStore.queryForConceptForInstance(aKB);
->>>>>>> 7063765b
             ValueFactory vf = SimpleValueFactory.getInstance();
             TupleQuery tupleQuery = conn.prepareTupleQuery(QueryLanguage.SPARQL, QUERY);
             tupleQuery.setBinding("pTYPE", aKB.getTypeIri());
@@ -1087,7 +1007,7 @@
     {
         switch (kb.getReification()) {
         case WIKIDATA:
-            return new WikiDataReification(this, kbProperties);
+            return new WikiDataReification(this);
         case NONE: // Fallthrough
         default:
             return new NoReification(this);
@@ -1186,9 +1106,8 @@
     {
         try (RepositoryConnection conn = getConnection(aKb)) {
             ValueFactory vf = conn.getValueFactory();
-            RepositoryResult<Statement> stmts = RdfUtils
-                .getStatements(conn, vf.createIRI(aIdentifier), aKb.getTypeIri(), aKb.getClassIri(),
-                    true, kbProperties.getSparqlQueryResultLimit());
+            RepositoryResult<Statement> stmts = RdfUtils.getStatements(conn,
+                    vf.createIRI(aIdentifier), aKb.getTypeIri(), aKb.getClassIri(), true);
             if (stmts.hasNext()) {
                 KBConcept kbConcept = KBConcept.read(conn, vf.createIRI(aIdentifier), aKb);
                 if (kbConcept != null) {
