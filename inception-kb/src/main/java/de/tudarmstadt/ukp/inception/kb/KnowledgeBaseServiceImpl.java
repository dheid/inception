--- conflicted
+++ resolved
@@ -440,9 +440,6 @@
     @Override
     public List<KBHandle> listProperties(KnowledgeBase kb, boolean aAll)
     {
-<<<<<<< HEAD
-        return listProperties(kb, kb.getPropertyTypeIri(), true, aAll);
-=======
         return listProperties(kb, true, aAll);
     }
 
@@ -468,7 +465,6 @@
     
     public String getPropertyListQuery(KnowledgeBase kb) {
         return SPARQLQueryStore.PROPERTYLIST_QUERY;
->>>>>>> 2536f383
     }
 
     @Override
