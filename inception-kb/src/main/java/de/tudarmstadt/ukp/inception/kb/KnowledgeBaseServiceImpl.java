--- conflicted
+++ resolved
@@ -749,13 +749,10 @@
             return evaluateListQuery(tupleQuery, aAll);
         });
         
-<<<<<<< HEAD
         // Sorting is not done as part of SPARQL queries as it will be more expensive on
         // SPARQL with sorting the whole data and then setting a limit for the number of
         // result data set and hence will also skip number of results as part of sorted
         // data from SPARQL
-=======
->>>>>>> c7db99b5
         resultList.sort(Comparator.comparing(KBObject::getUiLabel));
         return resultList;
     }
@@ -893,11 +890,7 @@
     }
     
     @Override
-<<<<<<< HEAD
     public List<KBHandle> getParentConcept(KnowledgeBase aKB, String aIdentifier,
-=======
-    public List<KBHandle> getParentConceptsForConcept(KnowledgeBase aKB, String aIdentifier,
->>>>>>> c7db99b5
             boolean aAll)
         throws QueryEvaluationException
     {
@@ -936,10 +929,6 @@
         return resultList;
     }
     
-<<<<<<< HEAD
-=======
-    
->>>>>>> c7db99b5
     @Override
     public Set<KBHandle> getParentConceptList(KnowledgeBase aKB, String aIdentifier, boolean aAll)
         throws QueryEvaluationException
@@ -947,14 +936,10 @@
         Set<KBHandle> parentConceptList = new HashSet<KBHandle>();
         if (aIdentifier != null) {
             Optional<KBObject> identifierKBObj = readKBIdentifier(aKB.getProject(), aIdentifier);
-<<<<<<< HEAD
             if (!identifierKBObj.isPresent()) {
                 return parentConceptList;
             }
             else if (identifierKBObj.get() instanceof KBConcept) {
-=======
-            if (identifierKBObj.get() instanceof KBConcept) {
->>>>>>> c7db99b5
                 getParentConceptListforConcept(parentConceptList, aKB, aIdentifier,
                         aAll);
             }
@@ -975,7 +960,6 @@
             KnowledgeBase aKB, String aIdentifier, boolean aAll)
         throws QueryEvaluationException
     {
-<<<<<<< HEAD
         List<KBHandle> parentList = getParentConcept(aKB, aIdentifier, aAll);
         parentConceptList.addAll(parentList);
         for (KBHandle parent : parentList) {
@@ -983,22 +967,7 @@
         }
         return parentConceptList;
     }
-=======
-        List<KBHandle> parentList = getParentConceptsForConcept(aKB, aIdentifier, aAll);
-        if (!parentList.isEmpty()) {
-            parentConceptList.addAll(parentList);
-            for (KBHandle parent : parentList) {
-                getParentConceptListforConcept(parentConceptList, aKB, parent.getIdentifier(),
-                        aAll);
-            }
-        }
-        else {
-            return parentConceptList;
-        }
-        return parentConceptList;
-    }
-
->>>>>>> c7db99b5
+
 
     // Need to work on the query for variable inputs like owl:intersectionOf, rdf:rest*/rdf:first
     @Override
@@ -1044,16 +1013,9 @@
         
         return resultList;
     }
-<<<<<<< HEAD
     
     @Override
     public List<KBHandle> listInstancesForChildConcepts(KnowledgeBase aKB, String aParentIdentifier,
-=======
-
-    
-    @Override
-    public List<KBHandle> listChildConceptsInstances(KnowledgeBase aKB, String aParentIdentifier,
->>>>>>> c7db99b5
             boolean aAll, int aLimit)
         throws QueryEvaluationException
     {
