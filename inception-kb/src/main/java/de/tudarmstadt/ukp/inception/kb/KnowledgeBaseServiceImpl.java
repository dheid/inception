--- conflicted
+++ resolved
@@ -133,7 +133,7 @@
             @org.springframework.beans.factory.annotation.Value("${data.path}") File dataDir)
     {
         // If there is still the deprecated SYSTEM repository from RDF4J, then we rename it because
-        // if it is present, RDF4J may internally generate an exception which prevents us from
+        // if it is present, RDF4J may internally generate an exception which prevents us from 
         // creating new KBs. https://github.com/eclipse/rdf4j/issues/1077
         File systemRepo = new File(dataDir, "kb/repositories/SYSTEM");
         if (systemRepo.exists()) {
@@ -141,7 +141,7 @@
                     + "(this is a one-time action)");
             systemRepo.renameTo(new File(dataDir, "kb/repositories/SYSTEM.off"));
         }
-
+        
         String url = Paths.get(dataDir.getAbsolutePath(), "kb").toUri().toString();
         repoManager = RepositoryProvider.getRepositoryManager(url);
         log.info("Knowledge base repository path: " + url);
@@ -187,7 +187,7 @@
         repoManager.addRepositoryConfig(new RepositoryConfig(repositoryId, cfg));
         entityManager.persist(kb);
     }
-
+    
     @Override
     public void defineBaseProperties(KnowledgeBase akb) 
     {
@@ -456,7 +456,7 @@
         throws QueryEvaluationException
     {
         List<KBHandle> resultList;
-
+        
         resultList = read(aKB, (conn) -> {
             String QUERY = SPARQLQueryStore.queryForAllConceptList(aKB);
             TupleQuery tupleQuery = conn.prepareTupleQuery(QueryLanguage.SPARQL, QUERY);
@@ -811,7 +811,7 @@
 
             return evaluateListQuery(tupleQuery, aAll);
         });
-
+        
         // Sorting is not done as part of SPARQL queries as it will be more expensive on
         // SPARQL with sorting the whole data and then setting a limit for the number of
         // result data set and hence will also skip number of results as part of sorted
@@ -949,7 +949,7 @@
         resultList.sort(Comparator.comparing(KBObject::getUiLabel));
         return resultList;
     }
-
+    
     @Override
     public Set<KBHandle> getParentConceptList(KnowledgeBase aKB, String aIdentifier, boolean aAll)
         throws QueryEvaluationException
@@ -1017,13 +1017,14 @@
             return evaluateListQuery(tupleQuery, aAll);
         });
 
+        
         if (resultList.size() > 1) {
             resultList.sort(Comparator.comparing(KBObject::getUiLabel));
         }
         
         return resultList;
     }
-
+    
     @Override
     public List<KBHandle> listInstancesForChildConcepts(KnowledgeBase aKB, String aParentIdentifier,
             boolean aAll, int aLimit)
@@ -1061,11 +1062,11 @@
             else {
                 handle.setName(handle.getUiLabel());
             }
-
+            
             if (description != null) {
                 handle.setDescription(description.getValue().stringValue());
             }
-
+            
             handles.add(handle);
         }
         return handles;
@@ -1152,7 +1153,7 @@
         }
     }
     
-
+    
     /**
      * Read identifier IRI and return {@link Optional} of {@link KBObject}
      * 
@@ -1168,7 +1169,7 @@
         }
         return Optional.empty();
     }
-
+    
     @Override
     public Optional<KBObject> readKBIdentifier(KnowledgeBase aKb, String aIdentifier)
     {
@@ -1196,7 +1197,61 @@
         return Optional.empty();
     }
 
-<<<<<<< HEAD
+    @Override
+    public SchemaProfile checkSchemaProfile(KnowledgeBaseProfile aProfile)
+    {
+        SchemaProfile[] profiles = SchemaProfile.values();
+        KnowledgeBaseMapping mapping = aProfile.getMapping();
+        for (int i = 0; i < profiles.length; i++) {
+            // Check if kb profile corresponds to a known schema profile
+            if (equalsSchemaProfile(profiles[i], mapping.getClassIri(), mapping.getSubclassIri(),
+                mapping.getTypeIri(), mapping.getDescriptionIri(), mapping.getLabelIri(),
+                mapping.getPropertyTypeIri())) {
+                return profiles[i];
+            }
+        }
+        // If the iris don't represent a known schema profile , return CUSTOM
+        return SchemaProfile.CUSTOMSCHEMA;
+    }
+
+    @Override
+    public SchemaProfile checkSchemaProfile(KnowledgeBase aKb)
+    {
+        SchemaProfile[] profiles = SchemaProfile.values();
+        for (int i = 0; i < profiles.length; i++) {
+            // Check if kb has a known schema profile
+            if (equalsSchemaProfile(profiles[i], aKb.getClassIri(), aKb.getSubclassIri(),
+                aKb.getTypeIri(), aKb.getDescriptionIri(), aKb.getLabelIri(),
+                aKb.getPropertyTypeIri())) {
+                return profiles[i];
+            }
+        }
+        // If the iris don't represent a known schema profile , return CUSTOM
+        return SchemaProfile.CUSTOMSCHEMA;
+    }
+
+    /**
+     * Compares a schema profile to given IRIs. Returns true if the IRIs are the same as in the
+     * profile
+     */
+    private boolean equalsSchemaProfile(SchemaProfile profile, IRI classIri, IRI subclassIri,
+        IRI typeIri, IRI descriptionIri, IRI labelIri, IRI propertyTypeIri)
+    {
+        return profile.getClassIri().equals(classIri) && profile.getSubclassIri()
+            .equals(subclassIri) && profile.getTypeIri().equals(typeIri) && profile
+            .getDescriptionIri().equals(descriptionIri) && profile.getLabelIri().equals(labelIri)
+            && profile.getPropertyTypeIri().equals(propertyTypeIri);
+    }
+
+    @Override
+    public File readKbFileFromClassPathResource(String aLocation) throws IOException
+    {
+        PathMatchingResourcePatternResolver resolver = new PathMatchingResourcePatternResolver();
+        File kbFile = resolver.getResource(aLocation).getFile();
+        return kbFile;
+    }
+
+
     private IndexWriter getIndexWriter(KnowledgeBase aKb) throws IOException
     {
         Analyzer analyzer = new StandardAnalyzer();
@@ -1288,60 +1343,4 @@
                 aLabel);
         }
     }
-=======
-    @Override
-    public SchemaProfile checkSchemaProfile(KnowledgeBaseProfile aProfile)
-    {
-        SchemaProfile[] profiles = SchemaProfile.values();
-        KnowledgeBaseMapping mapping = aProfile.getMapping();
-        for (int i = 0; i < profiles.length; i++) {
-            // Check if kb profile corresponds to a known schema profile
-            if (equalsSchemaProfile(profiles[i], mapping.getClassIri(), mapping.getSubclassIri(),
-                mapping.getTypeIri(), mapping.getDescriptionIri(), mapping.getLabelIri(),
-                mapping.getPropertyTypeIri())) {
-                return profiles[i];
-            }
-        }
-        // If the iris don't represent a known schema profile , return CUSTOM
-        return SchemaProfile.CUSTOMSCHEMA;
-    }
-
-    @Override
-    public SchemaProfile checkSchemaProfile(KnowledgeBase aKb)
-    {
-        SchemaProfile[] profiles = SchemaProfile.values();
-        for (int i = 0; i < profiles.length; i++) {
-            // Check if kb has a known schema profile
-            if (equalsSchemaProfile(profiles[i], aKb.getClassIri(), aKb.getSubclassIri(),
-                aKb.getTypeIri(), aKb.getDescriptionIri(), aKb.getLabelIri(),
-                aKb.getPropertyTypeIri())) {
-                return profiles[i];
-            }
-        }
-        // If the iris don't represent a known schema profile , return CUSTOM
-        return SchemaProfile.CUSTOMSCHEMA;
-    }
-
-    /**
-     * Compares a schema profile to given IRIs. Returns true if the IRIs are the same as in the
-     * profile
-     */
-    private boolean equalsSchemaProfile(SchemaProfile profile, IRI classIri, IRI subclassIri,
-        IRI typeIri, IRI descriptionIri, IRI labelIri, IRI propertyTypeIri)
-    {
-        return profile.getClassIri().equals(classIri) && profile.getSubclassIri()
-            .equals(subclassIri) && profile.getTypeIri().equals(typeIri) && profile
-            .getDescriptionIri().equals(descriptionIri) && profile.getLabelIri().equals(labelIri)
-            && profile.getPropertyTypeIri().equals(propertyTypeIri);
-    }
-
-    @Override
-    public File readKbFileFromClassPathResource(String aLocation) throws IOException
-    {
-        PathMatchingResourcePatternResolver resolver = new PathMatchingResourcePatternResolver();
-        File kbFile = resolver.getResource(aLocation).getFile();
-        return kbFile;
-    }
-
->>>>>>> d45523db
 }