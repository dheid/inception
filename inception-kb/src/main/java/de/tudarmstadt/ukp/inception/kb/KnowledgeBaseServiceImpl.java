--- conflicted
+++ resolved
@@ -1273,7 +1273,6 @@
         return kbFile;
     }
 
-<<<<<<< HEAD
     @Override
     public boolean isBaseProperty(String propertyIdentifier, KnowledgeBase aKB)
     {
@@ -1283,7 +1282,6 @@
             .equals(aKB.getTypeIri().stringValue());
     }
 
-=======
     private void reconfigureLocalKnowledgeBase(KnowledgeBase aKB)
     {
         /*
@@ -1348,5 +1346,5 @@
                     aKB + "] does not support rebuilding its full text index.");
         }
     }
->>>>>>> 7e9a42b0
+
 }