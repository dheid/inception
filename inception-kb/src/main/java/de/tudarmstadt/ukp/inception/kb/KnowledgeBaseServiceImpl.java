--- conflicted
+++ resolved
@@ -1180,7 +1180,6 @@
         return Optional.empty();
     }
 
-<<<<<<< HEAD
     @Override
     public SchemaProfile checkSchemaProfile(KnowledgeBaseProfile aProfile)
     {
@@ -1226,6 +1225,4 @@
             .getDescriptionIri().equals(descriptionIri) && profile.getLabelIri().equals(labelIri)
             && profile.getPropertyTypeIri().equals(propertyTypeIri);
     }
-=======
->>>>>>> f88ff040
 }