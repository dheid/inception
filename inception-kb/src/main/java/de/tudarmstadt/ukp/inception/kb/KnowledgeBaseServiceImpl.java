/*
 * Copyright 2017
 * Ubiquitous Knowledge Processing (UKP) Lab
 * Technische Universität Darmstadt
 *
 * Licensed under the Apache License, Version 2.0 (the "License");
 * you may not use this file except in compliance with the License.
 * You may obtain a copy of the License at
 *
 *  http://www.apache.org/licenses/LICENSE-2.0
 *
 * Unless required by applicable law or agreed to in writing, software
 * distributed under the License is distributed on an "AS IS" BASIS,
 * WITHOUT WARRANTIES OR CONDITIONS OF ANY KIND, either express or implied.
 * See the License for the specific language governing permissions and
 * limitations under the License.
 */
package de.tudarmstadt.ukp.inception.kb;

import java.io.BufferedInputStream;
import java.io.File;
import java.io.IOException;
import java.io.InputStream;
import java.io.OutputStream;
import java.nio.file.Paths;
import java.util.ArrayList;
import java.util.Comparator;
import java.util.List;
import java.util.Optional;
import java.util.Set;

import javax.persistence.EntityManager;
import javax.persistence.NoResultException;
import javax.persistence.PersistenceContext;
import javax.persistence.Query;

import org.apache.commons.compress.compressors.CompressorException;
import org.apache.commons.compress.compressors.CompressorStreamFactory;
import org.apache.commons.lang3.StringUtils;
import org.eclipse.rdf4j.model.IRI;
import org.eclipse.rdf4j.model.Resource;
import org.eclipse.rdf4j.model.Statement;
import org.eclipse.rdf4j.model.ValueFactory;
import org.eclipse.rdf4j.model.impl.SimpleValueFactory;
import org.eclipse.rdf4j.query.Binding;
import org.eclipse.rdf4j.query.BindingSet;
import org.eclipse.rdf4j.query.QueryEvaluationException;
import org.eclipse.rdf4j.query.QueryLanguage;
import org.eclipse.rdf4j.query.TupleQuery;
import org.eclipse.rdf4j.query.TupleQueryResult;
import org.eclipse.rdf4j.repository.RepositoryConnection;
import org.eclipse.rdf4j.repository.RepositoryException;
import org.eclipse.rdf4j.repository.RepositoryResult;
import org.eclipse.rdf4j.repository.config.RepositoryConfig;
import org.eclipse.rdf4j.repository.config.RepositoryConfigException;
import org.eclipse.rdf4j.repository.config.RepositoryImplConfig;
import org.eclipse.rdf4j.repository.manager.RepositoryManager;
import org.eclipse.rdf4j.repository.manager.RepositoryProvider;
import org.eclipse.rdf4j.repository.sail.config.SailRepositoryConfig;
import org.eclipse.rdf4j.repository.sparql.config.SPARQLRepositoryConfig;
import org.eclipse.rdf4j.rio.RDFFormat;
import org.eclipse.rdf4j.rio.RDFParseException;
import org.eclipse.rdf4j.rio.RDFWriter;
import org.eclipse.rdf4j.rio.Rio;
import org.eclipse.rdf4j.sail.nativerdf.config.NativeStoreConfig;
import org.slf4j.Logger;
import org.slf4j.LoggerFactory;
import org.springframework.beans.factory.DisposableBean;
import org.springframework.beans.factory.annotation.Autowired;
import org.springframework.stereotype.Component;
import org.springframework.transaction.annotation.Transactional;

import de.tudarmstadt.ukp.clarin.webanno.model.Project;
import de.tudarmstadt.ukp.inception.kb.graph.KBConcept;
import de.tudarmstadt.ukp.inception.kb.graph.KBHandle;
import de.tudarmstadt.ukp.inception.kb.graph.KBInstance;
import de.tudarmstadt.ukp.inception.kb.graph.KBObject;
import de.tudarmstadt.ukp.inception.kb.graph.KBProperty;
import de.tudarmstadt.ukp.inception.kb.graph.KBQualifier;
import de.tudarmstadt.ukp.inception.kb.graph.KBStatement;
import de.tudarmstadt.ukp.inception.kb.graph.RdfUtils;
import de.tudarmstadt.ukp.inception.kb.model.KnowledgeBase;
import de.tudarmstadt.ukp.inception.kb.reification.NoReification;
import de.tudarmstadt.ukp.inception.kb.reification.ReificationStrategy;
import de.tudarmstadt.ukp.inception.kb.reification.WikiDataReification;

@Component(KnowledgeBaseService.SERVICE_NAME)
public class KnowledgeBaseServiceImpl
    implements KnowledgeBaseService, DisposableBean
{
    private final Logger log = LoggerFactory.getLogger(getClass());

    private @PersistenceContext EntityManager entityManager;
    private final RepositoryManager repoManager;
    private final Set<String> implicitNamespaces;

    @org.springframework.beans.factory.annotation.Value(value = "${data.path}/kb")
    private File dataDir;

    @Autowired
    public KnowledgeBaseServiceImpl(
            @org.springframework.beans.factory.annotation.Value("${data.path}") File dataDir)
    {
        String url = Paths.get(dataDir.getAbsolutePath(), "kb").toUri().toString();
        repoManager = RepositoryProvider.getRepositoryManager(url);
        log.info("Knowledge base repository path: " + url);
        implicitNamespaces = IriConstants.IMPLICIT_NAMESPACES;
    }

    public KnowledgeBaseServiceImpl(
            @org.springframework.beans.factory.annotation.Value("${data.path}") File dataDir,
            EntityManager entityManager)
    {
        this(dataDir);
        this.entityManager = entityManager;
    }

    @Override
    public void destroy() throws Exception
    {
        repoManager.shutDown();
    }

    /**
     * Sanity check to test if a knowledge base is already registered with RDF4J.
     *
     * @param kb
     */
    private void assertRegistration(KnowledgeBase kb)
    {
        if (!kb.isManagedRepository()) {
            throw new IllegalStateException(kb.toString() + " has to be registered first.");
        }
    }

    @Transactional
    @Override
    public void registerKnowledgeBase(KnowledgeBase kb, RepositoryImplConfig cfg)
        throws RepositoryException, RepositoryConfigException
    {
        // obtain unique repository id
        String baseName = "pid-" + Long.toString(kb.getProject().getId()) + "-kbid-";
        String repositoryId = repoManager.getNewRepositoryID(baseName);
        kb.setRepositoryId(repositoryId);

        repoManager.addRepositoryConfig(new RepositoryConfig(repositoryId, cfg));
        entityManager.persist(kb);
    }

    @Transactional
    @Override
    public boolean knowledgeBaseExists(Project project, String kbName)
    {
        Query query = entityManager.createNamedQuery("KnowledgeBase.getByName");
        query.setParameter("project", project);
        query.setParameter("name", kbName);
        return !query.getResultList().isEmpty();
    }

    @Transactional(noRollbackFor = NoResultException.class)
    @Override
    public Optional<KnowledgeBase> getKnowledgeBaseById(Project aProject, String aId)
    {
        return Optional.ofNullable(entityManager.find(KnowledgeBase.class, aId));
    }

    @Transactional
    @Override
    public void updateKnowledgeBase(KnowledgeBase kb, RepositoryImplConfig cfg)
        throws RepositoryException, RepositoryConfigException
    {
        assertRegistration(kb);
        repoManager.addRepositoryConfig(new RepositoryConfig(kb.getRepositoryId(), cfg));
        entityManager.merge(kb);
    }

    @SuppressWarnings("unchecked")
    @Transactional
    @Override
    public List<KnowledgeBase> getKnowledgeBases(Project aProject)
    {
        Query query = entityManager.createNamedQuery("KnowledgeBase.getByProject");
        query.setParameter("project", aProject);
        return (List<KnowledgeBase>) query.getResultList();
    }

    @SuppressWarnings("unchecked")
    @Transactional
    @Override
    public List<KnowledgeBase> getEnabledKnowledgeBases(Project aProject)
    {
        Query query = entityManager.createNamedQuery("KnowledgeBase.getByProjectWhereEnabledTrue");
        query.setParameter("project", aProject);
        return (List<KnowledgeBase>) query.getResultList();
    }

    @Transactional
    @Override
    public void removeKnowledgeBase(KnowledgeBase kb)
        throws RepositoryException, RepositoryConfigException
    {
        assertRegistration(kb);
        repoManager.removeRepository(kb.getRepositoryId());

        entityManager.remove(entityManager.contains(kb) ? kb : entityManager.merge(kb));
    }

    @Override
    public RepositoryImplConfig getNativeConfig()
    {
        // See #221 - Disabled because it is too slow during import
        // return new SailRepositoryConfig(
        //   new ForwardChainingRDFSInferencerConfig(new NativeStoreConfig()));
        
        return new SailRepositoryConfig(new NativeStoreConfig());
    }

    @Override
    public RepositoryImplConfig getRemoteConfig(String url)
    {
        return new SPARQLRepositoryConfig(url);
    }

    @Override
    public RepositoryImplConfig getKnowledgeBaseConfig(KnowledgeBase kb)
        throws RepositoryConfigException, RepositoryException
    {
        assertRegistration(kb);
        return repoManager.getRepositoryConfig(kb.getRepositoryId()).getRepositoryImplConfig();
    }

    @Override
    public void registerImplicitNamespace(String aImplicitNameSpace)
    {
        implicitNamespaces.add(aImplicitNameSpace);
    }

    @Override
    public RepositoryConnection getConnection(KnowledgeBase kb)
    {
        assertRegistration(kb);
        return repoManager.getRepository(kb.getRepositoryId()).getConnection();
    }

    @SuppressWarnings("resource")
    @Override
    public void importData(KnowledgeBase kb, String aFilename, InputStream aIS)
        throws RDFParseException, RepositoryException, IOException
    {
        if (kb.isReadOnly()) {
            log.warn("Knowledge base [{}] is read only, will not import!", kb.getName());
            return;
        }

        InputStream is = new BufferedInputStream(aIS);
        try {
            // Stream is expected to be closed by caller of importData
            is = new CompressorStreamFactory().createCompressorInputStream(is);
        }
        catch (CompressorException e) {
            // Probably not compressed then or unknown format - just try as is.
            log.debug("Stream is not compressed, continue as is.");
        }

        // Detect the file format
        RDFFormat format = Rio.getParserFormatForFileName(aFilename).orElse(RDFFormat.RDFXML);

        // Load files into the repository
        try (RepositoryConnection conn = getConnection(kb)) {
            conn.add(is, "", format);
        }
    }

    @Override
    public void exportData(KnowledgeBase kb, RDFFormat format, OutputStream os)
    {
        if (kb.getType() != RepositoryType.LOCAL) {
            log.info("Not exporting non-local knowledge base: [{}]", kb.getName());
            return;
        }
        try (RepositoryConnection conn = getConnection(kb)) {
            RDFWriter rdfWriter = Rio.createWriter(format, os);
            conn.export(rdfWriter);
        }
    }

    @Override
    public void clear(KnowledgeBase kb)
    {
        try (RepositoryConnection conn = getConnection(kb)) {
            conn.clear();
        }
    }

    @Override
    public boolean isEmpty(KnowledgeBase kb)
    {
        try (RepositoryConnection conn = getConnection(kb)) {
            return conn.isEmpty();
        }
    }

    @Override
    public KBHandle createConcept(KnowledgeBase kb, KBConcept aConcept)
    {
        if (StringUtils.isNotEmpty(aConcept.getIdentifier())) {
            throw new IllegalArgumentException("Identifier must be empty on create");
        }

        return update(kb, (conn) -> {
            String identifier = generateIdentifier(conn, kb);
            aConcept.setIdentifier(identifier);
            aConcept.write(conn, kb);
            return new KBHandle(identifier, aConcept.getName());
        });
    }
    
    @Override
    public Optional<KBConcept> readConcept(KnowledgeBase kb, String aIdentifier)
        throws QueryEvaluationException
    {
        return read(kb, (conn) -> {
            ValueFactory vf = conn.getValueFactory();
            Resource subject = vf.createIRI(aIdentifier);
            if (RdfUtils.existsStatementsWithSubject(conn, subject, false)) {
                KBConcept kbConcept = KBConcept.read(conn, vf.createIRI(aIdentifier),kb);
                return Optional.of(kbConcept);
            }
            else {
                return Optional.empty();
            }
        });
    }
    
    @Override
    public Optional<KBConcept> readConcept(Project aProject, String aIdentifier)
    {
        for (KnowledgeBase kb : getKnowledgeBases(aProject)) {
            Optional<KBConcept> concept = readConcept(kb, aIdentifier);
            if (concept.isPresent()) {
                return concept;
            }
        }
        
        return Optional.empty();
    }
    
    @Override
    public void updateConcept(KnowledgeBase kb, KBConcept aConcept)
    {
        if (StringUtils.isEmpty(aConcept.getIdentifier())) {
            throw new IllegalArgumentException("Identifier cannot be empty on update");
        }

        update(kb, (conn) -> {
            conn.remove(aConcept.getOriginalStatements());
            aConcept.write(conn, kb);
            return null;
        });
    }

    @Override
    public void deleteConcept(KnowledgeBase kb, KBConcept aConcept)
    {
        delete(kb, aConcept.getIdentifier());
    }

    @Override
    public List<KBHandle> listConcepts(KnowledgeBase kb, boolean aAll)
    {
        return list(kb, kb.getClassIri(), true, aAll);
    }

    @Override
    public KBHandle createProperty(KnowledgeBase kb, KBProperty aProperty)
    {
        if (StringUtils.isNotEmpty(aProperty.getIdentifier())) {
            throw new IllegalArgumentException("Identifier must be empty on create");
        }

        return update(kb, (conn) -> {
            String identifier = generateIdentifier(conn, kb);
            aProperty.setIdentifier(identifier);
            aProperty.write(conn, kb);
            return new KBHandle(identifier, aProperty.getName());
        });
    }

    @Override
    public Optional<KBProperty> readProperty(KnowledgeBase kb, String aIdentifier)
    {
        return read(kb, (conn) -> {
            ValueFactory vf = conn.getValueFactory();
            try (RepositoryResult<Statement> stmts = RdfUtils.getStatements(conn,
                    vf.createIRI(aIdentifier), kb.getTypeIri(), kb.getPropertyTypeIri(), true)) {
                if (stmts.hasNext()) {
                    Statement propStmt = stmts.next();
                    KBProperty kbProp = KBProperty.read(conn, propStmt, kb);
                    return Optional.of(kbProp);
                } else {
                    return Optional.empty();
                }
            } 
        });
    }

    @Override
    public void updateProperty(KnowledgeBase kb, KBProperty aProperty)
    {
        if (StringUtils.isEmpty(aProperty.getIdentifier())) {
            throw new IllegalArgumentException("Identifier cannot be empty on update");
        }

        update(kb, (conn) -> {
            conn.remove(aProperty.getOriginalStatements());
            aProperty.write(conn, kb);
            return null;
        });
    }

    @Override
    public void deleteProperty(KnowledgeBase kb, KBProperty aType)
    {
        delete(kb, aType.getIdentifier());
    }

    @Override
    public List<KBHandle> listProperties(KnowledgeBase kb, boolean aAll)
    {
        return list(kb, kb.getPropertyTypeIri(), true, aAll);
    }

    @Override
    public KBHandle createInstance(KnowledgeBase kb, KBInstance aInstance)
    {
        if (StringUtils.isNotEmpty(aInstance.getIdentifier())) {
            throw new IllegalArgumentException("Identifier must be empty on create");
        }

        return update(kb, (conn) -> {
            String identifier = generateIdentifier(conn, kb);
            aInstance.setIdentifier(identifier);
            aInstance.write(conn, kb);

            return new KBHandle(identifier, aInstance.getName());
        });
    }

    @Override
    public Optional<KBInstance> readInstance(KnowledgeBase kb, String aIdentifier)
        throws QueryEvaluationException
    {
        try (RepositoryConnection conn = getConnection(kb)) {
            ValueFactory vf = conn.getValueFactory();
            // Try to figure out the type of the instance - we ignore the inferred types here
            // and only make use of the explicitly asserted types
            RepositoryResult<Statement> conceptStmts = RdfUtils.getStatementsSparql(conn,
                    vf.createIRI(aIdentifier), kb.getTypeIri(), null, 1000, false, null);

            String conceptIdentifier = null;
            while (conceptStmts.hasNext() && conceptIdentifier == null) {
                Statement stmt = conceptStmts.next();
                String id = stmt.getObject().stringValue();
                if (!hasImplicitNamespace(id) && id.contains(":")) {
                    conceptIdentifier = stmt.getObject().stringValue();
                }
            }

            // Didn't find a suitable concept for the instance - consider the instance as
            // non-existing
            if (conceptIdentifier == null) {
                return Optional.empty();
            }

            // Read the instance
            try (RepositoryResult<Statement> instanceStmts = RdfUtils.getStatements(conn,
                    vf.createIRI(aIdentifier), kb.getTypeIri(), vf.createIRI(conceptIdentifier),
                    true)) {
                if (instanceStmts.hasNext()) {
                    Statement kbStmt = instanceStmts.next();
                    KBInstance kbInst = KBInstance.read(conn, kbStmt, kb);
                    return Optional.of(kbInst);
                } else {
                    return Optional.empty();
                }
            }
        }
    }
    
    @Override
    public Optional<KBInstance> readInstance(Project aProject, String aIdentifier)
    {
        for (KnowledgeBase kb : getKnowledgeBases(aProject)) {
            Optional<KBInstance> instance = readInstance(kb, aIdentifier);
            if (instance.isPresent()) {
                return instance;
            }
        }
        
        return Optional.empty();
    }

    @Override
    public void updateInstance(KnowledgeBase kb, KBInstance aInstance)
    {
        if (StringUtils.isEmpty(aInstance.getIdentifier())) {
            throw new IllegalArgumentException("Identifier cannot be empty on update");
        }

        update(kb, (conn) -> {
            conn.remove(aInstance.getOriginalStatements());
            aInstance.write(conn ,kb);
            return null;
        });
    }

    @Override
    public void deleteInstance(KnowledgeBase kb, KBInstance aInstance)
    {
        delete(kb, aInstance.getIdentifier());
    }

    @Override
    public List<KBHandle> listInstances(KnowledgeBase kb, String aConceptIri, boolean aAll)
    {
        IRI conceptIri = SimpleValueFactory.getInstance().createIRI(aConceptIri);
        return list(kb, conceptIri, false, aAll);
    }

    // Statements

    @Override
    public void initStatement(KnowledgeBase kb, KBStatement aStatement)
    {
        List<Statement> statements = getReificationStrategy(kb).reify(kb, aStatement);
        aStatement.setOriginalStatements(statements);
    }

    @Override
    public void upsertStatement(KnowledgeBase kb, KBStatement aStatement) throws RepositoryException
    {
        getReificationStrategy(kb).upsertStatement(kb, aStatement);
    }

    @Override
    public void deleteStatement(KnowledgeBase kb, KBStatement aStatement) throws RepositoryException
    {
        getReificationStrategy(kb).deleteStatement(kb, aStatement);
    }

    @Override
    public List<KBStatement> listStatements(KnowledgeBase kb, KBHandle aInstance, boolean aAll)
    {
        return getReificationStrategy(kb).listStatements(kb, aInstance, aAll);
    }

    @Override
    public List<KBStatement> listStatements(KnowledgeBase kb, KBInstance aInstance, boolean aAll)
    {
        KBHandle handle = new KBHandle(aInstance.getIdentifier(), aInstance.getName());
        return listStatements(kb, handle, aAll);
    }

    private void delete(KnowledgeBase kb, String aIdentifier)
    {
        update(kb, (conn) -> {
            ValueFactory vf = conn.getValueFactory();
            try (RepositoryResult<Statement> stmts = conn
                .getStatements(vf.createIRI(aIdentifier), null, null)) {
                conn.remove(stmts);
            }
            return null;
        });
    }

    private String generateIdentifier(RepositoryConnection conn, KnowledgeBase kb)
    {
        ValueFactory vf = conn.getValueFactory();
        // default value of basePrefix is IriConstants.INCEPTION_NAMESPACE
        String basePrefix = kb.getBasePrefix();
        return basePrefix + vf.createBNode().getID();
    }

    @Override
    public KBHandle update(KnowledgeBase kb, UpdateAction aAction)
    {
        if (kb.isReadOnly()) {
            log.warn("Knowledge base [{}] is read only, will not alter!", kb.getName());
            return null;
        }

        KBHandle result = null;
        try (RepositoryConnection conn = getConnection(kb)) {
            boolean error = true;
            try {
                conn.begin();
                result = aAction.accept(conn);
                conn.commit();
                error = false;
            }
            finally {
                if (error) {
                    conn.rollback();
                }
            }
        }
        return result;
    }

    @Override
    public <T> T read(KnowledgeBase kb, ReadAction<T> aAction)
    {
        try (RepositoryConnection conn = getConnection(kb)) {
            return aAction.accept(conn);
        }
    }

    @Override
    public List<KBHandle> list(KnowledgeBase kb, IRI aType, boolean aIncludeInferred, boolean aAll)
        throws QueryEvaluationException
    {
        List<KBHandle> resultList = read(kb, (conn) -> {
            String QUERY = String.join("\n"
                         , "SELECT DISTINCT ?s ?l WHERE {"
                         , "  ?s ?pTYPE ?oPROPERTY ."
                         , "  OPTIONAL {"
                         , "    ?s ?pLABEL ?l ."
                         , "    FILTER(LANG(?l) = \"\" || LANGMATCHES(LANG(?l), \"en\"))"
                         , "  }"
                         , "}"
                         , "LIMIT 10000");
            TupleQuery tupleQuery = conn.prepareTupleQuery(QueryLanguage.SPARQL, QUERY);
            tupleQuery.setBinding("pTYPE", kb.getTypeIri());
            tupleQuery.setBinding("oPROPERTY", aType);
            tupleQuery.setBinding("pLABEL", kb.getLabelIri());
            tupleQuery.setIncludeInferred(aIncludeInferred);

            return evaluateListQuery(tupleQuery, aAll);
        });

        resultList.sort(Comparator.comparing(KBObject::getUiLabel));

        return resultList;
    }

    @Override
    public List<KBHandle> listRootConcepts(KnowledgeBase kb, boolean aAll)
        throws QueryEvaluationException
    {
<<<<<<< HEAD
        List<KBHandle> resultList = new ArrayList<>();
        
        if (!kb.getExplicitlyDefinedRootConcepts().isEmpty()) {
            for (IRI conceptIRI : kb.getExplicitlyDefinedRootConcepts()) {
                KBConcept concept = readConcept(kb, conceptIRI.stringValue()).get();
                KBHandle conceptHandle = new KBHandle(concept.getIdentifier(), concept.getName(),
                        concept.getDescription());
                resultList.add(conceptHandle);
            }
        }
        else {
            resultList = read(kb, (conn) -> {
                String QUERY = String.join("\n"
                    , "SELECT DISTINCT ?s ?l WHERE { "
                    , "  ?s ?pTYPE ?oCLASS . "
                    , "FILTER NOT EXISTS { "
                    , "  ?s ?pSUBCLASS ?otherSub . "
                    , "} OPTIONAL { "
                    , "    ?s ?pLABEL ?l . "
                    , "    FILTER(LANG(?l) = \"\" || LANGMATCHES(LANG(?l), \"en\")) "
                    , "  } "
                    , "} "
                    , "LIMIT 10000");
                TupleQuery tupleQuery = conn.prepareTupleQuery(QueryLanguage.SPARQL, QUERY);
                tupleQuery.setBinding("pTYPE", kb.getTypeIri());
                tupleQuery.setBinding("oCLASS", kb.getClassIri());
                tupleQuery.setBinding("pSUBCLASS", kb.getSubclassIri());
                tupleQuery.setBinding("pLABEL", kb.getLabelIri());
                tupleQuery.setIncludeInferred(false);
    
                return evaluateListQuery(tupleQuery, aAll);
            });
        }
=======
        
        List<KBHandle> resultList = read(kb, (conn) -> {
            String QUERY = String.join("\n"
                , "SELECT DISTINCT ?s ?l WHERE { "
                , "     { ?s ?pTYPE ?oCLASS . } "
                , "     UNION { ?someSubClass ?pSUBCLASS ?s . } ."
                , "     FILTER NOT EXISTS { "
                , "         ?s ?pSUBCLASS ?otherSub . "
                , "         FILTER (?s != ?otherSub) }"
                , "     FILTER NOT EXISTS { "
                , "         ?s owl:intersectionOf ?list . }"
                , "     OPTIONAL { "
                , "         ?s ?pLABEL ?l . "
                , "         FILTER(LANG(?l) = \"\" || LANGMATCHES(LANG(?l), \"en\")) "
                , "     } "
                , "} "
                , "LIMIT 10000" );
            TupleQuery tupleQuery = conn.prepareTupleQuery(QueryLanguage.SPARQL, QUERY);
            tupleQuery.setBinding("pTYPE", kb.getTypeIri());
            tupleQuery.setBinding("oCLASS", kb.getClassIri());
            tupleQuery.setBinding("pSUBCLASS", kb.getSubclassIri());
            tupleQuery.setBinding("pLABEL", kb.getLabelIri());
            tupleQuery.setIncludeInferred(false);

            return evaluateListQuery(tupleQuery, aAll);
        });

>>>>>>> e8ed93af
        resultList.sort(Comparator.comparing(KBObject::getUiLabel));
        return resultList;
    }
    
    @Override
    public boolean hasChildConcepts(KnowledgeBase aKB, String aParentIdentifier, boolean aAll)
    {
        return !listChildConcepts(aKB, aParentIdentifier, aAll, 1).isEmpty();
    }

    @Override
    public List<KBHandle> listChildConcepts(KnowledgeBase aKB, String aParentIdentifier,
            boolean aAll)
        throws QueryEvaluationException
    {
        return listChildConcepts(aKB, aParentIdentifier, aAll, 10000);
    }

    // Need to work on the query for variable inputs like owl:intersectionOf, rdf:rest*/rdf:first
    @Override
    public List<KBHandle> listChildConcepts(KnowledgeBase aKB, String aParentIdentifier,
            boolean aAll, int aLimit)
        throws QueryEvaluationException
    {
        // The query below only returns subclasses which simultaneously declare being a class
        // via the class property defined in the KB specification. This means that if the KB
        // is configured to use rdfs:Class but a subclass defines itself using owl:Class, then
        // this subclass is *not* returned. We do presently *not* support mixed schemes in a
        // single KB.
        List<KBHandle> resultList = read(aKB, (conn) -> {
            String QUERY = String.join("\n"
                , "SELECT DISTINCT ?s ?l WHERE { "
                , "     {?s ?pSUBCLASS ?oPARENT . }" 
                , "     UNION { ?s ?pTYPE ?oCLASS ."
                , "         ?s owl:intersectionOf ?list . "
                , "         FILTER EXISTS { ?list rdf:rest*/rdf:first ?oPARENT} }"
                , "     OPTIONAL { "
                , "         ?s ?pLABEL ?l . "
                , "         FILTER(LANG(?l) = \"\" || LANGMATCHES(LANG(?l), \"en\")) "
                , "     } "
                , "} "
                , "LIMIT " + aLimit);
            ValueFactory vf = SimpleValueFactory.getInstance();
            TupleQuery tupleQuery = conn.prepareTupleQuery(QueryLanguage.SPARQL, QUERY);
            tupleQuery.setBinding("oPARENT", vf.createIRI(aParentIdentifier));
            tupleQuery.setBinding("pTYPE", aKB.getTypeIri());
            tupleQuery.setBinding("oCLASS", aKB.getClassIri());
            tupleQuery.setBinding("pSUBCLASS", aKB.getSubclassIri());
            tupleQuery.setBinding("pLABEL", aKB.getLabelIri());
            tupleQuery.setIncludeInferred(false);

            return evaluateListQuery(tupleQuery, aAll);
        });

        if (resultList.size() > 1) {
            resultList.sort(Comparator.comparing(KBObject::getUiLabel));
        }
        
        return resultList;
    }

    private List<KBHandle> evaluateListQuery(TupleQuery tupleQuery, boolean aAll)
        throws QueryEvaluationException
    {
        TupleQueryResult result = tupleQuery.evaluate();        
        
        List<KBHandle> handles = new ArrayList<>();
        while (result.hasNext()) {
            BindingSet bindings = result.next();
            String id = bindings.getBinding("s").getValue().stringValue();
            Binding label = bindings.getBinding("l");

            if (!id.contains(":") || (!aAll && hasImplicitNamespace(id))) {
                continue;
            }

            KBHandle handle = new KBHandle(id);
            if (label != null) {
                handle.setName(label.getValue().stringValue());
            }
            else {
                handle.setName(handle.getUiLabel());
            }
            handles.add(handle);
        }
        return handles;
    }

    private ReificationStrategy getReificationStrategy(KnowledgeBase kb)
    {
        switch (kb.getReification()) {
        case WIKIDATA:
            return new WikiDataReification(this);
        case NONE: // Fallthrough
        default:
            return new NoReification(this);
        }
    }

    private boolean hasImplicitNamespace(String s)
    {
        for (String ns : implicitNamespaces) {
            if (s.startsWith(ns)) {
                return true;
            }
        }
        return false;
    }

    @Override
    public void addQualifier(KnowledgeBase kb, KBQualifier newQualifier)
    {
        getReificationStrategy(kb).addQualifier(kb, newQualifier);
    }

    @Override
    public void deleteQualifier(KnowledgeBase kb, KBQualifier oldQualifier)
    {
        getReificationStrategy(kb).deleteQualifier(kb, oldQualifier);
    }

    @Override
    public void upsertQualifier(KnowledgeBase kb, KBQualifier aQualifier)
    {
        getReificationStrategy(kb).upsertQualifier(kb, aQualifier);
    }

    @Override
    public List<KBQualifier> listQualifiers(KnowledgeBase kb, KBStatement aStatement)
    {
        return getReificationStrategy(kb).listQualifiers(kb, aStatement);
    }

    @Override
    public boolean statementsMatchSPO(KnowledgeBase akb, KBStatement mockStatement)
    {
        return getReificationStrategy(akb).statementsMatchSPO(akb, mockStatement);
    }
}<|MERGE_RESOLUTION|>--- conflicted
+++ resolved
@@ -647,9 +647,8 @@
     public List<KBHandle> listRootConcepts(KnowledgeBase kb, boolean aAll)
         throws QueryEvaluationException
     {
-<<<<<<< HEAD
         List<KBHandle> resultList = new ArrayList<>();
-        
+
         if (!kb.getExplicitlyDefinedRootConcepts().isEmpty()) {
             for (IRI conceptIRI : kb.getExplicitlyDefinedRootConcepts()) {
                 KBConcept concept = readConcept(kb, conceptIRI.stringValue()).get();
@@ -662,15 +661,19 @@
             resultList = read(kb, (conn) -> {
                 String QUERY = String.join("\n"
                     , "SELECT DISTINCT ?s ?l WHERE { "
-                    , "  ?s ?pTYPE ?oCLASS . "
-                    , "FILTER NOT EXISTS { "
-                    , "  ?s ?pSUBCLASS ?otherSub . "
-                    , "} OPTIONAL { "
-                    , "    ?s ?pLABEL ?l . "
-                    , "    FILTER(LANG(?l) = \"\" || LANGMATCHES(LANG(?l), \"en\")) "
-                    , "  } "
+                    , "     { ?s ?pTYPE ?oCLASS . } "
+                    , "     UNION { ?someSubClass ?pSUBCLASS ?s . } ."
+                    , "     FILTER NOT EXISTS { "
+                    , "         ?s ?pSUBCLASS ?otherSub . "
+                    , "         FILTER (?s != ?otherSub) }"
+                    , "     FILTER NOT EXISTS { "
+                    , "         ?s owl:intersectionOf ?list . }"
+                    , "     OPTIONAL { "
+                    , "         ?s ?pLABEL ?l . "
+                    , "         FILTER(LANG(?l) = \"\" || LANGMATCHES(LANG(?l), \"en\")) "
+                    , "     } "
                     , "} "
-                    , "LIMIT 10000");
+                    , "LIMIT 10000" );
                 TupleQuery tupleQuery = conn.prepareTupleQuery(QueryLanguage.SPARQL, QUERY);
                 tupleQuery.setBinding("pTYPE", kb.getTypeIri());
                 tupleQuery.setBinding("oCLASS", kb.getClassIri());
@@ -681,35 +684,6 @@
                 return evaluateListQuery(tupleQuery, aAll);
             });
         }
-=======
-        
-        List<KBHandle> resultList = read(kb, (conn) -> {
-            String QUERY = String.join("\n"
-                , "SELECT DISTINCT ?s ?l WHERE { "
-                , "     { ?s ?pTYPE ?oCLASS . } "
-                , "     UNION { ?someSubClass ?pSUBCLASS ?s . } ."
-                , "     FILTER NOT EXISTS { "
-                , "         ?s ?pSUBCLASS ?otherSub . "
-                , "         FILTER (?s != ?otherSub) }"
-                , "     FILTER NOT EXISTS { "
-                , "         ?s owl:intersectionOf ?list . }"
-                , "     OPTIONAL { "
-                , "         ?s ?pLABEL ?l . "
-                , "         FILTER(LANG(?l) = \"\" || LANGMATCHES(LANG(?l), \"en\")) "
-                , "     } "
-                , "} "
-                , "LIMIT 10000" );
-            TupleQuery tupleQuery = conn.prepareTupleQuery(QueryLanguage.SPARQL, QUERY);
-            tupleQuery.setBinding("pTYPE", kb.getTypeIri());
-            tupleQuery.setBinding("oCLASS", kb.getClassIri());
-            tupleQuery.setBinding("pSUBCLASS", kb.getSubclassIri());
-            tupleQuery.setBinding("pLABEL", kb.getLabelIri());
-            tupleQuery.setIncludeInferred(false);
-
-            return evaluateListQuery(tupleQuery, aAll);
-        });
-
->>>>>>> e8ed93af
         resultList.sort(Comparator.comparing(KBObject::getUiLabel));
         return resultList;
     }
