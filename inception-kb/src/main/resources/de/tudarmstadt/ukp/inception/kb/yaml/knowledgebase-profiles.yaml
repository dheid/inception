--- conflicted
+++ resolved
@@ -15,11 +15,10 @@
       property-label: http://www.w3.org/2000/01/rdf-schema#label
       property-description: http://www.w3.org/2000/01/rdf-schema#comment
       subproperty-of: http://www.w3.org/2000/01/rdf-schema#subPropertyOf
+
 wikidata:
   name: Wikidata
   type: REMOTE
-  root-concepts:
-        - http://www.wikidata.org/entity/Q35120
   access:
       access-url: https://query.wikidata.org/sparql
       full-text-search: FTS:NONE
@@ -33,6 +32,9 @@
       property-label: http://www.w3.org/2000/01/rdf-schema#label
       property-description: http://www.w3.org/2000/01/rdf-schema#comment
       subproperty-of: http://www.wikidata.org/prop/direct/P1647
+  root-concepts:
+        - http://www.wikidata.org/entity/Q35120
+
 virtuoso:
   name: UKP Wikidata
   type: REMOTE
@@ -49,11 +51,10 @@
       property-label: http://www.w3.org/2000/01/rdf-schema#label
       subproperty-of: http://www.w3.org/2000/01/rdf-schema#subPropertyOf
       property-description: http://schema.org/description
+
 db_pedia:
   name: DBpedia
   type: REMOTE
-  root-concepts:
-        - http://www.w3.org/2002/07/owl#Thing
   access:
       access-url: http://dbpedia.org/sparql
       full-text-search: FTS:NONE
@@ -67,6 +68,9 @@
       property-label: http://www.w3.org/2000/01/rdf-schema#label
       property-description: http://www.w3.org/2000/01/rdf-schema#comment
       subproperty-of: http://www.w3.org/2000/01/rdf-schema#subPropertyOf
+  root-concepts:
+        - http://www.w3.org/2002/07/owl#Thing
+
 babel_net:
   name: BabelNet
   type: REMOTE
@@ -83,6 +87,7 @@
       property-label: http://www.w3.org/2000/01/rdf-schema#label
       property-description: http://www.w3.org/2000/01/rdf-schema#comment
       subproperty-of: http://www.w3.org/2000/01/rdf-schema#subPropertyOf
+
 yago:
   name: YAGO
   type: REMOTE
@@ -99,6 +104,7 @@
       property-label: http://www.w3.org/2000/01/rdf-schema#label
       property-description: http://www.w3.org/2000/01/rdf-schema#comment
       subproperty-of: http://www.w3.org/2000/01/rdf-schema#subPropertyOf
+
 wine_ontology:
   name: Wine Ontology
   type: LOCAL
@@ -115,6 +121,7 @@
       property-label: http://www.w3.org/2000/01/rdf-schema#label
       property-description: http://www.w3.org/2000/01/rdf-schema#comment
       subproperty-of: http://www.w3.org/2000/01/rdf-schema#subPropertyOf
+
 wildlife_ontology:
   name: Wildlife Ontology
   type: LOCAL
@@ -131,6 +138,7 @@
       property-label: http://www.w3.org/2000/01/rdf-schema#label
       property-description: http://www.w3.org/2000/01/rdf-schema#comment
       subproperty-of: http://www.w3.org/2000/01/rdf-schema#subPropertyOf
+
 zbw-stw-economics:
   name: STW Thesaurus for Economics
   type: REMOTE
@@ -147,10 +155,7 @@
       property-label: http://www.w3.org/2004/02/skos/core#prefLabel
       property-description: http://www.w3.org/2000/01/rdf-schema#comment
       subproperty-of: http://www.w3.org/2000/01/rdf-schema#subPropertyOf
-<<<<<<< HEAD
-      full-text-search: FTS:NONE
-=======
->>>>>>> a6f2bd5a
+
 zbw-gnd:
   name: Integrated Authority File (GND)
   type: REMOTE
@@ -166,12 +171,6 @@
       description: http://www.w3.org/2000/01/rdf-schema#comment
       property-label: http://www.w3.org/2000/01/rdf-schema#label
       property-description: http://www.w3.org/2000/01/rdf-schema#comment
-<<<<<<< HEAD
       subproperty-of: http://www.w3.org/2000/01/rdf-schema#subPropertyOf
-      full-text-search: FTS:NONE
   root-concepts:
-        - http://d-nb.info/standards/elementset/gnd#AuthorityResource
-      
-=======
-      subproperty-of: http://www.w3.org/2000/01/rdf-schema#subPropertyOf
->>>>>>> a6f2bd5a
+        - http://d-nb.info/standards/elementset/gnd#AuthorityResource