british_museum:
  name: British Museum
  type: REMOTE
  access:
      access-url: http://collection.britishmuseum.org/sparql
  mapping:
      class: http://www.w3.org/2000/01/rdf-schema#Class
      subclass-of: http://www.w3.org/2000/01/rdf-schema#subClassOf
      instance-of: http://www.w3.org/1999/02/22-rdf-syntax-ns#type
      label: http://www.w3.org/2000/01/rdf-schema#label
      property-type: http://www.w3.org/1999/02/22-rdf-syntax-ns#Property
      description: http://www.w3.org/2000/01/rdf-schema#comment
      property-type: http://www.w3.org/1999/02/22-rdf-syntax-ns#Property
      property-label: http://www.w3.org/2000/01/rdf-schema#label
      property-description: http://www.w3.org/2000/01/rdf-schema#comment
<<<<<<< HEAD
      subproperty-of: http://www.w3.org/2000/01/rdf-schema#subPropertyOf
=======
      full-text-search: FTS:NONE
>>>>>>> 7e9a42b0
wikidata:
  name: Wikidata
  type: REMOTE
  root-concepts:
        - http://www.wikidata.org/entity/Q35120
  access:
      access-url: https://query.wikidata.org/sparql
  mapping:
      class: http://www.wikidata.org/entity/Q35120
      subclass-of: http://www.wikidata.org/prop/direct/P279
      instance-of: http://www.wikidata.org/prop/direct/P31
      label: http://www.w3.org/2000/01/rdf-schema#label
      property-type: http://www.wikidata.org/entity/Q18616576
      description: http://www.w3.org/2000/01/rdf-schema#comment
      property-label: http://www.w3.org/2000/01/rdf-schema#label
      property-description: http://www.w3.org/2000/01/rdf-schema#comment
<<<<<<< HEAD
      subproperty-of: http://www.wikidata.org/prop/direct/P1647
=======
      full-text-search: FTS:NONE
>>>>>>> 7e9a42b0
virtuoso:
  name: UKP Wikidata
  type: REMOTE
  access:
      access-url: http://knowledgebase.ukp.informatik.tu-darmstadt.de:8890/sparql
  mapping:
      class: http://www.w3.org/2002/07/owl#Class
      subclass-of: http://www.w3.org/2000/01/rdf-schema#subClassOf
      instance-of: http://www.w3.org/1999/02/22-rdf-syntax-ns#type
      label: http://www.w3.org/2000/01/rdf-schema#label
      property-type: http://www.wikidata.org/entity/Q18616576
      description: http://schema.org/description
      property-label: http://www.w3.org/2000/01/rdf-schema#label
<<<<<<< HEAD
      property-description: http://www.schema.org/description
      subproperty-of: http://www.w3.org/2000/01/rdf-schema#subPropertyOf
=======
      property-description: http://schema.org/description
      full-text-search: bif:contains
>>>>>>> 7e9a42b0
db_pedia:
  name: DBpedia
  type: REMOTE
  root-concepts:
        - http://www.w3.org/2002/07/owl#Thing
  access:
      access-url: http://dbpedia.org/sparql
  mapping:
      class: http://www.w3.org/2002/07/owl#Class
      subclass-of: http://www.w3.org/2000/01/rdf-schema#subClassOf
      instance-of: http://www.w3.org/1999/02/22-rdf-syntax-ns#type
      label: http://www.w3.org/2000/01/rdf-schema#label
      property-type: http://www.w3.org/1999/02/22-rdf-syntax-ns#Property
      description: http://www.w3.org/2000/01/rdf-schema#comment
      property-label: http://www.w3.org/2000/01/rdf-schema#label
      property-description: http://www.w3.org/2000/01/rdf-schema#comment
<<<<<<< HEAD
      subproperty-of: http://www.w3.org/2000/01/rdf-schema#subPropertyOf
=======
      full-text-search: FTS:NONE
>>>>>>> 7e9a42b0
babel_net:
  name: BabelNet
  type: REMOTE
  access:
      access-url: http://babelnet.org/sparql/
  mapping:
      class: http://www.w3.org/2000/01/rdf-schema#Class
      subclass-of: http://www.w3.org/2000/01/rdf-schema#subClassOf
      instance-of: http://www.w3.org/1999/02/22-rdf-syntax-ns#type
      label: http://www.w3.org/2000/01/rdf-schema#label
      property-type: http://www.w3.org/1999/02/22-rdf-syntax-ns#Property
      description: http://www.w3.org/2000/01/rdf-schema#comment
      property-label: http://www.w3.org/2000/01/rdf-schema#label
      property-description: http://www.w3.org/2000/01/rdf-schema#comment
<<<<<<< HEAD
      subproperty-of: http://www.w3.org/2000/01/rdf-schema#subPropertyOf
=======
      full-text-search: FTS:NONE
>>>>>>> 7e9a42b0
yago:
  name: YAGO
  type: REMOTE
  access:
      access-url: https://linkeddata1.calcul.u-psud.fr/sparql
  mapping:
      class: http://www.w3.org/2002/07/owl#Class
      subclass-of: http://www.w3.org/2000/01/rdf-schema#subClassOf
      instance-of: http://www.w3.org/1999/02/22-rdf-syntax-ns#type
      label: http://www.w3.org/2000/01/rdf-schema#label
      property-type: http://www.w3.org/1999/02/22-rdf-syntax-ns#Property
      description: http://www.w3.org/2000/01/rdf-schema#comment
      property-label: http://www.w3.org/2000/01/rdf-schema#label
      property-description: http://www.w3.org/2000/01/rdf-schema#comment
<<<<<<< HEAD
      subproperty-of: http://www.w3.org/2000/01/rdf-schema#subPropertyOf
=======
      full-text-search: FTS:NONE
>>>>>>> 7e9a42b0
wine_ontology:
  name: Wine Ontology
  type: LOCAL
  access:
      access-url: classpath:de/tudarmstadt/ukp/inception/kb/pre-defined-knowledge-bases/wine.rdf
  mapping:
      class: http://www.w3.org/2002/07/owl#Class
      subclass-of: http://www.w3.org/2000/01/rdf-schema#subClassOf
      instance-of: http://www.w3.org/1999/02/22-rdf-syntax-ns#type
      label: http://www.w3.org/2000/01/rdf-schema#label
      property-type: http://www.w3.org/1999/02/22-rdf-syntax-ns#Property
      description: http://www.w3.org/2000/01/rdf-schema#comment
      property-label: http://www.w3.org/2000/01/rdf-schema#label
      property-description: http://www.w3.org/2000/01/rdf-schema#comment
<<<<<<< HEAD
      subproperty-of: http://www.w3.org/2000/01/rdf-schema#subPropertyOf
=======
      full-text-search: http://www.openrdf.org/contrib/lucenesail#matches
>>>>>>> 7e9a42b0
wildlife_ontology:
  name: Wildlife Ontology
  type: LOCAL
  access:
      access-url: https://www.bbc.co.uk/ontologies/wo/1.1.ttl
  mapping:
      class: http://www.w3.org/2002/07/owl#Class
      subclass-of: http://www.w3.org/2000/01/rdf-schema#subClassOf
      instance-of: http://www.w3.org/1999/02/22-rdf-syntax-ns#type
      label: http://www.w3.org/2000/01/rdf-schema#label
      property-type: http://www.w3.org/1999/02/22-rdf-syntax-ns#Property
      description: http://www.w3.org/2000/01/rdf-schema#comment
      property-label: http://www.w3.org/2000/01/rdf-schema#label
      property-description: http://www.w3.org/2000/01/rdf-schema#comment
<<<<<<< HEAD
      subproperty-of: http://www.w3.org/2000/01/rdf-schema#subPropertyOf
=======
      full-text-search: http://www.openrdf.org/contrib/lucenesail#matches
>>>>>>> 7e9a42b0
zbw-stw-economics:
  name: STW Thesaurus for Economics
  type: REMOTE
  access:
      access-url: http://zbw.eu/beta/sparql/stw/query
  mapping:
      class: http://www.w3.org/2004/02/skos/core#Concept
      subclass-of: http://www.w3.org/2004/02/skos/core#broader
      instance-of: http://www.w3.org/1999/02/22-rdf-syntax-ns#type
      label: http://www.w3.org/2004/02/skos/core#prefLabel
      property-type: http://www.w3.org/1999/02/22-rdf-syntax-ns#Property
      description: http://www.w3.org/2000/01/rdf-schema#comment
      property-label: http://www.w3.org/2004/02/skos/core#prefLabel
      property-description: http://www.w3.org/2000/01/rdf-schema#comment
<<<<<<< HEAD
      subproperty-of: http://www.w3.org/2000/01/rdf-schema#subPropertyOf
=======
      full-text-search: http://www.openrdf.org/contrib/lucenesail#matches
>>>>>>> 7e9a42b0
zbw-gnd:
  name: Integrated Authority File (GND)
  type: REMOTE
  access:
      access-url: http://zbw.eu/beta/sparql/gnd/query
  mapping:
      class: http://www.w3.org/2004/02/skos/core#Concept
      subclass-of: http://www.w3.org/2004/02/skos/core#broader
      instance-of: http://www.w3.org/1999/02/22-rdf-syntax-ns#type
      label: http://www.w3.org/2004/02/skos/core#prefLabel
      property-type: http://www.w3.org/1999/02/22-rdf-syntax-ns#Property
      description: http://www.w3.org/2000/01/rdf-schema#comment
      property-label: http://www.w3.org/2004/02/skos/core#prefLabel
      property-description: http://www.w3.org/2000/01/rdf-schema#comment
<<<<<<< HEAD
      subproperty-of: http://www.w3.org/2000/01/rdf-schema#subPropertyOf
=======
      full-text-search: http://www.openrdf.org/contrib/lucenesail#matches
>>>>>>> 7e9a42b0
<|MERGE_RESOLUTION|>--- conflicted
+++ resolved
@@ -13,11 +13,8 @@
       property-type: http://www.w3.org/1999/02/22-rdf-syntax-ns#Property
       property-label: http://www.w3.org/2000/01/rdf-schema#label
       property-description: http://www.w3.org/2000/01/rdf-schema#comment
-<<<<<<< HEAD
       subproperty-of: http://www.w3.org/2000/01/rdf-schema#subPropertyOf
-=======
       full-text-search: FTS:NONE
->>>>>>> 7e9a42b0
 wikidata:
   name: Wikidata
   type: REMOTE
@@ -34,11 +31,8 @@
       description: http://www.w3.org/2000/01/rdf-schema#comment
       property-label: http://www.w3.org/2000/01/rdf-schema#label
       property-description: http://www.w3.org/2000/01/rdf-schema#comment
-<<<<<<< HEAD
       subproperty-of: http://www.wikidata.org/prop/direct/P1647
-=======
       full-text-search: FTS:NONE
->>>>>>> 7e9a42b0
 virtuoso:
   name: UKP Wikidata
   type: REMOTE
@@ -52,13 +46,9 @@
       property-type: http://www.wikidata.org/entity/Q18616576
       description: http://schema.org/description
       property-label: http://www.w3.org/2000/01/rdf-schema#label
-<<<<<<< HEAD
-      property-description: http://www.schema.org/description
-      subproperty-of: http://www.w3.org/2000/01/rdf-schema#subPropertyOf
-=======
+  	  subproperty-of: http://www.w3.org/2000/01/rdf-schema#subPropertyOf
       property-description: http://schema.org/description
       full-text-search: bif:contains
->>>>>>> 7e9a42b0
 db_pedia:
   name: DBpedia
   type: REMOTE
@@ -75,11 +65,8 @@
       description: http://www.w3.org/2000/01/rdf-schema#comment
       property-label: http://www.w3.org/2000/01/rdf-schema#label
       property-description: http://www.w3.org/2000/01/rdf-schema#comment
-<<<<<<< HEAD
       subproperty-of: http://www.w3.org/2000/01/rdf-schema#subPropertyOf
-=======
       full-text-search: FTS:NONE
->>>>>>> 7e9a42b0
 babel_net:
   name: BabelNet
   type: REMOTE
@@ -94,11 +81,8 @@
       description: http://www.w3.org/2000/01/rdf-schema#comment
       property-label: http://www.w3.org/2000/01/rdf-schema#label
       property-description: http://www.w3.org/2000/01/rdf-schema#comment
-<<<<<<< HEAD
       subproperty-of: http://www.w3.org/2000/01/rdf-schema#subPropertyOf
-=======
       full-text-search: FTS:NONE
->>>>>>> 7e9a42b0
 yago:
   name: YAGO
   type: REMOTE
@@ -113,11 +97,8 @@
       description: http://www.w3.org/2000/01/rdf-schema#comment
       property-label: http://www.w3.org/2000/01/rdf-schema#label
       property-description: http://www.w3.org/2000/01/rdf-schema#comment
-<<<<<<< HEAD
       subproperty-of: http://www.w3.org/2000/01/rdf-schema#subPropertyOf
-=======
       full-text-search: FTS:NONE
->>>>>>> 7e9a42b0
 wine_ontology:
   name: Wine Ontology
   type: LOCAL
@@ -132,11 +113,8 @@
       description: http://www.w3.org/2000/01/rdf-schema#comment
       property-label: http://www.w3.org/2000/01/rdf-schema#label
       property-description: http://www.w3.org/2000/01/rdf-schema#comment
-<<<<<<< HEAD
       subproperty-of: http://www.w3.org/2000/01/rdf-schema#subPropertyOf
-=======
       full-text-search: http://www.openrdf.org/contrib/lucenesail#matches
->>>>>>> 7e9a42b0
 wildlife_ontology:
   name: Wildlife Ontology
   type: LOCAL
@@ -151,11 +129,8 @@
       description: http://www.w3.org/2000/01/rdf-schema#comment
       property-label: http://www.w3.org/2000/01/rdf-schema#label
       property-description: http://www.w3.org/2000/01/rdf-schema#comment
-<<<<<<< HEAD
       subproperty-of: http://www.w3.org/2000/01/rdf-schema#subPropertyOf
-=======
       full-text-search: http://www.openrdf.org/contrib/lucenesail#matches
->>>>>>> 7e9a42b0
 zbw-stw-economics:
   name: STW Thesaurus for Economics
   type: REMOTE
@@ -170,11 +145,8 @@
       description: http://www.w3.org/2000/01/rdf-schema#comment
       property-label: http://www.w3.org/2004/02/skos/core#prefLabel
       property-description: http://www.w3.org/2000/01/rdf-schema#comment
-<<<<<<< HEAD
       subproperty-of: http://www.w3.org/2000/01/rdf-schema#subPropertyOf
-=======
       full-text-search: http://www.openrdf.org/contrib/lucenesail#matches
->>>>>>> 7e9a42b0
 zbw-gnd:
   name: Integrated Authority File (GND)
   type: REMOTE
@@ -189,8 +161,5 @@
       description: http://www.w3.org/2000/01/rdf-schema#comment
       property-label: http://www.w3.org/2004/02/skos/core#prefLabel
       property-description: http://www.w3.org/2000/01/rdf-schema#comment
-<<<<<<< HEAD
       subproperty-of: http://www.w3.org/2000/01/rdf-schema#subPropertyOf
-=======
-      full-text-search: http://www.openrdf.org/contrib/lucenesail#matches
->>>>>>> 7e9a42b0
+      full-text-search: http://www.openrdf.org/contrib/lucenesail#matches