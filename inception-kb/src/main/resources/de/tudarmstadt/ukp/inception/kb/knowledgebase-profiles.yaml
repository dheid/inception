british_museum:
  name: British Museum
  type: REMOTE
  access:
      access-url: http://collection.britishmuseum.org/sparql
  mapping:
      class: http://www.w3.org/2000/01/rdf-schema#Class
      subclass-of: http://www.w3.org/2000/01/rdf-schema#subClassOf
      instance-of: http://www.w3.org/1999/02/22-rdf-syntax-ns#type
      label: http://www.w3.org/2000/01/rdf-schema#label
      property-type: http://www.w3.org/1999/02/22-rdf-syntax-ns#Property
      description: http://www.w3.org/2000/01/rdf-schema#comment
      property-type: http://www.w3.org/1999/02/22-rdf-syntax-ns#Property
      property-label: http://www.w3.org/2000/01/rdf-schema#label
      property-description: http://www.w3.org/2000/01/rdf-schema#comment
      subproperty-of: http://www.w3.org/2000/01/rdf-schema#subPropertyOf
wikidata:
  name: Wikidata
  type: REMOTE
  root-concepts:
        - http://www.wikidata.org/entity/Q35120  
  access:
      access-url: https://query.wikidata.org/sparql
  mapping:
      class: http://www.wikidata.org/entity/Q35120
      subclass-of: http://www.wikidata.org/prop/direct/P279
      instance-of: http://www.wikidata.org/prop/direct/P31
      label: http://www.w3.org/2000/01/rdf-schema#label
      property-type: http://www.wikidata.org/entity/Q18616576
      description: http://www.w3.org/2000/01/rdf-schema#comment
      property-label: http://www.w3.org/2000/01/rdf-schema#label
      property-description: http://www.w3.org/2000/01/rdf-schema#comment
      subproperty-of: http://www.wikidata.org/prop/direct/P1647
virtuoso:
  name: UKP Wikidata
  type: REMOTE
  access:
      access-url: http://knowledgebase.ukp.informatik.tu-darmstadt.de:8890/sparql
  mapping:
      class: http://www.w3.org/2002/07/owl#Class
      subclass-of: http://www.w3.org/2000/01/rdf-schema#subClassOf
      instance-of: http://www.w3.org/1999/02/22-rdf-syntax-ns#type
      label: http://www.w3.org/2000/01/rdf-schema#label
      property-type: http://www.wikidata.org/entity/Q18616576
      description: http://www.schema.org/description
      property-label: http://www.w3.org/2000/01/rdf-schema#label
      property-description: http://www.schema.org/description
      subproperty-of: http://www.w3.org/2000/01/rdf-schema#subPropertyOf
db_pedia:
  name: DBpedia
  type: REMOTE
  root-concepts:
        - http://www.w3.org/2002/07/owl#Thing
  access:
      access-url: http://dbpedia.org/sparql
  mapping:
      class: http://www.w3.org/2002/07/owl#Class
      subclass-of: http://www.w3.org/2000/01/rdf-schema#subClassOf
      instance-of: http://www.w3.org/1999/02/22-rdf-syntax-ns#type
      label: http://www.w3.org/2000/01/rdf-schema#label
      property-type: http://www.w3.org/1999/02/22-rdf-syntax-ns#Property
      description: http://www.w3.org/2000/01/rdf-schema#comment
      property-label: http://www.w3.org/2000/01/rdf-schema#label
      property-description: http://www.w3.org/2000/01/rdf-schema#comment
      subproperty-of: http://www.w3.org/2000/01/rdf-schema#subPropertyOf
babel_net:
  name: BabelNet
  type: REMOTE
  access:
      access-url: http://babelnet.org/sparql/
  mapping:
      class: http://www.w3.org/2000/01/rdf-schema#Class
      subclass-of: http://www.w3.org/2000/01/rdf-schema#subClassOf
      instance-of: http://www.w3.org/1999/02/22-rdf-syntax-ns#type
      label: http://www.w3.org/2000/01/rdf-schema#label
      property-type: http://www.w3.org/1999/02/22-rdf-syntax-ns#Property
      description: http://www.w3.org/2000/01/rdf-schema#comment
      property-label: http://www.w3.org/2000/01/rdf-schema#label
      property-description: http://www.w3.org/2000/01/rdf-schema#comment
      subproperty-of: http://www.w3.org/2000/01/rdf-schema#subPropertyOf
yago:
  name: YAGO
  type: REMOTE
  access:
      access-url: https://linkeddata1.calcul.u-psud.fr/sparql
  mapping:
      class: http://www.w3.org/2002/07/owl#Class
      subclass-of: http://www.w3.org/2000/01/rdf-schema#subClassOf
      instance-of: http://www.w3.org/1999/02/22-rdf-syntax-ns#type
      label: http://www.w3.org/2000/01/rdf-schema#label
      property-type: http://www.w3.org/1999/02/22-rdf-syntax-ns#Property
      description: http://www.w3.org/2000/01/rdf-schema#comment
      property-label: http://www.w3.org/2000/01/rdf-schema#label
      property-description: http://www.w3.org/2000/01/rdf-schema#comment
      subproperty-of: http://www.w3.org/2000/01/rdf-schema#subPropertyOf
wine_ontology:
  name: Wine Ontology
  type: LOCAL
  access:
      access-url: classpath:de/tudarmstadt/ukp/inception/kb/pre-defined-knowledge-bases/wine.rdf
  mapping:
      class: http://www.w3.org/2002/07/owl#Class
      subclass-of: http://www.w3.org/2000/01/rdf-schema#subClassOf
      instance-of: http://www.w3.org/1999/02/22-rdf-syntax-ns#type
      label: http://www.w3.org/2000/01/rdf-schema#label
      property-type: http://www.w3.org/1999/02/22-rdf-syntax-ns#Property
      description: http://www.w3.org/2000/01/rdf-schema#comment
      property-label: http://www.w3.org/2000/01/rdf-schema#label
      property-description: http://www.w3.org/2000/01/rdf-schema#comment
      subproperty-of: http://www.w3.org/2000/01/rdf-schema#subPropertyOf
wildlife_ontology:
  name: Wildlife Ontology
  type: LOCAL
  access:
      access-url: https://www.bbc.co.uk/ontologies/wo/1.1.ttl
  mapping:
      class: http://www.w3.org/2002/07/owl#Class
      subclass-of: http://www.w3.org/2000/01/rdf-schema#subClassOf
      instance-of: http://www.w3.org/1999/02/22-rdf-syntax-ns#type
      label: http://www.w3.org/2000/01/rdf-schema#label
      property-type: http://www.w3.org/1999/02/22-rdf-syntax-ns#Property
      description: http://www.w3.org/2000/01/rdf-schema#comment
      property-label: http://www.w3.org/2000/01/rdf-schema#label
      property-description: http://www.w3.org/2000/01/rdf-schema#comment
      subproperty-of: http://www.w3.org/2000/01/rdf-schema#subPropertyOf
zbw-stw-economics:
  name: STW Thesaurus for Economics
  type: REMOTE
  access:
      access-url: http://zbw.eu/beta/sparql/stw/query
  mapping:
      class: http://www.w3.org/2004/02/skos/core#Concept
      subclass-of: http://www.w3.org/2004/02/skos/core#broader
      instance-of: http://www.w3.org/1999/02/22-rdf-syntax-ns#type
      label: http://www.w3.org/2004/02/skos/core#prefLabel
      property-type: http://www.w3.org/1999/02/22-rdf-syntax-ns#Property
      description: http://www.w3.org/2000/01/rdf-schema#comment
      property-label: http://www.w3.org/2004/02/skos/core#prefLabel
      property-description: http://www.w3.org/2000/01/rdf-schema#comment
      subproperty-of: http://www.w3.org/2000/01/rdf-schema#subPropertyOf
zbw-gnd:
  name: Integrated Authority File (GND)
  type: REMOTE
  access:
      access-url: http://zbw.eu/beta/sparql/gnd/query
  mapping:
      class: http://www.w3.org/2004/02/skos/core#Concept
      subclass-of: http://www.w3.org/2004/02/skos/core#broader
      instance-of: http://www.w3.org/1999/02/22-rdf-syntax-ns#type
      label: http://www.w3.org/2004/02/skos/core#prefLabel
      property-type: http://www.w3.org/1999/02/22-rdf-syntax-ns#Property
      description: http://www.w3.org/2000/01/rdf-schema#comment
      property-label: http://www.w3.org/2004/02/skos/core#prefLabel
      property-description: http://www.w3.org/2000/01/rdf-schema#comment
<<<<<<< HEAD
      subproperty-of: http://www.w3.org/2000/01/rdf-schema#subPropertyOf
=======
      
>>>>>>> 5c07d926
<|MERGE_RESOLUTION|>--- conflicted
+++ resolved
@@ -152,8 +152,4 @@
       description: http://www.w3.org/2000/01/rdf-schema#comment
       property-label: http://www.w3.org/2004/02/skos/core#prefLabel
       property-description: http://www.w3.org/2000/01/rdf-schema#comment
-<<<<<<< HEAD
       subproperty-of: http://www.w3.org/2000/01/rdf-schema#subPropertyOf
-=======
-      
->>>>>>> 5c07d926
