--- conflicted
+++ resolved
@@ -332,7 +332,6 @@
     </addColumn>
   </changeSet>
 
-<<<<<<< HEAD
   <changeSet author="INCEpTION Team" id="20180914-1">
     <preConditions onFail="MARK_RAN">
       <not>
@@ -343,7 +342,11 @@
       <column name="subPropertyIri"
               type="VARCHAR(255)"
               defaultValue="http://www.w3.org/2000/01/rdf-schema#comment">
-=======
+          <constraints nullable="false" />
+      </column>
+    </addColumn>
+  </changeSet>
+
   <changeSet author="INCEpTION Team" id="20180916-1">
     <preConditions onFail="MARK_RAN">
       <not>
@@ -354,13 +357,10 @@
       <column name="maxResults"
               type="int"
               defaultValue="1000">
->>>>>>> 7e9a42b0
-        <constraints nullable="false" />
-      </column>
-    </addColumn>
-  </changeSet>
-<<<<<<< HEAD
-=======
+        <constraints nullable="false" />
+      </column>
+    </addColumn>
+  </changeSet>
   
   <changeSet author="INCEpTION Team" id="20180924">
     <preConditions onFail="MARK_RAN">
@@ -380,5 +380,4 @@
       where supportConceptLinking = true
     </sql>
   </changeSet>
->>>>>>> 7e9a42b0
 </databaseChangeLog>