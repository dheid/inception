<?xml version="1.1" encoding="UTF-8" standalone="no"?>
<databaseChangeLog xmlns="http://www.liquibase.org/xml/ns/dbchangelog" xmlns:ext="http://www.liquibase.org/xml/ns/dbchangelog-ext"
  xmlns:xsi="http://www.w3.org/2001/XMLSchema-instance"
  xsi:schemaLocation="
    http://www.liquibase.org/xml/ns/dbchangelog-ext http://www.liquibase.org/xml/ns/dbchangelog/dbchangelog-ext.xsd 
    http://www.liquibase.org/xml/ns/dbchangelog http://www.liquibase.org/xml/ns/dbchangelog/dbchangelog-3.5.xsd">

  <changeSet author="INCEpTION Team" id="1512303750846-7">
    <preConditions onFail="MARK_RAN">
      <not>
        <tableExists tableName="knowledgebase"/>
      </not>
    </preConditions>
    <createTable tableName="knowledgebase">
      <column name="repositoryId" type="VARCHAR(255)">
        <constraints nullable="false" />
      </column>
      <column name="name" type="LONGTEXT" />
      <column name="type" type="INT" />
      <column name="project" type="BIGINT">
        <constraints nullable="false" />
      </column>
    </createTable>
    <addPrimaryKey columnNames="repositoryId" constraintName="PRIMARY" tableName="knowledgebase" />
    <addUniqueConstraint columnNames="repositoryId, project" constraintName="UK_4n6jt7kb5pnp7vwtuc3jlsjwd"
      tableName="knowledgebase" />
    <createIndex indexName="FK_4pfd2vykcbrnyvg6v71rhtimf" tableName="knowledgebase">
      <column name="project" />
    </createIndex>
    <addForeignKeyConstraint baseColumnNames="project" baseTableName="knowledgebase"
      constraintName="FK_4pfd2vykcbrnyvg6v71rhtimf" deferrable="false" initiallyDeferred="false"
      onDelete="NO ACTION" onUpdate="NO ACTION" referencedColumnNames="id" referencedTableName="project" />
  </changeSet>

  <changeSet author="INCEpTION Team" id="20180204-1">
    <preConditions onFail="MARK_RAN">
      <not>
        <columnExists tableName="knowledgebase" columnName="supportConceptLinking"/>
      </not>
    </preConditions>
    <addColumn tableName="knowledgebase">
      <column name="supportConceptLinking" type="BOOLEAN" defaultValueBoolean="false">
        <constraints nullable="false" />
      </column>
    </addColumn>
  </changeSet>

  <changeSet author="INCEpTION Team" id="20180204-2-4">
    <preConditions onFail="MARK_RAN">
      <columnExists tableName="knowledgebase" columnName="modelingLanguage"/>
    </preConditions>
    <comment>
      We had a brief period where a "modelingLanguage" was maintained in the KB, but it was
      replaced by the various "Iri" columns. This change set just cleans up the DB by removing
      the "modelingLanguage" column if it still exists.
    </comment>
    <dropColumn tableName="knowledgebase" columnName="modelingLanguage"/>
  </changeSet>

  <changeSet author="INCEpTION Team" id="20180214-1">
    <preConditions onFail="MARK_RAN">
      <not>
        <columnExists tableName="knowledgebase" columnName="readOnly"/>
      </not>
    </preConditions>

    <addColumn tableName="knowledgebase">
      <column name="readOnly" type="BOOLEAN" defaultValueBoolean="false">
        <constraints nullable="false" />
      </column>
    </addColumn>
  </changeSet>
 
  <changeSet author="INCEpTION Team" id="20180215-1">
    <preConditions onFail="MARK_RAN">
      <not>
        <columnExists tableName="knowledgebase" columnName="classIri"/>
      </not>
    </preConditions>
    <addColumn tableName="knowledgebase">
      <column name="classIri"
              type="VARCHAR(255)"
              defaultValue="http://www.w3.org/2000/01/rdf-schema#Class">
        <constraints nullable="false" />
      </column>
    </addColumn>
  </changeSet>

  <changeSet author="INCEpTION Team" id="20180215-2">
    <preConditions onFail="MARK_RAN">
      <not>
        <columnExists tableName="knowledgebase" columnName="subclassIri"/>
      </not>
    </preConditions>

    <addColumn tableName="knowledgebase">
      <column name="subclassIri"
              type="VARCHAR(255)"
              defaultValue="http://www.w3.org/2000/01/rdf-schema#subClassOf">
        <constraints nullable="false" />
      </column>
    </addColumn>
  </changeSet>

  <changeSet author="INCEpTION Team" id="20180215-3">
    <preConditions onFail="MARK_RAN">
      <not>
        <columnExists tableName="knowledgebase" columnName="typeIri"/>
      </not>
    </preConditions>

    <addColumn tableName="knowledgebase">
      <column name="typeIri"
              type="VARCHAR(255)"
              defaultValue="http://www.w3.org/1999/02/22-rdf-syntax-ns#type">
        <constraints nullable="false" />
      </column>
    </addColumn>
  </changeSet>

  <!--
    Clean up legacy unique constraint (name, project, user) on (annotation_document)
    NOTE: This change set ignores failures since there is no precondition to check if
    unique constraints exist or not. So we simply have to try it.
   -->
  <changeSet author="INCEpTION Team" id="20180220-1" failOnError="false">
    <dropUniqueConstraint
        tableName="knowledgebase"
        constraintName="UK_4n6jt7kb5pnp7vwtuc3jlsjwd"
        uniqueColumns="repositoryId, project" />
  </changeSet>

  <changeSet author="INCEpTION Team" id="20180221-1" failOnError="false">
    <modifyDataType tableName="knowledgebase" columnName="name" newDataType="VARCHAR(255)" />
  </changeSet>    

  <changeSet author="INCEpTION Team" id="20180221-2" failOnError="false">
    <addUniqueConstraint tableName="knowledgebase"
                         columnNames="project, name"
                         constraintName="UQ_KNOWLEDGEBASE_PROJECT_NAME"/>
  </changeSet>
  
  <changeSet author="INCEpTION Team" id="20180312-1">
    <preConditions onFail="MARK_RAN">
      <not>
        <columnExists tableName="knowledgebase" columnName="enabled" />
      </not>
    </preConditions>

    <addColumn tableName="knowledgebase">
      <column name="enabled" type="BOOLEAN" defaultValueBoolean="true">
        <constraints nullable="false" />
      </column>
    </addColumn>
  </changeSet>

  <!-- Change foreign key constraint to allow cascade deletion/update of learning 
    records whenever a project is deleted/has the id changed. The next 
    two changesets ensure that the (possibly) previously existing foreign key
    constraint will be deleted first, and then a new one will be created. -->
  <changeSet author="INCEpTION Team" id="20180314-kb-1a">
    <preConditions onFail="MARK_RAN">
      <foreignKeyConstraintExists foreignKeyTableName="knowledgebase" 
        foreignKeyName="FK_4pfd2vykcbrnyvg6v71rhtimf" />
    </preConditions>
    <dropForeignKeyConstraint baseTableName="knowledgebase"
      constraintName="FK_4pfd2vykcbrnyvg6v71rhtimf" />
  </changeSet>

  <changeSet author="INCEpTION Team" id="20180314-kb-1b">
    <preConditions onFail="MARK_RAN">
      <not>
        <foreignKeyConstraintExists
          foreignKeyTableName="knowledgebase" foreignKeyName="FK_4pfd2vykcbrnyvg6v71rhtimf" />
      </not>
    </preConditions>
    <addForeignKeyConstraint baseColumnNames="project"
      baseTableName="knowledgebase" constraintName="FK_4pfd2vykcbrnyvg6v71rhtimf"
      deferrable="false" initiallyDeferred="false" onDelete="CASCADE"
      onUpdate="CASCADE" referencedColumnNames="id" referencedTableName="project" />
  </changeSet>

  <changeSet author="INCEpTION Team" id="20180409-1">
    <preConditions onFail="MARK_RAN">
      <not>
        <columnExists tableName="knowledgebase" columnName="reification"/>
      </not>
    </preConditions>

    <addColumn tableName="knowledgebase">
      <column name="reification"
              type="VARCHAR(255)"
              defaultValue="NONE">
          <constraints nullable="false" />
      </column>
    </addColumn>
  </changeSet>
  
  <changeSet author="INCEpTION Team" id="20180503-1">
    <preConditions onFail="MARK_RAN">
      <not>
        <columnExists tableName="knowledgebase" columnName="basePrefix"/>
      </not>
    </preConditions>

    <addColumn tableName="knowledgebase">
      <column name="basePrefix"
              type="VARCHAR(255)"
              defaultValue="http://www.ukp.informatik.tu-darmstadt.de/inception/1.0#">
        <constraints nullable="false" />
      </column>
    </addColumn>
  </changeSet>

  <changeSet author="INCEpTION Team" id="20180503">
    <preConditions onFail="MARK_RAN">
      <not>
        <columnExists tableName="knowledgebase" columnName="descriptionIri"/>
      </not>
    </preConditions>

    <addColumn tableName="knowledgebase">
      <column name="descriptionIri"
              type="VARCHAR(255)"
              defaultValue="http://www.w3.org/2000/01/rdf-schema#comment">
        <constraints nullable="false" />
      </column>
    </addColumn>
  </changeSet>
  
  <changeSet author="INCEpTION Team" id="20180515-1">
    <preConditions onFail="MARK_RAN">
      <not>
        <columnExists tableName="knowledgebase" columnName="labelIri"/>
      </not>
    </preConditions>

    <addColumn tableName="knowledgebase">
      <column name="labelIri"
              type="VARCHAR(255)"
              defaultValue="http://www.w3.org/2000/01/rdf-schema#label">
        <constraints nullable="false" />
      </column>
    </addColumn>
  </changeSet>
  
  <changeSet author="INCEpTION Team" id="20180515-2">
    <preConditions onFail="MARK_RAN">
      <not>
        <columnExists tableName="knowledgebase" columnName="propertyTypeIri"/>
      </not>
    </preConditions>

    <addColumn tableName="knowledgebase">
      <column name="propertyTypeIri"
              type="VARCHAR(255)"
              defaultValue="http://www.w3.org/1999/02/22-rdf-syntax-ns#Property">
        <constraints nullable="false" />
      </column>
    </addColumn>
  </changeSet>
  
  <changeSet author="INCEpTION Team" id="20180616-1">
    <preConditions onFail="MARK_RAN">
      <not>
        <tableExists tableName="knowledgebase_root_classes"/>
      </not>
    </preConditions>
    <createTable tableName="knowledgebase_root_classes">
      <column name="knowledgebase_repositoryId" type="VARCHAR(255)">
        <constraints nullable="false" />
      </column>
      <column name="name" type="VARCHAR(255)">
      </column>
    </createTable>
  </changeSet>

  <changeSet author="INCEpTION Team" id="20180611">
    <preConditions onFail="MARK_RAN">
      <not>
        <columnExists tableName="knowledgebase" columnName="language"/>
      </not>
    </preConditions>

    <addColumn tableName="knowledgebase">
      <column name="language"
              type="VARCHAR(255)">
      </column>
    </addColumn>
  </changeSet>

  <changeSet author="INCEpTION Team" id="20180803">
    <preConditions onFail="MARK_RAN">
      <columnExists tableName="knowledgebase" columnName="language"/>
    </preConditions>

    <renameColumn tableName="knowledgebase"
                  newColumnName="defaultLanguage"
                  oldColumnName="language"
                  columnDataType="VARCHAR(255)"/>
  </changeSet>
<<<<<<< HEAD

  <changeSet author="INCEpTION Team" id="20180827-1">
=======
  
  <changeSet author="INCEpTION Team" id="20180904-1">
>>>>>>> d45523db
    <preConditions onFail="MARK_RAN">
      <not>
        <columnExists tableName="knowledgebase" columnName="propertyLabelIri"/>
      </not>
    </preConditions>

    <addColumn tableName="knowledgebase">
      <column name="propertyLabelIri"
              type="VARCHAR(255)"
              defaultValue="http://www.w3.org/2000/01/rdf-schema#label">
          <constraints nullable="false" />
      </column>
    </addColumn>
  </changeSet>

  <changeSet author="INCEpTION Team" id="20180904-2">
    <preConditions onFail="MARK_RAN">
      <not>
        <columnExists tableName="knowledgebase" columnName="propertyDescriptionIri"/>
      </not>
    </preConditions>

    <addColumn tableName="knowledgebase">
      <column name="propertyDescriptionIri"
              type="VARCHAR(255)"
              defaultValue="http://www.w3.org/2000/01/rdf-schema#comment">
        <constraints nullable="false" />
      </column>
    </addColumn>
  </changeSet>

  <changeSet author="INCEpTION Team" id="20180503">
    <preConditions onFail="MARK_RAN">
      <not>
        <columnExists tableName="knowledgebase" columnName="descriptionIri"/>
      </not>
    </preConditions>

    <addColumn tableName="knowledgebase">
      <column name="descriptionIri"
              type="VARCHAR(255)"
              defaultValue="http://www.w3.org/2000/01/rdf-schema#comment">
        <constraints nullable="false" />
      </column>
    </addColumn>
  </changeSet>

  <changeSet author="INCEpTION Team" id="20180511">
    <preConditions onFail="MARK_RAN">
      <not>
        <columnExists tableName="knowledgebase" columnName="ftsIri"/>
      </not>
    </preConditions>

    <addColumn tableName="knowledgebase">
      <column name="ftsIri"
              type="VARCHAR(255)">
      </column>
    </addColumn>
  </changeSet>

</databaseChangeLog><|MERGE_RESOLUTION|>--- conflicted
+++ resolved
@@ -287,7 +287,7 @@
               type="VARCHAR(255)">
       </column>
     </addColumn>
-  </changeSet>
+  </changeSet>    
 
   <changeSet author="INCEpTION Team" id="20180803">
     <preConditions onFail="MARK_RAN">
@@ -299,13 +299,8 @@
                   oldColumnName="language"
                   columnDataType="VARCHAR(255)"/>
   </changeSet>
-<<<<<<< HEAD
-
-  <changeSet author="INCEpTION Team" id="20180827-1">
-=======
   
   <changeSet author="INCEpTION Team" id="20180904-1">
->>>>>>> d45523db
     <preConditions onFail="MARK_RAN">
       <not>
         <columnExists tableName="knowledgebase" columnName="propertyLabelIri"/>
