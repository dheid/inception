<?xml version="1.1" encoding="UTF-8" standalone="no"?>
<databaseChangeLog xmlns="http://www.liquibase.org/xml/ns/dbchangelog" xmlns:ext="http://www.liquibase.org/xml/ns/dbchangelog-ext"
  xmlns:xsi="http://www.w3.org/2001/XMLSchema-instance"
  xsi:schemaLocation="
    http://www.liquibase.org/xml/ns/dbchangelog-ext http://www.liquibase.org/xml/ns/dbchangelog/dbchangelog-ext.xsd 
    http://www.liquibase.org/xml/ns/dbchangelog http://www.liquibase.org/xml/ns/dbchangelog/dbchangelog-3.5.xsd">

  <changeSet author="INCEpTION Team" id="1512303750846-7">
    <preConditions onFail="MARK_RAN">
      <not>
        <tableExists tableName="knowledgebase"/>
      </not>
    </preConditions>
    <createTable tableName="knowledgebase">
      <column name="repositoryId" type="VARCHAR(255)">
        <constraints nullable="false" />
      </column>
      <column name="name" type="LONGTEXT" />
      <column name="type" type="INT" />
      <column name="project" type="BIGINT">
        <constraints nullable="false" />
      </column>
    </createTable>
    <addPrimaryKey columnNames="repositoryId" constraintName="PRIMARY" tableName="knowledgebase" />
    <addUniqueConstraint columnNames="repositoryId, project" constraintName="UK_4n6jt7kb5pnp7vwtuc3jlsjwd"
      tableName="knowledgebase" />
    <createIndex indexName="FK_4pfd2vykcbrnyvg6v71rhtimf" tableName="knowledgebase">
      <column name="project" />
    </createIndex>
    <addForeignKeyConstraint baseColumnNames="project" baseTableName="knowledgebase"
      constraintName="FK_4pfd2vykcbrnyvg6v71rhtimf" deferrable="false" initiallyDeferred="false"
      onDelete="NO ACTION" onUpdate="NO ACTION" referencedColumnNames="id" referencedTableName="project" />
  </changeSet>

  <changeSet author="INCEpTION Team" id="20180204-1">
    <preConditions onFail="MARK_RAN">
      <not>
        <columnExists tableName="knowledgebase" columnName="supportConceptLinking"/>
      </not>
    </preConditions>
    <addColumn tableName="knowledgebase">
      <column name="supportConceptLinking" type="BOOLEAN" defaultValueBoolean="false">
        <constraints nullable="false" />
      </column>
    </addColumn>
  </changeSet>

  <changeSet author="INCEpTION Team" id="20180204-2-4">
    <preConditions onFail="MARK_RAN">
      <columnExists tableName="knowledgebase" columnName="modelingLanguage"/>
    </preConditions>
    <comment>
      We had a brief period where a "modelingLanguage" was maintained in the KB, but it was
      replaced by the various "Iri" columns. This change set just cleans up the DB by removing
      the "modelingLanguage" column if it still exists.
    </comment>
    <dropColumn tableName="knowledgebase" columnName="modelingLanguage"/>
  </changeSet>

  <changeSet author="INCEpTION Team" id="20180214-1">
    <preConditions onFail="MARK_RAN">
      <not>
        <columnExists tableName="knowledgebase" columnName="readOnly"/>
      </not>
    </preConditions>

    <addColumn tableName="knowledgebase">
      <column name="readOnly" type="BOOLEAN" defaultValueBoolean="false">
        <constraints nullable="false" />
      </column>
    </addColumn>
  </changeSet>
 
  <changeSet author="INCEpTION Team" id="20180215-1">
    <preConditions onFail="MARK_RAN">
      <not>
        <columnExists tableName="knowledgebase" columnName="classIri"/>
      </not>
    </preConditions>
    <addColumn tableName="knowledgebase">
      <column name="classIri"
              type="VARCHAR(255)"
              defaultValue="http://www.w3.org/2000/01/rdf-schema#Class">
        <constraints nullable="false" />
      </column>
    </addColumn>
  </changeSet>

  <changeSet author="INCEpTION Team" id="20180215-2">
    <preConditions onFail="MARK_RAN">
      <not>
        <columnExists tableName="knowledgebase" columnName="subclassIri"/>
      </not>
    </preConditions>

    <addColumn tableName="knowledgebase">
      <column name="subclassIri"
              type="VARCHAR(255)"
              defaultValue="http://www.w3.org/2000/01/rdf-schema#subClassOf">
        <constraints nullable="false" />
      </column>
    </addColumn>
  </changeSet>

  <changeSet author="INCEpTION Team" id="20180215-3">
    <preConditions onFail="MARK_RAN">
      <not>
        <columnExists tableName="knowledgebase" columnName="typeIri"/>
      </not>
    </preConditions>

    <addColumn tableName="knowledgebase">
      <column name="typeIri"
              type="VARCHAR(255)"
              defaultValue="http://www.w3.org/1999/02/22-rdf-syntax-ns#type">
        <constraints nullable="false" />
      </column>
    </addColumn>
  </changeSet>

  <!--
    Clean up legacy unique constraint (name, project, user) on (annotation_document)
    NOTE: This change set ignores failures since there is no precondition to check if
    unique constraints exist or not. So we simply have to try it.
   -->
  <changeSet author="INCEpTION Team" id="20180220-1" failOnError="false">
    <dropUniqueConstraint
        tableName="knowledgebase"
        constraintName="UK_4n6jt7kb5pnp7vwtuc3jlsjwd"
        uniqueColumns="repositoryId, project" />
  </changeSet>

  <changeSet author="INCEpTION Team" id="20180221-1" failOnError="false">
    <modifyDataType tableName="knowledgebase" columnName="name" newDataType="VARCHAR(255)" />
  </changeSet>    

  <changeSet author="INCEpTION Team" id="20180221-2" failOnError="false">
    <addUniqueConstraint tableName="knowledgebase"
                         columnNames="project, name"
                         constraintName="UQ_KNOWLEDGEBASE_PROJECT_NAME"/>
  </changeSet>
  
  <changeSet author="INCEpTION Team" id="20180312-1">
    <preConditions onFail="MARK_RAN">
      <not>
        <columnExists tableName="knowledgebase" columnName="enabled" />
      </not>
    </preConditions>

    <addColumn tableName="knowledgebase">
      <column name="enabled" type="BOOLEAN" defaultValueBoolean="true">
        <constraints nullable="false" />
      </column>
    </addColumn>
  </changeSet>

  <!-- Change foreign key constraint to allow cascade deletion/update of learning 
    records whenever a project is deleted/has the id changed. The next 
    two changesets ensure that the (possibly) previously existing foreign key
    constraint will be deleted first, and then a new one will be created. -->
  <changeSet author="INCEpTION Team" id="20180314-kb-1a">
    <preConditions onFail="MARK_RAN">
      <foreignKeyConstraintExists foreignKeyTableName="knowledgebase" 
        foreignKeyName="FK_4pfd2vykcbrnyvg6v71rhtimf" />
    </preConditions>
    <dropForeignKeyConstraint baseTableName="knowledgebase"
      constraintName="FK_4pfd2vykcbrnyvg6v71rhtimf" />
  </changeSet>

  <changeSet author="INCEpTION Team" id="20180314-kb-1b">
    <preConditions onFail="MARK_RAN">
      <not>
        <foreignKeyConstraintExists
          foreignKeyTableName="knowledgebase" foreignKeyName="FK_4pfd2vykcbrnyvg6v71rhtimf" />
      </not>
    </preConditions>
    <addForeignKeyConstraint baseColumnNames="project"
      baseTableName="knowledgebase" constraintName="FK_4pfd2vykcbrnyvg6v71rhtimf"
      deferrable="false" initiallyDeferred="false" onDelete="CASCADE"
      onUpdate="CASCADE" referencedColumnNames="id" referencedTableName="project" />
  </changeSet>

  <changeSet author="INCEpTION Team" id="20180409-1">
    <preConditions onFail="MARK_RAN">
      <not>
        <columnExists tableName="knowledgebase" columnName="reification"/>
      </not>
    </preConditions>

    <addColumn tableName="knowledgebase">
      <column name="reification"
              type="VARCHAR(255)"
              defaultValue="NONE">
          <constraints nullable="false" />
      </column>
    </addColumn>
  </changeSet>
  
  <changeSet author="INCEpTION Team" id="20180503-1">
    <preConditions onFail="MARK_RAN">
      <not>
        <columnExists tableName="knowledgebase" columnName="basePrefix"/>
      </not>
    </preConditions>

    <addColumn tableName="knowledgebase">
      <column name="basePrefix"
              type="VARCHAR(255)"
              defaultValue="http://www.ukp.informatik.tu-darmstadt.de/inception/1.0#">
        <constraints nullable="false" />
      </column>
    </addColumn>
  </changeSet>

  <changeSet author="INCEpTION Team" id="20180503">
    <preConditions onFail="MARK_RAN">
      <not>
        <columnExists tableName="knowledgebase" columnName="descriptionIri"/>
      </not>
    </preConditions>

    <addColumn tableName="knowledgebase">
      <column name="descriptionIri"
              type="VARCHAR(255)"
              defaultValue="http://www.w3.org/2000/01/rdf-schema#comment">
        <constraints nullable="false" />
      </column>
    </addColumn>
  </changeSet>

  <changeSet author="INCEpTION Team" id="20180515-1">
    <preConditions onFail="MARK_RAN">
      <not>
        <columnExists tableName="knowledgebase" columnName="labelIri"/>
      </not>
    </preConditions>

    <addColumn tableName="knowledgebase">
      <column name="labelIri"
              type="VARCHAR(255)"
              defaultValue="http://www.w3.org/2000/01/rdf-schema#label">
        <constraints nullable="false" />
      </column>
    </addColumn>
  </changeSet>
  
  <changeSet author="INCEpTION Team" id="20180515-2">
    <preConditions onFail="MARK_RAN">
      <not>
        <columnExists tableName="knowledgebase" columnName="propertyTypeIri"/>
      </not>
    </preConditions>

    <addColumn tableName="knowledgebase">
      <column name="propertyTypeIri"
              type="VARCHAR(255)"
              defaultValue="http://www.w3.org/1999/02/22-rdf-syntax-ns#Property">
        <constraints nullable="false" />
      </column>
    </addColumn>
  </changeSet>
  
  <changeSet author="INCEpTION Team" id="20180616-1">
    <preConditions onFail="MARK_RAN">
      <not>
        <tableExists tableName="knowledgebase_root_classes"/>
      </not>
    </preConditions>
    <createTable tableName="knowledgebase_root_classes">
      <column name="knowledgebase_repositoryId" type="VARCHAR(255)">
        <constraints nullable="false" />
      </column>
      <column name="name" type="VARCHAR(255)">
      </column>
    </createTable>
  </changeSet>

  <changeSet author="INCEpTION Team" id="20180611">
    <preConditions onFail="MARK_RAN">
      <not>
        <columnExists tableName="knowledgebase" columnName="language"/>
      </not>
    </preConditions>

    <addColumn tableName="knowledgebase">
      <column name="language"
              type="VARCHAR(255)">
      </column>
    </addColumn>
  </changeSet>    

  <changeSet author="INCEpTION Team" id="20180803">
    <preConditions onFail="MARK_RAN">
      <columnExists tableName="knowledgebase" columnName="language"/>
    </preConditions>

    <renameColumn tableName="knowledgebase"
                  newColumnName="defaultLanguage"
                  oldColumnName="language"
                  columnDataType="VARCHAR(255)"/>
  </changeSet>
  
  <changeSet author="INCEpTION Team" id="20180904-1">
    <preConditions onFail="MARK_RAN">
      <not>
        <columnExists tableName="knowledgebase" columnName="propertyLabelIri"/>
      </not>
    </preConditions>

    <addColumn tableName="knowledgebase">
      <column name="propertyLabelIri"
              type="VARCHAR(255)"
              defaultValue="http://www.w3.org/2000/01/rdf-schema#label">
          <constraints nullable="false" />
      </column>
    </addColumn>
  </changeSet>

  <changeSet author="INCEpTION Team" id="20180904-2">
    <preConditions onFail="MARK_RAN">
      <not>
        <columnExists tableName="knowledgebase" columnName="propertyDescriptionIri"/>
      </not>
    </preConditions>

    <addColumn tableName="knowledgebase">
      <column name="propertyDescriptionIri"
              type="VARCHAR(255)"
              defaultValue="http://www.w3.org/2000/01/rdf-schema#comment">
        <constraints nullable="false" />
      </column>
    </addColumn>
  </changeSet>

<<<<<<< HEAD
  <changeSet author="INCEpTION Team" id="20180924">
    <preConditions onFail="MARK_RAN">
      <not>
        <columnExists tableName="knowledgebase" columnName="fullTextSearchIri"/>
      </not>
    </preConditions>

    <addColumn tableName="knowledgebase">
      <column name="fullTextSearchIri"
              type="VARCHAR(255)">
=======
  <changeSet author="INCEpTION Team" id="20180916-1">
    <preConditions onFail="MARK_RAN">
      <not>
        <columnExists tableName="knowledgebase" columnName="maxResults"/>
      </not>
    </preConditions>
    <addColumn tableName="knowledgebase">
      <column name="maxResults"
              type="int"
              defaultValue="1000">
>>>>>>> 1b4ac7f1
        <constraints nullable="false" />
      </column>
    </addColumn>
  </changeSet>
</databaseChangeLog><|MERGE_RESOLUTION|>--- conflicted
+++ resolved
@@ -332,18 +332,6 @@
     </addColumn>
   </changeSet>
 
-<<<<<<< HEAD
-  <changeSet author="INCEpTION Team" id="20180924">
-    <preConditions onFail="MARK_RAN">
-      <not>
-        <columnExists tableName="knowledgebase" columnName="fullTextSearchIri"/>
-      </not>
-    </preConditions>
-
-    <addColumn tableName="knowledgebase">
-      <column name="fullTextSearchIri"
-              type="VARCHAR(255)">
-=======
   <changeSet author="INCEpTION Team" id="20180916-1">
     <preConditions onFail="MARK_RAN">
       <not>
@@ -354,7 +342,21 @@
       <column name="maxResults"
               type="int"
               defaultValue="1000">
->>>>>>> 1b4ac7f1
+        <constraints nullable="false" />
+      </column>
+    </addColumn>
+  </changeSet>
+  
+  <changeSet author="INCEpTION Team" id="20180924">
+    <preConditions onFail="MARK_RAN">
+      <not>
+        <columnExists tableName="knowledgebase" columnName="fullTextSearchIri"/>
+      </not>
+    </preConditions>
+
+    <addColumn tableName="knowledgebase">
+      <column name="fullTextSearchIri"
+              type="VARCHAR(255)">
         <constraints nullable="false" />
       </column>
     </addColumn>
