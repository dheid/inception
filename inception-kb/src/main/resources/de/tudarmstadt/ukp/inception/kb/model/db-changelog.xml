--- conflicted
+++ resolved
@@ -275,35 +275,20 @@
     </createTable>
   </changeSet>
 
-<<<<<<< HEAD
   <changeSet author="INCEpTION Team" id="20180611">
     <preConditions onFail="MARK_RAN">
       <not>
         <columnExists tableName="knowledgebase" columnName="language"/>
-=======
-  <changeSet author="INCEpTION Team" id="20180827-1">
-    <preConditions onFail="MARK_RAN">
-      <not>
-        <columnExists tableName="knowledgebase" columnName="propertyLabelIri"/>
->>>>>>> 0555b1b2
-      </not>
-    </preConditions>
-
-    <addColumn tableName="knowledgebase">
-<<<<<<< HEAD
+      </not>
+    </preConditions>
+
+    <addColumn tableName="knowledgebase">
       <column name="language"
               type="VARCHAR(255)">
-=======
-      <column name="propertyLabelIri"
-              type="VARCHAR(255)"
-              defaultValue="http://www.w3.org/2000/01/rdf-schema#label">
-          <constraints nullable="false" />
->>>>>>> 0555b1b2
-      </column>
-    </addColumn>
-  </changeSet>
-
-<<<<<<< HEAD
+      </column>
+    </addColumn>
+  </changeSet>    
+
   <changeSet author="INCEpTION Team" id="20180803">
     <preConditions onFail="MARK_RAN">
       <columnExists tableName="knowledgebase" columnName="language"/>
@@ -314,7 +299,23 @@
                   oldColumnName="language"
                   columnDataType="VARCHAR(255)"/>
   </changeSet>
-=======
+  
+  <changeSet author="INCEpTION Team" id="20180827-1">
+    <preConditions onFail="MARK_RAN">
+      <not>
+        <columnExists tableName="knowledgebase" columnName="propertyLabelIri"/>
+      </not>
+    </preConditions>
+
+    <addColumn tableName="knowledgebase">
+      <column name="propertyLabelIri"
+              type="VARCHAR(255)"
+              defaultValue="http://www.w3.org/2000/01/rdf-schema#label">
+          <constraints nullable="false" />
+      </column>
+    </addColumn>
+  </changeSet>
+
   <changeSet author="INCEpTION Team" id="20180827-2">
     <preConditions onFail="MARK_RAN">
       <not>
@@ -330,6 +331,4 @@
       </column>
     </addColumn>
   </changeSet>
-
->>>>>>> 0555b1b2
 </databaseChangeLog>