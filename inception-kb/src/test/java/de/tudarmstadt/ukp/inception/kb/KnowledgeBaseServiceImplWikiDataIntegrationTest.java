/*
 * Copyright 2018
 * Ubiquitous Knowledge Processing (UKP) Lab
 * Technische Universität Darmstadt
 *
 * Licensed under the Apache License, Version 2.0 (the "License");
 * you may not use this file except in compliance with the License.
 * You may obtain a copy of the License at
 *
 *  http://www.apache.org/licenses/LICENSE-2.0
 *
 * Unless required by applicable law or agreed to in writing, software
 * distributed under the License is distributed on an "AS IS" BASIS,
 * WITHOUT WARRANTIES OR CONDITIONS OF ANY KIND, either express or implied.
 * See the License for the specific language governing permissions and
 * limitations under the License.
 */
package de.tudarmstadt.ukp.inception.kb;

import static org.assertj.core.api.Assertions.assertThat;

import java.io.IOException;
import java.io.InputStreamReader;
import java.io.Reader;
import java.nio.charset.StandardCharsets;
import java.util.Arrays;
import java.util.Collection;
import java.util.HashMap;
import java.util.List;
import java.util.Map;
import java.util.Optional;
import java.util.stream.Collectors;
import java.util.stream.Stream;

import javax.persistence.EntityManager;

import org.junit.After;
import org.junit.Before;
import org.junit.BeforeClass;
import org.junit.ClassRule;
import org.junit.Rule;
import org.junit.Test;
import org.junit.rules.TemporaryFolder;
import org.junit.runner.RunWith;
import org.junit.runners.Parameterized;
import org.springframework.beans.factory.annotation.Autowired;
import org.springframework.boot.test.autoconfigure.orm.jpa.DataJpaTest;
import org.springframework.boot.test.autoconfigure.orm.jpa.TestEntityManager;
import org.springframework.boot.test.context.SpringBootTest;
import org.springframework.test.context.junit4.rules.SpringClassRule;
import org.springframework.test.context.junit4.rules.SpringMethodRule;
import org.springframework.transaction.annotation.Transactional;

import com.fasterxml.jackson.core.type.TypeReference;
import com.fasterxml.jackson.databind.ObjectMapper;
import com.fasterxml.jackson.dataformat.yaml.YAMLFactory;

import de.tudarmstadt.ukp.clarin.webanno.model.Project;
import de.tudarmstadt.ukp.inception.kb.graph.KBConcept;
import de.tudarmstadt.ukp.inception.kb.graph.KBHandle;
import de.tudarmstadt.ukp.inception.kb.graph.KBInstance;
import de.tudarmstadt.ukp.inception.kb.graph.KBStatement;
import de.tudarmstadt.ukp.inception.kb.model.KnowledgeBase;
import de.tudarmstadt.ukp.inception.kb.reification.Reification;
import de.tudarmstadt.ukp.inception.kb.util.TestFixtures;
import de.tudarmstadt.ukp.inception.kb.yaml.KnowledgeBaseProfile;

@RunWith(Parameterized.class)
@SpringBootTest(classes = SpringConfig.class)
@Transactional
@DataJpaTest
public class KnowledgeBaseServiceImplWikiDataIntegrationTest  {

    private static final String PROJECT_NAME = "Test project";
    private static final String KB_NAME = "Wikidata (official/direct mapping)";

    @Rule
    public TemporaryFolder temporaryFolder = new TemporaryFolder();

    @Autowired
    private TestEntityManager testEntityManager;

    @ClassRule
    public static final SpringClassRule SPRING_CLASS_RULE = new SpringClassRule();

    @Rule
    public final SpringMethodRule springMethodRule = new SpringMethodRule();

    private KnowledgeBaseServiceImpl sut;
    private Project project;
    private KnowledgeBase kb;
    private Reification reification;

    private TestFixtures testFixtures;
    private static Map<String, KnowledgeBaseProfile> PROFILES;
    public KnowledgeBaseServiceImplWikiDataIntegrationTest(Reification aReification) {
        reification = aReification;
    }

    @Parameterized.Parameters(name = "Reification = {0}")
    public static Collection<Object[]> data()
    {
        return Arrays.stream(Reification.values()).map(r -> new Object[] { r })
            .collect(Collectors.toList());
    }

    @BeforeClass
    public static void setUpOnce() {
        System.setProperty("org.eclipse.rdf4j.repository.debug", "true");
    }

    @Before
    public void setUp() throws Exception {
        EntityManager entityManager = testEntityManager.getEntityManager();
        testFixtures = new TestFixtures(testEntityManager);
        sut = new KnowledgeBaseServiceImpl(temporaryFolder.getRoot(), entityManager);
        project = createProject(PROJECT_NAME);
        kb = buildKnowledgeBase(project, KB_NAME);
        sut.registerKnowledgeBase(kb, sut.getRemoteConfig(PROFILES.get("wikidata").getAccess().getAccessUrl()));

    }

    @After
    public void tearDown() throws Exception {
        testEntityManager.clear();
        sut.destroy();
    }

    @Test
    public void readConcept_WithNonexistentConcept_ShouldReturnEmptyResult() {
        Optional<KBConcept> savedConcept = sut.readConcept(kb, "https://nonexistent.identifier.test");
        assertThat(savedConcept.isPresent())
            .as("Check that no concept was read")
            .isFalse();
    }
    
    @Test
    public void readConcept_WithExistentConcept_ShouldReturnResult() {
        Optional<KBConcept> concept = sut.readConcept(kb, "http://www.wikidata.org/entity/Q171644");
        assertThat(concept.get().getName())
            .as("Check that concept has the same UI label")
            .isIn("12 Hours of Reims");
    }
    
    @Test
    public void listChildConcept_WithExistentConcept_ShouldReturnResult() {
        List<KBHandle> concept = sut.listChildConcepts(kb, "http://www.wikidata.org/entity/Q171644", true);
        
        assertThat(concept.iterator().next().getUiLabel())
            .as("Check that concept has the same UI label")
            .isIn("12-Stunden-Rennen von Reims 1965","1965 12 Hours of Reims");
    }
    
    @Test
    public void listRootConcepts() {
<<<<<<< HEAD
        List<KBHandle> rootConcepts = sut.listRootConcepts(kb, false);

        assertThat(rootConcepts).as("Check that root concepts have been found").hasSize(kb.getMaxResults());
=======
        Stream<String> rootConcepts = sut.listRootConcepts(kb, false).stream().map(KBHandle::getIdentifier);
        String expectedInstances = "http://www.wikidata.org/entity/Q35120";
        
        assertThat(rootConcepts).as("Check that root concepts have been found").contains(expectedInstances);
>>>>>>> 5c07d926
    }

    
    @Test
    public void listProperties() {
        Stream<String> properties = sut.listProperties(kb, true).stream().map(KBHandle::getIdentifier);
        
        assertThat(properties).as("Check that properties have been found").hasSize(kb.getMaxResults());
    }
    
    @Test
    public void readInstance_WithNonexistentInstance_ShouldReturnEmptyResult() {
        sut.registerKnowledgeBase(kb, sut.getNativeConfig());

        Optional<KBInstance> savedInstance = sut.readInstance(kb, "https://nonexistent.identifier.test");

        assertThat(savedInstance.isPresent())
            .as("Check that no instance was read")
            .isFalse();
    }

    @Test
    public void listInstances() {
        Stream<String> instances = sut.listInstances(kb, "http://www.wikidata.org/entity/Q2897", true).stream().map(KBHandle::getIdentifier);
        String[] expectedInstances = {
                "http://www.wikidata.org/entity/Q22663448" , "http://www.wikidata.org/entity/Q22663448", "http://www.wikidata.org/entity/Q30059050"};
        assertThat(instances).as("Check that instances have been found").hasSize(16).contains(expectedInstances);
        
    }
    
    @Test
    public void listStatements() {
        KBHandle handle = new KBHandle("http://www.wikidata.org/entity/Q50556889");

        Stream<String> properties = sut.listStatements(kb, handle, true).stream()
                .map(KBStatement::getProperty).map(KBHandle::getIdentifier);

        String[] expectedInstances = { "http://www.wikidata.org/prop/P2894",
                "http://www.wikidata.org/prop/direct/P2894",
                "http://www.wikidata.org/prop/direct/P31", "http://www.wikidata.org/prop/P31" };
        if (reification == Reification.NONE) {
            assertThat(properties).as("Check that properties have been found")
                    .contains(expectedInstances);
        }
        else {
            assertThat(properties).as("Check that no statements are returned for now").hasSize(0);
        }
    }
    
    
    // Helper

    private Project createProject(String name) {
        return testFixtures.createProject(name);
    }

    private KnowledgeBase buildKnowledgeBase(Project project, String name) throws IOException {
        PROFILES = readKnowledgeBaseProfiles();
        KnowledgeBase kb_wikidata_direct = new KnowledgeBase();
        kb_wikidata_direct.setProject(project);
        kb_wikidata_direct.setName("Wikidata (official/direct mapping)");
        kb_wikidata_direct.setType(RepositoryType.REMOTE);
        kb_wikidata_direct.applyMapping(PROFILES.get("wikidata").getMapping());
        kb_wikidata_direct.applyRootConcepts(PROFILES.get("wikidata"));
        kb_wikidata_direct.setReification(reification);
        kb_wikidata_direct.setDefaultLanguage("en");
<<<<<<< HEAD
        kb_wikidata_direct.setMaxResults(1000);
       
=======
        
>>>>>>> 5c07d926
        return kb_wikidata_direct;
    }

   
    public static Map<String, KnowledgeBaseProfile> readKnowledgeBaseProfiles() throws IOException
    {
        try (Reader r = new InputStreamReader(KnowledgeBaseServiceRemoteTest.class
                .getResourceAsStream("knowledgebase-profiles.yaml"), StandardCharsets.UTF_8)) {
            ObjectMapper mapper = new ObjectMapper(new YAMLFactory());
            return mapper.readValue(r, new TypeReference<HashMap<String, KnowledgeBaseProfile>>()
            {
            });
        }
    }
    
    
    
}<|MERGE_RESOLUTION|>--- conflicted
+++ resolved
@@ -153,16 +153,10 @@
     
     @Test
     public void listRootConcepts() {
-<<<<<<< HEAD
-        List<KBHandle> rootConcepts = sut.listRootConcepts(kb, false);
-
-        assertThat(rootConcepts).as("Check that root concepts have been found").hasSize(kb.getMaxResults());
-=======
         Stream<String> rootConcepts = sut.listRootConcepts(kb, false).stream().map(KBHandle::getIdentifier);
         String expectedInstances = "http://www.wikidata.org/entity/Q35120";
         
         assertThat(rootConcepts).as("Check that root concepts have been found").contains(expectedInstances);
->>>>>>> 5c07d926
     }
 
     
@@ -229,12 +223,8 @@
         kb_wikidata_direct.applyRootConcepts(PROFILES.get("wikidata"));
         kb_wikidata_direct.setReification(reification);
         kb_wikidata_direct.setDefaultLanguage("en");
-<<<<<<< HEAD
         kb_wikidata_direct.setMaxResults(1000);
        
-=======
-        
->>>>>>> 5c07d926
         return kb_wikidata_direct;
     }
 
