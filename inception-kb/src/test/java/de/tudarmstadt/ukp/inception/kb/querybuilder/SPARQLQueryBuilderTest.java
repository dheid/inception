/*
 * Copyright 2019
 * Ubiquitous Knowledge Processing (UKP) Lab
 * Technische Universität Darmstadt
 *
 * Licensed under the Apache License, Version 2.0 (the "License");
 * you may not use this file except in compliance with the License.
 * You may obtain a copy of the License at
 *
 *  http://www.apache.org/licenses/LICENSE-2.0
 *
 * Unless required by applicable law or agreed to in writing, software
 * distributed under the License is distributed on an "AS IS" BASIS,
 * WITHOUT WARRANTIES OR CONDITIONS OF ANY KIND, either express or implied.
 * See the License for the specific language governing permissions and
 * limitations under the License.
 */
package de.tudarmstadt.ukp.inception.kb.querybuilder;

import static de.tudarmstadt.ukp.inception.kb.IriConstants.FTS_FUSEKI;
import static de.tudarmstadt.ukp.inception.kb.IriConstants.FTS_LUCENE;
import static de.tudarmstadt.ukp.inception.kb.IriConstants.FTS_VIRTUOSO;
import static de.tudarmstadt.ukp.inception.kb.IriConstants.FTS_WIKIDATA;
import static de.tudarmstadt.ukp.inception.kb.RepositoryType.REMOTE;
import static de.tudarmstadt.ukp.inception.kb.querybuilder.SPARQLQueryBuilder.sanitizeQueryStringForFTS;
import static de.tudarmstadt.ukp.inception.kb.querybuilder.SPARQLQueryBuilderAsserts.asHandles;
import static de.tudarmstadt.ukp.inception.kb.querybuilder.SPARQLQueryBuilderAsserts.assertThatChildrenOfExplicitRootCanBeRetrieved;
import static de.tudarmstadt.ukp.inception.kb.querybuilder.SPARQLQueryBuilderAsserts.exists;
import static java.net.HttpURLConnection.HTTP_MOVED_PERM;
import static java.net.HttpURLConnection.HTTP_MOVED_TEMP;
import static java.nio.charset.StandardCharsets.UTF_8;
import static java.util.Arrays.asList;
import static org.assertj.core.api.Assertions.assertThat;
import static org.eclipse.rdf4j.rio.RDFFormat.TURTLE;

import java.io.FileInputStream;
import java.io.IOException;
import java.io.InputStream;
import java.net.HttpURLConnection;
import java.net.URL;
import java.util.List;

import org.apache.commons.io.IOUtils;
import org.apache.commons.lang3.StringUtils;
import org.apache.jena.fuseki.main.FusekiServer;
import org.apache.jena.query.Dataset;
import org.apache.jena.query.text.EntityDefinition;
import org.apache.jena.query.text.TextDatasetFactory;
import org.apache.jena.query.text.TextIndex;
import org.apache.jena.query.text.TextIndexConfig;
import org.apache.jena.query.text.TextIndexLucene;
import org.apache.jena.tdb.TDBFactory;
import org.apache.lucene.store.Directory;
import org.apache.lucene.store.RAMDirectory;
import org.eclipse.rdf4j.model.ValueFactory;
import org.eclipse.rdf4j.model.impl.SimpleValueFactory;
import org.eclipse.rdf4j.model.vocabulary.OWL;
import org.eclipse.rdf4j.model.vocabulary.RDF;
import org.eclipse.rdf4j.model.vocabulary.RDFS;
import org.eclipse.rdf4j.model.vocabulary.SKOS;
import org.eclipse.rdf4j.query.TupleQuery;
import org.eclipse.rdf4j.query.TupleQueryResult;
import org.eclipse.rdf4j.repository.Repository;
import org.eclipse.rdf4j.repository.RepositoryConnection;
import org.eclipse.rdf4j.repository.sail.SailRepository;
import org.eclipse.rdf4j.repository.sparql.SPARQLRepository;
import org.eclipse.rdf4j.rio.RDFFormat;
import org.eclipse.rdf4j.rio.Rio;
import org.eclipse.rdf4j.sail.lucene.LuceneSail;
import org.eclipse.rdf4j.sail.memory.MemoryStore;
import org.junit.After;
import org.junit.Assume;
import org.junit.Before;
import org.junit.Ignore;
import org.junit.Test;
import org.junit.experimental.categories.Category;

import de.tudarmstadt.ukp.inception.kb.IriConstants;
import de.tudarmstadt.ukp.inception.kb.RepositoryType;
import de.tudarmstadt.ukp.inception.kb.graph.KBHandle;
import de.tudarmstadt.ukp.inception.kb.model.KnowledgeBase;
import nl.ru.test.category.SlowTests;

public class SPARQLQueryBuilderTest
{
    private static final String TURTLE_PREFIX = String.join("\n", //
            "@base <http://example.org/> .", //
            "@prefix rdf: <http://www.w3.org/1999/02/22-rdf-syntax-ns#> .", //
            "@prefix rdfs: <http://www.w3.org/2000/01/rdf-schema#> .", //
            "@prefix so: <http://schema.org/> .", //
            "@prefix skos: <http://www.w3.org/2004/02/skos/core#> .");

    private static final String DATA_LABELS_AND_DESCRIPTIONS_WITH_LANGUAGE = String.join("\n", //
            "<#green-goblin>", //
            "    rdfs:label 'Green Goblin' ;", //
            "    rdfs:label 'Green Goblin'@en ;", //
            "    rdfs:label 'Grüner Goblin'@de ;", //
            "    rdfs:label 'Goblin vert'@fr ;", //
            "    rdfs:comment 'Little green monster' ;", //
            "    rdfs:comment 'Little green monster'@en ;", //
            "    rdfs:comment 'Kleines grünes Monster'@de .", //
            "", //
            "<#lucky-green>", //
            "    rdfs:label 'Lucky Green' ;", //
            "    rdfs:label 'Lucky Green'@en ;", //
            "    rdfs:comment 'Lucky Irish charm' ;", //
            "    rdfs:comment 'Lucky Irish charm'@en .", //
            "", //
            "<#red-goblin>", //
            "    rdfs:label 'Red Goblin' ;", //
            "    rdfs:comment 'Little red monster' .");

    private static final String DATA_LABELS_WITHOUT_LANGUAGE = String.join("\n", //
            "<#green-goblin>", //
            "    rdfs:label 'Green Goblin' .", //
            "", //
            "<#lucky-green>", //
            "    rdfs:label 'Lucky Green' .", //
            "", //
            "<#red-goblin>", //
            "    rdfs:label 'Red Goblin' .");

    private static final String LABEL_SUBPROPERTY = String.join("\n", //
            "<#sublabel>", //
            "    rdfs:subPropertyOf rdfs:label .", //
            "", //
            "<#green-goblin>", //
            "    <#sublabel> 'Green Goblin' .");

    /**
     * This dataset contains a hierarchy of classes and instances with a naming scheme. There is an
     * implicit and an explicit root class. All classes have "class" in their name. Subclasses start
     * with "subclass" and then a number. Instances start with the number of the class to which they
     * belong followed by a number.
     */
    private static final String DATA_CLASS_RDFS_HIERARCHY = String.join("\n", //
            "<#explicitRoot>", //
            "    rdf:type rdfs:Class .", //
            "<#subclass1>", //
            "    rdf:type rdfs:Class ;", //
            "    rdfs:subClassOf <#explicitRoot> .", //
            "<#subclass1-1>", //
            "    rdfs:subClassOf <#subclass1> .", //
            "<#subclass1-1-1>", //
            "    rdfs:subClassOf <#subclass1-1> .", //
            "<#subclass2>", //
            "    rdfs:subClassOf <#explicitRoot> .", //
            "<#subclass3>", //
            "    rdfs:subClassOf <#implicitRoot> .", //
            "<#0-instance-1>", //
            "    rdf:type <#root> .", //
            "<#1-instance-1>", //
            "    rdf:type <#subclass1> .", //
            "<#2-instance-2>", //
            "    rdf:type <#subclass2> .", //
            "<#3-instance-3>", //
            "    rdf:type <#subclass3> .", //
            "<#1-1-1-instance-4>", //
            "    rdf:type <#subclass1-1-1> .");

    /**
     * This dataset contains properties, some in a hierarchical relationship. There is again a
     * naming scheme: all properties have "property" in their name. Subproperties start with
     * "subproperty" and then a number. The dataset also contains some non-properties to be able to
     * ensure that queries limited to properties do not return non-properties.
     */
    private static final String DATA_PROPERTIES = String.join("\n", //
            "<#explicitRoot>", //
            "    rdf:type rdfs:Class .", //
            "<#property-1>", //
            "    rdf:type rdf:Property ;", //
            "    skos:prefLabel 'Property 1' ;", //
            "    so:description 'Property One' ;", //
            "    rdfs:domain <#explicitRoot> ;", //
            "    rdfs:range xsd:string .", //
            "<#property-2>", //
            "    rdf:type rdf:Property ;", //
            "    skos:prefLabel 'Property 2' ;", //
            "    so:description 'Property Two' ;", //
            "    rdfs:domain <#subclass1> ;", //
            "    rdfs:range xsd:Integer .", //
            "<#property-3>", //
            "    rdf:type rdf:Property ;", //
            "    skos:prefLabel 'Property 3' ;", //
            "    so:description 'Property Three' .", //
            "<#subproperty-1-1>", //
            "    rdfs:subPropertyOf <#property-1> ;", //
            "    skos:prefLabel 'Subproperty 1-1' ;", //
            "    so:description 'Property One-One' .", //
            "<#subproperty-1-1-1>", //
            "    rdfs:subPropertyOf <#subproperty-1-1> ;", //
            "    skos:prefLabel 'Subproperty 1-1-1' ;", //
            "    so:description 'Property One-One-One' .", //
            "<#subclass1>", //
            "    rdf:type rdfs:Class ;", //
            "    rdfs:subClassOf <#explicitRoot> ;", //
            "    <#implicit-property-1> 'value1' .");

    private KnowledgeBase kb;
    private Repository rdf4jLocalRepo;
    private Repository fusekiLocalRepo;
    private Repository ukpVirtuosoRepo;
    private Repository zbwStw;
    private Repository zbwGnd;
    private Repository wikidata;
    private Repository dbpedia;
    private Repository yago;
    private Repository hucit;
    private Repository britishMuseum;

    private FusekiServer fusekiServer;

    @Before
    public void setUp()
    {
        ValueFactory vf = SimpleValueFactory.getInstance();

        kb = new KnowledgeBase();
        kb.setDefaultLanguage("en");
        kb.setType(RepositoryType.LOCAL);
        kb.setFullTextSearchIri(null);
        kb.setMaxResults(1000);

        initRdfsMapping();

        // Local RDF4J in-memory store - this should be used for most tests because we can
        // a) rely on its availability
        // b) import custom test data
        LuceneSail lucenesail = new LuceneSail();
        lucenesail.setParameter(LuceneSail.LUCENE_RAMDIR_KEY, "true");
        lucenesail.setBaseSail(new MemoryStore());
        rdf4jLocalRepo = new SailRepository(lucenesail);
        rdf4jLocalRepo.init();

        // Local Fuseki in-memory story
        fusekiServer = FusekiServer.create() //
                .add("/fuseki", createFusekiFTSDataset()) //
                .build();
        fusekiServer.start();
        fusekiLocalRepo = new SPARQLRepository(
                "http://localhost:" + fusekiServer.getPort() + "/fuseki");
        fusekiLocalRepo.init();

        ukpVirtuosoRepo = new SPARQLRepository(
                "http://knowledgebase.ukp.informatik.tu-darmstadt.de:8890/sparql");
        ukpVirtuosoRepo.init();

        // http://zbw.eu/beta/sparql-lab/?endpoint=http://zbw.eu/beta/sparql/stw/query
        zbwStw = new SPARQLRepository("http://zbw.eu/beta/sparql/stw/query");
        zbwStw.init();

        // http://zbw.eu/beta/sparql-lab/?endpoint=http://zbw.eu/beta/sparql/gnd/query
        zbwGnd = new SPARQLRepository("http://zbw.eu/beta/sparql/gnd/query");
        zbwGnd.init();

        // https://query.wikidata.org/sparql
        wikidata = new SPARQLRepository("https://query.wikidata.org/sparql");
        wikidata.init();

        // https://dbpedia.org/sparql
        dbpedia = new SPARQLRepository("https://dbpedia.org/sparql");
        dbpedia.init();

        // https://linkeddata1.calcul.u-psud.fr/sparql
        yago = new SPARQLRepository("https://linkeddata1.calcul.u-psud.fr/sparql");
        yago.init();

        // http://nlp.dainst.org:8888/sparql
        hucit = new SPARQLRepository("http://nlp.dainst.org:8888/sparql");
        hucit.init();

        // http://collection.britishmuseum.org/sparql
        britishMuseum = new SPARQLRepository("http://collection.britishmuseum.org/sparql");
        britishMuseum.init();
    }

    @After
    public void tearDown()
    {
        fusekiServer.stop();
    }

    /**
     * Checks that {@code SPARQLQueryBuilder#exists(RepositoryConnection, boolean)} can return
     * {@code true} by querying for a list of all classes in {@link #DATA_CLASS_RDFS_HIERARCHY}
     * which contains a number of classes.
     */
    @Test
    public void thatExistsReturnsTrueWhenDataQueriedForExists() throws Exception
    {
        importDataFromString(rdf4jLocalRepo, TURTLE, TURTLE_PREFIX, DATA_CLASS_RDFS_HIERARCHY);

        boolean result = exists(rdf4jLocalRepo, SPARQLQueryBuilder.forClasses(kb));

        assertThat(result).isTrue();
    }

    /**
     * If the KB has no default language set, then only labels and descriptions with no language at
     * all should be returned.
     */
    @Test
    public void thatOnlyLabelsAndDescriptionsWithNoLanguageAreRetrieved() throws Exception
    {
        kb.setDefaultLanguage(null);

        importDataFromString(rdf4jLocalRepo, TURTLE, TURTLE_PREFIX,
                DATA_LABELS_AND_DESCRIPTIONS_WITH_LANGUAGE);

        List<KBHandle> results = asHandles(rdf4jLocalRepo, SPARQLQueryBuilder //
                .forItems(kb) //
                .withIdentifier("http://example.org/#green-goblin") //
                .retrieveLabel() //
                .retrieveDescription());

        assertThat(results).isNotEmpty();
        assertThat(results)
                .usingElementComparatorOnFields("identifier", "name", "description", "language")
                .containsExactlyInAnyOrder(new KBHandle("http://example.org/#green-goblin",
                        "Green Goblin", "Little green monster"));
    }

    /**
     * If the KB has a default language set, then labels/descriptions in that language should be
     * preferred it is permitted to fall back to labels/descriptions without any language. The
     * dataset contains only labels for French but no descriptions, so it should fall back to
     * returning the description without any language.
     */
    @Test
    public void thatLabelsAndDescriptionsWithLanguageArePreferred() throws Exception
    {
        // The dataset contains only labels for French but no descriptions
        kb.setDefaultLanguage("fr");

        importDataFromString(rdf4jLocalRepo, TURTLE, TURTLE_PREFIX,
                DATA_LABELS_AND_DESCRIPTIONS_WITH_LANGUAGE);

        List<KBHandle> results = asHandles(rdf4jLocalRepo, SPARQLQueryBuilder //
                .forItems(kb) //
                .withIdentifier("http://example.org/#green-goblin") //
                .retrieveLabel() //
                .retrieveDescription());

        assertThat(results).isNotEmpty();
        assertThat(results)
                .usingElementComparatorOnFields("identifier", "name", "description", "language")
                .containsExactlyInAnyOrder(new KBHandle("http://example.org/#green-goblin",
                        "Goblin vert", "Little green monster", "fr"));
    }

    /**
     * Checks that {@code SPARQLQueryBuilder#exists(RepositoryConnection, boolean)} can return
     * {@code false} by querying for the parent of a root class in
     * {@link #DATA_CLASS_RDFS_HIERARCHY} which does not exist.
     */
    @Test
    public void thatExistsReturnsFalseWhenDataQueriedForDoesNotExist() throws Exception
    {
        importDataFromString(rdf4jLocalRepo, TURTLE, TURTLE_PREFIX, DATA_CLASS_RDFS_HIERARCHY);

        boolean result = exists(rdf4jLocalRepo,
                SPARQLQueryBuilder.forClasses(kb).parentsOf("http://example.org/#explicitRoot"));

        assertThat(result).isFalse();
    }

    /**
     * Checks that an explicitly defined class can be retrieved using its identifier.
     */
    @Test
    public void thatExplicitClassCanBeRetrievedByItsIdentifier() throws Exception
    {
        importDataFromString(rdf4jLocalRepo, TURTLE, TURTLE_PREFIX, DATA_CLASS_RDFS_HIERARCHY);

        boolean result = exists(rdf4jLocalRepo, SPARQLQueryBuilder.forClasses(kb)
                .withIdentifier("http://example.org/#explicitRoot"));

        assertThat(result).isTrue();
    }

    /**
     * Checks that an implicitly defined class can be retrieved using its identifier.
     */
    @Test
    public void thatImplicitClassCanBeRetrievedByItsIdentifier() throws Exception
    {
        importDataFromString(rdf4jLocalRepo, TURTLE, TURTLE_PREFIX, DATA_CLASS_RDFS_HIERARCHY);

        boolean result = exists(rdf4jLocalRepo, SPARQLQueryBuilder.forClasses(kb)
                .withIdentifier("http://example.org/#implicitRoot"));

        assertThat(result).isTrue();
    }

    /**
     * Checks that a either explicitly nor implicitly defined class can be retrieved using its
     * identifier.
     */
    @Test
    public void thatNonClassCannotBeRetrievedByItsIdentifier() throws Exception
    {
        importDataFromString(rdf4jLocalRepo, TURTLE, TURTLE_PREFIX, DATA_CLASS_RDFS_HIERARCHY);

        boolean result = exists(rdf4jLocalRepo, SPARQLQueryBuilder.forClasses(kb)
                .withIdentifier("http://example.org/#DoesNotExist"));

        assertThat(result).isFalse();
    }

    /**
     * Checks that item information can be obtained for a given subject.
     */
    @Test
    public void thatCanRetrieveItemInfoForIdentifier() throws Exception
    {
        importDataFromString(rdf4jLocalRepo, TURTLE, TURTLE_PREFIX,
                DATA_LABELS_AND_DESCRIPTIONS_WITH_LANGUAGE);

        List<KBHandle> results = asHandles(rdf4jLocalRepo, SPARQLQueryBuilder //
                .forItems(kb) //
                .withIdentifier("http://example.org/#red-goblin") //
                .retrieveLabel() //
                .retrieveDescription());

        assertThat(results).isNotEmpty();
        assertThat(results)
                .usingElementComparatorOnFields("identifier", "name", "description", "language")
                .containsExactlyInAnyOrder(new KBHandle("http://example.org/#red-goblin",
                        "Red Goblin", "Little red monster"));
    }

    @Test
    public void thatAllPropertiesCanBeRetrieved() throws Exception
    {
        importDataFromString(rdf4jLocalRepo, TURTLE, TURTLE_PREFIX, DATA_PROPERTIES);

        List<KBHandle> results = asHandles(rdf4jLocalRepo, SPARQLQueryBuilder //
                .forProperties(kb) //
                .retrieveLabel() //
                .retrieveDescription() //
                .retrieveDomainAndRange());

        assertThat(results).isNotEmpty();
        assertThat(results)
                .usingElementComparatorOnFields("identifier", "name", "description", "range",
                        "domain")
                .containsExactlyInAnyOrder(
                        new KBHandle("http://example.org/#property-1", "Property 1", "Property One",
                                null, "http://example.org/#explicitRoot",
                                "http://www.w3.org/2001/XMLSchema#string"),
                        new KBHandle("http://example.org/#property-2", "Property 2", "Property Two",
                                null, "http://example.org/#subclass1",
                                "http://www.w3.org/2001/XMLSchema#Integer"),
                        new KBHandle("http://example.org/#property-3", "Property 3",
                                "Property Three"),
                        new KBHandle("http://example.org/#subproperty-1-1", "Subproperty 1-1",
                                "Property One-One"),
                        new KBHandle("http://example.org/#subproperty-1-1-1", "Subproperty 1-1-1",
                                "Property One-One-One"));
    }

    @Test
    public void thatPropertyQueryLimitedToDescendantsDoesNotReturnOutOfScopeResults()
        throws Exception
    {
        importDataFromString(rdf4jLocalRepo, TURTLE, TURTLE_PREFIX, DATA_PROPERTIES);

        List<KBHandle> results = asHandles(rdf4jLocalRepo, SPARQLQueryBuilder //
                .forProperties(kb) //
                .descendantsOf("http://example.org/#property-1"));

        assertThat(results).isNotEmpty();
        assertThat(results) //
                .extracting(KBHandle::getIdentifier) //
                .containsExactlyInAnyOrder("http://example.org/#subproperty-1-1",
                        "http://example.org/#subproperty-1-1-1");
    }

    @Category(SlowTests.class)
    @Test
    public void thatPropertyQueryListWorks_Wikidata()
    {
        assertIsReachable(wikidata);

        kb.setType(REMOTE);
        kb.setFullTextSearchIri(FTS_WIKIDATA);
        initWikidataMapping();

        List<KBHandle> results = asHandles(wikidata,
                SPARQLQueryBuilder.forProperties(kb).limit(10));

        assertThat(results).extracting(KBHandle::getIdentifier).doesNotHaveDuplicates();
        assertThat(results).hasSize(10);
    }

    @Category(SlowTests.class)
    @Test
    public void thatPropertyQueryLabelStartingWith_Wikidata()
    {
        assertIsReachable(wikidata);

        kb.setType(REMOTE);
        kb.setFullTextSearchIri(FTS_WIKIDATA);
        initWikidataMapping();

        List<KBHandle> results = asHandles(wikidata,
                SPARQLQueryBuilder.forProperties(kb).withLabelStartingWith("educated"));

        assertThat(results).extracting(KBHandle::getIdentifier).doesNotHaveDuplicates();
        assertThat(results).isNotEmpty();
        assertThat(results).extracting(KBHandle::getUiLabel)
                .allMatch(label -> label.toLowerCase().startsWith("educated"));
    }

    @Test
    public void thatPropertyQueryLimitedToChildrenDoesNotReturnOutOfScopeResults() throws Exception
    {
        importDataFromString(rdf4jLocalRepo, TURTLE, TURTLE_PREFIX, DATA_PROPERTIES);

        List<KBHandle> results = asHandles(rdf4jLocalRepo,
                SPARQLQueryBuilder.forProperties(kb).childrenOf("http://example.org/#property-1"));

        assertThat(results).isNotEmpty();
        assertThat(results).extracting(KBHandle::getIdentifier)
                .containsExactlyInAnyOrder("http://example.org/#subproperty-1-1");
    }

    @Test
    public void thatPropertyQueryLimitedToDomainDoesNotReturnOutOfScopeResults() throws Exception
    {
        importDataFromString(rdf4jLocalRepo, TURTLE, TURTLE_PREFIX, DATA_PROPERTIES);

        List<KBHandle> results = asHandles(rdf4jLocalRepo, SPARQLQueryBuilder.forProperties(kb)
                .matchingDomain("http://example.org/#subclass1"));

        assertThat(results).isNotEmpty();
        assertThat(results).extracting(KBHandle::getIdentifier).containsExactlyInAnyOrder(
                // property-1 is inherited by #subclass1 from #explicitRoot
                "http://example.org/#property-1",
                // property-2 is declared on #subclass1
                "http://example.org/#property-2",
                // property-3 defines no domain
                "http://example.org/#property-3");
        // other properties all either define or inherit an incompatible domain
    }

    @Test
    public void thatQueryLimitedToRootClassesDoesNotReturnOutOfScopeResults() throws Exception
    {
        importDataFromString(rdf4jLocalRepo, TURTLE, TURTLE_PREFIX, DATA_CLASS_RDFS_HIERARCHY);

        List<KBHandle> results = asHandles(rdf4jLocalRepo, SPARQLQueryBuilder //
                .forClasses(kb) //
                .roots());

        assertThat(results).isNotEmpty();
        assertThat(results) //
                .extracting(KBHandle::getUiLabel) //
                .containsExactlyInAnyOrder("explicitRoot", "implicitRoot");
    }

    @Test
    public void thatQueryWithExplicitRootClassDoesNotReturnOutOfScopeResults() throws Exception
    {
        importDataFromString(rdf4jLocalRepo, TURTLE, TURTLE_PREFIX, DATA_CLASS_RDFS_HIERARCHY);

        ValueFactory vf = SimpleValueFactory.getInstance();
        kb.setRootConcepts(asList(vf.createIRI("http://example.org/#implicitRoot")));

        List<KBHandle> results = asHandles(rdf4jLocalRepo,
                SPARQLQueryBuilder.forClasses(kb).roots());

        assertThat(results).isNotEmpty();
        assertThat(results) //
                .extracting(KBHandle::getUiLabel) //
                .containsExactlyInAnyOrder("implicitRoot");
    }

    @Test
    public void thatNonRootClassCanBeUsedAsExplicitRootClass() throws Exception
    {
        importDataFromString(rdf4jLocalRepo, TURTLE, TURTLE_PREFIX, DATA_CLASS_RDFS_HIERARCHY);

        ValueFactory vf = SimpleValueFactory.getInstance();
        kb.setRootConcepts(asList( //
                vf.createIRI("http://example.org/#implicitRoot"), //
                vf.createIRI("http://example.org/#subclass2")));

        List<KBHandle> results = asHandles(rdf4jLocalRepo,
                SPARQLQueryBuilder.forClasses(kb).roots());

        assertThat(results).isNotEmpty();
        assertThat(results) //
                .extracting(KBHandle::getUiLabel) //
                .containsExactlyInAnyOrder("implicitRoot", "subclass2");
    }

    @Test
    public void thatQueryLimitedToClassesDoesNotReturnInstances() throws Exception
    {
        importDataFromString(rdf4jLocalRepo, TURTLE, TURTLE_PREFIX, DATA_CLASS_RDFS_HIERARCHY);

        List<KBHandle> results = asHandles(rdf4jLocalRepo, SPARQLQueryBuilder.forClasses(kb));

        assertThat(results).isNotEmpty();
        assertThat(results) //
                .extracting(KBHandle::getUiLabel) //
                .noneMatch(label -> label.contains("instance"));
    }

    @Test
    public void thatQueryLimitedToInstancesDoesNotReturnClasses() throws Exception
    {
        importDataFromString(rdf4jLocalRepo, TURTLE, TURTLE_PREFIX, DATA_CLASS_RDFS_HIERARCHY);

        List<KBHandle> results = asHandles(rdf4jLocalRepo, SPARQLQueryBuilder.forInstances(kb));

        assertThat(results).isNotEmpty();
        assertThat(results) //
                .extracting(KBHandle::getUiLabel) //
                .noneMatch(label -> label.contains("class"));
    }

    @Test
    public void thatClassQueryLimitedToAnchestorsDoesNotReturnOutOfScopeResults() throws Exception
    {
        importDataFromString(rdf4jLocalRepo, TURTLE, TURTLE_PREFIX, DATA_CLASS_RDFS_HIERARCHY);

        List<KBHandle> results = asHandles(rdf4jLocalRepo, SPARQLQueryBuilder //
                .forClasses(kb) //
                .ancestorsOf("http://example.org/#subclass1-1-1"));

        assertThat(results).isNotEmpty();
        assertThat(results) //
                .extracting(KBHandle::getIdentifier) //
                .containsExactlyInAnyOrder("http://example.org/#explicitRoot",
                        "http://example.org/#subclass1", "http://example.org/#subclass1-1");
    }

    @Test
    public void thatClassQueryLimitedToParentsDoesNotReturnOutOfScopeResults() throws Exception
    {
        importDataFromString(rdf4jLocalRepo, TURTLE, TURTLE_PREFIX, DATA_CLASS_RDFS_HIERARCHY);

        List<KBHandle> results = asHandles(rdf4jLocalRepo, SPARQLQueryBuilder //
                .forClasses(kb) //
                .parentsOf("http://example.org/#subclass1-1"));

        assertThat(results).isNotEmpty();
        assertThat(results) //
                .extracting(KBHandle::getIdentifier) //
                .containsExactlyInAnyOrder("http://example.org/#subclass1");
    }

    @Test
    public void thatClassQueryLimitedToChildrenDoesNotReturnOutOfScopeResults() throws Exception
    {
        importDataFromString(rdf4jLocalRepo, TURTLE, TURTLE_PREFIX, DATA_CLASS_RDFS_HIERARCHY);

        List<KBHandle> results = asHandles(rdf4jLocalRepo, SPARQLQueryBuilder //
                .forClasses(kb) //
                .childrenOf("http://example.org/#subclass1"));

        assertThat(results).isNotEmpty();
        assertThat(results) //
                .extracting(KBHandle::getIdentifier) //
                .containsExactlyInAnyOrder("http://example.org/#subclass1-1");
    }

    /**
     * This query tries to find all <i>humans in the Star Trek universe</i>
     * ({@code http://www.wikidata.org/entity/Q924827}) who are named <i>Amanda</i>. It tests
     * whether the call to {@link SPARQLQueryBuilder#childrenOf(String)} disables the FTS. If the
     * FTS is not disabled, then no result would be returned because there are so many Amandas in
     * Wikidata that the popular ones returned by the FTS do not include any from the Star Trek
     * universe.
     */
    @Category(SlowTests.class)
    @Test
    public void thatClassQueryLimitedToChildrenDoesNotReturnOutOfScopeResults_Wikidata()
        throws Exception
    {
        assertIsReachable(wikidata);

        kb.setType(REMOTE);
        kb.setFullTextSearchIri(FTS_WIKIDATA);
        initWikidataMapping();

        List<KBHandle> results = asHandles(wikidata, SPARQLQueryBuilder //
                .forInstances(kb) //
                .childrenOf("http://www.wikidata.org/entity/Q924827") //
                .withLabelStartingWith("Amanda") //
                .retrieveLabel());

        assertThat(results).isNotEmpty();
        assertThat(results) //
                .extracting(KBHandle::getIdentifier) //
                .containsExactlyInAnyOrder("http://www.wikidata.org/entity/Q1412447");
    }

    @Test
    public void thatClassQueryLimitedToDescendantsDoesNotReturnOutOfScopeResults() throws Exception
    {
        importDataFromString(rdf4jLocalRepo, TURTLE, TURTLE_PREFIX, DATA_CLASS_RDFS_HIERARCHY);

        List<KBHandle> results = asHandles(rdf4jLocalRepo, SPARQLQueryBuilder //
                .forClasses(kb) //
                .descendantsOf("http://example.org/#subclass1"));

        assertThat(results).isNotEmpty();
        assertThat(results) //
                .extracting(KBHandle::getIdentifier) //
                .containsExactlyInAnyOrder("http://example.org/#subclass1-1",
                        "http://example.org/#subclass1-1-1");
    }

    @Test
    public void thatInstanceQueryLimitedToParentsDoesNotReturnOutOfScopeResults() throws Exception
    {
        importDataFromString(rdf4jLocalRepo, TURTLE, TURTLE_PREFIX, DATA_CLASS_RDFS_HIERARCHY);

        List<KBHandle> results = asHandles(rdf4jLocalRepo, SPARQLQueryBuilder //
                .forClasses(kb) //
                .parentsOf("http://example.org/#1-1-1-instance-4"));

        assertThat(results).isNotEmpty(); //
        assertThat(results) //
                .extracting(KBHandle::getIdentifier) //
                .containsExactlyInAnyOrder("http://example.org/#subclass1-1-1");
    }

    @Test
    public void thatInstanceQueryLimitedToAnchestorsDoesNotReturnOutOfScopeResults()
        throws Exception
    {
        importDataFromString(rdf4jLocalRepo, TURTLE, TURTLE_PREFIX, DATA_CLASS_RDFS_HIERARCHY);

        List<KBHandle> results = asHandles(rdf4jLocalRepo, SPARQLQueryBuilder //
                .forClasses(kb) //
                .ancestorsOf("http://example.org/#1-1-1-instance-4"));

        assertThat(results).isNotEmpty();
        assertThat(results) //
                .extracting(KBHandle::getIdentifier) //
                .containsExactlyInAnyOrder("http://example.org/#explicitRoot",
                        "http://example.org/#subclass1", "http://example.org/#subclass1-1",
                        "http://example.org/#subclass1-1-1");
    }

    @Test
    public void thatInstanceQueryLimitedToChildrenDoesNotReturnOutOfScopeResults() throws Exception
    {
        importDataFromString(rdf4jLocalRepo, TURTLE, TURTLE_PREFIX, DATA_CLASS_RDFS_HIERARCHY);

        List<KBHandle> results = asHandles(rdf4jLocalRepo, SPARQLQueryBuilder //
                .forInstances(kb) //
                .childrenOf("http://example.org/#subclass1"));

        assertThat(results).isNotEmpty();
        assertThat(results) //
                .extracting(KBHandle::getIdentifier) //
                .containsExactlyInAnyOrder("http://example.org/#1-instance-1");
    }

    @Test
    public void thatInstanceQueryLimitedToDescendantsDoesNotReturnOutOfScopeResults()
        throws Exception
    {
        importDataFromString(rdf4jLocalRepo, TURTLE, TURTLE_PREFIX, DATA_CLASS_RDFS_HIERARCHY);

        List<KBHandle> results = asHandles(rdf4jLocalRepo, SPARQLQueryBuilder //
                .forInstances(kb) //
                .descendantsOf("http://example.org/#subclass1"));

        assertThat(results).isNotEmpty();
        assertThat(results) //
                .extracting(KBHandle::getIdentifier) //
                .allMatch(label -> label.matches("http://example.org/#1(-1)*-instance-.*"));
    }

    @Test
    public void thatItemQueryLimitedToChildrenDoesNotReturnOutOfScopeResults() throws Exception
    {
        importDataFromString(rdf4jLocalRepo, TURTLE, TURTLE_PREFIX, DATA_CLASS_RDFS_HIERARCHY);

        List<KBHandle> results = asHandles(rdf4jLocalRepo, SPARQLQueryBuilder //
                .forItems(kb) //
                .childrenOf("http://example.org/#subclass1"));

        assertThat(results).isNotEmpty();
        assertThat(results) //
                .extracting(KBHandle::getIdentifier) //
                .containsExactlyInAnyOrder( //
                        "http://example.org/#1-instance-1", "http://example.org/#subclass1-1");
    }

    @Test
    public void thatItemQueryLimitedToDescendantsDoesNotReturnOutOfScopeResults() throws Exception
    {
        importDataFromString(rdf4jLocalRepo, TURTLE, TURTLE_PREFIX, DATA_CLASS_RDFS_HIERARCHY);

        List<KBHandle> results = asHandles(rdf4jLocalRepo, SPARQLQueryBuilder.forItems(kb) //
                .descendantsOf("http://example.org/#subclass1"));

        assertThat(results).isNotEmpty();
        assertThat(results) //
                .extracting(KBHandle::getIdentifier) //
                .allMatch(label -> label.matches("http://example.org/#1(-1)*-instance-.*")
                        || label.startsWith("http://example.org/#subclass1-"));
    }

    @Test
    public void testWithLabelMatchingAnyOf_RDF4J_withLanguage_noFTS() throws Exception
    {
        kb.setFullTextSearchIri(null);

        __testWithLabelMatchingAnyOf_withLanguage(rdf4jLocalRepo);
    }

    @Test
    public void testWithLabelMatchingAnyOf_RDF4J_withLanguage_FTS() throws Exception
    {
        kb.setFullTextSearchIri(FTS_LUCENE);

        __testWithLabelMatchingAnyOf_withLanguage(rdf4jLocalRepo);
    }

    @Test
    public void testWithLabelMatchingAnyOf_FUSEKI_withLanguage_FTS() throws Exception
    {
        kb.setFullTextSearchIri(FTS_FUSEKI);

        __testWithLabelMatchingAnyOf_withLanguage(fusekiLocalRepo);
    }

    public void __testWithLabelMatchingAnyOf_withLanguage(Repository aRepository) throws Exception
    {
        importDataFromString(aRepository, TURTLE, TURTLE_PREFIX,
                DATA_LABELS_AND_DESCRIPTIONS_WITH_LANGUAGE);

        List<KBHandle> results = asHandles(aRepository, SPARQLQueryBuilder //
                .forItems(kb) //
                .withLabelMatchingAnyOf("Gobli"));

        assertThat(results).extracting(KBHandle::getUiLabel)
                .allMatch(label -> label.contains("Goblin"));
        assertThat(results).extracting(KBHandle::getIdentifier).doesNotHaveDuplicates();
        assertThat(results).usingElementComparatorOnFields("identifier", "name", "language")
                .containsExactlyInAnyOrder(
                        new KBHandle("http://example.org/#red-goblin", "Red Goblin"), new KBHandle(
                                "http://example.org/#green-goblin", "Green Goblin", null, "en"));
    }

    @Test
    public void testWithLabelContainingAnyOf_RDF4J_withLanguage_noFTS() throws Exception
    {
        kb.setFullTextSearchIri(null);

        __testWithLabelContainingAnyOf_withLanguage(rdf4jLocalRepo);
    }

    @Test
    public void testWithLabelContainingAnyOf_RDF4J_withLanguage_FTS() throws Exception
    {
        kb.setFullTextSearchIri(FTS_LUCENE);

        __testWithLabelContainingAnyOf_withLanguage(rdf4jLocalRepo);
    }

    @Test
    public void testWithLabelContainingAnyOf_FUSEKI_withLanguage_FTS() throws Exception
    {
        kb.setFullTextSearchIri(FTS_FUSEKI);

        __testWithLabelContainingAnyOf_withLanguage(fusekiLocalRepo);
    }

    public void __testWithLabelContainingAnyOf_withLanguage(Repository aRepository) throws Exception
    {
        importDataFromString(aRepository, TURTLE, TURTLE_PREFIX,
                DATA_LABELS_AND_DESCRIPTIONS_WITH_LANGUAGE);

        List<KBHandle> results = asHandles(aRepository, SPARQLQueryBuilder //
                .forItems(kb) //
                .withLabelContainingAnyOf("Goblin"));

        assertThat(results).extracting(KBHandle::getUiLabel)
                .allMatch(label -> label.contains("Goblin"));
        assertThat(results).extracting(KBHandle::getIdentifier).doesNotHaveDuplicates();
        assertThat(results).usingElementComparatorOnFields("identifier", "name", "language")
                .containsExactlyInAnyOrder(
                        new KBHandle("http://example.org/#red-goblin", "Red Goblin"), new KBHandle(
                                "http://example.org/#green-goblin", "Green Goblin", null, "en"));
    }

    @Category(SlowTests.class)
    @Test
    public void testWithLabelContainingAnyOf_Virtuoso_withLanguage_FTS() throws Exception
    {
        assertIsReachable(ukpVirtuosoRepo);

        kb.setType(REMOTE);
        kb.setFullTextSearchIri(FTS_VIRTUOSO);

        List<KBHandle> results = asHandles(ukpVirtuosoRepo, SPARQLQueryBuilder //
                .forItems(kb) //
                .withLabelContainingAnyOf("Tower"));

        assertThat(results).extracting(KBHandle::getIdentifier).doesNotHaveDuplicates();
        assertThat(results).isNotEmpty();
        assertThat(results).extracting(KBHandle::getUiLabel)
                .allMatch(label -> label.toLowerCase().contains("tower"));
    }

    @Category(SlowTests.class)
    @Ignore
    @Test
    public void testWithLabelContainingAnyOf_Wikidata_FTS() throws Exception
    {
        assertIsReachable(wikidata);

        kb.setType(REMOTE);
        kb.setFullTextSearchIri(FTS_WIKIDATA);
        initWikidataMapping();

        List<KBHandle> results = asHandles(wikidata, SPARQLQueryBuilder //
                .forItems(kb) //
                .withLabelContainingAnyOf("Tower"));

        assertThat(results).extracting(KBHandle::getIdentifier).doesNotHaveDuplicates();
        assertThat(results).isNotEmpty();
        assertThat(results).extracting(KBHandle::getUiLabel)
                .allMatch(label -> label.toLowerCase().contains("tower"));
    }

    @Category(SlowTests.class)
    @Ignore("#1522 - GND tests not running")
    @Test
    public void testWithLabelContainingAnyOf_Fuseki_FTS() throws Exception
    {
        assertIsReachable(zbwGnd);

        kb.setType(REMOTE);
        kb.setFullTextSearchIri(FTS_FUSEKI);
        kb.setLabelIri(RDFS.LABEL);
        kb.setSubPropertyIri(RDFS.SUBPROPERTYOF);

        List<KBHandle> results = asHandles(zbwGnd, SPARQLQueryBuilder //
                .forItems(kb) //
                .withLabelContainingAnyOf("Schapiro-Frisch", "Stiker-Métral"));

        assertThat(results).extracting(KBHandle::getIdentifier).doesNotHaveDuplicates();
        assertThat(results).isNotEmpty();
        assertThat(results).extracting(KBHandle::getUiLabel).allMatch(
                label -> label.contains("Schapiro-Frisch") || label.contains("Stiker-Métral"));
    }

    @Category(SlowTests.class)
    @Test
    public void testWithLabelContainingAnyOf_classes_HUCIT_FTS() throws Exception
    {
        assertIsReachable(hucit);

        kb.setType(REMOTE);
        kb.setFullTextSearchIri(IriConstants.FTS_VIRTUOSO);

        List<KBHandle> results = asHandles(hucit, SPARQLQueryBuilder //
                .forClasses(kb) //
                .withLabelContainingAnyOf("work"));

        assertThat(results).extracting(KBHandle::getIdentifier).doesNotHaveDuplicates();
        assertThat(results).isNotEmpty();
        assertThat(results).extracting(KBHandle::getUiLabel)
                .allMatch(label -> label.toLowerCase().contains("work"));
    }

    @Test
    public void testWithLabelMatchingExactlyAnyOf_RDF4J_withLanguage_noFTS() throws Exception
    {
        kb.setFullTextSearchIri(null);

        __testWithLabelMatchingExactlyAnyOf_withLanguage(rdf4jLocalRepo);
    }

    @Test
    public void testWithLabelMatchingExactlyAnyOf_RDF4J_withLanguage_FTS() throws Exception
    {
        kb.setFullTextSearchIri(FTS_LUCENE);

        __testWithLabelMatchingExactlyAnyOf_withLanguage(rdf4jLocalRepo);
    }

    public void __testWithLabelMatchingExactlyAnyOf_withLanguage(Repository aRepository)
        throws Exception
    {
        importDataFromString(rdf4jLocalRepo, TURTLE, TURTLE_PREFIX,
                DATA_LABELS_AND_DESCRIPTIONS_WITH_LANGUAGE);

        List<KBHandle> results = asHandles(aRepository, SPARQLQueryBuilder //
                .forItems(kb) //
                .withLabelMatchingExactlyAnyOf("Green Goblin"));

        assertThat(results).extracting(KBHandle::getUiLabel)
                .allMatch(label -> label.equals("Green Goblin"));
        assertThat(results).extracting(KBHandle::getIdentifier).doesNotHaveDuplicates();
        assertThat(results).usingElementComparatorOnFields("identifier", "name", "language")
                .containsExactlyInAnyOrder(new KBHandle("http://example.org/#green-goblin",
                        "Green Goblin", null, "en"));
    }

    @Test
    public void testWithLabelMatchingExactlyAnyOf_RDF4J_subproperty_noFTS() throws Exception
    {
        kb.setFullTextSearchIri(null);
        kb.setSubPropertyIri(RDFS.SUBPROPERTYOF);
        kb.setLabelIri(RDFS.LABEL);

        __testWithLabelMatchingExactlyAnyOf_subproperty(rdf4jLocalRepo);
    }

    @Test
    public void testWithLabelMatchingExactlyAnyOf_RDF4J_subproperty_FTS() throws Exception
    {
        kb.setFullTextSearchIri(FTS_LUCENE);
        kb.setSubPropertyIri(RDFS.SUBPROPERTYOF);
        kb.setLabelIri(RDFS.LABEL);

        __testWithLabelMatchingExactlyAnyOf_subproperty(rdf4jLocalRepo);
    }

    @Ignore("Requires addition Fuseki FTS configuration")
    @Test
    public void testWithLabelMatchingExactlyAnyOf_FUSEKI_subproperty_FTS() throws Exception
    {
        kb.setFullTextSearchIri(FTS_FUSEKI);
        kb.setSubPropertyIri(RDFS.SUBPROPERTYOF);
        kb.setLabelIri(RDFS.LABEL);

        __testWithLabelMatchingExactlyAnyOf_subproperty(fusekiLocalRepo);
    }

    public void __testWithLabelMatchingExactlyAnyOf_subproperty(Repository aRepository)
        throws Exception
    {
        importDataFromString(aRepository, TURTLE, TURTLE_PREFIX, LABEL_SUBPROPERTY);

        // The label "Green Goblin" is not assigned directly via rdfs:label but rather via a
        // subproperty of it. Thus, this test also checks if the label sub-property support works.
        List<KBHandle> results = asHandles(aRepository,
                SPARQLQueryBuilder.forItems(kb).withLabelMatchingExactlyAnyOf("Green Goblin"));

        assertThat(results).extracting(KBHandle::getUiLabel)
                .allMatch(label -> label.equals("Green Goblin"));
        assertThat(results).extracting(KBHandle::getIdentifier).doesNotHaveDuplicates();
        assertThat(results).usingElementComparatorOnFields("identifier", "name", "language")
                .containsExactlyInAnyOrder(
                        new KBHandle("http://example.org/#green-goblin", "Green Goblin"));
    }

    @Test
    public void testWithLabelStartingWith_RDF4J_withoutLanguage_noFTS() throws Exception
    {
        kb.setFullTextSearchIri(null);

        __testWithLabelStartingWith_withoutLanguage(rdf4jLocalRepo);
    }

    @Test
    public void testWithLabelStartingWith_RDF4J_withoutLanguage_FTS() throws Exception
    {
        kb.setFullTextSearchIri(FTS_LUCENE);

        __testWithLabelStartingWith_withoutLanguage(rdf4jLocalRepo);
    }

    @Test
    public void testWithLabelStartingWith_FUSEKI_withoutLanguage_FTS() throws Exception
    {
        kb.setFullTextSearchIri(FTS_FUSEKI);

        __testWithLabelStartingWith_withoutLanguage(fusekiLocalRepo);
    }

    public void __testWithLabelStartingWith_withoutLanguage(Repository aRepository) throws Exception
    {
        importDataFromString(aRepository, TURTLE, TURTLE_PREFIX, DATA_LABELS_WITHOUT_LANGUAGE);

        List<KBHandle> results = asHandles(aRepository, SPARQLQueryBuilder //
                .forItems(kb) //
                .withLabelStartingWith("Green"));

        assertThat(results).extracting(KBHandle::getUiLabel)
                .allMatch(label -> label.startsWith("Green"));
        assertThat(results).extracting(KBHandle::getIdentifier).doesNotHaveDuplicates();
        assertThat(results).usingElementComparatorOnFields("identifier", "name", "language")
                .containsExactlyInAnyOrder(
                        new KBHandle("http://example.org/#green-goblin", "Green Goblin"));
    }

    @Test
    public void testWithLabelStartingWith_RDF4J_withLanguage_noFTS() throws Exception
    {
        importDataFromString(rdf4jLocalRepo, TURTLE, TURTLE_PREFIX,
                DATA_LABELS_AND_DESCRIPTIONS_WITH_LANGUAGE);

        kb.setFullTextSearchIri(null);

        List<KBHandle> results = asHandles(rdf4jLocalRepo, SPARQLQueryBuilder //
                .forItems(kb) //
                .withLabelStartingWith("Green Goblin"));

        assertThat(results).extracting(KBHandle::getUiLabel)
                .allMatch(label -> label.startsWith("Green"));
        assertThat(results).extracting(KBHandle::getIdentifier).doesNotHaveDuplicates();
        assertThat(results).usingElementComparatorOnFields("identifier", "name", "language")
                .containsExactlyInAnyOrder(new KBHandle("http://example.org/#green-goblin",
                        "Green Goblin", null, "en"));
    }

    @Test
    public void testWithLabelStartingWith_RDF4J_withLanguage_FTS_1() throws Exception
    {
        importDataFromString(rdf4jLocalRepo, TURTLE, TURTLE_PREFIX,
                DATA_LABELS_AND_DESCRIPTIONS_WITH_LANGUAGE);

        kb.setFullTextSearchIri(IriConstants.FTS_LUCENE);

        // Single word - actually, we add a wildcard here so anything that starts with "Green"
        // would also be matched
        List<KBHandle> results = asHandles(rdf4jLocalRepo, SPARQLQueryBuilder //
                .forItems(kb) //
                .withLabelStartingWith("Green"));

        assertThat(results).extracting(KBHandle::getUiLabel)
                .allMatch(label -> label.startsWith("Green"));
        assertThat(results).extracting(KBHandle::getIdentifier).doesNotHaveDuplicates();
        assertThat(results).usingElementComparatorOnFields("identifier", "name", "language")
                .containsExactlyInAnyOrder(new KBHandle("http://example.org/#green-goblin",
                        "Green Goblin", null, "en"));
    }

    @Test
    public void testWithLabelStartingWith_RDF4J_withLanguage_FTS_2() throws Exception
    {
        importDataFromString(rdf4jLocalRepo, TURTLE, TURTLE_PREFIX,
                DATA_LABELS_AND_DESCRIPTIONS_WITH_LANGUAGE);

        kb.setFullTextSearchIri(IriConstants.FTS_LUCENE);

        // Two words with the second being very short - this is no problem for the LUCENE FTS
        // and we simply add a wildcard to match "Green Go*"
        List<KBHandle> results = asHandles(rdf4jLocalRepo, SPARQLQueryBuilder //
                .forItems(kb) //
                .withLabelStartingWith("Green Go"));

        assertThat(results).extracting(KBHandle::getUiLabel)
                .allMatch(label -> label.startsWith("Green Go"));
        assertThat(results).extracting(KBHandle::getIdentifier).doesNotHaveDuplicates();
        assertThat(results)
                .usingElementComparatorOnFields("identifier", "name", "description", "language")
                .containsExactlyInAnyOrder(new KBHandle("http://example.org/#green-goblin",
                        "Green Goblin", null, "en"));
    }

    @Test
    public void testWithLabelStartingWith_RDF4J_withLanguage_FTS_3() throws Exception
    {
        importDataFromString(rdf4jLocalRepo, TURTLE, TURTLE_PREFIX,
                DATA_LABELS_AND_DESCRIPTIONS_WITH_LANGUAGE);

        kb.setFullTextSearchIri(IriConstants.FTS_LUCENE);

        // Two words with the second being very short and a space following - in this case we
        // assume that the user is in fact searching for "Barack Ob" and do either drop the
        // last element nor add a wildcard
        List<KBHandle> results = asHandles(rdf4jLocalRepo, SPARQLQueryBuilder //
                .forItems(kb) //
                .withLabelStartingWith("Green Go "));

        assertThat(results).isEmpty();
    }

    @Category(SlowTests.class)
    @Test
    public void testWithLabelStartingWith_Virtuoso_withLanguage_FTS_1() throws Exception
    {
        assertIsReachable(ukpVirtuosoRepo);

        kb.setType(REMOTE);
        kb.setFullTextSearchIri(IriConstants.FTS_VIRTUOSO);

        // Single word - actually, we add a wildcard here so anything that starts with "Barack"
        // would also be matched
        List<KBHandle> results = asHandles(ukpVirtuosoRepo, SPARQLQueryBuilder //
                .forItems(kb) //
                .withLabelStartingWith("Barack"));

        assertThat(results).extracting(KBHandle::getIdentifier).doesNotHaveDuplicates();
        assertThat(results).isNotEmpty();
        assertThat(results).extracting(KBHandle::getUiLabel)
                .allMatch(label -> label.startsWith("Barack"));
    }

    @Category(SlowTests.class)
    @Test
    public void testWithLabelStartingWith_Virtuoso_withLanguage_FTS_2() throws Exception
    {
        assertIsReachable(ukpVirtuosoRepo);

        kb.setType(REMOTE);
        kb.setFullTextSearchIri(IriConstants.FTS_VIRTUOSO);

        // Two words with the second being very short - in this case, we drop the very short word
        // so that the user doesn't stop getting suggestions while writing because Virtuoso doesn't
        // do wildcards on words shorter than 4 characters
        List<KBHandle> results = asHandles(ukpVirtuosoRepo, SPARQLQueryBuilder //
                .forItems(kb) //
                .withLabelStartingWith("Barack Ob"));

        assertThat(results).extracting(KBHandle::getIdentifier).doesNotHaveDuplicates();
        assertThat(results).isNotEmpty();
        assertThat(results).extracting(KBHandle::getUiLabel)
                .allMatch(label -> label.startsWith("Barack"));
    }

    @Category(SlowTests.class)
    @Test
    public void testWithLabelStartingWith_Virtuoso_withLanguage_FTS_3() throws Exception
    {
        assertIsReachable(ukpVirtuosoRepo);

        kb.setType(REMOTE);
        kb.setFullTextSearchIri(IriConstants.FTS_VIRTUOSO);

        // Two words with the second being very short and a space following - in this case we
        // assmume that the user is in fact searching for "Barack Ob" and do either drop the
        // last element nor add a wildcard
        List<KBHandle> results = asHandles(ukpVirtuosoRepo, SPARQLQueryBuilder //
                .forItems(kb) //
                .withLabelStartingWith("Barack Ob "));

        assertThat(results).extracting(KBHandle::getIdentifier).doesNotHaveDuplicates();
        assertThat(results).isEmpty();
        assertThat(results).extracting(KBHandle::getUiLabel)
                .allMatch(label -> label.startsWith("Barack"));
    }

    @Category(SlowTests.class)
    @Test
    public void testWithLabelStartingWith_Virtuoso_withLanguage_FTS_4() throws Exception
    {
        assertIsReachable(ukpVirtuosoRepo);

        kb.setType(REMOTE);
        kb.setFullTextSearchIri(IriConstants.FTS_VIRTUOSO);

        // Two words with the second being 4+ chars - we add a wildcard here so anything
        // starting with "Barack Obam" should match
        List<KBHandle> results = asHandles(ukpVirtuosoRepo, SPARQLQueryBuilder //
                .forItems(kb) //
                .withLabelStartingWith("Barack Obam"));

        assertThat(results).extracting(KBHandle::getIdentifier).doesNotHaveDuplicates();
        assertThat(results).isNotEmpty();
        assertThat(results).extracting(KBHandle::getUiLabel)
                .allMatch(label -> label.startsWith("Barack Obam"));
    }

    @Category(SlowTests.class)
    @Ignore
    @Test
    public void testWithLabelStartingWith_Wikidata_FTS() throws Exception
    {
        assertIsReachable(wikidata);

        kb.setType(REMOTE);
        kb.setFullTextSearchIri(FTS_WIKIDATA);
        initWikidataMapping();

        List<KBHandle> results = asHandles(wikidata, SPARQLQueryBuilder //
                .forItems(kb) //
                .withLabelStartingWith("Barack"));

        assertThat(results).extracting(KBHandle::getIdentifier).doesNotHaveDuplicates();
        assertThat(results).isNotEmpty();
        assertThat(results).extracting(KBHandle::getUiLabel)
                .allMatch(label -> label.toLowerCase().startsWith("barack"));
    }

    @Category(SlowTests.class)
    @Ignore("#1522 - GND tests not running")
    @Test
    public void testWithLabelStartingWith_Fuseki_FTS() throws Exception
    {
        assertIsReachable(zbwGnd);

        kb.setType(REMOTE);
        kb.setFullTextSearchIri(FTS_FUSEKI);
        kb.setLabelIri(RDFS.LABEL);
        kb.setSubPropertyIri(RDFS.SUBPROPERTYOF);

        List<KBHandle> results = asHandles(zbwGnd, SPARQLQueryBuilder //
                .forItems(kb) //
                .withLabelStartingWith("Thom"));

        assertThat(results).extracting(KBHandle::getIdentifier).doesNotHaveDuplicates();
        assertThat(results).isNotEmpty();
        assertThat(results).extracting(KBHandle::getUiLabel)
                .allMatch(label -> label.toLowerCase().startsWith("thom"));
    }

    @Category(SlowTests.class)
    @Test
    public void testWithLabelMatchingExactlyAnyOf_Fuseki_noFTS_STW() throws Exception
    {
        assertIsReachable(zbwStw);

        kb.setType(REMOTE);
        kb.setFullTextSearchIri(null);

        List<KBHandle> results = asHandles(zbwStw, SPARQLQueryBuilder //
                .forItems(kb) //
                .withLabelMatchingExactlyAnyOf("Labour"));

        assertThat(results).extracting(KBHandle::getIdentifier).doesNotHaveDuplicates();
        assertThat(results).isNotEmpty();
        assertThat(results).extracting(KBHandle::getUiLabel)
                .allMatch(label -> "Labour".equals(label));
    }

    @Ignore("#1522 - GND tests not running")
    @Test
    public void testWithLabelMatchingExactlyAnyOf_Fuseki_FTS_GND() throws Exception
    {
        assertIsReachable(zbwGnd);

        kb.setType(REMOTE);
        kb.setFullTextSearchIri(FTS_FUSEKI);
        kb.setLabelIri(RDFS.LABEL);
        kb.setSubPropertyIri(RDFS.SUBPROPERTYOF);

        // The label "Thomas Henricus" is not assigned directly via rdfs:label but rather via a
        // subproperty of it. Thus, this test also checks if the label sub-property support works.
        List<KBHandle> results = asHandles(zbwGnd, SPARQLQueryBuilder //
                .forItems(kb) //
                .withLabelMatchingExactlyAnyOf("Thomas Henricus"));

        assertThat(results).extracting(KBHandle::getIdentifier).doesNotHaveDuplicates();
        assertThat(results).isNotEmpty();
        assertThat(results).extracting(KBHandle::getUiLabel)
                .allMatch(label -> "Thomas Henricus".equals(label));
    }

    @Category(SlowTests.class)
    @Test
    public void testWithLabelMatchingExactlyAnyOf_Wikidata_noFTS() throws Exception
    {
        assertIsReachable(wikidata);

        kb.setType(REMOTE);
        kb.setFullTextSearchIri(null);
        initWikidataMapping();

        List<KBHandle> results = asHandles(wikidata, SPARQLQueryBuilder //
                .forItems(kb) //
                .withLabelMatchingExactlyAnyOf("Labour"));

        assertThat(results).extracting(KBHandle::getIdentifier).doesNotHaveDuplicates();
        assertThat(results).isNotEmpty();
        assertThat(results).extracting(KBHandle::getUiLabel)
                .allMatch(label -> "Labour".equals(label));
    }

    @Category(SlowTests.class)
    @Ignore
    @Test
    public void testWithLabelMatchingExactlyAnyOf_Wikidata_FTS() throws Exception
    {
        assertIsReachable(wikidata);

        kb.setType(REMOTE);
        kb.setFullTextSearchIri(IriConstants.FTS_WIKIDATA);
        initWikidataMapping();

        List<KBHandle> results = asHandles(wikidata, SPARQLQueryBuilder //
                .forItems(kb) //
                .withLabelMatchingExactlyAnyOf("Labour"));

        assertThat(results).extracting(KBHandle::getIdentifier).doesNotHaveDuplicates();
        assertThat(results).isNotEmpty();
        assertThat(results).extracting(KBHandle::getUiLabel)
                .allMatch(label -> label.equalsIgnoreCase("Labour"));
    }

    @Category(SlowTests.class)
    @Ignore
    @Test
    public void testWithLabelMatchingExactlyAnyOf_multiple_Wikidata_FTS() throws Exception
    {
        assertIsReachable(wikidata);

        kb.setType(REMOTE);
        kb.setFullTextSearchIri(IriConstants.FTS_WIKIDATA);
        initWikidataMapping();

        List<KBHandle> results = asHandles(wikidata, SPARQLQueryBuilder //
                .forInstances(kb) //
                .withLabelMatchingExactlyAnyOf("Labour", "Tory"));

        assertThat(results).extracting(KBHandle::getIdentifier).doesNotHaveDuplicates();
        assertThat(results).isNotEmpty();
        assertThat(results).extracting(KBHandle::getUiLabel)
                .allMatch(label -> "Labour".equals(label) || "Tory".equals(label));
    }

    @Category(SlowTests.class)
    @Test
    public void testWithLabelMatchingExactlyAnyOf_Virtuoso_withLanguage_FTS() throws Exception
    {
        assertIsReachable(ukpVirtuosoRepo);

        kb.setType(REMOTE);
        kb.setFullTextSearchIri(IriConstants.FTS_VIRTUOSO);

        List<KBHandle> results = asHandles(ukpVirtuosoRepo, SPARQLQueryBuilder //
                .forItems(kb) //
                .withLabelMatchingExactlyAnyOf("Green Goblin"));

        assertThat(results).extracting(KBHandle::getIdentifier).doesNotHaveDuplicates();
        assertThat(results).isNotEmpty();
        assertThat(results).extracting(KBHandle::getUiLabel)
                .allMatch(label -> "Green Goblin".equals(label));
    }

    @Category(SlowTests.class)
    @Test
    public void testWithLabelStartingWith_HUCIT_noFTS() throws Exception
    {
        assertIsReachable(hucit);

        kb.setType(REMOTE);
        kb.setFullTextSearchIri(null);

        List<KBHandle> results = asHandles(hucit, SPARQLQueryBuilder //
                .forItems(kb) //
                .withLabelStartingWith("Achilles"));

        assertThat(results).extracting(KBHandle::getIdentifier).doesNotHaveDuplicates();
        assertThat(results).isNotEmpty();
        assertThat(results).extracting(KBHandle::getUiLabel)
                .allMatch(label -> label.startsWith("Achilles"));
    }

    @Category(SlowTests.class)
    @Test
    public void testWithLabelStartingWith_onlyDescendants_HUCIT_noFTS() throws Exception
    {
        assertIsReachable(hucit);

        kb.setType(REMOTE);
        kb.setFullTextSearchIri(null);

        List<KBHandle> results = asHandles(hucit, SPARQLQueryBuilder //
                .forInstances(kb) //
                .descendantsOf("http://erlangen-crm.org/efrbroo/F1_Work") //
                .withLabelStartingWith("Achilles"));

        assertThat(results).extracting(KBHandle::getIdentifier).doesNotHaveDuplicates();
        assertThat(results).isNotEmpty();
        assertThat(results).extracting(KBHandle::getUiLabel)
                .allMatch(label -> label.startsWith("Achilles"));
    }

    @Test
    public void testWithLabelStartingWith_OLIA_FTS() throws Exception
    {
        ValueFactory vf = SimpleValueFactory.getInstance();

        kb.setFullTextSearchIri(IriConstants.FTS_LUCENE);
        kb.setLabelIri(vf.createIRI("http://purl.org/olia/system.owl#hasTag"));

        importDataFromFile(rdf4jLocalRepo, "src/test/resources/data/penn.owl");

        List<KBHandle> results = asHandles(rdf4jLocalRepo, SPARQLQueryBuilder //
                .forInstances(kb) //
                .withLabelStartingWith("N"));

        assertThat(results).extracting(KBHandle::getIdentifier).doesNotHaveDuplicates();
        assertThat(results).isNotEmpty();
        assertThat(results).extracting(KBHandle::getUiLabel).containsExactlyInAnyOrder("NN", "NNP",
                "NNPS", "NNS");
    }

    @Category(SlowTests.class)
    @Test
    public void thatRootsCanBeRetrieved_BritishMuseum()
    {
        assertIsReachable(britishMuseum);

        kb.setType(REMOTE);

        List<KBHandle> results = asHandles(britishMuseum,
                SPARQLQueryBuilder.forClasses(kb).roots());

        assertThat(results).isNotEmpty();
    }

    @Category(SlowTests.class)
    @Test
    public void thatChildrenCanBeRetrieved_BritishMuseum()
    {
        assertIsReachable(britishMuseum);

        kb.setType(REMOTE);

        List<KBHandle> results = asHandles(britishMuseum, SPARQLQueryBuilder //
                .forClasses(kb) //
                .childrenOf(
                        "file:/data-to-load/07bde589-588c-4f0d-8715-c71c0ba2bfdb/crm-extensions/E12_Production"));

        assertThat(results).isNotEmpty();
    }

    @Category(SlowTests.class)
    @Test
    public void thatChildrenOfExplicitRootCanBeRetrieved_DBPedia()
    {
        assertIsReachable(dbpedia);

        kb.setType(REMOTE);

        assertThatChildrenOfExplicitRootCanBeRetrieved(kb, dbpedia,
                "http://www.w3.org/2002/07/owl#Thing");
    }

    @Category(SlowTests.class)
    @Test
    public void thatChildrenOfExplicitRootCanBeRetrieved_YAGO()
    {
        assertIsReachable(yago);

        kb.setType(REMOTE);

        assertThatChildrenOfExplicitRootCanBeRetrieved(kb, yago,
                "http://www.w3.org/2002/07/owl#Thing");
    }

    @Category(SlowTests.class)
    @Test
    public void thatParentsCanBeRetrieved_Wikidata()
    {
        assertIsReachable(wikidata);

        kb.setType(REMOTE);
        initWikidataMapping();

        List<KBHandle> results = asHandles(wikidata, SPARQLQueryBuilder //
                .forClasses(kb) //
                .ancestorsOf("http://www.wikidata.org/entity/Q5") //
                .retrieveLabel());

        assertThat(results).isNotEmpty();
        assertThat(results) //
                .as("Root concept http://www.wikidata.org/entity/Q35120 should be included") //
                .extracting(KBHandle::getIdentifier) //
                .contains("http://www.wikidata.org/entity/Q35120");
    }

<<<<<<< HEAD
=======
    @Ignore("https://github.com/inception-project/inception/issues/1931")
>>>>>>> a3535ab3
    @Category(SlowTests.class)
    @Test
    public void thatRootsCanBeRetrieved_DBPedia()
    {
        assertIsReachable(dbpedia);

        kb.setType(REMOTE);
        kb.setDefaultDatasetIri(SimpleValueFactory.getInstance().createIRI("http://dbpedia.org"));

        List<KBHandle> results = asHandles(dbpedia,
                SPARQLQueryBuilder.forClasses(kb).roots().retrieveLabel());

        assertThat(results).isNotEmpty();

        assertThat(results) //
                .extracting(KBHandle::getUiLabel) //
                .contains("Thing");
    }

<<<<<<< HEAD
=======
    @Ignore("https://github.com/inception-project/inception/issues/1931")
>>>>>>> a3535ab3
    @Category(SlowTests.class)
    @Test
    public void thatParentsCanBeRetrieved_DBPedia()
    {
        assertIsReachable(dbpedia);

        kb.setType(REMOTE);

        List<KBHandle> results = asHandles(dbpedia, SPARQLQueryBuilder //
                .forClasses(kb) //
                .ancestorsOf("http://dbpedia.org/ontology/Organisation") //
                .retrieveLabel());

        assertThat(results).isNotEmpty();

        assertThat(results) //
                .extracting(KBHandle::getName) //
                .contains("agent", "Thing");
    }

    @Test
    public void testWithLabelContainingAnyOf_RDF4J_pets_ttl() throws Exception
    {
        importDataFromFile(rdf4jLocalRepo, "src/test/resources/data/pets.ttl");

        List<KBHandle> results = asHandles(rdf4jLocalRepo, SPARQLQueryBuilder //
                .forItems(kb) //
                .withLabelContainingAnyOf("Socke"));

        assertThat(results).extracting(KBHandle::getUiLabel)
                .allMatch(label -> label.contains("Socke"));
        assertThat(results).extracting(KBHandle::getIdentifier).doesNotHaveDuplicates();
        assertThat(results).usingElementComparatorOnFields("identifier", "name", "language")
                .containsExactlyInAnyOrder(new KBHandle("http://mbugert.de/pets#socke", "Socke"));
    }

    @Test
    public void thatRootsCanBeRetrieved_RDF4J_ontolex() throws Exception
    {
        importDataFromFile(rdf4jLocalRepo, "src/test/resources/data/wordnet-ontolex-ontology.owl");

        initOwlMapping();

        List<KBHandle> results = asHandles(rdf4jLocalRepo, SPARQLQueryBuilder //
                .forClasses(kb) //
                .roots() //
                .retrieveLabel());

        assertThat(results).isNotEmpty();

        assertThat(results).extracting(KBHandle::getUiLabel).contains("Adjective position",
                "Lexical domain", "Part of speech", "Phrase type", "Synset");
    }

    @Test
    public void thatLineBreaksAreSanitized() throws Exception
    {
        assertThat(sanitizeQueryStringForFTS("Green\n\rGoblin")).isEqualTo("Green Goblin");
    }

    private void importDataFromFile(Repository aRepository, String aFilename) throws IOException
    {
        // Detect the file format
        RDFFormat format = Rio.getParserFormatForFileName(aFilename).orElse(RDFFormat.RDFXML);

        System.out.printf("Loading %s data fron %s%n", format, aFilename);

        // Load files into the repository
        try (InputStream is = new FileInputStream(aFilename)) {
            importData(aRepository, format, is);
        }
    }

    private void importDataFromString(Repository aRepository, RDFFormat aFormat, String... aRdfData)
        throws IOException
    {
        String data = String.join("\n", aRdfData);

        // Load files into the repository
        try (InputStream is = IOUtils.toInputStream(data, UTF_8)) {
            importData(aRepository, aFormat, is);
        }
    }

    private void importData(Repository aRepository, RDFFormat aFormat, InputStream aIS)
        throws IOException
    {
        try (RepositoryConnection conn = aRepository.getConnection()) {
            // If the RDF file contains relative URLs, then they probably start with a hash.
            // To avoid having two hashes here, we drop the hash from the base prefix configured
            // by the user.
            String prefix = StringUtils.removeEnd(kb.getBasePrefix(), "#");
            conn.add(aIS, prefix, aFormat);
        }
    }

    private void initRdfsMapping()
    {
        ValueFactory vf = SimpleValueFactory.getInstance();

        kb.setClassIri(RDFS.CLASS);
        kb.setSubclassIri(RDFS.SUBCLASSOF);
        kb.setTypeIri(RDF.TYPE);
        kb.setLabelIri(RDFS.LABEL);
        kb.setPropertyTypeIri(RDF.PROPERTY);
        kb.setDescriptionIri(RDFS.COMMENT);
        // We are intentionally not using RDFS.LABEL here to ensure we can test the label
        // and property label separately
        kb.setPropertyLabelIri(SKOS.PREF_LABEL);
        // We are intentionally not using RDFS.COMMENT here to ensure we can test the description
        // and property description separately
        kb.setPropertyDescriptionIri(vf.createIRI("http://schema.org/description"));
        kb.setSubPropertyIri(RDFS.SUBPROPERTYOF);
    }

    private void initOwlMapping()
    {
        kb.setClassIri(OWL.CLASS);
        kb.setSubclassIri(RDFS.SUBCLASSOF);
        kb.setTypeIri(RDF.TYPE);
        kb.setLabelIri(RDFS.LABEL);
        kb.setPropertyTypeIri(RDF.PROPERTY);
        kb.setDescriptionIri(RDFS.COMMENT);
        kb.setPropertyLabelIri(RDF.PROPERTY);
        kb.setPropertyDescriptionIri(RDFS.COMMENT);
        kb.setSubPropertyIri(RDFS.SUBPROPERTYOF);
    }

    private void initWikidataMapping()
    {
        ValueFactory vf = SimpleValueFactory.getInstance();
        kb.setClassIri(vf.createIRI("http://www.wikidata.org/entity/Q35120"));
        kb.setSubclassIri(vf.createIRI("http://www.wikidata.org/prop/direct/P279"));
        kb.setTypeIri(vf.createIRI("http://www.wikidata.org/prop/direct/P31"));
        kb.setLabelIri(vf.createIRI("http://www.w3.org/2000/01/rdf-schema#label"));
        kb.setPropertyTypeIri(vf.createIRI("http://www.wikidata.org/entity/Q18616576"));
        kb.setDescriptionIri(vf.createIRI("http://schema.org/description"));
        kb.setPropertyLabelIri(vf.createIRI("http://www.w3.org/2000/01/rdf-schema#label"));
        kb.setPropertyDescriptionIri(vf.createIRI("http://www.w3.org/2000/01/rdf-schema#comment"));
        kb.setSubPropertyIri(vf.createIRI("http://www.wikidata.org/prop/direct/P1647"));
    }

    public static boolean isReachable(String aUrl)
    {
        try {
            URL url = new URL(aUrl);
            HttpURLConnection con = (HttpURLConnection) url.openConnection();
            con.setRequestMethod("GET");
            con.setConnectTimeout(2500);
            con.setReadTimeout(2500);
            con.setRequestProperty("Content-Type", "application/sparql-query");
            int status = con.getResponseCode();

            if (status == HTTP_MOVED_TEMP || status == HTTP_MOVED_PERM) {
                String location = con.getHeaderField("Location");
                return isReachable(location);
            }
        }
        catch (Exception e) {
            return false;
        }

        SPARQLRepository r = new SPARQLRepository(aUrl);
        r.init();
        try (RepositoryConnection conn = r.getConnection()) {
            TupleQuery query = conn.prepareTupleQuery("SELECT ?v WHERE { BIND (true AS ?v)}");
            query.setMaxExecutionTime(5);
            try (TupleQueryResult result = query.evaluate()) {
                return true;
            }
        }
        catch (Exception e) {
            return false;
        }
    }

    public static void assertIsReachable(Repository aRepository)
    {
        if (!(aRepository instanceof SPARQLRepository)) {
            return;
        }

        SPARQLRepository sparqlRepository = (SPARQLRepository) aRepository;

        Assume.assumeTrue("Remote repository at [" + sparqlRepository + "] is not reachable",
                isReachable(sparqlRepository.toString()));
    }

    /**
     * Creates a dataset description with FTS support for the RDFS label property.
     */
    private static Dataset createFusekiFTSDataset()
    {
        Dataset ds1 = TDBFactory.createDataset();
        Directory dir = new RAMDirectory();
        EntityDefinition eDef = new EntityDefinition("iri", "text");
        eDef.setPrimaryPredicate(org.apache.jena.vocabulary.RDFS.label);
        TextIndex tidx = new TextIndexLucene(dir, new TextIndexConfig(eDef));
        Dataset ds = TextDatasetFactory.create(ds1, tidx);
        return ds;
    }
}<|MERGE_RESOLUTION|>--- conflicted
+++ resolved
@@ -1566,10 +1566,7 @@
                 .contains("http://www.wikidata.org/entity/Q35120");
     }
 
-<<<<<<< HEAD
-=======
     @Ignore("https://github.com/inception-project/inception/issues/1931")
->>>>>>> a3535ab3
     @Category(SlowTests.class)
     @Test
     public void thatRootsCanBeRetrieved_DBPedia()
@@ -1589,10 +1586,7 @@
                 .contains("Thing");
     }
 
-<<<<<<< HEAD
-=======
     @Ignore("https://github.com/inception-project/inception/issues/1931")
->>>>>>> a3535ab3
     @Category(SlowTests.class)
     @Test
     public void thatParentsCanBeRetrieved_DBPedia()
