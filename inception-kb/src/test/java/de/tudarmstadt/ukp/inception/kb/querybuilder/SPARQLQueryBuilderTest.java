--- conflicted
+++ resolved
@@ -262,10 +262,7 @@
     private Repository buildSparqlRepository(String aUrl)
     {
         SPARQLRepository repo = new SPARQLRepository(aUrl);
-<<<<<<< HEAD
         repo.setHttpClient(newPerThreadSslCheckingHttpClientBuilder().build());
-=======
->>>>>>> 24c0bf62
         repo.init();
         return repo;
     }
