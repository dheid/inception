/*
 * Copyright 2019
 * Ubiquitous Knowledge Processing (UKP) Lab
 * Technische Universität Darmstadt
 *
 * Licensed under the Apache License, Version 2.0 (the "License");
 * you may not use this file except in compliance with the License.
 * You may obtain a copy of the License at
 *
 *  http://www.apache.org/licenses/LICENSE-2.0
 *
 * Unless required by applicable law or agreed to in writing, software
 * distributed under the License is distributed on an "AS IS" BASIS,
 * WITHOUT WARRANTIES OR CONDITIONS OF ANY KIND, either express or implied.
 * See the License for the specific language governing permissions and
 * limitations under the License.
 */
package de.tudarmstadt.ukp.inception.kb.querybuilder;

import static de.tudarmstadt.ukp.inception.kb.IriConstants.FTS_FUSEKI;
import static de.tudarmstadt.ukp.inception.kb.IriConstants.FTS_VIRTUOSO;
import static de.tudarmstadt.ukp.inception.kb.IriConstants.FTS_WIKIDATA;
import static de.tudarmstadt.ukp.inception.kb.RepositoryType.REMOTE;
import static de.tudarmstadt.ukp.inception.kb.querybuilder.SPARQLQueryBuilderAsserts.asHandles;
import static de.tudarmstadt.ukp.inception.kb.querybuilder.SPARQLQueryBuilderAsserts.assertThatChildrenOfExplicitRootCanBeRetrieved;
import static de.tudarmstadt.ukp.inception.kb.querybuilder.SPARQLQueryBuilderAsserts.exists;
import static java.nio.charset.StandardCharsets.UTF_8;
import static java.util.Arrays.asList;
import static org.assertj.core.api.Assertions.assertThat;
import static org.eclipse.rdf4j.rio.RDFFormat.TURTLE;

import java.io.FileInputStream;
import java.io.IOException;
import java.io.InputStream;
import java.util.List;

import org.apache.commons.io.IOUtils;
import org.apache.commons.lang3.StringUtils;
import org.eclipse.rdf4j.model.ValueFactory;
import org.eclipse.rdf4j.model.impl.SimpleValueFactory;
import org.eclipse.rdf4j.model.vocabulary.RDF;
import org.eclipse.rdf4j.model.vocabulary.RDFS;
import org.eclipse.rdf4j.model.vocabulary.SKOS;
import org.eclipse.rdf4j.repository.Repository;
import org.eclipse.rdf4j.repository.RepositoryConnection;
import org.eclipse.rdf4j.repository.sail.SailRepository;
import org.eclipse.rdf4j.repository.sparql.SPARQLRepository;
import org.eclipse.rdf4j.rio.RDFFormat;
import org.eclipse.rdf4j.rio.Rio;
import org.eclipse.rdf4j.sail.lucene.LuceneSail;
import org.eclipse.rdf4j.sail.memory.MemoryStore;
import org.junit.Before;
import org.junit.Ignore;
import org.junit.Test;

import de.tudarmstadt.ukp.inception.kb.IriConstants;
import de.tudarmstadt.ukp.inception.kb.RepositoryType;
import de.tudarmstadt.ukp.inception.kb.graph.KBHandle;
import de.tudarmstadt.ukp.inception.kb.model.KnowledgeBase;

public class SPARQLQueryBuilderTest
{
    private static final String TURTLE_PREFIX = String.join("\n",
            "@base <http://example.org/> .",
            "@prefix rdf: <http://www.w3.org/1999/02/22-rdf-syntax-ns#> .",
            "@prefix rdfs: <http://www.w3.org/2000/01/rdf-schema#> .",
            "@prefix so: <http://schema.org/> .",
            "@prefix skos: <http://www.w3.org/2004/02/skos/core#> .");
    
    private static final String DATA_LABELS_AND_DESCRIPTIONS_WITH_LANGUAGE = String.join("\n",
            "<#green-goblin>",
            "    rdfs:label 'Green Goblin' ;",
            "    rdfs:label 'Green Goblin'@en ;",
            "    rdfs:label 'Grüner Goblin'@de ;",
            "    rdfs:label 'Goblin vert'@fr ;",
            "    rdfs:comment 'Little green monster' ;",
            "    rdfs:comment 'Little green monster'@en ;",
            "    rdfs:comment 'Kleines grünes Monster'@de .",
            "",
            "<#lucky-green>",
            "    rdfs:label 'Lucky Green' ;",
            "    rdfs:label 'Lucky Green'@en ;",
            "    rdfs:comment 'Lucky Irish charm' ;",
            "    rdfs:comment 'Lucky Irish charm'@en .",
            "",
            "<#red-goblin>",
            "    rdfs:label 'Red Goblin' ;",
            "    rdfs:comment 'Little red monster' .");

    private static final String DATA_LABELS_WITHOUT_LANGUAGE = String.join("\n",
            "<#green-goblin>",
            "    rdfs:label 'Green Goblin' .",
            "",
            "<#lucky-green>",
            "    rdfs:label 'Lucky Green' .",
            "",
            "<#red-goblin>",
            "    rdfs:label 'Red Goblin' .");

    private static final String LABEL_SUBPROPERTY = String.join("\n",
            "<#sublabel>",
            "    rdfs:subPropertyOf rdfs:label .",
            "",
            "<#green-goblin>",
            "    <#sublabel> 'Green Goblin' .");

    /**
     * This dataset contains a hierarchy of classes and instances with a naming scheme.
     * There is an implicit and an explicit root class. All classes have "class" in their name.
     * Subclasses start with "subclass" and then a number. Instances start with the number of the
     * class to which they belong followed by a number.
     */
    private static final String DATA_CLASS_RDFS_HIERARCHY = String.join("\n",
            "<#explicitRoot>",
            "    rdf:type rdfs:Class .",
            "<#subclass1>",
            "    rdf:type rdfs:Class ;",
            "    rdfs:subClassOf <#explicitRoot> .",
            "<#subclass1-1>",
            "    rdfs:subClassOf <#subclass1> .",
            "<#subclass1-1-1>",
            "    rdfs:subClassOf <#subclass1-1> .",
            "<#subclass2>",
            "    rdfs:subClassOf <#explicitRoot> .",
            "<#subclass3>",
            "    rdfs:subClassOf <#implicitRoot> .",
            "<#0-instance-1>",
            "    rdf:type <#root> .",
            "<#1-instance-1>",
            "    rdf:type <#subclass1> .",
            "<#2-instance-2>",
            "    rdf:type <#subclass2> .",
            "<#3-instance-3>",
            "    rdf:type <#subclass3> .",
            "<#1-1-1-instance-4>",
            "    rdf:type <#subclass1-1-1> ."
    );
    
    /**
     * This dataset contains properties, some in a hierarchical relationship. There is again a
     * naming scheme: all properties have "property" in their name. Subproperties start with
     * "subproperty" and then a number. The dataset also contains some non-properties to be able
     * to ensure that queries limited to properties do not return non-properties.
     */
    private static final String DATA_PROPERTIES = String.join("\n",
            "<#explicitRoot>",
            "    rdf:type rdfs:Class .",
            "<#property-1>",
            "    rdf:type rdf:Property ;",
            "    skos:prefLabel 'Property 1' ;",
            "    so:description 'Property One' .",
            "<#property-2>",
            "    rdf:type rdf:Property ;",
            "    skos:prefLabel 'Property 2' ;",
            "    so:description 'Property Two' .",
            "<#subproperty-1-1>",
            "    rdfs:subPropertyOf <#property-1> ;",
            "    skos:prefLabel 'Subproperty 1-1' ;",
            "    so:description 'Property One-One' .",
            "<#subclass1>",
            "    rdf:type rdfs:Class ;",
            "    rdfs:subClassOf <#explicitRoot> ;",
            "    <#implicit-property-1> 'value1' ."
    );
    
    private KnowledgeBase kb;
    private Repository rdf4jLocalRepo;
    private Repository ukpVirtuosoRepo;
    private Repository zbwStw;
    private Repository zbwGnd;
    private Repository wikidata;
    private Repository dbpedia;
    private Repository yago;
    private Repository hucit;
    private Repository britishMuseum;
    
    @Before
    public void setUp()
    {
        ValueFactory vf = SimpleValueFactory.getInstance();
        
        kb = new KnowledgeBase();
        kb.setDefaultLanguage("en");
        kb.setType(RepositoryType.LOCAL);
<<<<<<< HEAD

        kb.setTypeIri(RDF.TYPE);

        kb.setClassIri(RDFS.CLASS);
        kb.setSubclassIri(RDFS.SUBCLASSOF);
        kb.setLabelIri(RDFS.LABEL);
        kb.setDescriptionIri(RDFS.COMMENT);
        
        kb.setPropertyTypeIri(RDF.PROPERTY);
        kb.setPropertyLabelIri(SKOS.PREF_LABEL);
        kb.setPropertyDescriptionIri(vf.createIRI("http://schema.org/description"));
        kb.setSubPropertyIri(RDFS.SUBPROPERTYOF);
        
=======
>>>>>>> 3c8e3230
        kb.setFullTextSearchIri(null);
        kb.setMaxResults(1000);
        
        initRdfsMapping();
        
        // Local in-memory store - this should be used for most tests because we can
        // a) rely on its availability
        // b) import custom test data
        LuceneSail lucenesail = new LuceneSail();
        lucenesail.setParameter(LuceneSail.LUCENE_RAMDIR_KEY, "true");
        lucenesail.setBaseSail(new MemoryStore());
        rdf4jLocalRepo = new SailRepository(lucenesail);
        rdf4jLocalRepo.init();
        
        ukpVirtuosoRepo = new SPARQLRepository(
                "http://knowledgebase.ukp.informatik.tu-darmstadt.de:8890/sparql");
        ukpVirtuosoRepo.init();

        // http://zbw.eu/beta/sparql-lab/?endpoint=http://zbw.eu/beta/sparql/stw/query
        zbwStw = new SPARQLRepository("http://zbw.eu/beta/sparql/stw/query");
        zbwStw.init();

        // http://zbw.eu/beta/sparql-lab/?endpoint=http://zbw.eu/beta/sparql/gnd/query
        zbwGnd = new SPARQLRepository("http://zbw.eu/beta/sparql/gnd/query");
        zbwGnd.init();

        // https://query.wikidata.org/sparql
        wikidata = new SPARQLRepository("https://query.wikidata.org/sparql");
        wikidata.init();
        
        // https://dbpedia.org/sparql
        dbpedia = new SPARQLRepository("https://dbpedia.org/sparql");
        dbpedia.init();

        // https://linkeddata1.calcul.u-psud.fr/sparql
        yago = new SPARQLRepository("https://linkeddata1.calcul.u-psud.fr/sparql");
        yago.init();

        // http://nlp.dainst.org:8888/sparql
        hucit = new SPARQLRepository("http://nlp.dainst.org:8888/sparql");
        hucit.init();
        
        // http://collection.britishmuseum.org/sparql
        britishMuseum = new SPARQLRepository("http://collection.britishmuseum.org/sparql");
        britishMuseum.init();
    }
    
    /**
     * Checks that {@code SPARQLQueryBuilder#exists(RepositoryConnection, boolean)} can return 
     * {@code true} by querying for a list of all classes in {@link #DATA_CLASS_RDFS_HIERARCHY}
     * which contains a number of classes.
     */
    @Test
    public void thatExistsReturnsTrueWhenDataQueriedForExists() throws Exception
    {
        importDataFromString(RDFFormat.TURTLE, TURTLE_PREFIX, DATA_CLASS_RDFS_HIERARCHY);

        boolean result = exists(rdf4jLocalRepo, SPARQLQueryBuilder
                .forClasses(kb));
        
        assertThat(result).isTrue();
    }

    /**
     * If the KB has no default language set, then only labels and descriptions with no language
     * at all should be returned.
     */
    @Test
    public void thatOnlyLabelsAndDescriptionsWithNoLanguageAreRetrieved() throws Exception
    {
        kb.setDefaultLanguage(null);
        
        importDataFromString(RDFFormat.TURTLE, TURTLE_PREFIX,
                DATA_LABELS_AND_DESCRIPTIONS_WITH_LANGUAGE);
        
        List<KBHandle> results = asHandles(rdf4jLocalRepo, SPARQLQueryBuilder
                .forItems(kb)
                .withIdentifier("http://example.org/#green-goblin")
                .retrieveLabel()
                .retrieveDescription());
        
        assertThat(results).isNotEmpty();
        assertThat(results)
                .usingElementComparatorOnFields(
                        "identifier", "name", "description", "language")
                .containsExactlyInAnyOrder(
                        new KBHandle("http://example.org/#green-goblin", "Green Goblin",
                                "Little green monster"));
    }
    
    /**
     * If the KB has a default language set, then labels/descriptions in that language should be 
     * preferred it is permitted to fall back to labels/descriptions without any language.
     * The dataset contains only labels for French but no descriptions, so it should fall back to
     * returning the description without any language.
     */
    @Test
    public void thatLabelsAndDescriptionsWithLanguageArePreferred() throws Exception
    {
        // The dataset contains only labels for French but no descriptions
        kb.setDefaultLanguage("fr");
        
        importDataFromString(RDFFormat.TURTLE, TURTLE_PREFIX,
                DATA_LABELS_AND_DESCRIPTIONS_WITH_LANGUAGE);
        
        List<KBHandle> results = asHandles(rdf4jLocalRepo, SPARQLQueryBuilder
                .forItems(kb)
                .withIdentifier("http://example.org/#green-goblin")
                .retrieveLabel()
                .retrieveDescription());
        
        assertThat(results).isNotEmpty();
        assertThat(results)
                .usingElementComparatorOnFields(
                        "identifier", "name", "description", "language")
                .containsExactlyInAnyOrder(
                        new KBHandle("http://example.org/#green-goblin", "Goblin vert",
                                "Little green monster", "fr"));
    }
    
    /**
     * Checks that {@code SPARQLQueryBuilder#exists(RepositoryConnection, boolean)} can return 
     * {@code false} by querying for the parent of a root class in 
     * {@link #DATA_CLASS_RDFS_HIERARCHY} which does not exist.
     */
    @Test
    public void thatExistsReturnsFalseWhenDataQueriedForDoesNotExist() throws Exception
    {
        importDataFromString(RDFFormat.TURTLE, TURTLE_PREFIX, DATA_CLASS_RDFS_HIERARCHY);

        boolean result = exists(rdf4jLocalRepo, SPARQLQueryBuilder
                .forClasses(kb)
                .parentsOf("http://example.org/#explicitRoot"));
        
        assertThat(result).isFalse();
    }
    
    /**
     * Checks that an explicitly defined class can be retrieved using its identifier.
     */
    @Test
    public void thatExplicitClassCanBeRetrievedByItsIdentifier() throws Exception
    {
        importDataFromString(RDFFormat.TURTLE, TURTLE_PREFIX, DATA_CLASS_RDFS_HIERARCHY);

        boolean result = exists(rdf4jLocalRepo, SPARQLQueryBuilder
                .forClasses(kb)
                .withIdentifier("http://example.org/#explicitRoot"));
        
        assertThat(result).isTrue();
    }

    /**
     * Checks that an implicitly defined class can be retrieved using its identifier.
     */
    @Test
    public void thatImplicitClassCanBeRetrievedByItsIdentifier() throws Exception
    {
        importDataFromString(RDFFormat.TURTLE, TURTLE_PREFIX, DATA_CLASS_RDFS_HIERARCHY);

        boolean result = exists(rdf4jLocalRepo, SPARQLQueryBuilder
                .forClasses(kb)
                .withIdentifier("http://example.org/#implicitRoot"));
        
        assertThat(result).isTrue();
    }

    /**
     * Checks that a either explicitly nor implicitly defined class can be retrieved using its 
     * identifier.
     */
    @Test
    public void thatNonClassCannotBeRetrievedByItsIdentifier() throws Exception
    {
        importDataFromString(RDFFormat.TURTLE, TURTLE_PREFIX, DATA_CLASS_RDFS_HIERARCHY);

        boolean result = exists(rdf4jLocalRepo, SPARQLQueryBuilder
                .forClasses(kb)
                .withIdentifier("http://example.org/#DoesNotExist"));
        
        assertThat(result).isFalse();
    }

    /**
     * Checks that item information can be obtained for a given subject.
     */
    @Test
    public void thatCanRetrieveItemInfoForIdentifier() throws Exception
    {
        importDataFromString(RDFFormat.TURTLE, TURTLE_PREFIX,
                DATA_LABELS_AND_DESCRIPTIONS_WITH_LANGUAGE);

        List<KBHandle> results = asHandles(rdf4jLocalRepo, SPARQLQueryBuilder
                .forItems(kb)
                .withIdentifier("http://example.org/#red-goblin")
                .retrieveLabel()
                .retrieveDescription());
        
        assertThat(results).isNotEmpty();
        assertThat(results)
                .usingElementComparatorOnFields(
                        "identifier", "name", "description", "language")
                .containsExactlyInAnyOrder(
                        new KBHandle("http://example.org/#red-goblin", "Red Goblin",
                                "Little red monster"));
    }
    
    @Test
    public void thatAllPropertiesCanBeRetrieved() throws Exception
    {
        importDataFromString(RDFFormat.TURTLE, TURTLE_PREFIX, DATA_PROPERTIES);
        
        List<KBHandle> results = asHandles(rdf4jLocalRepo, SPARQLQueryBuilder
                .forProperties(kb)
                .retrieveLabel()
                .retrieveDescription());
        
        assertThat(results).isNotEmpty();
        assertThat(results)
                .usingElementComparatorOnFields(
                        "identifier", "name", "description")
                .containsExactlyInAnyOrder(
                        new KBHandle("http://example.org/#property-1", "Property 1",
                                "Property One"),
                        new KBHandle("http://example.org/#property-2", "Property 2",
                                "Property Two"),
                        new KBHandle("http://example.org/#subproperty-1-1", "Subproperty 1-1",
                                "Property One-One"));
    }

    @Test
    public void thatPropertyQueryLimitdToDescendantsDoesNotReturnOutOfScopeResults()
        throws Exception
    {
        importDataFromString(RDFFormat.TURTLE, TURTLE_PREFIX, DATA_PROPERTIES);
        
        List<KBHandle> results = asHandles(rdf4jLocalRepo, SPARQLQueryBuilder
                .forProperties(kb)
                .descendantsOf("http://example.org/#property-1"));
        
        assertThat(results).isNotEmpty();
        assertThat(results)
                .extracting(KBHandle::getIdentifier)
                .containsExactlyInAnyOrder("http://example.org/#subproperty-1-1");
    }


    @Test
    public void thatQueryLimitedToRootClassesDoesNotReturnOutOfScopeResults() throws Exception
    {
        importDataFromString(RDFFormat.TURTLE, TURTLE_PREFIX, DATA_CLASS_RDFS_HIERARCHY);

        List<KBHandle> results = asHandles(rdf4jLocalRepo, SPARQLQueryBuilder
                .forClasses(kb)
                .roots());
        
        assertThat(results).isNotEmpty();
        assertThat(results)
                .extracting(KBHandle::getUiLabel)
                .containsExactlyInAnyOrder("explicitRoot", "implicitRoot");
    }
    
    @Test
    public void thatQueryWithExplicitRootClassDoesNotReturnOutOfScopeResults() throws Exception
    {
        importDataFromString(RDFFormat.TURTLE, TURTLE_PREFIX, DATA_CLASS_RDFS_HIERARCHY);

        ValueFactory vf = SimpleValueFactory.getInstance();
        kb.setRootConcepts(asList(vf.createIRI("http://example.org/#implicitRoot")));
        
        List<KBHandle> results = asHandles(rdf4jLocalRepo, SPARQLQueryBuilder
                .forClasses(kb)
                .roots());
        
        assertThat(results).isNotEmpty();
        assertThat(results)
                .extracting(KBHandle::getUiLabel)
                .containsExactlyInAnyOrder("implicitRoot");
    }
    
    @Test
    public void thatNonRootClassCanBeUsedAsExplicitRootClass() throws Exception
    {
        importDataFromString(RDFFormat.TURTLE, TURTLE_PREFIX, DATA_CLASS_RDFS_HIERARCHY);

        ValueFactory vf = SimpleValueFactory.getInstance();
        kb.setRootConcepts(asList(
                vf.createIRI("http://example.org/#implicitRoot"),
                vf.createIRI("http://example.org/#subclass2")));
        
        List<KBHandle> results = asHandles(rdf4jLocalRepo, SPARQLQueryBuilder
                .forClasses(kb)
                .roots());
        
        assertThat(results).isNotEmpty();
        assertThat(results)
                .extracting(KBHandle::getUiLabel)
                .containsExactlyInAnyOrder("implicitRoot", "subclass2");
    }
    @Test
    public void thatQueryLimitedToClassesDoesNotReturnInstances() throws Exception
    {
        importDataFromString(RDFFormat.TURTLE, TURTLE_PREFIX, DATA_CLASS_RDFS_HIERARCHY);

        List<KBHandle> results = asHandles(rdf4jLocalRepo, SPARQLQueryBuilder.forClasses(kb));
        
        assertThat(results).isNotEmpty();
        assertThat(results)
                .extracting(KBHandle::getUiLabel)
                .noneMatch(label -> label.contains("instance"));
    }

    @Test
    public void thatQueryLimitedToInstancesDoesNotReturnClasses() throws Exception
    {
        importDataFromString(RDFFormat.TURTLE, TURTLE_PREFIX, DATA_CLASS_RDFS_HIERARCHY);

        List<KBHandle> results = asHandles(rdf4jLocalRepo, SPARQLQueryBuilder.forInstances(kb));
        
        assertThat(results).isNotEmpty();
        assertThat(results)
                .extracting(KBHandle::getUiLabel)
                .noneMatch(label -> label.contains("class"));
    }
    
    @Test
    public void thatClassQueryLimitedToAnchestorsDoesNotReturnOutOfScopeResults() throws Exception
    {
        importDataFromString(RDFFormat.TURTLE, TURTLE_PREFIX, DATA_CLASS_RDFS_HIERARCHY);
    
        List<KBHandle> results = asHandles(rdf4jLocalRepo, SPARQLQueryBuilder
                .forClasses(kb)
                .ancestorsOf("http://example.org/#subclass1-1-1"));
        
        assertThat(results).isNotEmpty();
        assertThat(results)
                .extracting(KBHandle::getIdentifier)
                .containsExactlyInAnyOrder("http://example.org/#explicitRoot", 
                        "http://example.org/#subclass1", "http://example.org/#subclass1-1");
    }
    
    @Test
    public void thatClassQueryLimitedToParentsDoesNotReturnOutOfScopeResults() throws Exception
    {
        importDataFromString(RDFFormat.TURTLE, TURTLE_PREFIX, DATA_CLASS_RDFS_HIERARCHY);
    
        List<KBHandle> results = asHandles(rdf4jLocalRepo, SPARQLQueryBuilder
                .forClasses(kb)
                .parentsOf("http://example.org/#subclass1-1"));
        
        assertThat(results).isNotEmpty();
        assertThat(results)
                .extracting(KBHandle::getIdentifier)
                .containsExactlyInAnyOrder("http://example.org/#subclass1");
    }

    @Test
    public void thatClassQueryLimitedToChildrenDoesNotReturnOutOfScopeResults() throws Exception
    {
        importDataFromString(RDFFormat.TURTLE, TURTLE_PREFIX, DATA_CLASS_RDFS_HIERARCHY);
    
        List<KBHandle> results = asHandles(rdf4jLocalRepo, SPARQLQueryBuilder
                .forClasses(kb)
                .childrenOf("http://example.org/#subclass1"));
        
        assertThat(results).isNotEmpty();
        assertThat(results)
                .extracting(KBHandle::getIdentifier)
                .containsExactlyInAnyOrder("http://example.org/#subclass1-1");
    }

    @Test
    public void thatClassQueryLimitedToDescendantsDoesNotReturnOutOfScopeResults() throws Exception
    {
        importDataFromString(RDFFormat.TURTLE, TURTLE_PREFIX, DATA_CLASS_RDFS_HIERARCHY);
    
        List<KBHandle> results = asHandles(rdf4jLocalRepo, SPARQLQueryBuilder
                .forClasses(kb)
                .descendantsOf("http://example.org/#subclass1"));
        
        assertThat(results).isNotEmpty();
        assertThat(results)
                .extracting(KBHandle::getIdentifier)
                .containsExactlyInAnyOrder("http://example.org/#subclass1-1", 
                        "http://example.org/#subclass1-1-1");
    }

    @Test
    public void thatInstanceQueryLimitedToAnchestorsDoesNotReturnOutOfScopeResults() throws Exception
    {
        importDataFromString(RDFFormat.TURTLE, TURTLE_PREFIX, DATA_CLASS_RDFS_HIERARCHY);
    
        List<KBHandle> results = asHandles(rdf4jLocalRepo, SPARQLQueryBuilder
                .forClasses(kb)
                .ancestorsOf("http://example.org/#1-1-1-instance-4"));
        
        assertThat(results).isNotEmpty();
        assertThat(results)
                .extracting(KBHandle::getIdentifier)
                .containsExactlyInAnyOrder("http://example.org/#explicitRoot", 
                        "http://example.org/#subclass1", "http://example.org/#subclass1-1",
                        "http://example.org/#subclass1-1-1");
    }

    @Test
    public void thatInstanceQueryLimitedToChildrenDoesNotReturnOutOfScopeResults() throws Exception
    {
        importDataFromString(RDFFormat.TURTLE, TURTLE_PREFIX, DATA_CLASS_RDFS_HIERARCHY);
    
        List<KBHandle> results = asHandles(rdf4jLocalRepo, SPARQLQueryBuilder
                .forInstances(kb)
                .childrenOf("http://example.org/#subclass1"));
        
        assertThat(results).isNotEmpty();
        assertThat(results)
                .extracting(KBHandle::getIdentifier)
                .containsExactlyInAnyOrder("http://example.org/#1-instance-1");
    }

    @Test
    public void thatInstanceQueryLimitedToDescendantsDoesNotReturnOutOfScopeResults()
        throws Exception
    {
        importDataFromString(RDFFormat.TURTLE, TURTLE_PREFIX, DATA_CLASS_RDFS_HIERARCHY);

        List<KBHandle> results = asHandles(rdf4jLocalRepo, SPARQLQueryBuilder
                .forInstances(kb)
                .descendantsOf("http://example.org/#subclass1"));
        
        assertThat(results).isNotEmpty();
        assertThat(results)
                .extracting(KBHandle::getIdentifier)
                .allMatch(label -> label.matches("http://example.org/#1(-1)*-instance-.*"));
    }

    @Test
    public void thatItemQueryLimitedToChildrenDoesNotReturnOutOfScopeResults() throws Exception
    {
        importDataFromString(RDFFormat.TURTLE, TURTLE_PREFIX, DATA_CLASS_RDFS_HIERARCHY);
    
        List<KBHandle> results = asHandles(rdf4jLocalRepo, SPARQLQueryBuilder
                .forItems(kb)
                .childrenOf("http://example.org/#subclass1"));
        
        assertThat(results).isNotEmpty();
        assertThat(results)
                .extracting(KBHandle::getIdentifier)
                .containsExactlyInAnyOrder("http://example.org/#1-instance-1", 
                        "http://example.org/#subclass1-1");
    }

    @Test
    public void thatItemQueryLimitedToDescendantsDoesNotReturnOutOfScopeResults() throws Exception
    {
        importDataFromString(RDFFormat.TURTLE, TURTLE_PREFIX, DATA_CLASS_RDFS_HIERARCHY);

        List<KBHandle> results = asHandles(rdf4jLocalRepo, SPARQLQueryBuilder
                .forItems(kb)
                .descendantsOf("http://example.org/#subclass1"));
        
        assertThat(results).isNotEmpty();
        assertThat(results)
                .extracting(KBHandle::getIdentifier)
                .allMatch(label -> label.matches("http://example.org/#1(-1)*-instance-.*") || 
                        label.startsWith("http://example.org/#subclass1-"));
    }

    @Test
    public void testWithLabelContainingAnyOf_RDF4J_withLanguage_noFTS() throws Exception
    {
        kb.setFullTextSearchIri(null);
        
        __testWithLabelContainingAnyOf_withLanguage(rdf4jLocalRepo);
    }
    
    @Test
    public void testWithLabelContainingAnyOf_RDF4J_withLanguage_FTS() throws Exception
    {
        kb.setFullTextSearchIri(IriConstants.FTS_LUCENE);
        
        __testWithLabelContainingAnyOf_withLanguage(rdf4jLocalRepo);
    }
    
    public void __testWithLabelContainingAnyOf_withLanguage(Repository aRepository)
        throws Exception
    {
        importDataFromString(TURTLE, TURTLE_PREFIX, DATA_LABELS_AND_DESCRIPTIONS_WITH_LANGUAGE);

        List<KBHandle> results = asHandles(aRepository, SPARQLQueryBuilder
                .forItems(kb)
                .withLabelContainingAnyOf("Goblin"));
        
        assertThat(results).extracting(KBHandle::getUiLabel)
                .allMatch(label -> label.contains("Goblin"));
        assertThat(results).extracting(KBHandle::getIdentifier).doesNotHaveDuplicates();
        assertThat(results)
                .usingElementComparatorOnFields(
                        "identifier", "name", "language")
                .containsExactlyInAnyOrder(
                        new KBHandle("http://example.org/#red-goblin", "Red Goblin"),
                        new KBHandle("http://example.org/#green-goblin", "Green Goblin",
                                null, "en"));
    }
    
    @Test
    public void testWithLabelContainingAnyOf_Virtuoso_withLanguage_FTS() throws Exception
    {
        kb.setType(REMOTE);
        kb.setFullTextSearchIri(FTS_VIRTUOSO);
        
        List<KBHandle> results = asHandles(ukpVirtuosoRepo, SPARQLQueryBuilder
                .forItems(kb)
                .withLabelContainingAnyOf("Tower"));
        
        assertThat(results).extracting(KBHandle::getIdentifier).doesNotHaveDuplicates();
        assertThat(results).isNotEmpty();
        assertThat(results).extracting(KBHandle::getUiLabel)
                .allMatch(label -> label.toLowerCase().contains("tower"));
    }

    @Test
    public void testWithLabelContainingAnyOf_Wikidata_FTS() throws Exception
    {
        kb.setType(REMOTE);
        kb.setFullTextSearchIri(FTS_WIKIDATA);
        initWikidataMapping();
        
        List<KBHandle> results = asHandles(wikidata, SPARQLQueryBuilder
                .forItems(kb)
                .withLabelContainingAnyOf("Tower"));
        
        assertThat(results).extracting(KBHandle::getIdentifier).doesNotHaveDuplicates();
        assertThat(results).isNotEmpty();
        assertThat(results).extracting(KBHandle::getUiLabel)
                .allMatch(label -> label.toLowerCase().contains("tower"));
    }

    @Test
    public void testWithLabelContainingAnyOf_Fuseki_FTS() throws Exception
    {
        kb.setType(REMOTE);
        kb.setFullTextSearchIri(FTS_FUSEKI);
        kb.setLabelIri(RDFS.LABEL);
        kb.setSubPropertyIri(RDFS.SUBPROPERTYOF);
        
        List<KBHandle> results = asHandles(zbwGnd, SPARQLQueryBuilder
                .forItems(kb)
                .withLabelContainingAnyOf("Schapiro-Frisch", "Stiker-Métral"));
        
        assertThat(results).extracting(KBHandle::getIdentifier).doesNotHaveDuplicates();
        assertThat(results).isNotEmpty();
        assertThat(results).extracting(KBHandle::getUiLabel)
                .allMatch(label -> label.contains("Schapiro-Frisch") || 
                        label.contains("Stiker-Métral"));
    }

    @Test
    public void testWithLabelContainingAnyOf_classes_HUCIT_FTS() throws Exception
    {
        kb.setType(REMOTE);
        kb.setFullTextSearchIri(IriConstants.FTS_VIRTUOSO);
        
        List<KBHandle> results = asHandles(hucit, SPARQLQueryBuilder
                .forClasses(kb)
                .withLabelContainingAnyOf("work"));
        
        assertThat(results).extracting(KBHandle::getIdentifier).doesNotHaveDuplicates();
        assertThat(results).isNotEmpty();
        assertThat(results).extracting(KBHandle::getUiLabel)
                .allMatch(label -> label.toLowerCase().contains("work"));
    }

    @Test
    public void testWithLabelMatchingExactlyAnyOf_RDF4J_withLanguage_noFTS() throws Exception
    {
        kb.setFullTextSearchIri(null);
        
        __testWithLabelMatchingExactlyAnyOf_withLanguage(rdf4jLocalRepo);
    }

    @Test
    public void testWithLabelMatchingExactlyAnyOf_RDF4J_withLanguage_FTS() throws Exception
    {
        kb.setFullTextSearchIri(IriConstants.FTS_LUCENE);
        
        __testWithLabelMatchingExactlyAnyOf_withLanguage(rdf4jLocalRepo);
    }

    public void __testWithLabelMatchingExactlyAnyOf_withLanguage(Repository aRepository)
        throws Exception
    {
        importDataFromString(RDFFormat.TURTLE, TURTLE_PREFIX,
                DATA_LABELS_AND_DESCRIPTIONS_WITH_LANGUAGE);

        List<KBHandle> results = asHandles(aRepository, SPARQLQueryBuilder
                .forItems(kb)
                .withLabelMatchingExactlyAnyOf("Green Goblin"));
        
        assertThat(results).extracting(KBHandle::getUiLabel)
                .allMatch(label -> label.equals("Green Goblin"));
        assertThat(results).extracting(KBHandle::getIdentifier).doesNotHaveDuplicates();
        assertThat(results)
                .usingElementComparatorOnFields(
                        "identifier", "name", "language")
                .containsExactlyInAnyOrder(
                        new KBHandle("http://example.org/#green-goblin", "Green Goblin",
                                null, "en"));
    }
    
    @Test
    public void testWithLabelMatchingExactlyAnyOf_RDF4J_subproperty_noFTS() throws Exception
    {
        kb.setFullTextSearchIri(null);
        kb.setSubPropertyIri(RDFS.SUBPROPERTYOF);
        kb.setLabelIri(RDFS.LABEL);
        
        __testWithLabelMatchingExactlyAnyOf_RDF4J_subproperty(rdf4jLocalRepo);
    }
    
    @Test
    public void testWithLabelMatchingExactlyAnyOf_RDF4J_subproperty_FTS() throws Exception
    {
        kb.setFullTextSearchIri(IriConstants.FTS_LUCENE);
        kb.setSubPropertyIri(RDFS.SUBPROPERTYOF);
        kb.setLabelIri(RDFS.LABEL);
        
        __testWithLabelMatchingExactlyAnyOf_RDF4J_subproperty(rdf4jLocalRepo);
    }
    
    public void __testWithLabelMatchingExactlyAnyOf_RDF4J_subproperty(Repository aRepository)
        throws Exception
    {
        importDataFromString(RDFFormat.TURTLE, TURTLE_PREFIX, LABEL_SUBPROPERTY);
        
        // The label "Green Goblin" is not assigned directly via rdfs:label but rather via a
        // subproperty of it. Thus, this test also checks if the label sub-property support works.
        List<KBHandle> results = asHandles(aRepository, SPARQLQueryBuilder.forItems(kb)
                    .withLabelMatchingExactlyAnyOf("Green Goblin"));
        
        assertThat(results).extracting(KBHandle::getUiLabel)
                .allMatch(label -> label.equals("Green Goblin"));
        assertThat(results).extracting(KBHandle::getIdentifier).doesNotHaveDuplicates();
        assertThat(results)
                .usingElementComparatorOnFields(
                        "identifier", "name", "language")
                .containsExactlyInAnyOrder(
                        new KBHandle("http://example.org/#green-goblin", "Green Goblin"));
    }    
        
    @Test
    public void testWithLabelStartingWith_RDF4J_withoutLanguage_noFTS() throws Exception
    {
        kb.setFullTextSearchIri(null);
        
        __testWithLabelStartingWith_RDF4J_withoutLanguage();
    }

    @Test
    public void testWithLabelStartingWith_RDF4J_withoutLanguage_FTS() throws Exception
    {
        kb.setFullTextSearchIri(IriConstants.FTS_LUCENE);
        
        __testWithLabelStartingWith_RDF4J_withoutLanguage();
    }

    public void __testWithLabelStartingWith_RDF4J_withoutLanguage() throws Exception
    {
        importDataFromString(RDFFormat.TURTLE, TURTLE_PREFIX, DATA_LABELS_WITHOUT_LANGUAGE);
    
        List<KBHandle> results = asHandles(rdf4jLocalRepo, SPARQLQueryBuilder
                .forItems(kb)
                .withLabelStartingWith("Green"));
        
        assertThat(results).extracting(KBHandle::getUiLabel)
                .allMatch(label -> label.startsWith("Green"));
        assertThat(results).extracting(KBHandle::getIdentifier).doesNotHaveDuplicates();
        assertThat(results)
                .usingElementComparatorOnFields(
                        "identifier", "name", "language")
                .containsExactlyInAnyOrder(
                        new KBHandle("http://example.org/#green-goblin", "Green Goblin"));
    }

    @Test
    public void testWithLabelStartingWith_RDF4J_withLanguage_noFTS() throws Exception
    {
        importDataFromString(RDFFormat.TURTLE, TURTLE_PREFIX, DATA_LABELS_AND_DESCRIPTIONS_WITH_LANGUAGE);

        kb.setFullTextSearchIri(null);
        
        List<KBHandle> results = asHandles(rdf4jLocalRepo, SPARQLQueryBuilder
                .forItems(kb)
                .withLabelStartingWith("Green Goblin"));
        
        assertThat(results).extracting(KBHandle::getUiLabel)
                .allMatch(label -> label.startsWith("Green"));
        assertThat(results).extracting(KBHandle::getIdentifier).doesNotHaveDuplicates();
        assertThat(results)
                .usingElementComparatorOnFields(
                        "identifier", "name", "language")
                .containsExactlyInAnyOrder(
                        new KBHandle("http://example.org/#green-goblin", "Green Goblin",
                                null, "en"));
    }

    @Test
    public void testWithLabelStartingWith_RDF4J_withLanguage_FTS_1() throws Exception
    {
        importDataFromString(RDFFormat.TURTLE, TURTLE_PREFIX, DATA_LABELS_AND_DESCRIPTIONS_WITH_LANGUAGE);

        kb.setFullTextSearchIri(IriConstants.FTS_LUCENE);
        
        // Single word - actually, we add a wildcard here so anything that starts with "Green"
        // would also be matched
        List<KBHandle> results = asHandles(rdf4jLocalRepo, SPARQLQueryBuilder
                .forItems(kb)
                .withLabelStartingWith("Green"));
        
        assertThat(results).extracting(KBHandle::getUiLabel)
                .allMatch(label -> label.startsWith("Green"));
        assertThat(results).extracting(KBHandle::getIdentifier).doesNotHaveDuplicates();
        assertThat(results)
                .usingElementComparatorOnFields(
                        "identifier", "name", "language")
                .containsExactlyInAnyOrder(
                        new KBHandle("http://example.org/#green-goblin", "Green Goblin", null,
                                "en"));
    }
    
    @Test
    public void testWithLabelStartingWith_RDF4J_withLanguage_FTS_2() throws Exception
    {
        importDataFromString(RDFFormat.TURTLE, TURTLE_PREFIX, DATA_LABELS_AND_DESCRIPTIONS_WITH_LANGUAGE);

        kb.setFullTextSearchIri(IriConstants.FTS_LUCENE);
        
        // Two words with the second being very short - this is no problem for the LUCENE FTS
        // and we simply add a wildcard to match "Green Go*"
        List<KBHandle> results = asHandles(rdf4jLocalRepo, SPARQLQueryBuilder
                .forItems(kb)
                .withLabelStartingWith("Green Go"));
        
        assertThat(results).extracting(KBHandle::getUiLabel)
                .allMatch(label -> label.startsWith("Green Go"));
        assertThat(results).extracting(KBHandle::getIdentifier).doesNotHaveDuplicates();
        assertThat(results)
                .usingElementComparatorOnFields(
                        "identifier", "name", "description", "language")
                .containsExactlyInAnyOrder(
                        new KBHandle("http://example.org/#green-goblin", "Green Goblin",
                                null, "en"));
    }
    
    @Test
    public void testWithLabelStartingWith_RDF4J_withLanguage_FTS_3() throws Exception
    {
        importDataFromString(RDFFormat.TURTLE, TURTLE_PREFIX, DATA_LABELS_AND_DESCRIPTIONS_WITH_LANGUAGE);

        kb.setFullTextSearchIri(IriConstants.FTS_LUCENE);
        
        // Two words with the second being very short and a space following - in this case we
        // assume that the user is in fact searching for "Barack Ob" and do either drop the
        // last element nor add a wildcard
        List<KBHandle> results = asHandles(rdf4jLocalRepo, SPARQLQueryBuilder
                .forItems(kb)
                .withLabelStartingWith("Green Go "));
        
        assertThat(results).isEmpty();
    }
    
    @Test
    public void testWithLabelStartingWith_Virtuoso_withLanguage_FTS_1() throws Exception
    {
        kb.setType(REMOTE);
        kb.setFullTextSearchIri(IriConstants.FTS_VIRTUOSO);
    
        // Single word - actually, we add a wildcard here so anything that starts with "Barack"
        // would also be matched
        List<KBHandle> results = asHandles(ukpVirtuosoRepo, SPARQLQueryBuilder
                .forItems(kb)
                .withLabelStartingWith("Barack"));
        
        assertThat(results).extracting(KBHandle::getIdentifier).doesNotHaveDuplicates();
        assertThat(results).isNotEmpty();
        assertThat(results).extracting(KBHandle::getUiLabel)
                .allMatch(label -> label.startsWith("Barack"));
    }

    @Test
    public void testWithLabelStartingWith_Virtuoso_withLanguage_FTS_2() throws Exception
    {
        kb.setType(REMOTE);
        kb.setFullTextSearchIri(IriConstants.FTS_VIRTUOSO);
    
        // Two words with the second being very short - in this case, we drop the very short word
        // so that the user doesn't stop getting suggestions while writing because Virtuoso doesn't
        // do wildcards on words shorter than 4 characters
        List<KBHandle> results = asHandles(ukpVirtuosoRepo, SPARQLQueryBuilder
                .forItems(kb)
                .withLabelStartingWith("Barack Ob"));
        
        assertThat(results).extracting(KBHandle::getIdentifier).doesNotHaveDuplicates();
        assertThat(results).isNotEmpty();
        assertThat(results).extracting(KBHandle::getUiLabel)
                .allMatch(label -> label.startsWith("Barack"));
    }

    @Test
    public void testWithLabelStartingWith_Virtuoso_withLanguage_FTS_3() throws Exception
    {
        kb.setType(REMOTE);
        kb.setFullTextSearchIri(IriConstants.FTS_VIRTUOSO);
    
        // Two words with the second being very short and a space following - in this case we
        // assmume that the user is in fact searching for "Barack Ob" and do either drop the
        // last element nor add a wildcard
        List<KBHandle> results = asHandles(ukpVirtuosoRepo, SPARQLQueryBuilder
                .forItems(kb)
                .withLabelStartingWith("Barack Ob "));
        
        assertThat(results).extracting(KBHandle::getIdentifier).doesNotHaveDuplicates();
        assertThat(results).isEmpty();
        assertThat(results).extracting(KBHandle::getUiLabel)
                .allMatch(label -> label.startsWith("Barack"));
    }

    @Test
    public void testWithLabelStartingWith_Virtuoso_withLanguage_FTS_4() throws Exception
    {
        kb.setType(REMOTE);
        kb.setFullTextSearchIri(IriConstants.FTS_VIRTUOSO);
    
        // Two words with the second being 4+ chars - we add a wildcard here so anything
        // starting with "Barack Obam" should match
        List<KBHandle> results = asHandles(ukpVirtuosoRepo, SPARQLQueryBuilder
                .forItems(kb)
                .withLabelStartingWith("Barack Obam"));
        
        assertThat(results).extracting(KBHandle::getIdentifier).doesNotHaveDuplicates();
        assertThat(results).isNotEmpty();
        assertThat(results).extracting(KBHandle::getUiLabel)
                .allMatch(label -> label.startsWith("Barack Obam"));
    }

    @Test
    public void testWithLabelStartingWith_Wikidata_FTS() throws Exception
    {
        kb.setType(REMOTE);
        kb.setFullTextSearchIri(FTS_WIKIDATA);
        initWikidataMapping();
        
        List<KBHandle> results = asHandles(wikidata, SPARQLQueryBuilder
                .forItems(kb)
                .withLabelStartingWith("Barack"));
        
        assertThat(results).extracting(KBHandle::getIdentifier).doesNotHaveDuplicates();
        assertThat(results).isNotEmpty();
        assertThat(results).extracting(KBHandle::getUiLabel)
                .allMatch(label -> label.toLowerCase().startsWith("barack"));
    }

    @Test
    public void testWithLabelStartingWith_Fuseki_FTS() throws Exception
    {
        kb.setType(REMOTE);
        kb.setFullTextSearchIri(FTS_FUSEKI);
        kb.setLabelIri(RDFS.LABEL);
        kb.setSubPropertyIri(RDFS.SUBPROPERTYOF);
        
        List<KBHandle> results = asHandles(zbwGnd, SPARQLQueryBuilder
                .forItems(kb)
                .withLabelStartingWith("Thom"));
        
        assertThat(results).extracting(KBHandle::getIdentifier).doesNotHaveDuplicates();
        assertThat(results).isNotEmpty();
        assertThat(results).extracting(KBHandle::getUiLabel)
                .allMatch(label -> label.toLowerCase().startsWith("thom"));
    }
    
    @Test
    public void testWithLabelMatchingExactlyAnyOf_Fuseki_noFTS_STW() throws Exception
    {
        kb.setType(REMOTE);
        kb.setFullTextSearchIri(null);
        
        List<KBHandle> results = asHandles(zbwStw, SPARQLQueryBuilder
                .forItems(kb)
                .withLabelMatchingExactlyAnyOf("Labour"));
        
        assertThat(results).extracting(KBHandle::getIdentifier).doesNotHaveDuplicates();
        assertThat(results).isNotEmpty();
        assertThat(results).extracting(KBHandle::getUiLabel)
                .allMatch(label -> "Labour".equals(label));
    }

    @Test
    public void testWithLabelMatchingExactlyAnyOf_Fuseki_FTS_GND() throws Exception
    {
        kb.setType(REMOTE);
        kb.setFullTextSearchIri(FTS_FUSEKI);
        kb.setLabelIri(RDFS.LABEL);
        kb.setSubPropertyIri(RDFS.SUBPROPERTYOF);
        
        // The label "Thomas Henricus" is not assigned directly via rdfs:label but rather via a
        // subproperty of it. Thus, this test also checks if the label sub-property support works.
        List<KBHandle> results = asHandles(zbwGnd, SPARQLQueryBuilder
                .forItems(kb)
                .withLabelMatchingExactlyAnyOf("Thomas Henricus"));
        
        assertThat(results).extracting(KBHandle::getIdentifier).doesNotHaveDuplicates();
        assertThat(results).isNotEmpty();
        assertThat(results).extracting(KBHandle::getUiLabel)
                .allMatch(label -> "Thomas Henricus".equals(label));
    }

    @Test
    public void testWithLabelMatchingExactlyAnyOf_Wikidata_noFTS() throws Exception
    {
        kb.setType(REMOTE);
        kb.setFullTextSearchIri(null);
        initWikidataMapping();
        
        List<KBHandle> results = asHandles(wikidata, SPARQLQueryBuilder
                .forItems(kb)
                .withLabelMatchingExactlyAnyOf("Labour"));
        
        assertThat(results).extracting(KBHandle::getIdentifier).doesNotHaveDuplicates();
        assertThat(results).isNotEmpty();
        assertThat(results).extracting(KBHandle::getUiLabel)
                .allMatch(label -> "Labour".equals(label));
    }

    @Test
    public void testWithLabelMatchingExactlyAnyOf_Wikidata_FTS() throws Exception
    {
        kb.setType(REMOTE);
        kb.setFullTextSearchIri(IriConstants.FTS_WIKIDATA);
        initWikidataMapping();
        
        List<KBHandle> results = asHandles(wikidata, SPARQLQueryBuilder
                .forItems(kb)
                .withLabelMatchingExactlyAnyOf("Labour"));
        
        assertThat(results).extracting(KBHandle::getIdentifier).doesNotHaveDuplicates();
        assertThat(results).isNotEmpty();
        assertThat(results).extracting(KBHandle::getUiLabel)
                .allMatch(label -> label.equalsIgnoreCase("Labour"));
    }

    @Test
    public void testWithLabelMatchingExactlyAnyOf_multiple_Wikidata_FTS() throws Exception
    {
        kb.setType(REMOTE);
        kb.setFullTextSearchIri(IriConstants.FTS_WIKIDATA);
        initWikidataMapping();
        
        List<KBHandle> results = asHandles(wikidata, SPARQLQueryBuilder
                .forInstances(kb)
                .withLabelMatchingExactlyAnyOf("Labour", "Tory"));
        
        assertThat(results).extracting(KBHandle::getIdentifier).doesNotHaveDuplicates();
        assertThat(results).isNotEmpty();
        assertThat(results).extracting(KBHandle::getUiLabel)
                .allMatch(label -> "Labour".equals(label) || "Tory".equals(label));
    }

    @Test
    public void testWithLabelMatchingExactlyAnyOf_Virtuoso_withLanguage_FTS() throws Exception
    {
        kb.setType(REMOTE);
        kb.setFullTextSearchIri(IriConstants.FTS_VIRTUOSO);
        
        List<KBHandle> results = asHandles(ukpVirtuosoRepo, SPARQLQueryBuilder
                .forItems(kb)
                .withLabelMatchingExactlyAnyOf("Green Goblin"));
        
        assertThat(results).extracting(KBHandle::getIdentifier).doesNotHaveDuplicates();
        assertThat(results).isNotEmpty();
        assertThat(results).extracting(KBHandle::getUiLabel)
                .allMatch(label -> "Green Goblin".equals(label));
    }

    @Test
    public void testWithLabelStartingWith_HUCIT_noFTS() throws Exception
    {
        kb.setType(REMOTE);
        kb.setFullTextSearchIri(null);
        
        List<KBHandle> results = asHandles(hucit, SPARQLQueryBuilder
                .forItems(kb)
                .withLabelStartingWith("Achilles"));
        
        assertThat(results).extracting(KBHandle::getIdentifier).doesNotHaveDuplicates();
        assertThat(results).isNotEmpty();
        assertThat(results).extracting(KBHandle::getUiLabel)
                .allMatch(label -> label.startsWith("Achilles"));
    }

    @Test
    public void testWithLabelStartingWith_onlyDescendants_HUCIT_noFTS() throws Exception
    {
        kb.setType(REMOTE);
        kb.setFullTextSearchIri(null);
        
        List<KBHandle> results = asHandles(hucit, SPARQLQueryBuilder
                .forInstances(kb)
                .descendantsOf("http://erlangen-crm.org/efrbroo/F1_Work")
                .withLabelStartingWith("Achilles"));
        
        assertThat(results).extracting(KBHandle::getIdentifier).doesNotHaveDuplicates();
        assertThat(results).isNotEmpty();
        assertThat(results).extracting(KBHandle::getUiLabel)
                .allMatch(label -> label.startsWith("Achilles"));
    }

    @Test
    public void testWithLabelStartingWith_OLIA_FTS() throws Exception
    {
        ValueFactory vf = SimpleValueFactory.getInstance();
        
        kb.setFullTextSearchIri(IriConstants.FTS_LUCENE);
        kb.setLabelIri(vf.createIRI("http://purl.org/olia/system.owl#hasTag"));
        
        importDataFromFile("src/test/resources/data/penn.owl");
        
        List<KBHandle> results = asHandles(rdf4jLocalRepo, SPARQLQueryBuilder
                .forInstances(kb)
                .withLabelStartingWith("N"));
        
        assertThat(results).extracting(KBHandle::getIdentifier).doesNotHaveDuplicates();
        assertThat(results).isNotEmpty();
        assertThat(results).extracting(KBHandle::getUiLabel)
                .containsExactlyInAnyOrder("NN", "NNP", "NNPS", "NNS");
    }
    

    @Test
    public void thatRootsCanBeRetrieved_BritishMuseum()
    {
        kb.setType(REMOTE);
        
        List<KBHandle> results = asHandles(britishMuseum, SPARQLQueryBuilder.forClasses(kb).roots());
        
        assertThat(results).isNotEmpty();
    }

    @Test
    public void thatChildrenCanBeRetrieved_BritishMuseum()
    {
        kb.setType(REMOTE);
        
        List<KBHandle> results = asHandles(britishMuseum, SPARQLQueryBuilder
                .forClasses(kb)
                .childrenOf("file:/data-to-load/07bde589-588c-4f0d-8715-c71c0ba2bfdb/crm-extensions/E12_Production"));
        
        assertThat(results).isNotEmpty();
    }

    @Test
    public void thatChildrenOfExplicitRootCanBeRetrieved_DBPedia()
    {
        kb.setType(REMOTE);
        
        assertThatChildrenOfExplicitRootCanBeRetrieved(kb, dbpedia,
                "http://www.w3.org/2002/07/owl#Thing");
    }

    @Test
    public void thatChildrenOfExplicitRootCanBeRetrieved_YAGO()
    {
        kb.setType(REMOTE);
        
        assertThatChildrenOfExplicitRootCanBeRetrieved(kb, yago,
                "http://www.w3.org/2002/07/owl#Thing");
    }

    @Test
    public void thatParentsCanBeRetrieved_Wikidata()
    {
        kb.setType(REMOTE);
        initWikidataMapping();
        
        List<KBHandle> results = asHandles(wikidata, SPARQLQueryBuilder
                .forClasses(kb)
                .ancestorsOf("http://www.wikidata.org/entity/Q5")
                .retrieveLabel());
        
        assertThat(results).isNotEmpty();
        assertThat(results)
                .as("Root concept http://www.wikidata.org/entity/Q35120 should be included")
                .extracting(KBHandle::getIdentifier)
                .contains("http://www.wikidata.org/entity/Q35120");
    }
    
    @Ignore(
            "This times out unless we restrict the query to the named graph 'http://dbpedia.org' " +
            "but we cannot do that due to https://github.com/eclipse/rdf4j/issues/1324")
    @Test
    public void thatRootsCanBeRetrieved_DBPedia()
    {
        kb.setType(REMOTE);
        
        List<KBHandle> results = asHandles(dbpedia, SPARQLQueryBuilder
                .forClasses(kb)
                .roots()
                .retrieveLabel());
        
        assertThat(results).isNotEmpty();
        
        assertThat(results)
                .extracting(KBHandle::getName)
                .contains("agent");
    }
    
    @Test
    public void thatParentsCanBeRetrieved_DBPedia()
    {
        kb.setType(REMOTE);
        
        List<KBHandle> results = asHandles(dbpedia, SPARQLQueryBuilder
                .forClasses(kb)
                .ancestorsOf("http://dbpedia.org/ontology/Organisation")
                .retrieveLabel());
        
        assertThat(results).isNotEmpty();
        
        assertThat(results)
                .extracting(KBHandle::getName)
                .contains("agent", "Thing");
    }

    public void __thatChildrenOfExplicitRootCanBeRetrieved(Repository aRepository,
            String aRootClass)
    {
        List<KBHandle> results = asHandles(aRepository, SPARQLQueryBuilder
                .forClasses(kb)
                .childrenOf(aRootClass)
                .retrieveLabel());
        
        assertThat(results).isNotEmpty();
        
        assertThat(results).allMatch(_child -> {
            try (RepositoryConnection conn = aRepository.getConnection()) {
                return SPARQLQueryBuilder.forClasses(kb).parentsOf(_child.getIdentifier())
                        .asHandles(conn, true)
                        .stream()
                        .map(KBHandle::getIdentifier)
                        .anyMatch(iri -> iri.equals(aRootClass));
            }
        });
    }
    
    @Test
    public void testWithLabelContainingAnyOf_RDF4J_pets_ttl() throws Exception
    {
        importDataFromFile("src/test/resources/data/pets.ttl");

        List<KBHandle> results = asHandles(rdf4jLocalRepo, SPARQLQueryBuilder
                .forItems(kb)
                .withLabelContainingAnyOf("Socke"));
        
        assertThat(results).extracting(KBHandle::getUiLabel)
                .allMatch(label -> label.contains("Socke"));
        assertThat(results).extracting(KBHandle::getIdentifier).doesNotHaveDuplicates();
        assertThat(results)
                .usingElementComparatorOnFields(
                        "identifier", "name", "language")
                .containsExactlyInAnyOrder(
                        new KBHandle("http://mbugert.de/pets#socke", "Socke"));
    }

    private void importDataFromFile(String aFilename) throws IOException
    {
        // Detect the file format
        RDFFormat format = Rio.getParserFormatForFileName(aFilename).orElse(RDFFormat.RDFXML);

        // Load files into the repository
        try (InputStream is = new FileInputStream(aFilename)) {
            importData(format, is);
        }
    }
    
    private void importDataFromString(RDFFormat aFormat, String... aRdfData) throws IOException
    {
        String data = String.join("\n", aRdfData);
        
        // Load files into the repository
        try (InputStream is = IOUtils.toInputStream(data, UTF_8)) {
            importData(aFormat, is);
        }
    }
    
    private void importData(RDFFormat aFormat, InputStream aIS) throws IOException
    {
        try (RepositoryConnection conn = rdf4jLocalRepo.getConnection()) {
            // If the RDF file contains relative URLs, then they probably start with a hash.
            // To avoid having two hashes here, we drop the hash from the base prefix configured
            // by the user.
            String prefix = StringUtils.removeEnd(kb.getBasePrefix(), "#");
            conn.add(aIS, prefix, aFormat);
        }
    }
    
    private void initRdfsMapping()
    {
        kb.setClassIri(RDFS.CLASS);
        kb.setSubclassIri(RDFS.SUBCLASSOF);
        kb.setTypeIri(RDF.TYPE);
        kb.setLabelIri(RDFS.LABEL);
        kb.setPropertyTypeIri(RDF.PROPERTY);
        kb.setDescriptionIri(RDFS.COMMENT);
        kb.setPropertyLabelIri(RDFS.LABEL);
        kb.setPropertyDescriptionIri(RDFS.COMMENT);
        kb.setSubPropertyIri(RDFS.SUBPROPERTYOF);
    }
    
    private void initWikidataMapping()
    {
        ValueFactory vf = SimpleValueFactory.getInstance();
        kb.setClassIri(vf.createIRI("http://www.wikidata.org/entity/Q35120"));
        kb.setSubclassIri(vf.createIRI("http://www.wikidata.org/prop/direct/P279"));
        kb.setTypeIri(vf.createIRI("http://www.wikidata.org/prop/direct/P31"));
        kb.setLabelIri(vf.createIRI("http://www.w3.org/2000/01/rdf-schema#label"));
        kb.setPropertyTypeIri(vf.createIRI("http://www.wikidata.org/entity/Q18616576"));
        kb.setDescriptionIri(vf.createIRI("http://schema.org/description"));
        kb.setPropertyLabelIri(vf.createIRI("http://www.w3.org/2000/01/rdf-schema#label"));
        kb.setPropertyDescriptionIri(vf.createIRI("http://www.w3.org/2000/01/rdf-schema#comment"));
        kb.setSubPropertyIri(vf.createIRI("http://www.wikidata.org/prop/direct/P1647"));
    }    
}<|MERGE_RESOLUTION|>--- conflicted
+++ resolved
@@ -182,22 +182,6 @@
         kb = new KnowledgeBase();
         kb.setDefaultLanguage("en");
         kb.setType(RepositoryType.LOCAL);
-<<<<<<< HEAD
-
-        kb.setTypeIri(RDF.TYPE);
-
-        kb.setClassIri(RDFS.CLASS);
-        kb.setSubclassIri(RDFS.SUBCLASSOF);
-        kb.setLabelIri(RDFS.LABEL);
-        kb.setDescriptionIri(RDFS.COMMENT);
-        
-        kb.setPropertyTypeIri(RDF.PROPERTY);
-        kb.setPropertyLabelIri(SKOS.PREF_LABEL);
-        kb.setPropertyDescriptionIri(vf.createIRI("http://schema.org/description"));
-        kb.setSubPropertyIri(RDFS.SUBPROPERTYOF);
-        
-=======
->>>>>>> 3c8e3230
         kb.setFullTextSearchIri(null);
         kb.setMaxResults(1000);
         
@@ -1403,14 +1387,20 @@
     
     private void initRdfsMapping()
     {
+        ValueFactory vf = SimpleValueFactory.getInstance();
+        
         kb.setClassIri(RDFS.CLASS);
         kb.setSubclassIri(RDFS.SUBCLASSOF);
         kb.setTypeIri(RDF.TYPE);
         kb.setLabelIri(RDFS.LABEL);
         kb.setPropertyTypeIri(RDF.PROPERTY);
         kb.setDescriptionIri(RDFS.COMMENT);
-        kb.setPropertyLabelIri(RDFS.LABEL);
-        kb.setPropertyDescriptionIri(RDFS.COMMENT);
+        // We are intentionally not using RDFS.LABEL here to ensure we can test the label
+        // and property label separately
+        kb.setPropertyLabelIri(SKOS.PREF_LABEL);        
+        // We are intentionally not using RDFS.COMMENT here to ensure we can test the description
+        // and property description separately
+        kb.setPropertyDescriptionIri(vf.createIRI("http://schema.org/description"));
         kb.setSubPropertyIri(RDFS.SUBPROPERTYOF);
     }
     
