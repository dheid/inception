/*
 * Copyright 2018
 * Ubiquitous Knowledge Processing (UKP) Lab
 * Technische Universität Darmstadt
 *
 * Licensed under the Apache License, Version 2.0 (the "License");
 * you may not use this file except in compliance with the License.
 * You may obtain a copy of the License at
 *
 *  http://www.apache.org/licenses/LICENSE-2.0
 *
 * Unless required by applicable law or agreed to in writing, software
 * distributed under the License is distributed on an "AS IS" BASIS,
 * WITHOUT WARRANTIES OR CONDITIONS OF ANY KIND, either express or implied.
 * See the License for the specific language governing permissions and
 * limitations under the License.
 */
package de.tudarmstadt.ukp.inception.kb;

import static org.assertj.core.api.Assertions.assertThat;
import static org.assertj.core.api.Assertions.assertThatCode;
import static org.assertj.core.api.Assertions.assertThatExceptionOfType;
import static org.assertj.core.api.Assertions.assertThatIllegalArgumentException;
import static org.junit.Assert.assertEquals;
import static org.junit.Assert.assertFalse;
import static org.junit.Assert.assertTrue;

import java.io.InputStream;
import java.net.URI;
import java.util.ArrayList;
import java.util.Arrays;
import java.util.Collection;
import java.util.List;
import java.util.Optional;
import java.util.stream.Collectors;
import java.util.stream.Stream;

import javax.persistence.EntityManager;

import org.eclipse.rdf4j.model.IRI;
import org.eclipse.rdf4j.model.Value;
import org.eclipse.rdf4j.model.ValueFactory;
import org.eclipse.rdf4j.model.impl.SimpleValueFactory;
import org.eclipse.rdf4j.model.vocabulary.OWL;
import org.eclipse.rdf4j.model.vocabulary.RDF;
import org.eclipse.rdf4j.model.vocabulary.RDFS;
import org.junit.After;
import org.junit.Before;
import org.junit.BeforeClass;
import org.junit.ClassRule;
import org.junit.Rule;
import org.junit.Test;
import org.junit.rules.TemporaryFolder;
import org.junit.runner.RunWith;
import org.junit.runners.Parameterized;
import org.springframework.beans.factory.annotation.Autowired;
import org.springframework.boot.test.autoconfigure.orm.jpa.DataJpaTest;
import org.springframework.boot.test.autoconfigure.orm.jpa.TestEntityManager;
import org.springframework.boot.test.context.SpringBootTest;
import org.springframework.test.context.junit4.rules.SpringClassRule;
import org.springframework.test.context.junit4.rules.SpringMethodRule;
import org.springframework.transaction.annotation.Transactional;

import de.tudarmstadt.ukp.clarin.webanno.model.Project;
import de.tudarmstadt.ukp.inception.kb.graph.KBConcept;
import de.tudarmstadt.ukp.inception.kb.graph.KBHandle;
import de.tudarmstadt.ukp.inception.kb.graph.KBInstance;
import de.tudarmstadt.ukp.inception.kb.graph.KBProperty;
import de.tudarmstadt.ukp.inception.kb.graph.KBStatement;
import de.tudarmstadt.ukp.inception.kb.model.KnowledgeBase;
import de.tudarmstadt.ukp.inception.kb.reification.Reification;
import de.tudarmstadt.ukp.inception.kb.util.TestFixtures;

@RunWith(Parameterized.class)
@SpringBootTest(classes = SpringConfig.class)
@Transactional
@DataJpaTest
public class KnowledgeBaseServiceImplIntegrationTest  {

    private static final String PROJECT_NAME = "Test project";
    private static final String KB_NAME = "Test knowledge base";
<<<<<<< HEAD
    
    private static final ValueFactory VF = SimpleValueFactory.getInstance();
    
=======

>>>>>>> e6e09064
    @Rule
    public TemporaryFolder temporaryFolder = new TemporaryFolder();

    @Autowired
    private TestEntityManager testEntityManager;

    @ClassRule
    public static final SpringClassRule SPRING_CLASS_RULE = new SpringClassRule();

    @Rule
    public final SpringMethodRule springMethodRule = new SpringMethodRule();

    private KnowledgeBaseServiceImpl sut;
    private Project project;
    private KnowledgeBase kb;
<<<<<<< HEAD
    
=======
    private Reification reification;

    private TestFixtures testFixtures;

    public KnowledgeBaseServiceImplIntegrationTest(Reification aReification) {
        reification = aReification;
    }

    @Parameterized.Parameters(name = "Reification = {0}")
    public static Collection<Object[]> data()
    {
        return Arrays.stream(Reification.values()).map(r -> new Object[] { r })
            .collect(Collectors.toList());
    }
>>>>>>> e6e09064

    @BeforeClass
    public static void setUpOnce() {
        System.setProperty("org.eclipse.rdf4j.repository.debug", "true");
    }

    @Before
    public void setUp() throws Exception {
        EntityManager entityManager = testEntityManager.getEntityManager();
        testFixtures = new TestFixtures(testEntityManager);
        sut = new KnowledgeBaseServiceImpl(temporaryFolder.getRoot(), entityManager);
        project = createProject(PROJECT_NAME);
        kb = buildKnowledgeBase(project, KB_NAME);
    }

    @After
    public void tearDown() throws Exception {
        testEntityManager.clear();
        sut.destroy();
    }

    @Test
    public void thatApplicationContextStarts() {
    }

    @Test
    public void registerKnowledgeBase_WithNewKnowledgeBase_ShouldSaveNewKnowledgeBase() {

        sut.registerKnowledgeBase(kb, sut.getNativeConfig());

        KnowledgeBase savedKb = testEntityManager.find(KnowledgeBase.class, kb.getRepositoryId());
        assertThat(savedKb)
            .as("Check that knowledge base was saved correctly")
            .hasFieldOrPropertyWithValue("name", KB_NAME)
            .hasFieldOrPropertyWithValue("project", project)
            .extracting("repositoryId").isNotNull();
    }

    @Test
    public void getKnowledgeBases_WithOneStoredKnowledgeBase_ShouldReturnStoredKnowledgeBase() {
        sut.registerKnowledgeBase(kb, sut.getNativeConfig());

        List<KnowledgeBase> knowledgeBases = sut.getKnowledgeBases(project);

        assertThat(knowledgeBases)
            .as("Check that only the previously created knowledge base is found")
            .hasSize(1)
            .contains(kb);
    }

    @Test
    public void getKnowledgeBases_WithoutKnowledgeBases_ShouldReturnEmptyList() {
        Project project = createProject("Empty project");

        List<KnowledgeBase> knowledgeBases = sut.getKnowledgeBases(project);

        assertThat(knowledgeBases)
            .as("Check that no knowledge base is found")
            .isEmpty();
    }

    @Test
    public void knowledgeBaseExists_WithExistingKnowledgeBase_ShouldReturnTrue() {
        sut.registerKnowledgeBase(kb, sut.getNativeConfig());

        assertThat(sut.knowledgeBaseExists(project, kb.getName()))
            .as("Check that knowledge base with given name already exists")
            .isTrue();
    }

    @Test
    public void knowledgeBaseExists_WithNonexistentKnowledgeBase_ShouldReturnFalse() {

        assertThat(sut.knowledgeBaseExists(project, kb.getName()))
            .as("Check that knowledge base with given name does not already exists")
            .isFalse();
    }

    @Test
    public void updateKnowledgeBase_WithValidValues_ShouldUpdateKnowledgeBase() {
        sut.registerKnowledgeBase(kb, sut.getNativeConfig());

        kb.setName("New name");
        kb.setClassIri(OWL.CLASS);
        kb.setSubclassIri(OWL.NOTHING);
        kb.setTypeIri(OWL.THING);
        kb.setDescriptionIri(IriConstants.SCHEMA_DESCRIPTION);
        kb.setLabelIri(RDFS.LITERAL);
        kb.setPropertyTypeIri(OWL.OBJECTPROPERTY);
        kb.setReadOnly(true);
        kb.setEnabled(false);
        kb.setBasePrefix("MyBasePrefix");
        sut.updateKnowledgeBase(kb, sut.getNativeConfig());

        KnowledgeBase savedKb = testEntityManager.find(KnowledgeBase.class, kb.getRepositoryId());
        assertThat(savedKb)
            .as("Check that knowledge base was updated correctly")
            .hasFieldOrPropertyWithValue("name", "New name")
            .hasFieldOrPropertyWithValue("classIri", OWL.CLASS)
            .hasFieldOrPropertyWithValue("subclassIri", OWL.NOTHING)
            .hasFieldOrPropertyWithValue("typeIri", OWL.THING)
            .hasFieldOrPropertyWithValue("descriptionIri", IriConstants.SCHEMA_DESCRIPTION)
            .hasFieldOrPropertyWithValue("name", "New name")
            .hasFieldOrPropertyWithValue("readOnly", true)
            .hasFieldOrPropertyWithValue("enabled", false)
            .hasFieldOrPropertyWithValue("labelIri", RDFS.LITERAL)
            .hasFieldOrPropertyWithValue("propertyTypeIri", OWL.OBJECTPROPERTY)
            .hasFieldOrPropertyWithValue("basePrefix", "MyBasePrefix");

    }

    @Test
    public void updateKnowledgeBase_WithUnregisteredKnowledgeBase_ShouldThrowIllegalStateException() {
        assertThatExceptionOfType(IllegalStateException.class)
            .as("Check that updating knowledge base requires registration")
            .isThrownBy(() -> sut.updateKnowledgeBase(kb, sut.getNativeConfig()));
    }

    @Test
    public void removeKnowledgeBase_WithStoredKnowledgeBase_ShouldDeleteKnowledgeBase() {
        sut.registerKnowledgeBase(kb, sut.getNativeConfig());

        sut.removeKnowledgeBase(kb);

        List<KnowledgeBase> knowledgeBases = sut.getKnowledgeBases(project);
        assertThat(knowledgeBases)
            .as("Check that the knowledge base has been deleted")
            .hasSize(0);
    }

    @Test
    public void removeKnowledgeBase_WithUnregisteredKnowledgeBase_ShouldThrowIllegalStateException() {
        assertThatExceptionOfType(IllegalStateException.class)
            .as("Check that updating knowledge base requires registration")
            .isThrownBy(() -> sut.removeKnowledgeBase(kb));
    }

    @Test
<<<<<<< HEAD
    public void importData_WithExistingTtl_ShouldImportTriples() throws Exception {
        sut.registerKnowledgeBase(kb, sut.getNativeConfig());

        importKnowledgeBase("data/pets.ttl");

        Stream<String> conceptLabels = sut.listConcepts(kb, false).stream().map(KBHandle::getName);
        Stream<String> propertyLabels = sut.listProperties(kb, false).stream().map(KBHandle::getName);
        assertThat(conceptLabels)
            .as("Check that concepts all have been imported")
            .containsExactlyInAnyOrder("Animal", "Character", "Cat", "Dog");
        assertThat(propertyLabels)
            .as("Check that properties all have been imported")
            .containsExactlyInAnyOrder("Loves", "Hates", "Has Character", "Year Of Birth");
    }

    @Test
    public void importData_WithTwoFilesAndOneKnowledgeBase_ShouldImportAllTriples() throws Exception {
        sut.registerKnowledgeBase(kb, sut.getNativeConfig());
        String[] resourceNames = {"data/pets.ttl", "data/more_pets.ttl"};
        for (String resourceName : resourceNames) {
            importKnowledgeBase(resourceName);
        }

        Stream<String> conceptLabels = sut.listConcepts(kb, false).stream().map(KBHandle::getName);
        Stream<String> propertyLabels = sut.listProperties(kb, false).stream().map(KBHandle::getName);

        assertThat(conceptLabels)
            .as("Check that concepts all have been imported")
            .containsExactlyInAnyOrder("Animal", "Character", "Cat", "Dog", "Manatee", "Turtle", "Biological class");
        assertThat(propertyLabels)
            .as("Check that properties all have been imported")
            .containsExactlyInAnyOrder("Loves", "Hates", "Has Character", "Year Of Birth", "Has biological class");
    }

    @Test
    public void importData_WithMisTypedStatements_ShouldImportWithoutError() throws Exception {
        ClassLoader classLoader = getClass().getClassLoader();
        String resourceName = "turtle/mismatching_literal_statement.ttl";
        String fileName = classLoader.getResource(resourceName).getFile();
        sut.registerKnowledgeBase(kb, sut.getNativeConfig());

        try (InputStream is = classLoader.getResourceAsStream(resourceName)) {
            sut.importData(kb, fileName, is);
        }

        KBInstance kahmi = sut.readInstance(kb, "http://mbugert.de/pets#kahmi").get();
        Stream<String> conceptLabels = sut.listConcepts(kb, false).stream().map(KBHandle::getName);
        Stream<String> propertyLabels = sut.listProperties(kb, false).stream().map(KBHandle::getName);
        Stream<Object> kahmiValues = sut.listStatements(kb, kahmi, false)
            .stream()
            .map(KBStatement::getValue);
        assertThat(conceptLabels)
            .as("Check that all concepts have been imported")
            .containsExactlyInAnyOrder("Cat", "Character");
        assertThat(propertyLabels)
            .as("Check that all properties have been imported")
            .containsExactlyInAnyOrder("Has Character");
        assertThat(kahmiValues)
            .as("Check that statements with wrong types have been imported")
            .containsExactlyInAnyOrder(VF.createLiteral(666));
    }

    @Test
    public void exportData_WithLocalKnowledgeBase_ShouldExportKnowledgeBase() throws Exception {
        KBConcept concept = new KBConcept("TestConcept");
        KBProperty property = new KBProperty("TestProperty");
        sut.registerKnowledgeBase(kb, sut.getNativeConfig());
        sut.createConcept(kb, concept);
        sut.createProperty(kb, property);

        File kbFile = temporaryFolder.newFile("exported_kb.ttl");
        try (OutputStream os = new FileOutputStream(kbFile)) {
            sut.exportData(kb, RDFFormat.TURTLE, os);
        }

        KnowledgeBase importedKb = buildKnowledgeBase(project, "Imported knowledge base");
        sut.registerKnowledgeBase(importedKb, sut.getNativeConfig());
        try (InputStream is = new FileInputStream(kbFile)) {
            sut.importData(importedKb, kbFile.getAbsolutePath(), is);
        }
        List<String> conceptLabels = sut.listConcepts(importedKb, false)
            .stream()
            .map(KBHandle::getName)
            .collect(Collectors.toList());
        List<String> propertyLabels = sut.listProperties(importedKb, false)
            .stream()
            .map(KBHandle::getName)
            .filter(Objects::nonNull)
            .collect(Collectors.toList());
        assertThat(conceptLabels)
            .as("Check that concepts all have been exported")
            .containsExactlyInAnyOrder("TestConcept");
        assertThat(propertyLabels)
            .as("Check that properties all have been exported")
            .containsExactlyInAnyOrder("TestProperty");
    }

    @Test
    public void exportData_WithRemoteKnowledgeBase_ShouldDoNothing() throws Exception {
        File outputFile = temporaryFolder.newFile();
        kb.setType(RepositoryType.REMOTE);
        sut.registerKnowledgeBase(kb, sut.getRemoteConfig(KnowledgeBases.BABELNET.url));

        try (OutputStream os = new FileOutputStream(outputFile)) {
            sut.exportData(kb, RDFFormat.TURTLE, os);
        }

        assertThat(outputFile)
            .as("Check that file has not been written to")
            .matches(f -> outputFile.length() == 0);
    }

    @Test
=======
>>>>>>> e6e09064
    public void clear_WithNonemptyKnowledgeBase_ShouldDeleteAllCustomEntities() {
        sut.registerKnowledgeBase(kb, sut.getNativeConfig());
        sut.createConcept(kb, buildConcept());
        sut.createProperty(kb, buildProperty());

        sut.clear(kb);

        List<KBHandle> handles = new ArrayList<>();
        handles.addAll(sut.listConcepts(kb, false));
        handles.addAll(sut.listProperties(kb, false));
        assertThat(handles)
            .as("Check that no custom entities are found after clearing")
            .isEmpty();
    }

    @Test
    public void clear_WithNonemptyKnowledgeBase_ShouldNotDeleteImplicitEntities() {
        sut.registerKnowledgeBase(kb, sut.getNativeConfig());
        sut.createConcept(kb, buildConcept());
        sut.createProperty(kb, buildProperty());

        sut.clear(kb);

        List<KBHandle> handles = new ArrayList<>();
        handles.addAll(sut.listConcepts(kb, true));
        handles.addAll(sut.listProperties(kb, true));
        assertThat(handles)
            .as("Check that only entities with implicit namespace are found after clearing")
            .allMatch(this::hasImplicitNamespace);
    }

    @Test
    public void empty_WithEmptyKnowledgeBase_ShouldReturnTrue() {
        sut.registerKnowledgeBase(kb, sut.getNativeConfig());

        boolean isEmpty = sut.isEmpty(kb);

        assertThat(isEmpty)
            .as("Check that knowledge base is empty")
            .isTrue();
    }

    @Test
    public void empty_WithNonemptyKnowledgeBase_ShouldReturnFalse() {
        sut.registerKnowledgeBase(kb, sut.getNativeConfig());
        sut.createConcept(kb, buildConcept());

        boolean isEmpty = sut.isEmpty(kb);

        assertThat(isEmpty)
            .as("Check that knowledge base is not empty")
            .isFalse();
    }

    @Test
    public void createConcept_WithEmptyIdentifier_ShouldCreateNewConcept() {
        KBConcept concept = buildConcept();

        sut.registerKnowledgeBase(kb, sut.getNativeConfig());
        KBHandle handle = sut.createConcept(kb, concept);

        KBConcept savedConcept = sut.readConcept(kb, handle.getIdentifier()).get();
        assertThat(savedConcept)
            .as("Check that concept was saved correctly")
            .hasFieldOrPropertyWithValue("description", concept.getDescription())
            .hasFieldOrPropertyWithValue("name", concept.getName());
    }
    
    @Test
    public void createConcept_WithCustomBasePrefix_ShouldCreateNewConceptWithCustomPrefix()
    {
        KBConcept concept = buildConcept();

        sut.registerKnowledgeBase(kb, sut.getNativeConfig());
        String customPrefix = "http://www.ukp.informatik.tu-darmstadt.de/customPrefix#";
        kb.setBasePrefix(customPrefix);
        KBHandle handle = sut.createConcept(kb, concept);

        KBConcept savedConcept = sut.readConcept(kb, handle.getIdentifier()).get();
        assertThat(savedConcept).as("Check that concept was saved correctly")
                .hasFieldOrPropertyWithValue("description", concept.getDescription())
                .hasFieldOrPropertyWithValue("name", concept.getName());

        String id = savedConcept.getIdentifier();
        String savedConceptPrefix = id.substring(0, id.lastIndexOf("#") + 1);
        assertEquals(customPrefix, savedConceptPrefix);
    }

    @Test
    public void createConcept_WithNonemptyIdentifier_ShouldThrowIllegalArgumentException() {
        KBConcept concept = new KBConcept();
        concept.setIdentifier("Nonempty Identifier");

        sut.registerKnowledgeBase(kb, sut.getNativeConfig());

        assertThatIllegalArgumentException()
            .as("Check that creating a concept requires empty identifier")
            .isThrownBy(() -> sut.createConcept(kb, concept) )
            .withMessage("Identifier must be empty on create");
    }

    @Test
    public void createConcept_WithReadOnlyKnowledgeBase_ShouldDoNothing() {
        KBConcept concept = buildConcept();
        kb.setReadOnly(true);
        sut.registerKnowledgeBase(kb, sut.getNativeConfig());

        KBHandle handle = sut.createConcept(kb, concept);

        assertThat(handle)
            .as("Check that concept has not been created")
            .isNull();
    }

    @Test
    public void readConcept_WithExistingConcept_ShouldReturnSavedConcept() {
        KBConcept concept = buildConcept();
        sut.registerKnowledgeBase(kb, sut.getNativeConfig());
        KBHandle handle = sut.createConcept(kb, concept);

        KBConcept savedConcept = sut.readConcept(kb, handle.getIdentifier()).get();

        assertThat(savedConcept)
            .as("Check that concept was read correctly")
            .hasFieldOrPropertyWithValue("description", concept.getDescription())
            .hasFieldOrPropertyWithValue("name", concept.getName());
    }

    @Test
    public void readConcept_WithNonexistentConcept_ShouldReturnEmptyResult() {
        sut.registerKnowledgeBase(kb, sut.getNativeConfig());

        Optional<KBConcept> savedConcept = sut.readConcept(kb, "https://nonexistent.identifier.test");

        assertThat(savedConcept.isPresent())
            .as("Check that no concept was read")
            .isFalse();
    }

    @Test
    public void updateConcept_WithAlteredConcept_ShouldUpdateConcept() {
        sut.registerKnowledgeBase(kb, sut.getNativeConfig());
        KBConcept concept = buildConcept();
        KBHandle handle = sut.createConcept(kb, concept);

        concept.setDescription("New description");
        concept.setName("New name");
        sut.updateConcept(kb, concept);

        KBConcept savedConcept = sut.readConcept(kb, handle.getIdentifier()).get();
        assertThat(savedConcept)
            .as("Check that concept was updated correctly")
            .hasFieldOrPropertyWithValue("description", "New description")
            .hasFieldOrPropertyWithValue("name", "New name");
    }

    @Test
    // TODO: Check whether this is a feature or not
    public void updateConcept_WithNonexistentConcept_ShouldCreateConcept() {
        KBConcept concept = buildConcept();
        concept.setIdentifier("https://nonexistent.identifier.test");
        sut.registerKnowledgeBase(kb, sut.getNativeConfig());

        sut.updateConcept(kb, concept);

        KBConcept savedConcept = sut.readConcept(kb, "https://nonexistent.identifier.test").get();
        assertThat(savedConcept)
            .hasFieldOrPropertyWithValue("description", concept.getDescription())
            .hasFieldOrPropertyWithValue("name", concept.getName());
    }

    @Test
    public void updateConcept_WithConceptWithBlankIdentifier_ShouldThrowIllegalArgumentException() {
        KBConcept concept = buildConcept();
        concept.setIdentifier("");
        sut.registerKnowledgeBase(kb, sut.getNativeConfig());

        assertThatIllegalArgumentException()
            .as("Check that updating a concept requires nonempty identifier")
            .isThrownBy(() -> sut.updateConcept(kb, concept))
            .withMessage("Identifier cannot be empty on update");
    }

    @Test
    public void updateConcept_WithConceptWithNullIdentifier_ShouldThrowIllegalArgumentException() {
        KBConcept concept = buildConcept();
        concept.setIdentifier(null);
        sut.registerKnowledgeBase(kb, sut.getNativeConfig());

        assertThatIllegalArgumentException()
            .as("Check that updating a concept requires non-null identifier")
            .isThrownBy(() -> sut.updateConcept(kb, concept))
            .withMessage("Identifier cannot be empty on update");
    }

    @Test
    public void updateConcept_WithReadOnlyKnowledgeBase_ShouldDoNothing() {
        KBConcept concept = buildConcept();
        sut.registerKnowledgeBase(kb, sut.getNativeConfig());
        KBHandle handle = sut.createConcept(kb, concept);
        setReadOnly(kb);

        concept.setDescription("New description");
        concept.setName("New name");
        sut.updateConcept(kb, concept);

        KBConcept savedConcept = sut.readConcept(kb, handle.getIdentifier()).get();
        assertThat(savedConcept)
            .as("Check that concept has not been updated")
            .hasFieldOrPropertyWithValue("description", "Concept description")
            .hasFieldOrPropertyWithValue("name", "Concept name");
    }

    @Test
    public void deleteConcept_WithExistingConcept_ShouldDeleteConcept() {
        KBConcept concept = buildConcept();
        sut.registerKnowledgeBase(kb, sut.getNativeConfig());
        KBHandle handle = sut.createConcept(kb, concept);

        sut.deleteConcept(kb, concept);

        Optional<KBConcept> savedConcept = sut.readConcept(kb, handle.getIdentifier());
        assertThat(savedConcept.isPresent())
            .as("Check that concept was not found after delete")
            .isFalse();
    }

    @Test
    public void deleteConcept_WithNonexistentConcept_ShouldNoNothing() {
        KBConcept concept = buildConcept();
        concept.setIdentifier("https://nonexistent.identifier.test");
        sut.registerKnowledgeBase(kb, sut.getNativeConfig());

        assertThatCode(() -> sut.deleteConcept(kb, concept))
            .as("Check that deleting non-existant concept does nothing")
            .doesNotThrowAnyException();
    }

    @Test
    public void deleteConcept_WithReadOnlyKnowledgeBase_ShouldDoNothing() {
        KBConcept concept = buildConcept();
        sut.registerKnowledgeBase(kb, sut.getNativeConfig());
        KBHandle handle = sut.createConcept(kb, concept);
        setReadOnly(kb);

        sut.deleteConcept(kb, concept);

        Optional<KBConcept> savedConcept = sut.readConcept(kb, handle.getIdentifier());
        assertThat(savedConcept.isPresent())
            .as("Check that concept was not deleted")
            .isTrue();
    }

    @Test
    public void listConcepts_WithASavedConceptAndNotAll_ShouldFindOneConcept() {
        KBConcept concept = buildConcept();
        sut.registerKnowledgeBase(kb, sut.getNativeConfig());
        KBHandle handle = sut.createConcept(kb, concept);

        List<KBHandle> concepts = sut.listConcepts(kb, false);

        assertThat(concepts)
            .as("Check that concepts contain the one, saved item")
            .hasSize(1)
            .element(0)
            .hasFieldOrPropertyWithValue("identifier", handle.getIdentifier())
            .hasFieldOrPropertyWithValue("name", handle.getName())
            .matches(h -> h.getIdentifier().startsWith(IriConstants.INCEPTION_NAMESPACE));
    }

    @Test
    public void listConcepts_WithNoSavedConceptAndAll_ShouldFindRdfConcepts() {
        sut.registerKnowledgeBase(kb, sut.getNativeConfig());

        List<KBHandle> concepts = sut.listConcepts(kb, true);

        assertThat(concepts)
            .as("Check that all concepts have implicit namespaces")
            .allMatch(this::hasImplicitNamespace);
    }

    @Test
    public void createProperty_WithEmptyIdentifier_ShouldCreateNewProperty() {
        KBProperty property = buildProperty();
        sut.registerKnowledgeBase(kb, sut.getNativeConfig());

        KBHandle handle = sut.createProperty(kb, property);

        KBProperty savedProperty = sut.readProperty(kb, handle.getIdentifier()).get();
        assertThat(savedProperty)
            .as("Check that property was created correctly")
            .hasNoNullFieldsOrProperties()
            .hasFieldOrPropertyWithValue("description", property.getDescription())
            .hasFieldOrPropertyWithValue("domain", property.getDomain())
            .hasFieldOrPropertyWithValue("name", property.getName())
            .hasFieldOrPropertyWithValue("range", property.getRange());
    }
    
    @Test
    public void createProperty_WithCustomBasePrefix_ShouldCreateNewPropertyWithCustomPrefix()
    {
        KBProperty property = buildProperty();

        sut.registerKnowledgeBase(kb, sut.getNativeConfig());
        String customPrefix = "http://www.ukp.informatik.tu-darmstadt.de/customPrefix#";
        kb.setBasePrefix(customPrefix);
        KBHandle handle = sut.createProperty(kb, property);

        KBProperty savedProperty = sut.readProperty(kb, handle.getIdentifier()).get();
        assertThat(savedProperty).as("Check that property was saved correctly")
                .hasFieldOrPropertyWithValue("description", property.getDescription())
                .hasFieldOrPropertyWithValue("name", property.getName());

        String id = savedProperty.getIdentifier();
        String savedPropertyPrefix = id.substring(0, id.lastIndexOf("#") + 1);
        assertEquals(customPrefix, savedPropertyPrefix);
    }

    @Test
    public void createProperty_WithNonemptyIdentifier_ShouldThrowIllegalArgumentException() {
        KBProperty property = buildProperty();
        property.setIdentifier("Nonempty Identifier");

        sut.registerKnowledgeBase(kb, sut.getNativeConfig());

        assertThatIllegalArgumentException()
            .as("Check that creating a property requires empty identifier")
            .isThrownBy(() -> sut.createProperty(kb, property) )
            .withMessage("Identifier must be empty on create");
    }

    @Test
    public void createProperty_WithReadOnlyKnowledgeBase_ShouldDoNothing() {
        KBProperty property = buildProperty();
        kb.setReadOnly(true);
        sut.registerKnowledgeBase(kb, sut.getNativeConfig());

        KBHandle handle = sut.createProperty(kb, property);

        assertThat(handle)
            .as("Check that property has not been created")
            .isNull();
    }

    @Test
    public void readProperty_WithExistingConcept_ShouldReturnSavedProperty() {
        KBProperty property = buildProperty();
        sut.registerKnowledgeBase(kb, sut.getNativeConfig());
        KBHandle handle = sut.createProperty(kb, property);

        KBProperty savedProperty = sut.readProperty(kb, handle.getIdentifier()).get();

        assertThat(savedProperty)
            .as("Check that property was saved correctly")
            .hasNoNullFieldsOrProperties()
            .hasFieldOrPropertyWithValue("description", property.getDescription())
            .hasFieldOrPropertyWithValue("domain", property.getDomain())
            .hasFieldOrPropertyWithValue("name", property.getName())
            .hasFieldOrPropertyWithValue("range", property.getRange());
    }

    @Test
    public void readProperty_WithNonexistentProperty_ShouldReturnEmptyResult() {
        sut.registerKnowledgeBase(kb, sut.getNativeConfig());

        Optional<KBProperty> savedProperty = sut.readProperty(kb, "https://nonexistent.identifier.test");

        assertThat(savedProperty.isPresent())
            .as("Check that no property was read")
            .isFalse();
    }

    @Test
    public void updateProperty_WithAlteredProperty_ShouldUpdateProperty() {
        KBProperty property = buildProperty();
        sut.registerKnowledgeBase(kb, sut.getNativeConfig());
        KBHandle handle = sut.createProperty(kb, property);

        property.setDescription("New property description");
        property.setDomain(URI.create("https://new.schema.com/#domain"));
        property.setName("New property name");
        property.setRange(URI.create("https://new.schema.com/#range"));
        sut.updateProperty(kb, property);

        KBProperty savedProperty = sut.readProperty(kb, handle.getIdentifier()).get();
        assertThat(savedProperty)
            .as("Check that property was updated correctly")
            .hasFieldOrPropertyWithValue("description", property.getDescription())
            .hasFieldOrPropertyWithValue("domain", property.getDomain())
            .hasFieldOrPropertyWithValue("name", property.getName())
            .hasFieldOrPropertyWithValue("range", property.getRange());
    }

    @Test
    // TODO: Check whether this is a feature or not
    public void updateProperty_WithNonexistentProperty_ShouldCreateProperty() {
        KBProperty property = buildProperty();
        property.setIdentifier("https://nonexistent.identifier.test");
        sut.registerKnowledgeBase(kb, sut.getNativeConfig());

        sut.updateProperty(kb, property);

        KBProperty savedProperty = sut.readProperty(kb, "https://nonexistent.identifier.test").get();
        assertThat(savedProperty)
            .as("Check that property was updated correctly")
            .hasFieldOrPropertyWithValue("description", property.getDescription())
            .hasFieldOrPropertyWithValue("domain", property.getDomain())
            .hasFieldOrPropertyWithValue("name", property.getName())
            .hasFieldOrPropertyWithValue("range", property.getRange());
    }

    @Test
    public void updateProperty_WithPropertyWithBlankIdentifier_ShouldThrowIllegalArgumentException() {
        KBProperty property = buildProperty();
        property.setIdentifier("");
        sut.registerKnowledgeBase(kb, sut.getNativeConfig());

        assertThatIllegalArgumentException()
            .as("Check that updating a property requires nonempty identifier")
            .isThrownBy(() -> sut.updateProperty(kb, property))
            .withMessage("Identifier cannot be empty on update");
    }

    @Test
    public void updateProperty_WithPropertyWithNullIdentifier_ShouldThrowIllegalArgumentException() {
        KBProperty property = buildProperty();
        property.setIdentifier(null);
        sut.registerKnowledgeBase(kb, sut.getNativeConfig());

        assertThatIllegalArgumentException()
            .as("Check that updating a property requires nonempty identifier")
            .isThrownBy(() -> sut.updateProperty(kb, property))
            .withMessage("Identifier cannot be empty on update");
    }

    @Test
    public void updateProperty_WithReadOnlyKnowledgeBase_ShouldDoNothing() {
        KBProperty property = buildProperty();
        sut.registerKnowledgeBase(kb, sut.getNativeConfig());
        KBHandle handle = sut.createProperty(kb, property);
        setReadOnly(kb);

        property.setDescription("New property description");
        property.setDomain(URI.create("https://new.schema.com/#domain"));
        property.setName("New property name");
        property.setRange(URI.create("https://new.schema.com/#range"));
        sut.updateProperty(kb, property);

        KBProperty savedProperty = sut.readProperty(kb, handle.getIdentifier()).get();
        assertThat(savedProperty)
            .as("Check that property has not been updated")
            .hasFieldOrPropertyWithValue("description", "Property description")
            .hasFieldOrPropertyWithValue("domain", URI.create("https://test.schema.com/#domain"))
            .hasFieldOrPropertyWithValue("name", "Property name")
            .hasFieldOrPropertyWithValue("range", URI.create("https://test.schema.com/#range"));
    }

    @Test
    public void deleteProperty_WithExistingProperty_ShouldDeleteProperty() {
        KBProperty property = buildProperty();
        sut.registerKnowledgeBase(kb, sut.getNativeConfig());
        KBHandle handle = sut.createProperty(kb, property);

        sut.deleteProperty(kb, property);

        Optional<KBProperty> savedProperty = sut.readProperty(kb, handle.getIdentifier());
        assertThat(savedProperty.isPresent())
            .as("Check that property was not found after delete")
            .isFalse();
    }

    @Test
    public void deleteProperty_WithNotExistingProperty_ShouldNoNothing() {
        KBProperty property = buildProperty();
        property.setIdentifier("https://nonexistent.identifier.test");
        sut.registerKnowledgeBase(kb, sut.getNativeConfig());

        assertThatCode(() -> sut.deleteProperty(kb, property))
            .as("Check that deleting non-existant property does nothing")
            .doesNotThrowAnyException();
    }

    @Test
    public void deleteProperty_WithReadOnlyKnowledgeBase_ShouldNoNothing() {
        KBProperty property = buildProperty();
        sut.registerKnowledgeBase(kb, sut.getNativeConfig());
        KBHandle handle = sut.createProperty(kb, property);
        setReadOnly(kb);

        sut.deleteProperty(kb, property);

        Optional<KBProperty> savedProperty = sut.readProperty(kb, handle.getIdentifier());
        assertThat(savedProperty.isPresent())
            .as("Check that property was not deleted")
            .isTrue();
    }

    @Test
    public void listProperties_WithASavedConceptAndNotAll_ShouldFindOneConcept() {
        KBProperty property = buildProperty();
        sut.registerKnowledgeBase(kb, sut.getNativeConfig());
        KBHandle handle = sut.createProperty(kb, property);

        List<KBHandle> properties = sut.listProperties(kb, false);

        assertThat(properties)
            .as("Check that properties contain the one, saved item")
            .hasSize(1)
            .element(0)
            .hasFieldOrPropertyWithValue("identifier", handle.getIdentifier())
            .hasFieldOrPropertyWithValue("name", handle.getName())
            .matches(h -> h.getIdentifier().startsWith(IriConstants.INCEPTION_NAMESPACE));
    }

    @Test
    public void listProperties_WithNoSavedConceptAndAll_ShouldFindRdfConcepts() {
        sut.registerKnowledgeBase(kb, sut.getNativeConfig());

        List<KBHandle> properties = sut.listProperties(kb, true);

        assertThat(properties)
            .as("Check that all properties have implicit namespaces")
            .allMatch(this::hasImplicitNamespace);
    }

    @Test
    public void createInstance_WithEmptyIdentifier_ShouldCreateNewInstance() {
        KBInstance instance = buildInstance();

        sut.registerKnowledgeBase(kb, sut.getNativeConfig());
        KBHandle handle = sut.createInstance(kb, instance);

        KBInstance savedInstance = sut.readInstance(kb, handle.getIdentifier()).get();
        assertThat(savedInstance)
            .as("Check that instance was saved correctly")
            .hasFieldOrPropertyWithValue("description", instance.getDescription())
            .hasFieldOrPropertyWithValue("name", instance.getName());
    }
    
    @Test
    public void createInstance_WithCustomBasePrefix_ShouldCreateNewInstanceWithCustomPrefix()
    {
        KBInstance instance = buildInstance();

        sut.registerKnowledgeBase(kb, sut.getNativeConfig());
        String customPrefix = "http://www.ukp.informatik.tu-darmstadt.de/customPrefix#";
        kb.setBasePrefix(customPrefix);
        KBHandle handle = sut.createInstance(kb, instance);

        KBInstance savedInstance = sut.readInstance(kb, handle.getIdentifier()).get();
        assertThat(savedInstance).as("Check that Instance was saved correctly")
                .hasFieldOrPropertyWithValue("description", instance.getDescription())
                .hasFieldOrPropertyWithValue("name", instance.getName());

        String id = savedInstance.getIdentifier();
        String savedInstancePrefix = id.substring(0, id.lastIndexOf("#") + 1);
        assertEquals(customPrefix, savedInstancePrefix);
    }

    @Test
    public void createInstance_WithNonemptyIdentifier_ShouldThrowIllegalArgumentException() {
        KBInstance instance = new KBInstance();
        instance.setIdentifier("Nonempty Identifier");

        sut.registerKnowledgeBase(kb, sut.getNativeConfig());

        assertThatIllegalArgumentException()
            .as("Check that creating a instance requires empty identifier")
            .isThrownBy(() -> sut.createInstance(kb, instance) )
            .withMessage("Identifier must be empty on create");
    }

    @Test
    public void createInstance_WithReadOnlyKnowledgeBase_ShouldDoNothing() {
        KBInstance instance = buildInstance();
        kb.setReadOnly(true);
        sut.registerKnowledgeBase(kb, sut.getNativeConfig());

        KBHandle handle = sut.createInstance(kb, instance);

        assertThat(handle)
            .as("Check that instance has not been created")
            .isNull();
    }

    @Test
    public void readInstance_WithExistingInstance_ShouldReturnSavedInstance() {
        KBInstance instance = buildInstance();
        sut.registerKnowledgeBase(kb, sut.getNativeConfig());
        KBHandle handle = sut.createInstance(kb, instance);

        KBInstance savedInstance = sut.readInstance(kb, handle.getIdentifier()).get();

        assertThat(savedInstance)
            .as("Check that instance was read correctly")
            .hasFieldOrPropertyWithValue("description", instance.getDescription())
            .hasFieldOrPropertyWithValue("name", instance.getName());
    }

    @Test
    public void readInstance_WithNonexistentInstance_ShouldReturnEmptyResult() {
        sut.registerKnowledgeBase(kb, sut.getNativeConfig());

        Optional<KBInstance> savedInstance = sut.readInstance(kb, "https://nonexistent.identifier.test");

        assertThat(savedInstance.isPresent())
            .as("Check that no instance was read")
            .isFalse();
    }

    @Test
    public void updateInstance_WithAlteredInstance_ShouldUpdateInstance() {
        KBInstance instance = buildInstance();
        sut.registerKnowledgeBase(kb, sut.getNativeConfig());
        KBHandle handle = sut.createInstance(kb, instance);

        instance.setDescription("New description");
        instance.setName("New name");
        sut.updateInstance(kb, instance);

        KBInstance savedInstance = sut.readInstance(kb, handle.getIdentifier()).get();
        assertThat(savedInstance)
            .as("Check that instance was updated correctly")
            .hasFieldOrPropertyWithValue("description", "New description")
            .hasFieldOrPropertyWithValue("name", "New name");
    }

    @Test
    // TODO: Check whether this is a feature or not
    public void updateInstance_WithNonexistentInstance_ShouldCreateInstance() {
        KBInstance instance = buildInstance();
        instance.setIdentifier("https://nonexistent.identifier.test");
        sut.registerKnowledgeBase(kb, sut.getNativeConfig());

        sut.updateInstance(kb, instance);

        KBInstance savedInstance = sut.readInstance(kb, "https://nonexistent.identifier.test").get();
        assertThat(savedInstance)
            .hasFieldOrPropertyWithValue("description", instance.getDescription())
            .hasFieldOrPropertyWithValue("name", instance.getName());
    }

    @Test
    public void updateInstance_WithInstanceWithBlankIdentifier_ShouldThrowIllegalArgumentException() {
        KBInstance instance = buildInstance();
        instance.setIdentifier("");
        sut.registerKnowledgeBase(kb, sut.getNativeConfig());

        assertThatIllegalArgumentException()
            .as("Check that updating a instance requires nonempty identifier")
            .isThrownBy(() -> sut.updateInstance(kb, instance))
            .withMessage("Identifier cannot be empty on update");
    }

    @Test
    public void updateInstance_WithInstanceWithNullIdentifier_ShouldThrowIllegalArgumentException() {
        KBInstance instance = buildInstance();
        instance.setIdentifier(null);
        sut.registerKnowledgeBase(kb, sut.getNativeConfig());

        assertThatIllegalArgumentException()
            .as("Check that updating a instance requires non-null identifier")
            .isThrownBy(() -> sut.updateInstance(kb, instance))
            .withMessage("Identifier cannot be empty on update");
    }

    @Test
    public void updateInstance_WithReadOnlyKnowledgeBase_ShouldDoNothing() {
        KBInstance instance = buildInstance();
        sut.registerKnowledgeBase(kb, sut.getNativeConfig());
        KBHandle handle = sut.createInstance(kb, instance);
        setReadOnly(kb);

        instance.setDescription("New description");
        instance.setName("New name");
        sut.updateInstance(kb, instance);

        KBInstance savedInstance = sut.readInstance(kb, handle.getIdentifier()).get();
        assertThat(savedInstance)
            .as("Check that instance has not been updated")
            .hasFieldOrPropertyWithValue("description", "Instance description")
            .hasFieldOrPropertyWithValue("name", "Instance name");
    }

    @Test
    public void deleteInstance_WithExistingInstance_ShouldDeleteInstance() {
        KBInstance instance = buildInstance();
        sut.registerKnowledgeBase(kb, sut.getNativeConfig());
        KBHandle handle = sut.createInstance(kb, instance);

        sut.deleteInstance(kb, instance);

        Optional<KBInstance> savedInstance = sut.readInstance(kb, handle.getIdentifier());
        assertThat(savedInstance.isPresent())
            .as("Check that instance was not found after delete")
            .isFalse();
    }

    @Test
    public void deleteInstance_WithNonexistentProperty_ShouldNoNothing() {
        KBInstance instance = buildInstance();
        instance.setIdentifier("https://nonexistent.identifier.test");
        sut.registerKnowledgeBase(kb, sut.getNativeConfig());

        assertThatCode(() -> sut.deleteInstance(kb, instance))
            .as("Check that deleting non-existant instance does nothing")
            .doesNotThrowAnyException();
    }

    @Test
    public void deleteInstance_WithReadOnlyKnowledgeBase_ShouldNoNothing() {
        KBInstance instance = buildInstance();
        sut.registerKnowledgeBase(kb, sut.getNativeConfig());
        KBHandle handle = sut.createInstance(kb, instance);
        setReadOnly(kb);

        sut.deleteInstance(kb, instance);

        Optional<KBInstance> savedInstance = sut.readInstance(kb, handle.getIdentifier());
        assertThat(savedInstance.isPresent())
            .as("Check that instance was not deleted")
            .isTrue();
    }

    @Test
    public void listInstances_WithASavedInstanceAndNotAll_ShouldFindOneInstance() {
        sut.registerKnowledgeBase(kb, sut.getNativeConfig());
        KBConcept concept = buildConcept();
        KBInstance instance = buildInstance();
        KBHandle conceptHandle = sut.createConcept(kb, concept);
        instance.setType(URI.create(concept.getIdentifier()));
        KBHandle instanceHandle = sut.createInstance(kb, instance);

        List<KBHandle> instances = sut.listInstances(kb, conceptHandle.getIdentifier(), false);

        assertThat(instances)
            .as("Check that instances contain the one, saved item")
            .hasSize(1)
            .element(0)
            .hasFieldOrPropertyWithValue("identifier", instanceHandle.getIdentifier())
            .hasFieldOrPropertyWithValue("name", instanceHandle.getName())
            .matches(h -> h.getIdentifier().startsWith(IriConstants.INCEPTION_NAMESPACE));
    }

    @Test
    public void upsertStatement_WithUnsavedStatement_ShouldCreateStatement() {
        sut.registerKnowledgeBase(kb, sut.getNativeConfig());
        KBConcept concept = buildConcept();
        KBProperty property = buildProperty();
        KBHandle conceptHandle = sut.createConcept(kb, concept);
        KBHandle propertyHandle = sut.createProperty(kb, property);
<<<<<<< HEAD
        Value value = VF.createLiteral("Test statement");
        
        KBStatement statement = buildStatement(conceptHandle, propertyHandle, value);
=======
        KBStatement statement = buildStatement(kb, conceptHandle, propertyHandle, "Test statement");
>>>>>>> e6e09064

        sut.upsertStatement(kb, statement);

        List<KBStatement> statements = sut.listStatements(kb, conceptHandle, false);
        assertThat(statements)
            .as("Check that the statement was saved correctly")
            .filteredOn(this::isNotAbstractNorClosedStatement)
            .hasSize(1)
            .element(0)
            .hasFieldOrProperty("instance")
            .hasFieldOrProperty("property")
            .hasFieldOrPropertyWithValue("value", value)
            .hasFieldOrPropertyWithValue("inferred", false);
    }

    @Test
    public void upsertStatement_WithExistingStatement_ShouldUpdateStatement() {
        sut.registerKnowledgeBase(kb, sut.getNativeConfig());
        KBConcept concept = buildConcept();
        KBProperty property = buildProperty();
        KBHandle conceptHandle = sut.createConcept(kb, concept);
        KBHandle propertyHandle = sut.createProperty(kb, property);
<<<<<<< HEAD
        Value value = VF.createLiteral("Test statement");
        
        KBStatement statement = buildStatement(conceptHandle, propertyHandle, value);
=======
        KBStatement statement = buildStatement(kb, conceptHandle, propertyHandle, "Test statement");
>>>>>>> e6e09064
        sut.upsertStatement(kb, statement);

        Value alteredValue = VF.createLiteral("Altered test property");
        statement.setValue(alteredValue);
        sut.upsertStatement(kb, statement);

        List<KBStatement> statements = sut.listStatements(kb, conceptHandle, false);
        assertThat(statements)
            .as("Check that the statement was updated correctly")
            .filteredOn(this::isNotAbstractNorClosedStatement)
            .hasSize(1)
            .element(0)
            .hasFieldOrProperty("instance")
            .hasFieldOrProperty("property")
            .hasFieldOrPropertyWithValue("value", alteredValue)
            .hasFieldOrPropertyWithValue("inferred", false);
    }

    @Test
    public void upsertStatement_WithReadOnlyKnowledgeBase_ShouldDoNothing() {
        sut.registerKnowledgeBase(kb, sut.getNativeConfig());
        KBConcept concept = buildConcept();
        KBProperty property = buildProperty();
        KBHandle conceptHandle = sut.createConcept(kb, concept);
        KBHandle propertyHandle = sut.createProperty(kb, property);
<<<<<<< HEAD
        Value value = VF.createLiteral("Test statement");
        KBStatement statement = buildStatement(conceptHandle, propertyHandle, value);
=======
        KBStatement statement = buildStatement(kb, conceptHandle, propertyHandle, "Test statement");
>>>>>>> e6e09064
        setReadOnly(kb);

        int statementCountBeforeUpsert = sut.listStatements(kb, conceptHandle, false).size();
        sut.upsertStatement(kb, statement);

        int statementCountAfterUpsert = sut.listStatements(kb, conceptHandle, false).size();
        assertThat(statementCountBeforeUpsert)
            .as("Check that statement was not created")
            .isEqualTo(statementCountAfterUpsert);
    }

    @Test
    public void deleteStatement_WithExistingStatement_ShouldDeleteStatement() {
        sut.registerKnowledgeBase(kb, sut.getNativeConfig());
        KBConcept concept = buildConcept();
        KBProperty property = buildProperty();
        KBHandle conceptHandle = sut.createConcept(kb, concept);
        KBHandle propertyHandle = sut.createProperty(kb, property);
<<<<<<< HEAD
        Value value = VF.createLiteral("Test statement");
        KBStatement statement = buildStatement(conceptHandle, propertyHandle, value);
=======
        KBStatement statement = buildStatement(kb, conceptHandle, propertyHandle, "Test statement");
>>>>>>> e6e09064
        sut.upsertStatement(kb, statement);

        sut.deleteStatement(kb, statement);

        List<KBStatement> statements = sut.listStatements(kb, conceptHandle, false);
        assertThat(statements)
            .as("Check that the statement was deleted correctly")
            .noneMatch(stmt -> "Test statement".equals(stmt.getValue()));
    }

    @Test
    public void deleteStatement_WithNonExistentStatement_ShouldDoNothing() {
        sut.registerKnowledgeBase(kb, sut.getNativeConfig());
        KBConcept concept = buildConcept();
        KBProperty property = buildProperty();
        KBHandle conceptHandle = sut.createConcept(kb, concept);
        KBHandle propertyHandle = sut.createProperty(kb, property);
<<<<<<< HEAD
        Value value = VF.createLiteral("Test statement");
        KBStatement statement = buildStatement(conceptHandle, propertyHandle, value);
=======
        KBStatement statement = buildStatement(kb, conceptHandle, propertyHandle, "Test statement");
>>>>>>> e6e09064

        assertThatCode(() -> {
            sut.deleteStatement(kb, statement);
        }).doesNotThrowAnyException();
    }

    @Test
    public void deleteStatement_WithReadOnlyKnowledgeBase_ShouldDoNothing() {
        sut.registerKnowledgeBase(kb, sut.getNativeConfig());
        KBConcept concept = buildConcept();
        KBProperty property = buildProperty();
        KBHandle conceptHandle = sut.createConcept(kb, concept);
        KBHandle propertyHandle = sut.createProperty(kb, property);
<<<<<<< HEAD
        Value value = VF.createLiteral("Test statement");
        KBStatement statement = buildStatement(conceptHandle, propertyHandle, value);
=======
        KBStatement statement = buildStatement(kb, conceptHandle, propertyHandle, "Test statement");
>>>>>>> e6e09064
        sut.upsertStatement(kb, statement);
        setReadOnly(kb);

        int statementCountBeforeDeletion = sut.listStatements(kb, conceptHandle, false).size();
        sut.deleteStatement(kb, statement);

        int statementCountAfterDeletion = sut.listStatements(kb, conceptHandle, false).size();
        assertThat(statementCountAfterDeletion)
            .as("Check that statement was not deleted")
            .isEqualTo(statementCountBeforeDeletion);
    }

    @Test
    public void listStatements_WithExistentStatementAndNotAll_ShouldReturnOnlyThisStatement() {
        sut.registerKnowledgeBase(kb, sut.getNativeConfig());
        KBConcept concept = buildConcept();
        KBProperty property = buildProperty();
        KBHandle conceptHandle = sut.createConcept(kb, concept);
        KBHandle propertyHandle = sut.createProperty(kb, property);
<<<<<<< HEAD
        Value value = VF.createLiteral("Test statement");
        
        KBStatement statement = buildStatement(conceptHandle, propertyHandle, value);
=======
        KBStatement statement = buildStatement(kb, conceptHandle, propertyHandle, "Test statement");
>>>>>>> e6e09064
        sut.upsertStatement(kb, statement);

        List<KBStatement> statements = sut.listStatements(kb, conceptHandle, false);

        assertThat(statements)
            .as("Check that saved statement is found")
            .filteredOn(this::isNotAbstractNorClosedStatement)
            .hasSize(1)
            .element(0)
<<<<<<< HEAD
            .hasFieldOrPropertyWithValue("value", value);
=======
            .hasFieldOrPropertyWithValue("value", "Test statement");

        assertThat(statements.get(0).getOriginalStatements())
            .as("Check that original statements are recreated")
            .containsExactlyInAnyOrderElementsOf(statement.getOriginalStatements());
>>>>>>> e6e09064
    }

    @Test
    public void listStatements_WithNonexistentStatementAndAll_ShouldRetuenAllStatements() {
        sut.registerKnowledgeBase(kb, sut.getNativeConfig());
        KBConcept concept = buildConcept();
        KBHandle conceptHandle = sut.createConcept(kb, concept);

        List<KBStatement> statements = sut.listStatements(kb, conceptHandle, true);

        assertThat(statements)
            .filteredOn(this::isNotAbstractNorClosedStatement)
            .as("Check that all statements have implicit namespace")
            .allMatch(stmt -> hasImplicitNamespace(stmt.getProperty()));
    }

    @Test
    public void getConceptRoots_WithWildlifeOntology_ShouldReturnRootConcepts() throws Exception {
        sut.registerKnowledgeBase(kb, sut.getNativeConfig());
        importKnowledgeBase("data/wildlife_ontology.ttl");
        setSchema(kb, OWL.CLASS, RDFS.SUBCLASSOF, RDF.TYPE, RDFS.COMMENT, RDFS.LABEL, RDF.PROPERTY);

        Stream<String> rootConcepts = sut.listRootConcepts(kb, false).stream()
                .map(KBHandle::getName);

        String[] expectedLabels = {
            "Adaptation", "Animal Intelligence", "Conservation Status", "Ecozone",
            "Habitat", "Red List Status", "Taxon Name", "Taxonomic Rank"
        };
        assertThat(rootConcepts)
            .as("Check that all root concepts have been found")
            .containsExactlyInAnyOrder(expectedLabels);
    }

    @Test
    public void getConceptRoots_WithSparqlPlayground_ReturnsOnlyRootConcepts() throws Exception {
        sut.registerKnowledgeBase(kb, sut.getNativeConfig());
        importKnowledgeBase("data/sparql_playground.ttl");
        setSchema(kb, RDFS.CLASS, RDFS.SUBCLASSOF, RDF.TYPE, RDFS.COMMENT, RDFS.LABEL, RDF.PROPERTY);

        Stream<String> childConcepts = sut.listRootConcepts(kb, false).stream()
                .map(KBHandle::getName);

        String[] expectedLabels = { "creature" };
        assertThat(childConcepts)
            .as("Check that only root concepts")
            .containsExactlyInAnyOrder(expectedLabels);
    }

    @Test
    public void getChildConcepts_WithSparqlPlayground_ReturnsAnimals() throws Exception {
        sut.registerKnowledgeBase(kb, sut.getNativeConfig());
        importKnowledgeBase("data/sparql_playground.ttl");
        setSchema(kb, RDFS.CLASS, RDFS.SUBCLASSOF, RDF.TYPE, RDFS.COMMENT, RDFS.LABEL, RDF.PROPERTY);
        KBConcept concept = sut.readConcept(kb, "http://example.org/tuto/ontology#Animal").get();

        Stream<String> childConcepts = sut.listChildConcepts(kb, concept.getIdentifier(), false)
            .stream()
            .map(KBHandle::getName);

        String[] expectedLabels = {
            "cat", "dog", "monkey"
        };
        assertThat(childConcepts)
            .as("Check that all child concepts have been found")
            .containsExactlyInAnyOrder(expectedLabels);
    }

    @Test
    public void getChildConcepts_WithStreams_ReturnsOnlyImmediateChildren() throws Exception {
        sut.registerKnowledgeBase(kb, sut.getNativeConfig());
        importKnowledgeBase("data/streams.ttl");
        KBConcept concept = sut.readConcept(kb, "http://mrklie.com/schemas/streams#input").get();
        setSchema(kb, RDFS.CLASS, RDFS.SUBCLASSOF, RDF.TYPE, RDFS.COMMENT, RDFS.LABEL, RDF.PROPERTY);

        Stream<String> childConcepts = sut.listChildConcepts(kb, concept.getIdentifier(), false)
            .stream()
            .map(KBHandle::getName);

        String[] expectedLabels = {
            "ByteArrayInputStream", "FileInputStream", "FilterInputStream", "ObjectInputStream",
            "PipedInputStream","SequenceInputStream", "StringBufferInputStream"
        };
        assertThat(childConcepts)
            .as("Check that all immediate child concepts have been found")
            .containsExactlyInAnyOrder(expectedLabels);
    }
    
    @Test
    public void getEnabledKnowledgeBases_WithOneEnabledOneDisabled_ReturnsOnlyEnabledKB()
    {
        sut.registerKnowledgeBase(kb, sut.getNativeConfig());

        KnowledgeBase kb2 = buildKnowledgeBase(project, "TestKB2");
        kb2.setEnabled(false);
        sut.registerKnowledgeBase(kb2, sut.getNativeConfig());

        List<KnowledgeBase> enabledKBs = sut.getEnabledKnowledgeBases(project);

        assertThat(enabledKBs).as("Check that only the enabled KB (kb) is in this list")
                .contains(kb).hasSize(1);

    }

    @Test
    public void getEnabledKnowledgeBases_WithoutEnabledKnowledgeBases_ShouldReturnEmptyList()
    {
        sut.registerKnowledgeBase(kb, sut.getNativeConfig());
        kb.setEnabled(false);
        sut.updateKnowledgeBase(kb, sut.getNativeConfig());

        List<KnowledgeBase> knowledgeBases = sut.getEnabledKnowledgeBases(project);

        assertThat(knowledgeBases).as("Check that the list is empty").isEmpty();
    }

    @Test
    public void statementsMatchSPO_WithMatchedStatement_ShouldReturnTure()
    {
        sut.registerKnowledgeBase(kb, sut.getNativeConfig());
        KBConcept concept = buildConcept();
        KBProperty property = buildProperty();
        KBHandle conceptHandle = sut.createConcept(kb, concept);
        KBHandle propertyHandle = sut.createProperty(kb, property);
        KBStatement statement = buildStatement(kb, conceptHandle, propertyHandle, "Test statement");

        sut.upsertStatement(kb, statement);

        KBStatement mockStatement = buildStatement(kb, conceptHandle, propertyHandle,
            "Test statement");
        assertTrue(sut.statementsMatchSPO(kb, mockStatement));
    }

    @Test
    public void statementsMatchSPO_WithMissmatchedStatement_ShouldReturnFalse()
    {
        sut.registerKnowledgeBase(kb, sut.getNativeConfig());
        KBConcept concept = buildConcept();
        KBProperty property = buildProperty();
        KBHandle conceptHandle = sut.createConcept(kb, concept);
        KBHandle propertyHandle = sut.createProperty(kb, property);
        KBStatement statement = buildStatement(kb, conceptHandle, propertyHandle, "Test");

        sut.upsertStatement(kb, statement);

        KBStatement mockStatement = buildStatement(kb, conceptHandle, propertyHandle,
            "Test statement");
        assertFalse(sut.statementsMatchSPO(kb, mockStatement));
    }

    // Helper

    private Project createProject(String name) {
        return testFixtures.createProject(name);
    }

    private KnowledgeBase buildKnowledgeBase(Project project, String name) {
        return testFixtures.buildKnowledgeBase(project, name, reification);
    }

    private KBConcept buildConcept() {
        return testFixtures.buildConcept();
    }

    private KBProperty buildProperty() {
        return testFixtures.buildProperty();
    }

    private KBInstance buildInstance() {
        return testFixtures.buildInstance();
    }

<<<<<<< HEAD
    private KBStatement buildStatement(KBHandle conceptHandle, KBHandle propertyHandle, Value value) {
        KBStatement statement = new KBStatement();
        statement.setInstance(conceptHandle);
        statement.setProperty(propertyHandle);
        statement.setValue(value);
        return statement;
=======
    private KBStatement buildStatement(KnowledgeBase knowledgeBase, KBHandle conceptHandle,
        KBHandle propertyHandle, String value)
    {
        KBStatement stmt = testFixtures.buildStatement(conceptHandle, propertyHandle, value);
        sut.initStatement(knowledgeBase, stmt);
        return stmt;
>>>>>>> e6e09064
    }

    private boolean isNotAbstractNorClosedStatement(KBStatement statement) {
        String id = statement.getProperty().getIdentifier();
        return !(id.endsWith("#abstract") || id.endsWith("#closed"));
    }

    private boolean hasImplicitNamespace(KBHandle handle) {
        return IriConstants.IMPLICIT_NAMESPACES.stream()
            .anyMatch(ns -> handle.getIdentifier().startsWith(ns));
    }

    private void importKnowledgeBase(String resourceName) throws Exception {
        ClassLoader classLoader = getClass().getClassLoader();
        String fileName = classLoader.getResource(resourceName).getFile();
        try (InputStream is = classLoader.getResourceAsStream(resourceName)) {
            sut.importData(kb, fileName, is);
        }
    }
    private void setReadOnly(KnowledgeBase kb) {
        kb.setReadOnly(true);
        sut.updateKnowledgeBase(kb, sut.getKnowledgeBaseConfig(kb));
    }

    private void setSchema(KnowledgeBase kb, IRI classIri, IRI subclassIri, IRI typeIri,
        IRI descriptionIri, IRI labelIri, IRI propertyTypeIri) {
        kb.setClassIri(classIri);
        kb.setSubclassIri(subclassIri);
        kb.setTypeIri(typeIri);
        kb.setDescriptionIri(descriptionIri);
        kb.setLabelIri(labelIri);
        kb.setPropertyTypeIri(propertyTypeIri);
        sut.updateKnowledgeBase(kb, sut.getKnowledgeBaseConfig(kb));
    }
}<|MERGE_RESOLUTION|>--- conflicted
+++ resolved
@@ -38,9 +38,6 @@
 import javax.persistence.EntityManager;
 
 import org.eclipse.rdf4j.model.IRI;
-import org.eclipse.rdf4j.model.Value;
-import org.eclipse.rdf4j.model.ValueFactory;
-import org.eclipse.rdf4j.model.impl.SimpleValueFactory;
 import org.eclipse.rdf4j.model.vocabulary.OWL;
 import org.eclipse.rdf4j.model.vocabulary.RDF;
 import org.eclipse.rdf4j.model.vocabulary.RDFS;
@@ -79,13 +76,7 @@
 
     private static final String PROJECT_NAME = "Test project";
     private static final String KB_NAME = "Test knowledge base";
-<<<<<<< HEAD
-    
-    private static final ValueFactory VF = SimpleValueFactory.getInstance();
-    
-=======
-
->>>>>>> e6e09064
+
     @Rule
     public TemporaryFolder temporaryFolder = new TemporaryFolder();
 
@@ -101,9 +92,6 @@
     private KnowledgeBaseServiceImpl sut;
     private Project project;
     private KnowledgeBase kb;
-<<<<<<< HEAD
-    
-=======
     private Reification reification;
 
     private TestFixtures testFixtures;
@@ -118,7 +106,6 @@
         return Arrays.stream(Reification.values()).map(r -> new Object[] { r })
             .collect(Collectors.toList());
     }
->>>>>>> e6e09064
 
     @BeforeClass
     public static void setUpOnce() {
@@ -257,122 +244,6 @@
     }
 
     @Test
-<<<<<<< HEAD
-    public void importData_WithExistingTtl_ShouldImportTriples() throws Exception {
-        sut.registerKnowledgeBase(kb, sut.getNativeConfig());
-
-        importKnowledgeBase("data/pets.ttl");
-
-        Stream<String> conceptLabels = sut.listConcepts(kb, false).stream().map(KBHandle::getName);
-        Stream<String> propertyLabels = sut.listProperties(kb, false).stream().map(KBHandle::getName);
-        assertThat(conceptLabels)
-            .as("Check that concepts all have been imported")
-            .containsExactlyInAnyOrder("Animal", "Character", "Cat", "Dog");
-        assertThat(propertyLabels)
-            .as("Check that properties all have been imported")
-            .containsExactlyInAnyOrder("Loves", "Hates", "Has Character", "Year Of Birth");
-    }
-
-    @Test
-    public void importData_WithTwoFilesAndOneKnowledgeBase_ShouldImportAllTriples() throws Exception {
-        sut.registerKnowledgeBase(kb, sut.getNativeConfig());
-        String[] resourceNames = {"data/pets.ttl", "data/more_pets.ttl"};
-        for (String resourceName : resourceNames) {
-            importKnowledgeBase(resourceName);
-        }
-
-        Stream<String> conceptLabels = sut.listConcepts(kb, false).stream().map(KBHandle::getName);
-        Stream<String> propertyLabels = sut.listProperties(kb, false).stream().map(KBHandle::getName);
-
-        assertThat(conceptLabels)
-            .as("Check that concepts all have been imported")
-            .containsExactlyInAnyOrder("Animal", "Character", "Cat", "Dog", "Manatee", "Turtle", "Biological class");
-        assertThat(propertyLabels)
-            .as("Check that properties all have been imported")
-            .containsExactlyInAnyOrder("Loves", "Hates", "Has Character", "Year Of Birth", "Has biological class");
-    }
-
-    @Test
-    public void importData_WithMisTypedStatements_ShouldImportWithoutError() throws Exception {
-        ClassLoader classLoader = getClass().getClassLoader();
-        String resourceName = "turtle/mismatching_literal_statement.ttl";
-        String fileName = classLoader.getResource(resourceName).getFile();
-        sut.registerKnowledgeBase(kb, sut.getNativeConfig());
-
-        try (InputStream is = classLoader.getResourceAsStream(resourceName)) {
-            sut.importData(kb, fileName, is);
-        }
-
-        KBInstance kahmi = sut.readInstance(kb, "http://mbugert.de/pets#kahmi").get();
-        Stream<String> conceptLabels = sut.listConcepts(kb, false).stream().map(KBHandle::getName);
-        Stream<String> propertyLabels = sut.listProperties(kb, false).stream().map(KBHandle::getName);
-        Stream<Object> kahmiValues = sut.listStatements(kb, kahmi, false)
-            .stream()
-            .map(KBStatement::getValue);
-        assertThat(conceptLabels)
-            .as("Check that all concepts have been imported")
-            .containsExactlyInAnyOrder("Cat", "Character");
-        assertThat(propertyLabels)
-            .as("Check that all properties have been imported")
-            .containsExactlyInAnyOrder("Has Character");
-        assertThat(kahmiValues)
-            .as("Check that statements with wrong types have been imported")
-            .containsExactlyInAnyOrder(VF.createLiteral(666));
-    }
-
-    @Test
-    public void exportData_WithLocalKnowledgeBase_ShouldExportKnowledgeBase() throws Exception {
-        KBConcept concept = new KBConcept("TestConcept");
-        KBProperty property = new KBProperty("TestProperty");
-        sut.registerKnowledgeBase(kb, sut.getNativeConfig());
-        sut.createConcept(kb, concept);
-        sut.createProperty(kb, property);
-
-        File kbFile = temporaryFolder.newFile("exported_kb.ttl");
-        try (OutputStream os = new FileOutputStream(kbFile)) {
-            sut.exportData(kb, RDFFormat.TURTLE, os);
-        }
-
-        KnowledgeBase importedKb = buildKnowledgeBase(project, "Imported knowledge base");
-        sut.registerKnowledgeBase(importedKb, sut.getNativeConfig());
-        try (InputStream is = new FileInputStream(kbFile)) {
-            sut.importData(importedKb, kbFile.getAbsolutePath(), is);
-        }
-        List<String> conceptLabels = sut.listConcepts(importedKb, false)
-            .stream()
-            .map(KBHandle::getName)
-            .collect(Collectors.toList());
-        List<String> propertyLabels = sut.listProperties(importedKb, false)
-            .stream()
-            .map(KBHandle::getName)
-            .filter(Objects::nonNull)
-            .collect(Collectors.toList());
-        assertThat(conceptLabels)
-            .as("Check that concepts all have been exported")
-            .containsExactlyInAnyOrder("TestConcept");
-        assertThat(propertyLabels)
-            .as("Check that properties all have been exported")
-            .containsExactlyInAnyOrder("TestProperty");
-    }
-
-    @Test
-    public void exportData_WithRemoteKnowledgeBase_ShouldDoNothing() throws Exception {
-        File outputFile = temporaryFolder.newFile();
-        kb.setType(RepositoryType.REMOTE);
-        sut.registerKnowledgeBase(kb, sut.getRemoteConfig(KnowledgeBases.BABELNET.url));
-
-        try (OutputStream os = new FileOutputStream(outputFile)) {
-            sut.exportData(kb, RDFFormat.TURTLE, os);
-        }
-
-        assertThat(outputFile)
-            .as("Check that file has not been written to")
-            .matches(f -> outputFile.length() == 0);
-    }
-
-    @Test
-=======
->>>>>>> e6e09064
     public void clear_WithNonemptyKnowledgeBase_ShouldDeleteAllCustomEntities() {
         sut.registerKnowledgeBase(kb, sut.getNativeConfig());
         sut.createConcept(kb, buildConcept());
@@ -1124,13 +995,7 @@
         KBProperty property = buildProperty();
         KBHandle conceptHandle = sut.createConcept(kb, concept);
         KBHandle propertyHandle = sut.createProperty(kb, property);
-<<<<<<< HEAD
-        Value value = VF.createLiteral("Test statement");
-        
-        KBStatement statement = buildStatement(conceptHandle, propertyHandle, value);
-=======
         KBStatement statement = buildStatement(kb, conceptHandle, propertyHandle, "Test statement");
->>>>>>> e6e09064
 
         sut.upsertStatement(kb, statement);
 
@@ -1142,7 +1007,7 @@
             .element(0)
             .hasFieldOrProperty("instance")
             .hasFieldOrProperty("property")
-            .hasFieldOrPropertyWithValue("value", value)
+            .hasFieldOrPropertyWithValue("value", "Test statement")
             .hasFieldOrPropertyWithValue("inferred", false);
     }
 
@@ -1153,17 +1018,10 @@
         KBProperty property = buildProperty();
         KBHandle conceptHandle = sut.createConcept(kb, concept);
         KBHandle propertyHandle = sut.createProperty(kb, property);
-<<<<<<< HEAD
-        Value value = VF.createLiteral("Test statement");
-        
-        KBStatement statement = buildStatement(conceptHandle, propertyHandle, value);
-=======
         KBStatement statement = buildStatement(kb, conceptHandle, propertyHandle, "Test statement");
->>>>>>> e6e09064
         sut.upsertStatement(kb, statement);
 
-        Value alteredValue = VF.createLiteral("Altered test property");
-        statement.setValue(alteredValue);
+        statement.setValue("Altered test property");
         sut.upsertStatement(kb, statement);
 
         List<KBStatement> statements = sut.listStatements(kb, conceptHandle, false);
@@ -1174,7 +1032,7 @@
             .element(0)
             .hasFieldOrProperty("instance")
             .hasFieldOrProperty("property")
-            .hasFieldOrPropertyWithValue("value", alteredValue)
+            .hasFieldOrPropertyWithValue("value", "Altered test property")
             .hasFieldOrPropertyWithValue("inferred", false);
     }
 
@@ -1185,12 +1043,7 @@
         KBProperty property = buildProperty();
         KBHandle conceptHandle = sut.createConcept(kb, concept);
         KBHandle propertyHandle = sut.createProperty(kb, property);
-<<<<<<< HEAD
-        Value value = VF.createLiteral("Test statement");
-        KBStatement statement = buildStatement(conceptHandle, propertyHandle, value);
-=======
         KBStatement statement = buildStatement(kb, conceptHandle, propertyHandle, "Test statement");
->>>>>>> e6e09064
         setReadOnly(kb);
 
         int statementCountBeforeUpsert = sut.listStatements(kb, conceptHandle, false).size();
@@ -1209,12 +1062,7 @@
         KBProperty property = buildProperty();
         KBHandle conceptHandle = sut.createConcept(kb, concept);
         KBHandle propertyHandle = sut.createProperty(kb, property);
-<<<<<<< HEAD
-        Value value = VF.createLiteral("Test statement");
-        KBStatement statement = buildStatement(conceptHandle, propertyHandle, value);
-=======
         KBStatement statement = buildStatement(kb, conceptHandle, propertyHandle, "Test statement");
->>>>>>> e6e09064
         sut.upsertStatement(kb, statement);
 
         sut.deleteStatement(kb, statement);
@@ -1232,12 +1080,7 @@
         KBProperty property = buildProperty();
         KBHandle conceptHandle = sut.createConcept(kb, concept);
         KBHandle propertyHandle = sut.createProperty(kb, property);
-<<<<<<< HEAD
-        Value value = VF.createLiteral("Test statement");
-        KBStatement statement = buildStatement(conceptHandle, propertyHandle, value);
-=======
         KBStatement statement = buildStatement(kb, conceptHandle, propertyHandle, "Test statement");
->>>>>>> e6e09064
 
         assertThatCode(() -> {
             sut.deleteStatement(kb, statement);
@@ -1251,12 +1094,7 @@
         KBProperty property = buildProperty();
         KBHandle conceptHandle = sut.createConcept(kb, concept);
         KBHandle propertyHandle = sut.createProperty(kb, property);
-<<<<<<< HEAD
-        Value value = VF.createLiteral("Test statement");
-        KBStatement statement = buildStatement(conceptHandle, propertyHandle, value);
-=======
         KBStatement statement = buildStatement(kb, conceptHandle, propertyHandle, "Test statement");
->>>>>>> e6e09064
         sut.upsertStatement(kb, statement);
         setReadOnly(kb);
 
@@ -1276,13 +1114,7 @@
         KBProperty property = buildProperty();
         KBHandle conceptHandle = sut.createConcept(kb, concept);
         KBHandle propertyHandle = sut.createProperty(kb, property);
-<<<<<<< HEAD
-        Value value = VF.createLiteral("Test statement");
-        
-        KBStatement statement = buildStatement(conceptHandle, propertyHandle, value);
-=======
         KBStatement statement = buildStatement(kb, conceptHandle, propertyHandle, "Test statement");
->>>>>>> e6e09064
         sut.upsertStatement(kb, statement);
 
         List<KBStatement> statements = sut.listStatements(kb, conceptHandle, false);
@@ -1292,15 +1124,11 @@
             .filteredOn(this::isNotAbstractNorClosedStatement)
             .hasSize(1)
             .element(0)
-<<<<<<< HEAD
-            .hasFieldOrPropertyWithValue("value", value);
-=======
             .hasFieldOrPropertyWithValue("value", "Test statement");
 
         assertThat(statements.get(0).getOriginalStatements())
             .as("Check that original statements are recreated")
             .containsExactlyInAnyOrderElementsOf(statement.getOriginalStatements());
->>>>>>> e6e09064
     }
 
     @Test
@@ -1473,21 +1301,12 @@
         return testFixtures.buildInstance();
     }
 
-<<<<<<< HEAD
-    private KBStatement buildStatement(KBHandle conceptHandle, KBHandle propertyHandle, Value value) {
-        KBStatement statement = new KBStatement();
-        statement.setInstance(conceptHandle);
-        statement.setProperty(propertyHandle);
-        statement.setValue(value);
-        return statement;
-=======
     private KBStatement buildStatement(KnowledgeBase knowledgeBase, KBHandle conceptHandle,
         KBHandle propertyHandle, String value)
     {
         KBStatement stmt = testFixtures.buildStatement(conceptHandle, propertyHandle, value);
         sut.initStatement(knowledgeBase, stmt);
         return stmt;
->>>>>>> e6e09064
     }
 
     private boolean isNotAbstractNorClosedStatement(KBStatement statement) {
