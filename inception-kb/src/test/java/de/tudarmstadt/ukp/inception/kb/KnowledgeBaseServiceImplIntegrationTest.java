--- conflicted
+++ resolved
@@ -1155,11 +1155,7 @@
                 .map(KBHandle::getName);
 
         String[] expectedLabels = {
-<<<<<<< HEAD
             "Adaptation", "Animal Intelligence", "Collection", "Conservation Status", "Ecozone",
-=======
-            "Adaptation", "Animal Intelligence","Collection", "Conservation Status", "Ecozone",
->>>>>>> afd75535
             "Habitat", "Red List Status", "Taxon Name", "Taxonomic Rank"
         };
         assertThat(rootConcepts)
