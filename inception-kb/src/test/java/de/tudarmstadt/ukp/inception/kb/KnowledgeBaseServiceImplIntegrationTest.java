--- conflicted
+++ resolved
@@ -211,12 +211,10 @@
             .hasFieldOrPropertyWithValue("name", "New name")
             .hasFieldOrPropertyWithValue("readOnly", true)
             .hasFieldOrPropertyWithValue("enabled", false)
-<<<<<<< HEAD
+            .hasFieldOrPropertyWithValue("labelIri", RDFS.LITERAL)
+            .hasFieldOrPropertyWithValue("propertyTypeIri", OWL.OBJECTPROPERTY)
             .hasFieldOrPropertyWithValue("basePrefix", "MyBasePrefix");
-=======
-            .hasFieldOrPropertyWithValue("labelIri", RDFS.LITERAL)
-            .hasFieldOrPropertyWithValue("propertyTypeIri", OWL.OBJECTPROPERTY);
->>>>>>> 4f322a2e
+
     }
 
     @Test
