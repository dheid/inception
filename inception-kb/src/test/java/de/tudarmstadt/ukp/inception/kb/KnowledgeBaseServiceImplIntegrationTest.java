--- conflicted
+++ resolved
@@ -820,14 +820,8 @@
             .as("Check that properties contain the one, saved item")
             .hasSize(1)
             .element(0)
-<<<<<<< HEAD
             .hasFieldOrPropertyWithValue("identifier", property.getIdentifier())
-            .hasFieldOrProperty("name")
-            .matches(h -> h.getIdentifier().startsWith(IriConstants.INCEPTION_NAMESPACE));
-=======
-            .hasFieldOrPropertyWithValue("identifier", handle.getIdentifier())
             .hasFieldOrProperty("name");
->>>>>>> 6b3b2929
     }
 
     @Test
@@ -1424,14 +1418,9 @@
 
         sut.upsertStatement(kb, statement);
 
-<<<<<<< HEAD
-        KBStatement mockStatement = buildStatement(kb, concept.toKBHandle(), property, "Test statement");
-        assertTrue(sut.statementsMatchSPO(kb, mockStatement));
-=======
-        KBStatement mockStatement = buildStatement(kb, conceptHandle, propertyHandle,
-            "Test statement");
+        KBStatement mockStatement = buildStatement(kb, concept.toKBHandle(), property,
+                "Test statement");
         assertTrue(sut.exists(kb, mockStatement));
->>>>>>> 6b3b2929
     }
 
     @Test
@@ -1446,14 +1435,9 @@
 
         sut.upsertStatement(kb, statement);
 
-<<<<<<< HEAD
-        KBStatement mockStatement = buildStatement(kb, concept.toKBHandle(), property, "Test statement");
-        assertFalse(sut.statementsMatchSPO(kb, mockStatement));
-=======
-        KBStatement mockStatement = buildStatement(kb, conceptHandle, propertyHandle,
-            "Test statement");
+        KBStatement mockStatement = buildStatement(kb, concept.toKBHandle(), property,
+                "Test statement");
         assertFalse(sut.exists(kb, mockStatement));
->>>>>>> 6b3b2929
     }
 
     @Test
@@ -1632,12 +1616,7 @@
     private KBStatement buildStatement(KnowledgeBase knowledgeBase, KBHandle conceptHandle,
             KBProperty aProperty, String value)
     {
-<<<<<<< HEAD
         KBStatement stmt = testFixtures.buildStatement(conceptHandle, aProperty, value);
-        sut.initStatement(knowledgeBase, stmt);
-=======
-        KBStatement stmt = testFixtures.buildStatement(conceptHandle, propertyHandle, value);
->>>>>>> 6b3b2929
         return stmt;
     }
 
