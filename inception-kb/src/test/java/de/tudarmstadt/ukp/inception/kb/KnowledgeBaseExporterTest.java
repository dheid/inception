/*
 * Copyright 2018
 * Ubiquitous Knowledge Processing (UKP) Lab
 * Technische Universität Darmstadt
 *
 * Licensed under the Apache License, Version 2.0 (the "License");
 * you may not use this file except in compliance with the License.
 * You may obtain a copy of the License at
 *
 * http://www.apache.org/licenses/LICENSE-2.0
 *
 * Unless required by applicable law or agreed to in writing, software
 * distributed under the License is distributed on an "AS IS" BASIS,
 * WITHOUT WARRANTIES OR CONDITIONS OF ANY KIND, either express or implied.
 * See the License for the specific language governing permissions and
 * limitations under the License.
 */
package de.tudarmstadt.ukp.inception.kb;

import static java.util.Arrays.asList;
import static org.assertj.core.api.Assertions.assertThat;
import static org.mockito.ArgumentMatchers.any;
import static org.mockito.Mockito.doAnswer;
import static org.mockito.Mockito.doNothing;
import static org.mockito.Mockito.mock;
import static org.mockito.Mockito.times;
import static org.mockito.Mockito.verify;
import static org.mockito.Mockito.when;
import static org.mockito.MockitoAnnotations.initMocks;

import java.util.Arrays;
import java.util.List;
import java.util.stream.Collectors;
import java.util.zip.ZipFile;

import org.eclipse.rdf4j.model.ValueFactory;
import org.eclipse.rdf4j.model.impl.SimpleValueFactory;
import org.eclipse.rdf4j.model.vocabulary.OWL;
import org.eclipse.rdf4j.model.vocabulary.RDF;
import org.eclipse.rdf4j.model.vocabulary.RDFS;
import org.eclipse.rdf4j.repository.sparql.config.SPARQLRepositoryConfig;
import org.junit.Before;
import org.junit.Rule;
import org.junit.Test;
import org.junit.rules.TemporaryFolder;
import org.mockito.ArgumentCaptor;
import org.mockito.Mock;

import de.tudarmstadt.ukp.clarin.webanno.api.AnnotationSchemaService;
import de.tudarmstadt.ukp.clarin.webanno.api.WebAnnoConst;
import de.tudarmstadt.ukp.clarin.webanno.api.export.ProjectExportRequest;
import de.tudarmstadt.ukp.clarin.webanno.api.export.ProjectImportRequest;
import de.tudarmstadt.ukp.clarin.webanno.export.model.ExportedProject;
import de.tudarmstadt.ukp.clarin.webanno.model.AnnotationFeature;
import de.tudarmstadt.ukp.clarin.webanno.model.AnnotationLayer;
import de.tudarmstadt.ukp.clarin.webanno.model.Project;
import de.tudarmstadt.ukp.clarin.webanno.support.JSONUtil;
import de.tudarmstadt.ukp.inception.kb.exporter.KnowledgeBaseExporter;
import de.tudarmstadt.ukp.inception.kb.model.KnowledgeBase;

public class KnowledgeBaseExporterTest
{
    private static final String TestURLEndpoint = "https://collection.britishmuseum.org/sparql";

    private @Mock KnowledgeBaseService kbService;
    private @Mock AnnotationSchemaService schemaService;

    private Project sourceProject;
    private Project targetProject;

    public @Rule TemporaryFolder temporaryFolder = new TemporaryFolder();

    private KnowledgeBaseExporter sut;

    @Before
    public void setUp() throws Exception
    {
        initMocks(this);

        sourceProject = new Project();
        sourceProject.setId(1l);
        sourceProject.setName("Test Project");
        sourceProject.setMode(WebAnnoConst.PROJECT_TYPE_ANNOTATION);

        targetProject = new Project();
        sourceProject.setId(2l);
        targetProject.setName("Test Project");
        targetProject.setMode(WebAnnoConst.PROJECT_TYPE_ANNOTATION);

        when(kbService.getKnowledgeBases(sourceProject)).thenReturn(knowledgeBases());

        when(kbService.getKnowledgeBaseConfig(any()))
            .thenReturn(new SPARQLRepositoryConfig(TestURLEndpoint));

        when(schemaService.listAnnotationFeature(sourceProject)).thenReturn(features(sourceProject));

        sut = new KnowledgeBaseExporter(kbService, schemaService);
    }

    @Test
    public void thatExportingWorks() throws Exception
    {
        // Export the project
        ProjectExportRequest exportRequest = new ProjectExportRequest();
        exportRequest.setProject(sourceProject);
        ExportedProject exportedProject = new ExportedProject();
        sut.exportData(exportRequest, exportedProject, temporaryFolder.getRoot());

        // Import the project again
        ArgumentCaptor<KnowledgeBase> exportKbCaptor = ArgumentCaptor.forClass(KnowledgeBase.class);
        doNothing().when(kbService).registerKnowledgeBase(exportKbCaptor.capture(), any());

        ProjectImportRequest importRequest = new ProjectImportRequest(true);
        ZipFile zipFile = mock(ZipFile.class);

        sut.importData(importRequest, targetProject, exportedProject, zipFile);

        // Check how many localKBs have been exported
        List<KnowledgeBase> exportedKbs = exportKbCaptor.getAllValues();
        int numOfLocalKBs = exportedKbs.stream()
            .filter(kb -> kb.getType().equals(RepositoryType.LOCAL))
            .collect(Collectors.toList()).size();

        // Verify that importData is called as many times as there are localKBs
        verify(kbService, times(numOfLocalKBs)).importData(any(),
            any(), any());

        assertThat(exportedKbs)
            .usingElementComparatorIgnoringFields("repositoryId", "project")
            .containsExactlyInAnyOrderElementsOf(knowledgeBases());
    }

    @Test
    public void thatRemappingConceptFeaturesOnImportWorks() throws Exception
    {
        // Export the project
        ProjectExportRequest exportRequest = new ProjectExportRequest();
        exportRequest.setProject(sourceProject);
        ExportedProject exportedProject = new ExportedProject();
        sut.exportData(exportRequest, exportedProject, temporaryFolder.getRoot());

        // Mock that the KB ID changes during import when registerKnowledgeBase is called
        doAnswer(i -> {
            KnowledgeBase kb = i.getArgument(0);
            kb.setRepositoryId("imported-" + kb.getRepositoryId());
            return null;
        }).when(kbService).registerKnowledgeBase(any(), any());

        // Mock the features in the imported project
        when(schemaService.listAnnotationFeature(targetProject)).thenReturn(features(targetProject));

        // Capture remapped features
        ArgumentCaptor<AnnotationFeature> importedAnnotationFeatureCaptor = ArgumentCaptor
            .forClass(AnnotationFeature.class);
        doNothing().when(schemaService).createFeature(importedAnnotationFeatureCaptor.capture());

        // Import the project again
        ProjectImportRequest importRequest = new ProjectImportRequest(true);
        ZipFile zipFile = mock(ZipFile.class);
        sut.importData(importRequest, targetProject, exportedProject, zipFile);

        // Verify that features were actually processed
        verify(schemaService, times(schemaService.listAnnotationFeature(sourceProject).size()))
            .createFeature(any());

        // Check that IDs have been remapped
        List<AnnotationFeature> importedFeatures = importedAnnotationFeatureCaptor.getAllValues();
        assertThat(importedFeatures)
            .extracting(feature -> {
                ConceptFeatureTraits traits = JSONUtil.fromJsonString(ConceptFeatureTraits.class,
                    feature.getTraits());
                return traits.getRepositoryId();
            })
            .allSatisfy(id -> assertThat(id).startsWith("imported-"));
    }

    private List<KnowledgeBase> knowledgeBases() throws Exception
    {
        KnowledgeBase kb1 = buildKnowledgeBase("kb1");
        kb1.setType(RepositoryType.LOCAL);
        kb1.setClassIri(IriConstants.WIKIDATA_CLASS);

        KnowledgeBase kb2 = buildKnowledgeBase("kb2");
        kb2.setType(RepositoryType.REMOTE);
        kb2.setClassIri(OWL.CLASS);

        KnowledgeBase kb3 = buildKnowledgeBase("kb3");
        kb3.setType(RepositoryType.REMOTE);
        kb3.setClassIri(RDFS.CLASS);

        KnowledgeBase kb4 = buildKnowledgeBase("kb4");
        kb4.setType(RepositoryType.LOCAL);
        kb4.setClassIri(RDFS.CLASS);

        return Arrays.asList(kb1, kb2, kb3);
    }

    private List<AnnotationFeature> features(Project aProject) throws Exception
    {
        AnnotationLayer layer1 = new AnnotationLayer("layer", "layer", WebAnnoConst.SPAN_TYPE,
            aProject, false);

        AnnotationFeature feat1 = new AnnotationFeature(1, layer1, "conceptFeature", "kb:conceptA");
        ConceptFeatureTraits traits1 = new ConceptFeatureTraits();
        traits1.setRepositoryId("id-kb1");
        feat1.setTraits(JSONUtil.toJsonString(traits1));

        return asList(feat1);
    }

    private KnowledgeBase buildKnowledgeBase(String name) throws Exception
    {
        KnowledgeBase kb = new KnowledgeBase();
        kb.setRepositoryId("id-" + name);
        kb.setName(name);
        kb.setProject(sourceProject);
        kb.setSubclassIri(RDFS.SUBCLASSOF);
        kb.setTypeIri(RDF.TYPE);
        kb.setDescriptionIri(RDFS.COMMENT);
        kb.setLabelIri(RDFS.LABEL);
        kb.setPropertyTypeIri(RDF.PROPERTY);
        kb.setPropertyLabelIri(RDFS.LABEL);
        kb.setPropertyDescriptionIri(RDFS.COMMENT);
<<<<<<< HEAD
        kb.setFullTextSearchIri(IriConstants.FTS_NONE);
=======
        kb.setMaxResults(1000);
>>>>>>> 1b4ac7f1
        ValueFactory vf = SimpleValueFactory.getInstance();
        kb.setExplicitlyDefinedRootConcepts(Arrays
            .asList(vf.createIRI("http://www.ics.forth.gr/isl/CRMinf/I1_Argumentation"),
                vf.createIRI("http://www.ics.forth.gr/isl/CRMinf/I1_Argumentation")));
        kb.setDefaultLanguage("en");
        return kb;
    }
}<|MERGE_RESOLUTION|>--- conflicted
+++ resolved
@@ -221,11 +221,8 @@
         kb.setPropertyTypeIri(RDF.PROPERTY);
         kb.setPropertyLabelIri(RDFS.LABEL);
         kb.setPropertyDescriptionIri(RDFS.COMMENT);
-<<<<<<< HEAD
         kb.setFullTextSearchIri(IriConstants.FTS_NONE);
-=======
         kb.setMaxResults(1000);
->>>>>>> 1b4ac7f1
         ValueFactory vf = SimpleValueFactory.getInstance();
         kb.setExplicitlyDefinedRootConcepts(Arrays
             .asList(vf.createIRI("http://www.ics.forth.gr/isl/CRMinf/I1_Argumentation"),
