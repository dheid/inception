--- conflicted
+++ resolved
@@ -219,10 +219,7 @@
         kb.setPropertyTypeIri(RDF.PROPERTY);
         kb.setPropertyLabelIri(RDFS.LABEL);
         kb.setPropertyDescriptionIri(RDFS.COMMENT);
-<<<<<<< HEAD
         kb.setMaxResults(1000);
-=======
->>>>>>> 6ccf1876
         ValueFactory vf = SimpleValueFactory.getInstance();
         kb.setExplicitlyDefinedRootConcepts(Arrays
             .asList(vf.createIRI("http://www.ics.forth.gr/isl/CRMinf/I1_Argumentation"),
