/*
 * Copyright 2018
 * Ubiquitous Knowledge Processing (UKP) Lab
 * Technische Universität Darmstadt
 *
 * Licensed under the Apache License, Version 2.0 (the "License");
 * you may not use this file except in compliance with the License.
 * You may obtain a copy of the License at
 *
 *  http://www.apache.org/licenses/LICENSE-2.0
 *
 * Unless required by applicable law or agreed to in writing, software
 * distributed under the License is distributed on an "AS IS" BASIS,
 * WITHOUT WARRANTIES OR CONDITIONS OF ANY KIND, either express or implied.
 * See the License for the specific language governing permissions and
 * limitations under the License.
 */
package de.tudarmstadt.ukp.inception.kb;

import java.io.IOException;
import java.io.InputStreamReader;
import java.io.Reader;
import java.util.ArrayList;
import java.util.HashMap;
import java.util.List;
import java.util.Map;

import org.assertj.core.api.Assertions;
import org.junit.Test;
import org.springframework.core.io.support.PathMatchingResourcePatternResolver;

import com.fasterxml.jackson.core.JsonParseException;
import com.fasterxml.jackson.core.type.TypeReference;
import com.fasterxml.jackson.databind.JsonMappingException;
import com.fasterxml.jackson.databind.ObjectMapper;
import com.fasterxml.jackson.dataformat.yaml.YAMLFactory;

import de.tudarmstadt.ukp.inception.kb.yaml.KnowledgeBaseAccess;
import de.tudarmstadt.ukp.inception.kb.yaml.KnowledgeBaseMapping;
import de.tudarmstadt.ukp.inception.kb.yaml.KnowledgeBaseProfile;

public class KnowledgeBaseProfileDeserializationTest
{
    private final String KNOWLEDGEBASE_TEST_PROFILES_YAML = "kb_test_profiles.yaml";

    @Test
    public void checkThatDeserializationWorks() throws JsonParseException, JsonMappingException, IOException {
        String name = "Test KB";
        String url = "http://someurl/sparql";
        List<String> rootConcepts =  new ArrayList<>();
        RepositoryType type = RepositoryType.LOCAL;
        String classIri = "http://www.w3.org/2000/01/rdf-schema#Class";
        String subclassIri = "http://www.w3.org/2000/01/rdf-schema#subClassOf";
        String typeIri = "http://www.w3.org/1999/02/22-rdf-syntax-ns#type";
        String subPropertyIri = "http://www.w3.org/2000/01/rdf-schema#subPropertyOf";
        String label = "http://www.w3.org/2000/01/rdf-schema#label";
        String propertyTypeIri = "http://www.w3.org/1999/02/22-rdf-syntax-ns#Property";
        String descriptionIri = "http://www.w3.org/2000/01/rdf-schema#comment";
        String propertyLabelIri = "http://www.w3.org/2000/01/rdf-schema#label";
        String propertyDescriptionIri = "http://www.w3.org/2000/01/rdf-schema#comment";
        String fullTextSearchIri = "http://www.openrdf.org/contrib/lucenesail#matches";

        KnowledgeBaseMapping referenceMapping = new KnowledgeBaseMapping(classIri, subclassIri,
<<<<<<< HEAD
            typeIri, subPropertyIri, descriptionIri, label, propertyTypeIri, propertyLabelIri,
            propertyDescriptionIri);
=======
            typeIri, descriptionIri, label, propertyTypeIri, propertyLabelIri,
            propertyDescriptionIri, fullTextSearchIri);
>>>>>>> 7e9a42b0
        KnowledgeBaseProfile referenceProfile = new KnowledgeBaseProfile();

        KnowledgeBaseAccess referenceAccess = new KnowledgeBaseAccess();
        referenceAccess.setAccessUrl(url);

        referenceProfile.setMapping(referenceMapping);
        referenceProfile.setName(name);

        referenceProfile.setAccess(referenceAccess);
        referenceProfile.setType(type);
        referenceProfile.setRootConcepts(rootConcepts);

        PathMatchingResourcePatternResolver resolver = new PathMatchingResourcePatternResolver();
        Map<String, KnowledgeBaseProfile> profiles;
        try (Reader r = new InputStreamReader(
            resolver.getResource(KNOWLEDGEBASE_TEST_PROFILES_YAML).getInputStream())) {
            ObjectMapper mapper = new ObjectMapper(new YAMLFactory());
            profiles = mapper
                .readValue(r, new TypeReference<HashMap<String, KnowledgeBaseProfile>>() {});
        }
        
        KnowledgeBaseProfile testProfile = profiles.get("test_profile");
        Assertions.assertThat(testProfile).isEqualToComparingFieldByFieldRecursively(referenceProfile);
    }
}<|MERGE_RESOLUTION|>--- conflicted
+++ resolved
@@ -61,13 +61,8 @@
         String fullTextSearchIri = "http://www.openrdf.org/contrib/lucenesail#matches";
 
         KnowledgeBaseMapping referenceMapping = new KnowledgeBaseMapping(classIri, subclassIri,
-<<<<<<< HEAD
             typeIri, subPropertyIri, descriptionIri, label, propertyTypeIri, propertyLabelIri,
-            propertyDescriptionIri);
-=======
-            typeIri, descriptionIri, label, propertyTypeIri, propertyLabelIri,
             propertyDescriptionIri, fullTextSearchIri);
->>>>>>> 7e9a42b0
         KnowledgeBaseProfile referenceProfile = new KnowledgeBaseProfile();
 
         KnowledgeBaseAccess referenceAccess = new KnowledgeBaseAccess();
