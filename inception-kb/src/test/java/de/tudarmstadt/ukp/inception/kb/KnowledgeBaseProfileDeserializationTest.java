--- conflicted
+++ resolved
@@ -46,26 +46,18 @@
     public void checkThatDeserializationWorks() throws IOException
     {
         String name = "Test KB";
-<<<<<<< HEAD
-        List<String> rootConcepts =  new ArrayList<>();
+        List<String> rootConcepts = new ArrayList<>();
         RepositoryType type = RepositoryType.LOCAL;
         Reification reification = Reification.WIKIDATA;
         String defaultLanguage = "en";
-=======
-        List<String> rootConcepts = new ArrayList<>();
-        RepositoryType type = RepositoryType.LOCAL;
->>>>>>> eef1a99e
 
         KnowledgeBaseProfile referenceProfile = new KnowledgeBaseProfile();
 
         referenceProfile.setName(name);
         referenceProfile.setType(type);
         referenceProfile.setRootConcepts(rootConcepts);
-<<<<<<< HEAD
         referenceProfile.setDefaultLanguage(defaultLanguage);
         referenceProfile.setReification(reification);
-=======
->>>>>>> eef1a99e
         referenceProfile.setMapping(createReferenceMapping());
         referenceProfile.setAccess(createReferenceAccess());
         referenceProfile.setInfo(createReferenceInfo());
@@ -123,40 +115,4 @@
         KnowledgeBaseAccess referenceAccess = new KnowledgeBaseAccess(url, fullTextSearchIri);
         return referenceAccess;
     }
-
-    private KnowledgeBaseInfo createReferenceInfo() {
-        String description = "This is a knowledge base for testing the kb profiles";
-        String host = "a host";
-        String author = "INCEpTION team";
-        String website = "https://inception-project.github.io/";
-        KnowledgeBaseInfo referenceInfo = new KnowledgeBaseInfo();
-        referenceInfo.setDescription(description);
-        referenceInfo.setAuthorName(author);
-        referenceInfo.setHostInstitutionName(host);
-        referenceInfo.setWebsiteURL(website);
-        return referenceInfo;
-    }
-
-    private KnowledgeBaseMapping createReferenceMapping() {
-        String classIri = "http://www.w3.org/2000/01/rdf-schema#Class";
-        String subclassIri = "http://www.w3.org/2000/01/rdf-schema#subClassOf";
-        String typeIri = "http://www.w3.org/1999/02/22-rdf-syntax-ns#type";
-        String subPropertyIri = "http://www.w3.org/2000/01/rdf-schema#subPropertyOf";
-        String label = "http://www.w3.org/2000/01/rdf-schema#label";
-        String propertyTypeIri = "http://www.w3.org/1999/02/22-rdf-syntax-ns#Property";
-        String descriptionIri = "http://www.w3.org/2000/01/rdf-schema#comment";
-        String propertyLabelIri = "http://www.w3.org/2000/01/rdf-schema#label";
-        String propertyDescriptionIri = "http://www.w3.org/2000/01/rdf-schema#comment";
-        KnowledgeBaseMapping referenceMapping = new KnowledgeBaseMapping(classIri, subclassIri,
-            typeIri, subPropertyIri, descriptionIri, label, propertyTypeIri, propertyLabelIri,
-            propertyDescriptionIri);
-        return referenceMapping;
-    }
-
-    private KnowledgeBaseAccess createReferenceAccess() {
-        String url = "http://someurl/sparql";
-        String fullTextSearchIri = "http://www.openrdf.org/contrib/lucenesail#matches";
-        KnowledgeBaseAccess referenceAccess = new KnowledgeBaseAccess(url, fullTextSearchIri);
-        return referenceAccess;
-    }
 }