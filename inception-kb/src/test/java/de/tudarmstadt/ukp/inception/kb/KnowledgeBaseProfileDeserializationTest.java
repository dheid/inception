/*
 * Copyright 2018
 * Ubiquitous Knowledge Processing (UKP) Lab
 * Technische Universität Darmstadt
 *
 * Licensed under the Apache License, Version 2.0 (the "License");
 * you may not use this file except in compliance with the License.
 * You may obtain a copy of the License at
 *
 *  http://www.apache.org/licenses/LICENSE-2.0
 *
 * Unless required by applicable law or agreed to in writing, software
 * distributed under the License is distributed on an "AS IS" BASIS,
 * WITHOUT WARRANTIES OR CONDITIONS OF ANY KIND, either express or implied.
 * See the License for the specific language governing permissions and
 * limitations under the License.
 */
package de.tudarmstadt.ukp.inception.kb;

import static org.junit.Assert.assertEquals;

import java.io.IOException;
import java.io.InputStreamReader;
import java.io.Reader;
import java.util.HashMap;
import java.util.Map;

import org.junit.Test;
import org.springframework.core.io.support.PathMatchingResourcePatternResolver;

import com.fasterxml.jackson.core.JsonParseException;
import com.fasterxml.jackson.core.type.TypeReference;
import com.fasterxml.jackson.databind.JsonMappingException;
import com.fasterxml.jackson.databind.ObjectMapper;
import com.fasterxml.jackson.dataformat.yaml.YAMLFactory;

import de.tudarmstadt.ukp.inception.kb.yaml.KnowledgeBaseAccess;
import de.tudarmstadt.ukp.inception.kb.yaml.KnowledgeBaseMapping;
import de.tudarmstadt.ukp.inception.kb.yaml.KnowledgeBaseProfile;

public class KnowledgeBaseProfileDeserializationTest
{
    private final String KNOWLEDGEBASE_TEST_PROFILES_YAML = "kb_test_profiles.yaml";

    @Test
    public void checkThatDeserializationWorks() throws JsonParseException, JsonMappingException, IOException {
        String name = "Test KB";
        String url = "http://someurl/sparql";
        RepositoryType type = RepositoryType.LOCAL;
        String classIri = "http://www.w3.org/2000/01/rdf-schema#Class";
        String subclassIri = "http://www.w3.org/2000/01/rdf-schema#subClassOf";
        String typeIri = "http://www.w3.org/1999/02/22-rdf-syntax-ns#type";
        String label = "http://www.w3.org/2000/01/rdf-schema#label";
        String propertyTypeIri = "http://www.w3.org/1999/02/22-rdf-syntax-ns#Property";
        String descriptionIri = "http://www.w3.org/2000/01/rdf-schema#comment";
        String propertyLabelIri = "http://www.w3.org/2000/01/rdf-schema#label";
        String propertyDescriptionIri = "http://www.w3.org/2000/01/rdf-schema#comment";
        String baseConceptIRI = "http://www.w3.org/2002/07/owl#Nothing";
        
        KnowledgeBaseMapping referenceMapping = new KnowledgeBaseMapping(classIri, subclassIri,
            typeIri, descriptionIri, label, propertyTypeIri, propertyLabelIri,
            propertyDescriptionIri, baseConceptIRI);
        KnowledgeBaseProfile referenceProfile = new KnowledgeBaseProfile();

        KnowledgeBaseAccess referenceAccess = new KnowledgeBaseAccess();
        referenceAccess.setAccessUrl(url);

        referenceProfile.setMapping(referenceMapping);
        referenceProfile.setName(name);
<<<<<<< HEAD
        referenceProfile.setSparqlUrl(url);
        
        String test_yaml = "test_profile:\n    "
                + "name: " + name + "\n    "
                + "sparql-url: " + url + " \n    "
                + "mapping: \n        "
                + "class: " + classIri + "\n        "
                + "subclass-of: " + subclassIri + "\n        "
                + "instance-of: " + typeIri + "\n        "
                + "label: " + label + "\n        "
                + "property-type: " + propertyTypeIri + "\n        "
                + "description: " + descriptionIri + "\n        "
                + "property-label: " + propertyLabelIri + "\n        "
                + "property-description: " + propertyDescriptionIri + "\n        "
                + "base-concept: " + baseConceptIRI + "\n        ";
        
        ObjectMapper mapper = new ObjectMapper(new YAMLFactory());

        Map<String, KnowledgeBaseProfile> profiles = new HashMap<>();
=======
        referenceProfile.setAccess(referenceAccess);
        referenceProfile.setType(type);
>>>>>>> d45523db

        PathMatchingResourcePatternResolver resolver = new PathMatchingResourcePatternResolver();
        Map<String, KnowledgeBaseProfile> profiles;
        try (Reader r = new InputStreamReader(
            resolver.getResource(KNOWLEDGEBASE_TEST_PROFILES_YAML).getInputStream())) {
            ObjectMapper mapper = new ObjectMapper(new YAMLFactory());
            profiles = mapper
                .readValue(r, new TypeReference<HashMap<String, KnowledgeBaseProfile>>() {});
        }
        
        KnowledgeBaseProfile testProfile = profiles.get("test_profile");
        
        assertEquals(testProfile, referenceProfile);
    }
}<|MERGE_RESOLUTION|>--- conflicted
+++ resolved
@@ -67,30 +67,9 @@
 
         referenceProfile.setMapping(referenceMapping);
         referenceProfile.setName(name);
-<<<<<<< HEAD
-        referenceProfile.setSparqlUrl(url);
-        
-        String test_yaml = "test_profile:\n    "
-                + "name: " + name + "\n    "
-                + "sparql-url: " + url + " \n    "
-                + "mapping: \n        "
-                + "class: " + classIri + "\n        "
-                + "subclass-of: " + subclassIri + "\n        "
-                + "instance-of: " + typeIri + "\n        "
-                + "label: " + label + "\n        "
-                + "property-type: " + propertyTypeIri + "\n        "
-                + "description: " + descriptionIri + "\n        "
-                + "property-label: " + propertyLabelIri + "\n        "
-                + "property-description: " + propertyDescriptionIri + "\n        "
-                + "base-concept: " + baseConceptIRI + "\n        ";
-        
-        ObjectMapper mapper = new ObjectMapper(new YAMLFactory());
 
-        Map<String, KnowledgeBaseProfile> profiles = new HashMap<>();
-=======
         referenceProfile.setAccess(referenceAccess);
         referenceProfile.setType(type);
->>>>>>> d45523db
 
         PathMatchingResourcePatternResolver resolver = new PathMatchingResourcePatternResolver();
         Map<String, KnowledgeBaseProfile> profiles;
