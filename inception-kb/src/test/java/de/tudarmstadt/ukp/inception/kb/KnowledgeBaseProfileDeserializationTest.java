/*
 * Copyright 2018
 * Ubiquitous Knowledge Processing (UKP) Lab
 * Technische Universität Darmstadt
 *
 * Licensed under the Apache License, Version 2.0 (the "License");
 * you may not use this file except in compliance with the License.
 * You may obtain a copy of the License at
 *
 *  http://www.apache.org/licenses/LICENSE-2.0
 *
 * Unless required by applicable law or agreed to in writing, software
 * distributed under the License is distributed on an "AS IS" BASIS,
 * WITHOUT WARRANTIES OR CONDITIONS OF ANY KIND, either express or implied.
 * See the License for the specific language governing permissions and
 * limitations under the License.
 */
package de.tudarmstadt.ukp.inception.kb;

import static org.junit.Assert.assertEquals;

import java.io.IOException;
import java.io.InputStreamReader;
import java.io.Reader;
import java.util.HashMap;
import java.util.Map;

import org.junit.Test;
import org.springframework.core.io.support.PathMatchingResourcePatternResolver;

import com.fasterxml.jackson.core.JsonParseException;
import com.fasterxml.jackson.core.type.TypeReference;
import com.fasterxml.jackson.databind.JsonMappingException;
import com.fasterxml.jackson.databind.ObjectMapper;
import com.fasterxml.jackson.dataformat.yaml.YAMLFactory;

import de.tudarmstadt.ukp.inception.kb.yaml.KnowledgeBaseAccess;
import de.tudarmstadt.ukp.inception.kb.yaml.KnowledgeBaseMapping;
import de.tudarmstadt.ukp.inception.kb.yaml.KnowledgeBaseProfile;

public class KnowledgeBaseProfileDeserializationTest
{
    private final String KNOWLEDGEBASE_TEST_PROFILES_YAML = "kb_test_profiles.yaml";

    @Test
    public void checkThatDeserializationWorks() throws JsonParseException, JsonMappingException, IOException {
        String name = "Test KB";
        String url = "http://someurl/sparql";
        RepositoryType type = RepositoryType.LOCAL;
        String classIri = "http://www.w3.org/2000/01/rdf-schema#Class";
        String subclassIri = "http://www.w3.org/2000/01/rdf-schema#subClassOf";
        String typeIri = "http://www.w3.org/1999/02/22-rdf-syntax-ns#type";
        String label = "http://www.w3.org/2000/01/rdf-schema#label";
        String propertyTypeIri = "http://www.w3.org/1999/02/22-rdf-syntax-ns#Property";
        String descriptionIri = "http://www.w3.org/2000/01/rdf-schema#comment";
        String propertyLabelIri = "http://www.w3.org/2000/01/rdf-schema#label";
        String propertyDescriptionIri = "http://www.w3.org/2000/01/rdf-schema#comment";

        KnowledgeBaseMapping referenceMapping = new KnowledgeBaseMapping(classIri, subclassIri,
            typeIri, descriptionIri, label, propertyTypeIri, propertyLabelIri,
            propertyDescriptionIri);
        KnowledgeBaseProfile referenceProfile = new KnowledgeBaseProfile();

        KnowledgeBaseAccess referenceAccess = new KnowledgeBaseAccess();
        referenceAccess.setAccessUrl(url);

        referenceProfile.setMapping(referenceMapping);
        referenceProfile.setName(name);
<<<<<<< HEAD
        referenceProfile.setAccess(referenceAccess);
        referenceProfile.setType(type);
=======
        referenceProfile.setSparqlUrl(url);
        
        String test_yaml = "test_profile:\n    "
                + "name: " + name + "\n    "
                + "sparql-url: " + url + " \n    "
                + "mapping: \n        "
                + "class: " + classIri + "\n        "
                + "subclass-of: " + subclassIri + "\n        "
                + "instance-of: " + typeIri + "\n        "
                + "label: " + label + "\n        "
                + "property-type: " + propertyTypeIri + "\n        "
                + "description: " + descriptionIri + "\n        "
                + "property-label: " + propertyLabelIri + "\n        "
                + "property-description: " + propertyDescriptionIri + "\n        ";
        
        ObjectMapper mapper = new ObjectMapper(new YAMLFactory());

        Map<String, KnowledgeBaseProfile> profiles = new HashMap<>();
>>>>>>> 4c00fd6a

        PathMatchingResourcePatternResolver resolver = new PathMatchingResourcePatternResolver();
        Map<String, KnowledgeBaseProfile> profiles;
        try (Reader r = new InputStreamReader(
            resolver.getResource(KNOWLEDGEBASE_TEST_PROFILES_YAML).getInputStream())) {
            ObjectMapper mapper = new ObjectMapper(new YAMLFactory());
            profiles = mapper
                .readValue(r, new TypeReference<HashMap<String, KnowledgeBaseProfile>>() {});
        }
        
        KnowledgeBaseProfile testProfile = profiles.get("test_profile");
        
        assertEquals(testProfile, referenceProfile);
    }
}<|MERGE_RESOLUTION|>--- conflicted
+++ resolved
@@ -66,29 +66,8 @@
 
         referenceProfile.setMapping(referenceMapping);
         referenceProfile.setName(name);
-<<<<<<< HEAD
         referenceProfile.setAccess(referenceAccess);
         referenceProfile.setType(type);
-=======
-        referenceProfile.setSparqlUrl(url);
-        
-        String test_yaml = "test_profile:\n    "
-                + "name: " + name + "\n    "
-                + "sparql-url: " + url + " \n    "
-                + "mapping: \n        "
-                + "class: " + classIri + "\n        "
-                + "subclass-of: " + subclassIri + "\n        "
-                + "instance-of: " + typeIri + "\n        "
-                + "label: " + label + "\n        "
-                + "property-type: " + propertyTypeIri + "\n        "
-                + "description: " + descriptionIri + "\n        "
-                + "property-label: " + propertyLabelIri + "\n        "
-                + "property-description: " + propertyDescriptionIri + "\n        ";
-        
-        ObjectMapper mapper = new ObjectMapper(new YAMLFactory());
-
-        Map<String, KnowledgeBaseProfile> profiles = new HashMap<>();
->>>>>>> 4c00fd6a
 
         PathMatchingResourcePatternResolver resolver = new PathMatchingResourcePatternResolver();
         Map<String, KnowledgeBaseProfile> profiles;
