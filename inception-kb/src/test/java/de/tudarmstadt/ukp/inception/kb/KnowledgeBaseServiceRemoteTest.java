/*
 * Copyright 2018
 * Ubiquitous Knowledge Processing (UKP) Lab
 * Technische Universität Darmstadt
 *
 * Licensed under the Apache License, Version 2.0 (the "License");
 * you may not use this file except in compliance with the License.
 * You may obtain a copy of the License at
 *
 *  http://www.apache.org/licenses/LICENSE-2.0
 *
 * Unless required by applicable law or agreed to in writing, software
 * distributed under the License is distributed on an "AS IS" BASIS,
 * WITHOUT WARRANTIES OR CONDITIONS OF ANY KIND, either express or implied.
 * See the License for the specific language governing permissions and
 * limitations under the License.
 */
package de.tudarmstadt.ukp.inception.kb;

import static org.assertj.core.api.Assertions.assertThat;

import java.io.IOException;
import java.io.InputStream;
import java.io.InputStreamReader;
import java.io.Reader;
import java.nio.charset.StandardCharsets;
import java.util.ArrayList;
import java.util.HashMap;
import java.util.List;
import java.util.Map;
import java.util.Set;

import javax.persistence.EntityManager;

import org.eclipse.rdf4j.model.ValueFactory;
import org.eclipse.rdf4j.model.impl.SimpleValueFactory;
import org.eclipse.rdf4j.model.vocabulary.OWL;
import org.eclipse.rdf4j.model.vocabulary.RDF;
import org.eclipse.rdf4j.model.vocabulary.RDFS;
import org.junit.After;
import org.junit.Before;
import org.junit.BeforeClass;
import org.junit.ClassRule;
import org.junit.Rule;
import org.junit.Test;
import org.junit.rules.TemporaryFolder;
import org.junit.rules.TestWatcher;
import org.junit.runner.RunWith;
import org.junit.runners.Parameterized;
import org.springframework.beans.factory.annotation.Autowired;
import org.springframework.boot.test.autoconfigure.orm.jpa.DataJpaTest;
import org.springframework.boot.test.autoconfigure.orm.jpa.TestEntityManager;
import org.springframework.boot.test.context.SpringBootTest;
import org.springframework.test.context.junit4.rules.SpringClassRule;
import org.springframework.test.context.junit4.rules.SpringMethodRule;
import org.springframework.transaction.annotation.Transactional;

import com.fasterxml.jackson.core.type.TypeReference;
import com.fasterxml.jackson.databind.ObjectMapper;
import com.fasterxml.jackson.dataformat.yaml.YAMLFactory;

import de.tudarmstadt.ukp.clarin.webanno.model.Project;
import de.tudarmstadt.ukp.inception.kb.graph.KBHandle;
import de.tudarmstadt.ukp.inception.kb.model.KnowledgeBase;
import de.tudarmstadt.ukp.inception.kb.reification.Reification;
import de.tudarmstadt.ukp.inception.kb.util.TestFixtures;
import de.tudarmstadt.ukp.inception.kb.yaml.KnowledgeBaseProfile;

@RunWith(Parameterized.class)
@SpringBootTest(classes = SpringConfig.class)
@Transactional
@DataJpaTest
public class KnowledgeBaseServiceRemoteTest
{
    private final String PROJECT_NAME = "Test project";

    private static Map<String, KnowledgeBaseProfile> PROFILES;
    
    private final TestConfiguration sutConfig;
    
    private KnowledgeBaseServiceImpl sut;
    
    private Project project;
    private TestFixtures testFixtures;

    
    @Rule
    public TestWatcher watcher = new TestWatcher()
    {
        @Override
        protected void starting(org.junit.runner.Description aDescription)
        {
            String methodName = aDescription.getMethodName();
            System.out.printf("\n=== " + methodName + " =====================");
        };
    };
    
    @Rule
    public TemporaryFolder temporaryFolder = new TemporaryFolder();

    @Autowired
    private TestEntityManager testEntityManager;

    @ClassRule
    public static final SpringClassRule SPRING_CLASS_RULE = new SpringClassRule();

    @Rule
    public SpringMethodRule springMethodRule = new SpringMethodRule();

    @BeforeClass
    public static void setUpOnce() throws Exception
    {
        System.setProperty("org.eclipse.rdf4j.repository.debug", "true");
    }

    @Before
    public void setUp() throws Exception
    {
        KnowledgeBase kb = sutConfig.getKnowledgeBase();
        
        EntityManager entityManager = testEntityManager.getEntityManager();
        testFixtures = new TestFixtures(testEntityManager);
        sut = new KnowledgeBaseServiceImpl(temporaryFolder.getRoot(), entityManager);
        project = testFixtures.createProject(PROJECT_NAME);
        kb.setProject(project);
        if (kb.getType() == RepositoryType.LOCAL) {
            sut.registerKnowledgeBase(kb, sut.getNativeConfig());
            sut.updateKnowledgeBase(kb, sut.getKnowledgeBaseConfig(kb));
            importKnowledgeBase(sutConfig.getDataUrl());
        }
        else if (kb.getType() == RepositoryType.REMOTE) {
            sut.registerKnowledgeBase(kb, sut.getRemoteConfig(sutConfig.getDataUrl()));
            sut.updateKnowledgeBase(kb, sut.getKnowledgeBaseConfig(kb));
        }
        else {
            throw new IllegalStateException("Unknown type: " + sutConfig.getKnowledgeBase().getType());
        }
    }

    @After
    public void tearDown() throws Exception
    {
        testEntityManager.clear();
        sut.destroy();
    }

    public KnowledgeBaseServiceRemoteTest(TestConfiguration aConfig)
        throws Exception
    {
        sutConfig = aConfig;
    }

    @Parameterized.Parameters(name = "KB = {0}")
    public static List<Object[]> data() throws Exception
    {
        PROFILES = readKnowledgeBaseProfiles();

        List<TestConfiguration> kbList = new ArrayList<>();
        
        { 
            KnowledgeBase kb_wine = new KnowledgeBase();
            kb_wine.setName("Wine ontology (OWL)");
            kb_wine.setType(RepositoryType.LOCAL);
            kb_wine.setReification(Reification.NONE);
            kb_wine.setClassIri(OWL.CLASS);
            kb_wine.setSubclassIri(RDFS.SUBCLASSOF);
            kb_wine.setTypeIri(RDF.TYPE);
            kb_wine.setLabelIri(RDFS.LABEL);
            kb_wine.setPropertyTypeIri(RDF.PROPERTY);
            kb_wine.setDescriptionIri(RDFS.COMMENT);
            kbList.add(new TestConfiguration("data/wine-ontology.rdf", kb_wine, "http://www.w3.org/TR/2003/PR-owl-guide-20031209/wine#ChateauMargaux"));
        }
        
        {
            ValueFactory vf = SimpleValueFactory.getInstance();
            KnowledgeBase kb_hucit = new KnowledgeBase();
            kb_hucit.setName("Hucit");
            kb_hucit.setType(RepositoryType.REMOTE);
            kb_hucit.setReification(Reification.NONE);
            kb_hucit.setBasePrefix("http://www.ukp.informatik.tu-darmstadt.de/inception/1.0#");
            kb_hucit.setClassIri(vf.createIRI("http://www.w3.org/2002/07/owl#Class"));
            kb_hucit.setSubclassIri(vf.createIRI("http://www.w3.org/2000/01/rdf-schema#subClassOf"));
            kb_hucit.setTypeIri(vf.createIRI("http://www.w3.org/1999/02/22-rdf-syntax-ns#type"));
            kb_hucit.setDescriptionIri(vf.createIRI("http://www.w3.org/2000/01/rdf-schema#comment"));
            kb_hucit.setLabelIri(vf.createIRI("http://www.w3.org/2000/01/rdf-schema#label"));
            kb_hucit.setPropertyTypeIri(vf.createIRI("http://www.w3.org/1999/02/22-rdf-syntax-ns#Property"));
            kbList.add(new TestConfiguration("http://nlp.dainst.org:8888/sparql", kb_hucit, 
                    // person -> Achilles :: urn:cts:cwkb:1137
                    "http://purl.org/hucit/kb/authors/1137"));
        }

        {
            KnowledgeBaseProfile profile = PROFILES.get("wikidata");
            KnowledgeBase kb_wikidata_direct = new KnowledgeBase();
            kb_wikidata_direct.setName("Wikidata (official/direct mapping)");
            kb_wikidata_direct.setType(RepositoryType.REMOTE);
            kb_wikidata_direct.setReification(Reification.NONE);
<<<<<<< HEAD
            kb_wikidata_direct.applyMapping(PROFILES.get("wikidata").getMapping());
            kbList.add(new TestConfiguration(PROFILES.get("wikidata").getAccessUrl(),
                    kb_wikidata_direct));
=======
            kb_wikidata_direct.applyMapping(profile.getMapping());
            kbList.add(new TestConfiguration(profile.getSparqlUrl(), kb_wikidata_direct,
                    "http://www.wikidata.org/entity/Q19576436"));
>>>>>>> f88ff040
        }

        {
            KnowledgeBaseProfile profile = PROFILES.get("db_pedia");
            KnowledgeBase kb_dbpedia = new KnowledgeBase();
            kb_dbpedia.setName(profile.getName());
            kb_dbpedia.setType(RepositoryType.REMOTE);
            kb_dbpedia.setReification(Reification.NONE);
<<<<<<< HEAD
            kb_dbpedia.applyMapping(PROFILES.get("db_pedia").getMapping());
            kbList.add(new TestConfiguration(PROFILES.get("db_pedia").getAccessUrl(),
                    kb_dbpedia));
=======
            kb_dbpedia.applyMapping(profile.getMapping());
            kbList.add(new TestConfiguration(profile.getSparqlUrl(), kb_dbpedia,
                    "http://www.wikidata.org/entity/Q20280393"));
>>>>>>> f88ff040
        }
       
        {
            KnowledgeBaseProfile profile = PROFILES.get("yago");
            KnowledgeBase kb_yago = new KnowledgeBase();
            kb_yago.setName(profile.getName());
            kb_yago.setType(RepositoryType.REMOTE);
            kb_yago.setReification(Reification.NONE);
<<<<<<< HEAD
            kb_yago.applyMapping(PROFILES.get("yago").getMapping());
            kbList.add(new TestConfiguration(PROFILES.get("yago").getAccessUrl(),
                    kb_yago));
=======
            kb_yago.applyMapping(profile.getMapping());
            kbList.add(new TestConfiguration(profile.getSparqlUrl(), kb_yago,
                    "http://www.wikidata.org/entity/Q21445637S003fc070-45f0-80bd-ae2d-072cde5aad89"));
>>>>>>> f88ff040
        }
        
        {
            KnowledgeBaseProfile profile = PROFILES.get("zbw-stw-economics");
            KnowledgeBase kb_zbw_stw_economics = new KnowledgeBase();
            kb_zbw_stw_economics.setName(profile.getName());
            kb_zbw_stw_economics.setType(RepositoryType.REMOTE);
            kb_zbw_stw_economics.setReification(Reification.NONE);
            kb_zbw_stw_economics.applyMapping(profile.getMapping());
            kbList.add(new TestConfiguration(profile.getSparqlUrl(), kb_zbw_stw_economics,
                    "http://zbw.eu/stw/thsys/71020"));
        }
        
        // Commenting this out for the moment becuase we expect that every ontology contains 
        // property definitions. However, this one does not include any property definitions!
        // {
        // KnowledgeBaseProfile profile = PROFILES.get("zbw-gnd");
        // KnowledgeBase kb_zbw_gnd = new KnowledgeBase();
        // kb_zbw_gnd.setName(profile.getName());
        // kb_zbw_gnd.setType(RepositoryType.REMOTE);
        // kb_zbw_gnd.setReification(Reification.NONE);
        // kb_zbw_gnd.applyMapping(profile.getMapping());
        // kbList.add(new TestConfiguration(profile.getSparqlUrl(), kb_zbw_gnd));
        // }
        
        List<Object[]> dataList = new ArrayList<>();
        for (TestConfiguration kb : kbList) {
            dataList.add(new Object[] { kb });
        }
        return dataList;
    }

    @Test
    public void thatRootConceptsCanBeRetrieved()
    {
        KnowledgeBase kb = sutConfig.getKnowledgeBase();
        
        long duration = System.currentTimeMillis();
        List<KBHandle> rootConceptKBHandle = sut.listRootConcepts(kb, true);
        duration = System.currentTimeMillis() - duration;

        System.out.printf("Root concepts retrieved : %d%n", rootConceptKBHandle.size());
        System.out.printf("Time required           : %d ms%n", duration);
        rootConceptKBHandle.stream().limit(10).forEach(h -> System.out.printf("   %s%n", h));
        
        assertThat(rootConceptKBHandle).as("Check that root concept list is not empty")
                .isNotEmpty();
    }

    @Test
    public void thatPropertyListCanBeRetrieved()
    {
        KnowledgeBase kb = sutConfig.getKnowledgeBase();
        
        long duration = System.currentTimeMillis();
        List<KBHandle> propertiesKBHandle = sut.listProperties(kb, true);
        duration = System.currentTimeMillis() - duration;

        System.out.printf("Properties retrieved : %d%n", propertiesKBHandle.size());
        System.out.printf("Time required        : %d ms%n", duration);
        propertiesKBHandle.stream().limit(10).forEach(h -> System.out.printf("   %s%n", h));

        assertThat(propertiesKBHandle).as("Check that property list is not empty").isNotEmpty();

    }
    
    @Test
    public void thatParentListCanBeRetireved()
    {
        KnowledgeBase kb = sutConfig.getKnowledgeBase();
        
        long duration = System.currentTimeMillis();
        Set<KBHandle> parentList = sut.getParentConceptList(kb, sutConfig.getTestIdentifier(), true);
        duration = System.currentTimeMillis() - duration;

        System.out.printf("Parent List retrieved : %d%n", parentList.size());
        System.out.printf("Time required        : %d ms%n", duration);
        parentList.stream().limit(10).forEach(h -> System.out.printf("   %s%n", h));

        assertThat(parentList).as("Check that parent list is not empty").isNotEmpty();

    }

    @Test
    public void thatParentListCanBeRetrieved()
    {
        KnowledgeBase kb = sutConfig.getKnowledgeBase();
        
        long duration = System.currentTimeMillis();
        Set<KBHandle> parentList = sut.getParentConceptList(kb, sutConfig.getTestIdentifier(), true);
        duration = System.currentTimeMillis() - duration;
        System.out.printf("Parent List retrieved : %d%n", parentList.size());
        System.out.printf("Time required        : %d ms%n", duration);
        parentList.stream().limit(10).forEach(h -> System.out.printf("   %s%n", h));
        assertThat(parentList).as("Check that parent list is not empty").isNotEmpty();
    }

    // Helper

    private void importKnowledgeBase(String resourceName) throws Exception
    {
        ClassLoader classLoader = KnowledgeBaseServiceRemoteTest.class.getClassLoader();
        String fileName = classLoader.getResource(resourceName).getFile();
        try (InputStream is = classLoader.getResourceAsStream(resourceName)) {
            sut.importData(sutConfig.getKnowledgeBase(), fileName, is);
        }
    }

    public static Map<String, KnowledgeBaseProfile> readKnowledgeBaseProfiles() throws IOException
    {
        try (Reader r = new InputStreamReader(KnowledgeBaseServiceRemoteTest.class
                .getResourceAsStream("knowledgebase-profiles.yaml"), StandardCharsets.UTF_8)) {
            ObjectMapper mapper = new ObjectMapper(new YAMLFactory());
            return mapper.readValue(r, new TypeReference<HashMap<String, KnowledgeBaseProfile>>()
            {
            });
        }
    }
    
    public static KnowledgeBase setOWLSchemaMapping(KnowledgeBase kb) {
        kb.setClassIri(OWL.CLASS);
        kb.setSubclassIri(RDFS.SUBCLASSOF);
        kb.setTypeIri(RDF.TYPE);
        kb.setDescriptionIri(RDFS.COMMENT);
        kb.setLabelIri(RDFS.LABEL);
        kb.setPropertyTypeIri(RDF.PROPERTY);
        return kb;
    }
    
    private static class TestConfiguration
    {
        private final String url;
        private final KnowledgeBase kb;
        private final String testIdentifier;
        public TestConfiguration(String aUrl, KnowledgeBase aKb, String atestIdentifier)
        {
            super();
            url = aUrl;
            kb = aKb;
            testIdentifier = atestIdentifier;
        }
        
        public KnowledgeBase getKnowledgeBase()
        {
            return kb;
        }
        
        public String getDataUrl()
        {
            return url;
        }

        public String getTestIdentifier()
        {
            return testIdentifier;
        }

        @Override
        public String toString()
        {
            return kb.getName();
        }
    }
}<|MERGE_RESOLUTION|>--- conflicted
+++ resolved
@@ -195,15 +195,9 @@
             kb_wikidata_direct.setName("Wikidata (official/direct mapping)");
             kb_wikidata_direct.setType(RepositoryType.REMOTE);
             kb_wikidata_direct.setReification(Reification.NONE);
-<<<<<<< HEAD
-            kb_wikidata_direct.applyMapping(PROFILES.get("wikidata").getMapping());
-            kbList.add(new TestConfiguration(PROFILES.get("wikidata").getAccessUrl(),
-                    kb_wikidata_direct));
-=======
             kb_wikidata_direct.applyMapping(profile.getMapping());
             kbList.add(new TestConfiguration(profile.getSparqlUrl(), kb_wikidata_direct,
                     "http://www.wikidata.org/entity/Q19576436"));
->>>>>>> f88ff040
         }
 
         {
@@ -212,15 +206,9 @@
             kb_dbpedia.setName(profile.getName());
             kb_dbpedia.setType(RepositoryType.REMOTE);
             kb_dbpedia.setReification(Reification.NONE);
-<<<<<<< HEAD
-            kb_dbpedia.applyMapping(PROFILES.get("db_pedia").getMapping());
-            kbList.add(new TestConfiguration(PROFILES.get("db_pedia").getAccessUrl(),
-                    kb_dbpedia));
-=======
             kb_dbpedia.applyMapping(profile.getMapping());
             kbList.add(new TestConfiguration(profile.getSparqlUrl(), kb_dbpedia,
                     "http://www.wikidata.org/entity/Q20280393"));
->>>>>>> f88ff040
         }
        
         {
@@ -229,15 +217,9 @@
             kb_yago.setName(profile.getName());
             kb_yago.setType(RepositoryType.REMOTE);
             kb_yago.setReification(Reification.NONE);
-<<<<<<< HEAD
-            kb_yago.applyMapping(PROFILES.get("yago").getMapping());
-            kbList.add(new TestConfiguration(PROFILES.get("yago").getAccessUrl(),
-                    kb_yago));
-=======
             kb_yago.applyMapping(profile.getMapping());
             kbList.add(new TestConfiguration(profile.getSparqlUrl(), kb_yago,
                     "http://www.wikidata.org/entity/Q21445637S003fc070-45f0-80bd-ae2d-072cde5aad89"));
->>>>>>> f88ff040
         }
         
         {
