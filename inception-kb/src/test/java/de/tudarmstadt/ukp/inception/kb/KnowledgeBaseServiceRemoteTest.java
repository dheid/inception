--- conflicted
+++ resolved
@@ -172,17 +172,13 @@
             kb_wine.setDescriptionIri(RDFS.COMMENT);
             kb_wine.setPropertyLabelIri(RDFS.LABEL);
             kb_wine.setPropertyDescriptionIri(RDFS.COMMENT);
-<<<<<<< HEAD
+            kb_wine.setDefaultLanguage("en");
             kb_wine.setMaxResults(maxResults);
-            kbList.add(new TestConfiguration("data/wine-ontology.rdf", kb_wine, "http://www.w3.org/TR/2003/PR-owl-guide-20031209/wine#ChateauMargaux"));
-=======
-            kb_wine.setDefaultLanguage("en");
             rootConcepts = new HashSet<String>();
             rootConcepts.add("http://www.w3.org/TR/2003/PR-owl-guide-20031209/food#Grape");
             kbList.add(new TestConfiguration("data/wine-ontology.rdf", kb_wine,
                     "http://www.w3.org/TR/2003/PR-owl-guide-20031209/wine#ChateauMargaux",
                     rootConcepts));
->>>>>>> 5c07d926
         }
 
         {
@@ -203,15 +199,11 @@
                     vf.createIRI("http://www.w3.org/1999/02/22-rdf-syntax-ns#Property"));
             kb_hucit.setPropertyLabelIri(RDFS.LABEL);
             kb_hucit.setPropertyDescriptionIri(RDFS.COMMENT);
-<<<<<<< HEAD
+            kb_hucit.setDefaultLanguage("en");
             kb_hucit.setMaxResults(maxResults);
-            kbList.add(new TestConfiguration("http://nlp.dainst.org:8888/sparql", kb_hucit, 
-=======
-            kb_hucit.setDefaultLanguage("en");
             rootConcepts = new HashSet<String>();
             rootConcepts.add("http://www.w3.org/2000/01/rdf-schema#Class");
             kbList.add(new TestConfiguration("http://nlp.dainst.org:8888/sparql", kb_hucit,
->>>>>>> 5c07d926
                     // person -> Achilles :: urn:cts:cwkb:1137
                     "http://purl.org/hucit/kb/authors/1137", rootConcepts));
         }
@@ -223,14 +215,11 @@
             kb_wikidata_direct.setType(RepositoryType.REMOTE);
             kb_wikidata_direct.setReification(Reification.NONE);
             kb_wikidata_direct.applyMapping(profile.getMapping());
-<<<<<<< HEAD
-            kb_wikidata_direct.setMaxResults(maxResults);
-=======
             kb_wikidata_direct.applyRootConcepts(profile);
             kb_wikidata_direct.setDefaultLanguage("en");
+            kb_wikidata_direct.setMaxResults(maxResults);
             rootConcepts = new HashSet<String>();
             rootConcepts.add("http://www.wikidata.org/entity/Q35120");
->>>>>>> 5c07d926
             kbList.add(new TestConfiguration(profile.getAccess().getAccessUrl(), kb_wikidata_direct,
                     "http://www.wikidata.org/entity/Q19576436", rootConcepts));
         }
@@ -242,16 +231,11 @@
         // kb_wikidata_direct.setType(RepositoryType.REMOTE);
         // kb_wikidata_direct.setReification(Reification.NONE);
         // kb_wikidata_direct.applyMapping(profile.getMapping());
-<<<<<<< HEAD
-        // kbList.add(new TestConfiguration(profile.getAccess().getAccessUrl(), kb_wikidata_direct,
-        // "http://www.wikidata.org/entity/Q19576436"));
-=======
         // kb_wikidata_direct.setDefaultLanguage("en");
         // rootConcepts = new HashSet<String>();
         // rootConcepts.add("http://www.wikidata.org/entity/Q2419");
         // kbList.add(new TestConfiguration(profile.getAccess().getAccessUrl(), kb_wikidata_direct,
         // "http://www.wikidata.org/entity/Q19576436", rootConcepts));
->>>>>>> 5c07d926
         // }
 
         {
@@ -261,14 +245,11 @@
             kb_dbpedia.setType(RepositoryType.REMOTE);
             kb_dbpedia.setReification(Reification.NONE);
             kb_dbpedia.applyMapping(profile.getMapping());
-<<<<<<< HEAD
-            kb_dbpedia.setMaxResults(maxResults);
-=======
             kb_dbpedia.applyRootConcepts(profile);
             kb_dbpedia.setDefaultLanguage("en");
+            kb_dbpedia.setMaxResults(maxResults);
             rootConcepts = new HashSet<String>();
             rootConcepts.add("http://www.w3.org/2002/07/owl#Thing");
->>>>>>> 5c07d926
             kbList.add(new TestConfiguration(profile.getAccess().getAccessUrl(), kb_dbpedia,
                     "http://www.wikidata.org/entity/Q20280393", rootConcepts));
         }
@@ -280,13 +261,10 @@
             kb_yago.setType(RepositoryType.REMOTE);
             kb_yago.setReification(Reification.NONE);
             kb_yago.applyMapping(profile.getMapping());
-<<<<<<< HEAD
+            kb_yago.applyRootConcepts(profile);
+            rootConcepts = new HashSet<String>();
+            rootConcepts.add("http://www.w3.org/2002/07/owl#Thing");
             kb_yago.setMaxResults(maxResults);
-=======
-            kb_yago.applyRootConcepts(profile);
-            rootConcepts = new HashSet<String>();
-            rootConcepts.add("http://www.w3.org/2002/07/owl#Thing");
->>>>>>> 5c07d926
             kbList.add(new TestConfiguration(profile.getAccess().getAccessUrl(), kb_yago,
                     "http://www.wikidata.org/entity/Q21445637S003fc070-45f0-80bd-ae2d-072cde5aad89",
                     rootConcepts));
@@ -299,18 +277,13 @@
             kb_zbw_stw_economics.setType(RepositoryType.REMOTE);
             kb_zbw_stw_economics.setReification(Reification.NONE);
             kb_zbw_stw_economics.applyMapping(profile.getMapping());
-<<<<<<< HEAD
-            kb_zbw_stw_economics.setMaxResults(maxResults);
-            kbList.add(new TestConfiguration(profile.getAccess().getAccessUrl(), kb_zbw_stw_economics,
-                    "http://zbw.eu/stw/thsys/71020"));
-=======
             kb_zbw_stw_economics.applyRootConcepts(profile);
             kb_zbw_stw_economics.setDefaultLanguage("en");
+            kb_zbw_stw_economics.setMaxResults(maxResults);
             rootConcepts = new HashSet<String>();
             rootConcepts.add("http://zbw.eu/stw/thsys/a");
             kbList.add(new TestConfiguration(profile.getAccess().getAccessUrl(),
                     kb_zbw_stw_economics, "http://zbw.eu/stw/thsys/71020", rootConcepts));
->>>>>>> 5c07d926
         }
 
         // Commenting this out for the moment becuase we expect that every ontology contains
