/*
 * Copyright 2018
 * Ubiquitous Knowledge Processing (UKP) Lab
 * Technische Universität Darmstadt
 *
 * Licensed under the Apache License, Version 2.0 (the "License");
 * you may not use this file except in compliance with the License.
 * You may obtain a copy of the License at
 *
 *  http://www.apache.org/licenses/LICENSE-2.0
 *
 * Unless required by applicable law or agreed to in writing, software
 * distributed under the License is distributed on an "AS IS" BASIS,
 * WITHOUT WARRANTIES OR CONDITIONS OF ANY KIND, either express or implied.
 * See the License for the specific language governing permissions and
 * limitations under the License.
 */
package de.tudarmstadt.ukp.inception.kb;

import static org.assertj.core.api.Assertions.assertThat;

import java.io.IOException;
import java.io.InputStream;
import java.io.InputStreamReader;
import java.io.Reader;
import java.nio.charset.StandardCharsets;
import java.util.ArrayList;
import java.util.HashMap;
import java.util.HashSet;
import java.util.List;
import java.util.Map;
import java.util.Set;

import javax.persistence.EntityManager;

import org.eclipse.rdf4j.model.ValueFactory;
import org.eclipse.rdf4j.model.impl.SimpleValueFactory;
import org.eclipse.rdf4j.model.vocabulary.OWL;
import org.eclipse.rdf4j.model.vocabulary.RDF;
import org.eclipse.rdf4j.model.vocabulary.RDFS;
import org.junit.After;
import org.junit.Before;
import org.junit.BeforeClass;
import org.junit.ClassRule;
import org.junit.Rule;
import org.junit.Test;
import org.junit.rules.TemporaryFolder;
import org.junit.rules.TestWatcher;
import org.junit.runner.RunWith;
import org.junit.runners.Parameterized;
import org.springframework.beans.factory.annotation.Autowired;
import org.springframework.boot.test.autoconfigure.orm.jpa.DataJpaTest;
import org.springframework.boot.test.autoconfigure.orm.jpa.TestEntityManager;
import org.springframework.boot.test.context.SpringBootTest;
import org.springframework.test.context.junit4.rules.SpringClassRule;
import org.springframework.test.context.junit4.rules.SpringMethodRule;
import org.springframework.transaction.annotation.Transactional;

import com.fasterxml.jackson.core.type.TypeReference;
import com.fasterxml.jackson.databind.ObjectMapper;
import com.fasterxml.jackson.dataformat.yaml.YAMLFactory;

import de.tudarmstadt.ukp.clarin.webanno.model.Project;
import de.tudarmstadt.ukp.inception.kb.graph.KBHandle;
import de.tudarmstadt.ukp.inception.kb.model.KnowledgeBase;
import de.tudarmstadt.ukp.inception.kb.reification.Reification;
import de.tudarmstadt.ukp.inception.kb.util.TestFixtures;
import de.tudarmstadt.ukp.inception.kb.yaml.KnowledgeBaseProfile;

@RunWith(Parameterized.class)
@SpringBootTest(classes = SpringConfig.class)
@Transactional
@DataJpaTest
public class KnowledgeBaseServiceRemoteTest
{
    private final String PROJECT_NAME = "Test project";

    private static Map<String, KnowledgeBaseProfile> PROFILES;
    
    private final TestConfiguration sutConfig;

    private KnowledgeBaseServiceImpl sut;

    private Project project;
    private TestFixtures testFixtures;

    @Rule
    public TestWatcher watcher = new TestWatcher()
    {
        @Override
        protected void starting(org.junit.runner.Description aDescription)
        {
            String methodName = aDescription.getMethodName();
            System.out.printf("\n=== " + methodName + " =====================");
        };
    };

    @Rule
    public TemporaryFolder temporaryFolder = new TemporaryFolder();

    @Autowired
    private TestEntityManager testEntityManager;

    @ClassRule
    public static final SpringClassRule SPRING_CLASS_RULE = new SpringClassRule();

    @Rule
    public SpringMethodRule springMethodRule = new SpringMethodRule();

    @BeforeClass
    public static void setUpOnce() throws Exception
    {
        System.setProperty("org.eclipse.rdf4j.repository.debug", "true");
    }

    @Before
    public void setUp() throws Exception
    {
        KnowledgeBase kb = sutConfig.getKnowledgeBase();

        EntityManager entityManager = testEntityManager.getEntityManager();
        testFixtures = new TestFixtures(testEntityManager);
        sut = new KnowledgeBaseServiceImpl(temporaryFolder.getRoot(), entityManager);
        project = testFixtures.createProject(PROJECT_NAME);
        kb.setProject(project);
        if (kb.getType() == RepositoryType.LOCAL) {
            sut.registerKnowledgeBase(kb, sut.getNativeConfig());
            sut.updateKnowledgeBase(kb, sut.getKnowledgeBaseConfig(kb));
            importKnowledgeBase(sutConfig.getDataUrl());
        }
        else if (kb.getType() == RepositoryType.REMOTE) {
            sut.registerKnowledgeBase(kb, sut.getRemoteConfig(sutConfig.getDataUrl()));
            sut.updateKnowledgeBase(kb, sut.getKnowledgeBaseConfig(kb));
        }
        else {
            throw new IllegalStateException(
                    "Unknown type: " + sutConfig.getKnowledgeBase().getType());
        }
    }

    @After
    public void tearDown() throws Exception
    {
        testEntityManager.clear();
        sut.destroy();
    }

    public KnowledgeBaseServiceRemoteTest(TestConfiguration aConfig) throws Exception
    {
        sutConfig = aConfig;
    }

    @Parameterized.Parameters(name = "KB = {0}")
    public static List<Object[]> data() throws Exception
    {
        PROFILES = readKnowledgeBaseProfiles();

        Set<String> rootConcepts;
        List<TestConfiguration> kbList = new ArrayList<>();

        {
            KnowledgeBase kb_wine = new KnowledgeBase();
            kb_wine.setName("Wine ontology (OWL)");
            kb_wine.setType(RepositoryType.LOCAL);
            kb_wine.setReification(Reification.NONE);
            kb_wine.setClassIri(OWL.CLASS);
            kb_wine.setSubclassIri(RDFS.SUBCLASSOF);
            kb_wine.setTypeIri(RDF.TYPE);
            kb_wine.setLabelIri(RDFS.LABEL);
            kb_wine.setPropertyTypeIri(RDF.PROPERTY);
            kb_wine.setDescriptionIri(RDFS.COMMENT);
            kb_wine.setPropertyLabelIri(RDFS.LABEL);
            kb_wine.setPropertyDescriptionIri(RDFS.COMMENT);
<<<<<<< HEAD
            kb_wine.setSubPropertyIri(RDFS.SUBPROPERTYOF);
            kbList.add(new TestConfiguration("data/wine-ontology.rdf", kb_wine, "http://www.w3.org/TR/2003/PR-owl-guide-20031209/wine#ChateauMargaux"));
=======
            kb_wine.setDefaultLanguage("en");
            rootConcepts = new HashSet<String>();
            rootConcepts.add("http://www.w3.org/TR/2003/PR-owl-guide-20031209/food#Grape");
            kbList.add(new TestConfiguration("data/wine-ontology.rdf", kb_wine,
                    "http://www.w3.org/TR/2003/PR-owl-guide-20031209/wine#ChateauMargaux",
                    rootConcepts));
>>>>>>> 5c07d926
        }

        {
            ValueFactory vf = SimpleValueFactory.getInstance();
            KnowledgeBase kb_hucit = new KnowledgeBase();
            kb_hucit.setName("Hucit");
            kb_hucit.setType(RepositoryType.REMOTE);
            kb_hucit.setReification(Reification.NONE);
            kb_hucit.setBasePrefix("http://www.ukp.informatik.tu-darmstadt.de/inception/1.0#");
            kb_hucit.setClassIri(vf.createIRI("http://www.w3.org/2002/07/owl#Class"));
            kb_hucit.setSubclassIri(
                    vf.createIRI("http://www.w3.org/2000/01/rdf-schema#subClassOf"));
            kb_hucit.setTypeIri(vf.createIRI("http://www.w3.org/1999/02/22-rdf-syntax-ns#type"));
            kb_hucit.setDescriptionIri(
                    vf.createIRI("http://www.w3.org/2000/01/rdf-schema#comment"));
            kb_hucit.setLabelIri(vf.createIRI("http://www.w3.org/2000/01/rdf-schema#label"));
            kb_hucit.setPropertyTypeIri(
                    vf.createIRI("http://www.w3.org/1999/02/22-rdf-syntax-ns#Property"));
            kb_hucit.setPropertyLabelIri(RDFS.LABEL);
            kb_hucit.setPropertyDescriptionIri(RDFS.COMMENT);
<<<<<<< HEAD
            kb_hucit.setSubPropertyIri(RDFS.SUBPROPERTYOF);
            kbList.add(new TestConfiguration("http://nlp.dainst.org:8888/sparql", kb_hucit, 
=======
            kb_hucit.setDefaultLanguage("en");
            rootConcepts = new HashSet<String>();
            rootConcepts.add("http://www.w3.org/2000/01/rdf-schema#Class");
            kbList.add(new TestConfiguration("http://nlp.dainst.org:8888/sparql", kb_hucit,
>>>>>>> 5c07d926
                    // person -> Achilles :: urn:cts:cwkb:1137
                    "http://purl.org/hucit/kb/authors/1137", rootConcepts));
        }

        {
            KnowledgeBaseProfile profile = PROFILES.get("wikidata");
            KnowledgeBase kb_wikidata_direct = new KnowledgeBase();
            kb_wikidata_direct.setName("Wikidata (official/direct mapping)");
            kb_wikidata_direct.setType(RepositoryType.REMOTE);
            kb_wikidata_direct.setReification(Reification.NONE);
            kb_wikidata_direct.applyMapping(profile.getMapping());
            kb_wikidata_direct.applyRootConcepts(profile);
            kb_wikidata_direct.setDefaultLanguage("en");
            rootConcepts = new HashSet<String>();
            rootConcepts.add("http://www.wikidata.org/entity/Q35120");
            kbList.add(new TestConfiguration(profile.getAccess().getAccessUrl(), kb_wikidata_direct,
                    "http://www.wikidata.org/entity/Q19576436", rootConcepts));
        }

        // {
        // KnowledgeBaseProfile profile = PROFILES.get("virtuoso");
        // KnowledgeBase kb_wikidata_direct = new KnowledgeBase();
        // kb_wikidata_direct.setName("UKP_Wikidata (Virtuoso)");
        // kb_wikidata_direct.setType(RepositoryType.REMOTE);
        // kb_wikidata_direct.setReification(Reification.NONE);
        // kb_wikidata_direct.applyMapping(profile.getMapping());
        // kb_wikidata_direct.setDefaultLanguage("en");
        // rootConcepts = new HashSet<String>();
        // rootConcepts.add("http://www.wikidata.org/entity/Q2419");
        // kbList.add(new TestConfiguration(profile.getAccess().getAccessUrl(), kb_wikidata_direct,
        // "http://www.wikidata.org/entity/Q19576436", rootConcepts));
        // }

        {
            KnowledgeBaseProfile profile = PROFILES.get("db_pedia");
            KnowledgeBase kb_dbpedia = new KnowledgeBase();
            kb_dbpedia.setName(profile.getName());
            kb_dbpedia.setType(RepositoryType.REMOTE);
            kb_dbpedia.setReification(Reification.NONE);
            kb_dbpedia.applyMapping(profile.getMapping());
            kb_dbpedia.applyRootConcepts(profile);
            kb_dbpedia.setDefaultLanguage("en");
            rootConcepts = new HashSet<String>();
            rootConcepts.add("http://www.w3.org/2002/07/owl#Thing");
            kbList.add(new TestConfiguration(profile.getAccess().getAccessUrl(), kb_dbpedia,
                    "http://www.wikidata.org/entity/Q20280393", rootConcepts));
        }

        {
            KnowledgeBaseProfile profile = PROFILES.get("yago");
            KnowledgeBase kb_yago = new KnowledgeBase();
            kb_yago.setName(profile.getName());
            kb_yago.setType(RepositoryType.REMOTE);
            kb_yago.setReification(Reification.NONE);
            kb_yago.applyMapping(profile.getMapping());
            kb_yago.applyRootConcepts(profile);
            rootConcepts = new HashSet<String>();
            rootConcepts.add("http://www.w3.org/2002/07/owl#Thing");
            kbList.add(new TestConfiguration(profile.getAccess().getAccessUrl(), kb_yago,
                    "http://www.wikidata.org/entity/Q21445637S003fc070-45f0-80bd-ae2d-072cde5aad89",
                    rootConcepts));
        }

        {
            KnowledgeBaseProfile profile = PROFILES.get("zbw-stw-economics");
            KnowledgeBase kb_zbw_stw_economics = new KnowledgeBase();
            kb_zbw_stw_economics.setName(profile.getName());
            kb_zbw_stw_economics.setType(RepositoryType.REMOTE);
            kb_zbw_stw_economics.setReification(Reification.NONE);
            kb_zbw_stw_economics.applyMapping(profile.getMapping());
            kb_zbw_stw_economics.applyRootConcepts(profile);
            kb_zbw_stw_economics.setDefaultLanguage("en");
            rootConcepts = new HashSet<String>();
            rootConcepts.add("http://zbw.eu/stw/thsys/a");
            kbList.add(new TestConfiguration(profile.getAccess().getAccessUrl(),
                    kb_zbw_stw_economics, "http://zbw.eu/stw/thsys/71020", rootConcepts));
        }

        // Commenting this out for the moment becuase we expect that every ontology contains
        // property definitions. However, this one does not include any property definitions!
        // {
        // KnowledgeBaseProfile profile = PROFILES.get("zbw-gnd");
        // KnowledgeBase kb_zbw_gnd = new KnowledgeBase();
        // kb_zbw_gnd.setName(profile.getName());
        // kb_zbw_gnd.setType(RepositoryType.REMOTE);
        // kb_zbw_gnd.setReification(Reification.NONE);
        // kb_zbw_gnd.applyMapping(profile.getMapping());
        // kbList.add(new TestConfiguration(profile.getSparqlUrl(), kb_zbw_gnd));
        // }

        List<Object[]> dataList = new ArrayList<>();
        for (TestConfiguration kb : kbList) {
            dataList.add(new Object[] { kb });
        }
        return dataList;
    }

    @Test
    public void thatRootConceptsCanBeRetrieved()
    {
        KnowledgeBase kb = sutConfig.getKnowledgeBase();

        long duration = System.currentTimeMillis();
        List<KBHandle> rootConceptKBHandle = sut.listRootConcepts(kb, true);
        duration = System.currentTimeMillis() - duration;

        System.out.printf("Root concepts retrieved : %d%n", rootConceptKBHandle.size());
        System.out.printf("Time required           : %d ms%n", duration);
        rootConceptKBHandle.stream().limit(10).forEach(h -> System.out.printf("   %s%n", h));

        assertThat(rootConceptKBHandle).as("Check that root concept list is not empty")
                .isNotEmpty();
        for (String expectedRoot : sutConfig.getRootIdentifier()) {
            assertThat(rootConceptKBHandle.stream().map(KBHandle::getIdentifier)).as("Check that root concept is retreived")
            .contains(expectedRoot);
        }
        
    }

    @Test
    public void thatPropertyListCanBeRetrieved()
    {
        KnowledgeBase kb = sutConfig.getKnowledgeBase();

        long duration = System.currentTimeMillis();
        List<KBHandle> propertiesKBHandle = sut.listProperties(kb, true);
        duration = System.currentTimeMillis() - duration;

        System.out.printf("Properties retrieved : %d%n", propertiesKBHandle.size());
        System.out.printf("Time required        : %d ms%n", duration);
        propertiesKBHandle.stream().limit(10).forEach(h -> System.out.printf("   %s%n", h));

        assertThat(propertiesKBHandle).as("Check that property list is not empty").isNotEmpty();

    }

    @Test
    public void thatParentListCanBeRetireved()
    {
        KnowledgeBase kb = sutConfig.getKnowledgeBase();

        long duration = System.currentTimeMillis();
        Set<KBHandle> parentList = sut.getParentConceptList(kb, sutConfig.getTestIdentifier(),
                true);
        duration = System.currentTimeMillis() - duration;

        System.out.printf("Parent List retrieved : %d%n", parentList.size());
        System.out.printf("Time required        : %d ms%n", duration);
        parentList.stream().limit(10).forEach(h -> System.out.printf("   %s%n", h));

        assertThat(parentList).as("Check that parent list is not empty").isNotEmpty();

    }

    // Helper

    private void importKnowledgeBase(String resourceName) throws Exception
    {
        ClassLoader classLoader = KnowledgeBaseServiceRemoteTest.class.getClassLoader();
        String fileName = classLoader.getResource(resourceName).getFile();
        try (InputStream is = classLoader.getResourceAsStream(resourceName)) {
            sut.importData(sutConfig.getKnowledgeBase(), fileName, is);
        }
    }

    public static Map<String, KnowledgeBaseProfile> readKnowledgeBaseProfiles() throws IOException
    {
        try (Reader r = new InputStreamReader(KnowledgeBaseServiceRemoteTest.class
                .getResourceAsStream("knowledgebase-profiles.yaml"), StandardCharsets.UTF_8)) {
            ObjectMapper mapper = new ObjectMapper(new YAMLFactory());
            return mapper.readValue(r, new TypeReference<HashMap<String, KnowledgeBaseProfile>>()
            {
            });
        }
    }

    public static KnowledgeBase setOWLSchemaMapping(KnowledgeBase kb)
    {
        kb.setClassIri(OWL.CLASS);
        kb.setSubclassIri(RDFS.SUBCLASSOF);
        kb.setTypeIri(RDF.TYPE);
        kb.setDescriptionIri(RDFS.COMMENT);
        kb.setLabelIri(RDFS.LABEL);
        kb.setPropertyTypeIri(RDF.PROPERTY);
        return kb;
    }

    private static class TestConfiguration
    {
        private final String url;
        private final KnowledgeBase kb;
        private final String testIdentifier;
        private final Set<String> rootIdentifier;

        public TestConfiguration(String aUrl, KnowledgeBase aKb, String atestIdentifier,
                Set<String> aRootIdentifier)
        {
            super();
            url = aUrl;
            kb = aKb;
            testIdentifier = atestIdentifier;
            rootIdentifier = aRootIdentifier;
        }

        public KnowledgeBase getKnowledgeBase()
        {
            return kb;
        }

        public String getDataUrl()
        {
            return url;
        }

        public String getTestIdentifier()
        {
            return testIdentifier;
        }

        public Set<String> getRootIdentifier()
        {
            return rootIdentifier;
        }

        @Override
        public String toString()
        {
            return kb.getName();
        }
    }
}<|MERGE_RESOLUTION|>--- conflicted
+++ resolved
@@ -171,17 +171,13 @@
             kb_wine.setDescriptionIri(RDFS.COMMENT);
             kb_wine.setPropertyLabelIri(RDFS.LABEL);
             kb_wine.setPropertyDescriptionIri(RDFS.COMMENT);
-<<<<<<< HEAD
-            kb_wine.setSubPropertyIri(RDFS.SUBPROPERTYOF);
-            kbList.add(new TestConfiguration("data/wine-ontology.rdf", kb_wine, "http://www.w3.org/TR/2003/PR-owl-guide-20031209/wine#ChateauMargaux"));
-=======
+			kb_wine.setSubPropertyIri(RDFS.SUBPROPERTYOF);
             kb_wine.setDefaultLanguage("en");
             rootConcepts = new HashSet<String>();
             rootConcepts.add("http://www.w3.org/TR/2003/PR-owl-guide-20031209/food#Grape");
             kbList.add(new TestConfiguration("data/wine-ontology.rdf", kb_wine,
                     "http://www.w3.org/TR/2003/PR-owl-guide-20031209/wine#ChateauMargaux",
                     rootConcepts));
->>>>>>> 5c07d926
         }
 
         {
@@ -201,16 +197,12 @@
             kb_hucit.setPropertyTypeIri(
                     vf.createIRI("http://www.w3.org/1999/02/22-rdf-syntax-ns#Property"));
             kb_hucit.setPropertyLabelIri(RDFS.LABEL);
+			kb_hucit.setSubPropertyIri(RDFS.SUBPROPERTYOF);
             kb_hucit.setPropertyDescriptionIri(RDFS.COMMENT);
-<<<<<<< HEAD
-            kb_hucit.setSubPropertyIri(RDFS.SUBPROPERTYOF);
-            kbList.add(new TestConfiguration("http://nlp.dainst.org:8888/sparql", kb_hucit, 
-=======
             kb_hucit.setDefaultLanguage("en");
             rootConcepts = new HashSet<String>();
             rootConcepts.add("http://www.w3.org/2000/01/rdf-schema#Class");
             kbList.add(new TestConfiguration("http://nlp.dainst.org:8888/sparql", kb_hucit,
->>>>>>> 5c07d926
                     // person -> Achilles :: urn:cts:cwkb:1137
                     "http://purl.org/hucit/kb/authors/1137", rootConcepts));
         }
