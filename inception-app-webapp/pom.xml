--- conflicted
+++ resolved
@@ -30,10 +30,12 @@
     <docker.image.name>inceptionproject/inception-snapshots</docker.image.name>
   </properties>
   <dependencies>
+  <!--  
     <dependency>
       <groupId>xml-apis</groupId>
       <artifactId>xml-apis</artifactId>
     </dependency>
+    -->
   
     <!-- INCEPTION - CORE DEPENDENCIES -->
     <dependency>
@@ -176,13 +178,6 @@
     </dependency>
     <dependency>
       <groupId>org.dkpro.core</groupId>
-<<<<<<< HEAD
-=======
-      <artifactId>dkpro-core-io-conll-asl</artifactId>
-    </dependency>
-    <dependency>
-      <groupId>org.dkpro.core</groupId>
->>>>>>> 1accbacb
       <artifactId>dkpro-core-io-lif-asl</artifactId>
     </dependency>
     <dependency>
@@ -192,37 +187,10 @@
     <dependency>
       <groupId>org.dkpro.core</groupId>
       <artifactId>dkpro-core-io-tei-asl</artifactId>
-<<<<<<< HEAD
     </dependency>
     <dependency>
       <groupId>org.dkpro.core</groupId>
       <artifactId>dkpro-core-io-perseus-asl</artifactId>
-=======
-    </dependency>
-    <dependency>
-      <groupId>org.dkpro.core</groupId>
-      <artifactId>dkpro-core-api-segmentation-asl</artifactId>
-    </dependency>
-    <dependency>
-      <groupId>org.dkpro.core</groupId>
-      <artifactId>dkpro-core-api-lexmorph-asl</artifactId>
-    </dependency>
-    <dependency>
-      <groupId>org.dkpro.core</groupId>
-      <artifactId>dkpro-core-api-resources-asl</artifactId>
-    </dependency>
-    <dependency>
-      <groupId>org.dkpro.core</groupId>
-      <artifactId>dkpro-core-api-parameter-asl</artifactId>
-    </dependency>
-    <dependency>
-      <groupId>org.dkpro.core</groupId>
-      <artifactId>dkpro-core-api-syntax-asl</artifactId>
-    </dependency>
-    <dependency>
-      <groupId>org.dkpro.core</groupId>
-      <artifactId>dkpro-core-api-io-asl</artifactId>
->>>>>>> 1accbacb
     </dependency>
 
     <!-- WEBANNO DEPENDENCIES -->
