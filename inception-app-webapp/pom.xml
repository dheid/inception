--- conflicted
+++ resolved
@@ -75,11 +75,7 @@
       <artifactId>inception-recommendation</artifactId>
     </dependency>
     <!--
-<<<<<<< HEAD
-    <dependency>
-=======
       <dependency>
->>>>>>> e612485f
       <groupId>de.tudarmstadt.ukp.inception.app</groupId>
       <artifactId>inception-imls-dl4j</artifactId>
       </dependency>
@@ -498,11 +494,7 @@
       <artifactId>wicket-spring-boot-starter</artifactId>
     </dependency>
     <!--
-<<<<<<< HEAD
-    <dependency>
-=======
       <dependency>
->>>>>>> e612485f
       <groupId>net.bull.javamelody</groupId>
       <artifactId>javamelody-spring-boot-starter</artifactId>
       <version>${javamelody.version}</version>
@@ -545,24 +537,14 @@
     <plugins>
       <!--
         This module has a slight complex setup to allow making it work in a command line build
-<<<<<<< HEAD
-         as well as in an m2e build.
-=======
         as well as in an m2e build.
->>>>>>> e612485f
 
         The general procedure is:
         1) generate asciidoc HTML (also PDF when on the command line)
         2) sync generated HTML + images to a proper package under src/main/resources
-<<<<<<< HEAD
-           This is the reason why src/main/resources is excluded from version control
-        3) let Maven pick up the stuff from src/main/resources and make it available to m2e
-           workspace builds or package it into a JAR
-=======
         This is the reason why src/main/resources is excluded from version control
         3) let Maven pick up the stuff from src/main/resources and make it available to m2e
         workspace builds or package it into a JAR
->>>>>>> e612485f
 
         When running in m2e, building of PDFs is skipped.
         Mind that rebuilding of HTML from asciidoc works in Eclipse only on an explicit project clean.
@@ -785,15 +767,9 @@
               <usedDependency>de.tudarmstadt.ukp.clarin.webanno:webanno-io-text</usedDependency>
               <!-- WebAnno UI Modules - they auto-register via reflection -->
               <!-- Detected because we explicitly exclude their menu items
-<<<<<<< HEAD
-              <usedDependency>de.tudarmstadt.ukp.clarin.webanno:webanno-ui-annotation</usedDependency>
-              <usedDependency>de.tudarmstadt.ukp.clarin.webanno:webanno-ui-curation</usedDependency>
-              <usedDependency>de.tudarmstadt.ukp.clarin.webanno:webanno-ui-monitoring</usedDependency>
-=======
                 <usedDependency>de.tudarmstadt.ukp.clarin.webanno:webanno-ui-annotation</usedDependency>
                 <usedDependency>de.tudarmstadt.ukp.clarin.webanno:webanno-ui-curation</usedDependency>
                 <usedDependency>de.tudarmstadt.ukp.clarin.webanno:webanno-ui-monitoring</usedDependency>
->>>>>>> e612485f
               -->
               <!-- Detected because we include a special access menu item to the project settings
                 <usedDependency>de.tudarmstadt.ukp.clarin.webanno:webanno-ui-project</usedDependency>
@@ -961,10 +937,10 @@
                 </goals>
                 <configuration>
                   <executable>true</executable>
-                    <!--
-                      We want the original file to be the WAR and the repackaged all-inclusive runnable
-                      thing with the embedded Tomcat to be the JAR.
-                     -->
+                  <!--
+                    We want the original file to be the WAR and the repackaged all-inclusive runnable
+                    thing with the embedded Tomcat to be the JAR.
+                  -->
                   <attach>false</attach>
                   <classifier>standalone</classifier>
                 </configuration>
@@ -1012,7 +988,7 @@
               </execution>
             </executions>
           </plugin>
-              </plugins>
+        </plugins>
       </build>
     </profile>
     <profile>
@@ -1022,15 +998,9 @@
           <name>!m2e.version</name>
         </property>
         <!--
-<<<<<<< HEAD
-         - Build PDFs currently does not work with Java 10 because of a problem parsing the
-         - version string: https://github.com/jruby/jruby-openssl/issues/157
-         -->
-=======
           - Build PDFs currently does not work with Java 10 because of a problem parsing the
           - version string: https://github.com/jruby/jruby-openssl/issues/157
         -->
->>>>>>> e612485f
         <jdk>[,10)</jdk>
       </activation>
       <build>
