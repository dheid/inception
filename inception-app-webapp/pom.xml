--- conflicted
+++ resolved
@@ -629,12 +629,8 @@
             <configuration>
               <tasks>
                 <mkdir dir="src/main/resources/public/doc" />
-<<<<<<< HEAD
-                <!--
-=======
 
                 <!-- 
->>>>>>> d8d15ca0
                 It is important that we SYNC here instead of delete/copy, otherwise we may run into
                 an endless build loop in Eclipse.
                  -->
