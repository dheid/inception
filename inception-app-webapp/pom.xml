--- conflicted
+++ resolved
@@ -753,7 +753,7 @@
               <usedDependency>de.tudarmstadt.ukp.inception.app:inception-workload</usedDependency>
               <usedDependency>de.tudarmstadt.ukp.inception.app:inception-workload-dynamic</usedDependency>
               <usedDependency>de.tudarmstadt.ukp.inception.app:inception-workload-matrix</usedDependency>
-              <usedDependency>de.tudarmstadt.ukp.inception.app:inception-recommendation</usedDependency>  
+              <usedDependency>de.tudarmstadt.ukp.inception.app:inception-recommendation</usedDependency>
               <!-- INCEpTION annotation editor modules - used via Spring -->
               <usedDependency>de.tudarmstadt.ukp.clarin.webanno:webanno-brat</usedDependency>
               <usedDependency>de.tudarmstadt.ukp.inception.app:inception-html-editor</usedDependency>
@@ -803,13 +803,6 @@
               <!-- Wicket plugins -->
               <usedDependency>org.wicketstuff:wicketstuff-htmlcompressor</usedDependency>
               <usedDependency>org.mozilla:rhino-runtime</usedDependency>
-<<<<<<< HEAD
-=======
-              <!-- JavaMelody - used via web.xml -->
-              <!--
-                <usedDependency>net.bull.javamelody:javamelody-core</usedDependency>
-              -->
->>>>>>> e612485f
               <!-- Spring configuration -->
               <usedDependency>org.springframework.boot:spring-boot-starter-web</usedDependency>
               <usedDependency>org.springframework.boot:spring-boot-starter-validation</usedDependency>
@@ -817,15 +810,6 @@
               <usedDependency>org.springframework:spring-webmvc</usedDependency>
               <usedDependency>org.springframework:spring-expression</usedDependency>
               <!-- Spring Web MVC data conversion -->
-<<<<<<< HEAD
-=======
-              <usedDependency>de.tudarmstadt.ukp.inception.app:inception-recommendation</usedDependency>
-              <!-- Spring AOP
-                <usedDependency>org.springframework:spring-aop</usedDependency>
-                <usedDependency>org.springframework:spring-aspects</usedDependency>
-                <usedDependency>org.aspectj:aspectjrt</usedDependency>
-              -->
->>>>>>> e612485f
               <usedDependency>org.apache.wicket:wicket-native-websocket-javax</usedDependency>
               <!-- Tutorial Js dependencies -->
               <usedDependency>org.webjars.bowergithub.xbsoftware:enjoyhint</usedDependency>
