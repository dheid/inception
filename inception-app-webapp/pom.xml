--- conflicted
+++ resolved
@@ -947,13 +947,6 @@
             <artifactId>maven-antrun-plugin</artifactId>
             <executions>
               <execution>
-<<<<<<< HEAD
-=======
-                <!--
-                  We want the original file to be the WAR and the repackaged all-inclusive runnable
-                  thing with the embedded Tomcat to be the JAR.
-                -->
->>>>>>> b0d476d9
                 <id>copy-war-to-jar</id>
                 <phase>package</phase>
                 <goals>
@@ -961,14 +954,8 @@
                 </goals>
                 <configuration>
                   <target>
-<<<<<<< HEAD
-                    <move file="target/${project.artifactId}-${project.version}-standalone.war" tofile="target/${project.artifactId}-${project.version}-standalone.jar" />
-=======
-                    <move file="target/${project.artifactId}-${project.version}.war"
-                      tofile="target/inception-app-standalone-${project.version}.jar" />
-                    <move file="target/${project.artifactId}-${project.version}.war.original"
-                      tofile="target/${project.artifactId}-${project.version}.war" />
->>>>>>> b0d476d9
+                    <move file="target/${project.artifactId}-${project.version}-standalone.war"
+                      tofile="target/${project.artifactId}-${project.version}-standalone.jar" />
                   </target>
                 </configuration>
               </execution>
