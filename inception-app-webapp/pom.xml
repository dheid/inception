--- conflicted
+++ resolved
@@ -499,17 +499,13 @@
       <version>${javamelody.version}</version>
     </dependency>
     -->
-<<<<<<< HEAD
-
     <dependency>
       <groupId>de.tudarmstadt.ukp.inception.app</groupId>
       <artifactId>inception-curation</artifactId>
       <version>0.11.0-SNAPSHOT</version>
-=======
     <dependency>
       <groupId>org.apache.wicket</groupId>
       <artifactId>wicket-native-websocket-javax</artifactId>
->>>>>>> 1e83e911
     </dependency>
   </dependencies>
   <build>
