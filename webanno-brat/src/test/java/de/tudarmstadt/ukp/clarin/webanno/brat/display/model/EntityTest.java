/*
<<<<<<< HEAD
 * Copyright 2020
 * Ubiquitous Knowledge Processing (UKP) Lab and FG Language Technology
 * Technische Universität Darmstadt
 *
 * Licensed under the Apache License, Version 2.0 (the "License");
 * you may not use this file except in compliance with the License.
 * You may obtain a copy of the License at
 *
 *  http://www.apache.org/licenses/LICENSE-2.0
 *
=======
 * Licensed to the Technische Universität Darmstadt under one
 * or more contributor license agreements.  See the NOTICE file
 * distributed with this work for additional information
 * regarding copyright ownership.  The Technische Universität Darmstadt 
 * licenses this file to you under the Apache License, Version 2.0 (the
 * "License"); you may not use this file except in compliance
 * with the License.
 *  
 * http://www.apache.org/licenses/LICENSE-2.0
 * 
>>>>>>> 1730331e
 * Unless required by applicable law or agreed to in writing, software
 * distributed under the License is distributed on an "AS IS" BASIS,
 * WITHOUT WARRANTIES OR CONDITIONS OF ANY KIND, either express or implied.
 * See the License for the specific language governing permissions and
 * limitations under the License.
 */
package de.tudarmstadt.ukp.clarin.webanno.brat.display.model;

import static org.junit.Assert.assertEquals;

import java.io.IOException;

import org.junit.Test;

import de.tudarmstadt.ukp.clarin.webanno.api.annotation.model.VID;
import de.tudarmstadt.ukp.clarin.webanno.brat.render.model.Entity;
import de.tudarmstadt.ukp.clarin.webanno.brat.render.model.Offsets;
import de.tudarmstadt.ukp.clarin.webanno.support.JSONUtil;

public class EntityTest
{
    @Test
    public void toJsonTest() throws IOException
    {
        String json = JSONUtil.toPrettyJsonString(new Entity(new VID(1, 2), "type",
                new Offsets(1, 2), "label", "color"));

        // @formatter:off
        assertEquals(
                String.join("\n",
                        "[ \"1.2\", \"type\", [ [ 1, 2 ] ], {",
                        "  \"l\" : \"label\",",
                        "  \"c\" : \"color\",",
                        "} ]"),
                json);
        // @formatter:on
    }
}<|MERGE_RESOLUTION|>--- conflicted
+++ resolved
@@ -1,16 +1,4 @@
 /*
-<<<<<<< HEAD
- * Copyright 2020
- * Ubiquitous Knowledge Processing (UKP) Lab and FG Language Technology
- * Technische Universität Darmstadt
- *
- * Licensed under the Apache License, Version 2.0 (the "License");
- * you may not use this file except in compliance with the License.
- * You may obtain a copy of the License at
- *
- *  http://www.apache.org/licenses/LICENSE-2.0
- *
-=======
  * Licensed to the Technische Universität Darmstadt under one
  * or more contributor license agreements.  See the NOTICE file
  * distributed with this work for additional information
@@ -21,7 +9,6 @@
  *  
  * http://www.apache.org/licenses/LICENSE-2.0
  * 
->>>>>>> 1730331e
  * Unless required by applicable law or agreed to in writing, software
  * distributed under the License is distributed on an "AS IS" BASIS,
  * WITHOUT WARRANTIES OR CONDITIONS OF ANY KIND, either express or implied.
@@ -46,8 +33,8 @@
     @Test
     public void toJsonTest() throws IOException
     {
-        String json = JSONUtil.toPrettyJsonString(new Entity(new VID(1, 2), "type",
-                new Offsets(1, 2), "label", "color"));
+        String json = JSONUtil.toPrettyJsonString(
+                new Entity(new VID(1, 2), "type", new Offsets(1, 2), "label", "color"));
 
         // @formatter:off
         assertEquals(
