/*
 * Copyright 2017
 * Ubiquitous Knowledge Processing (UKP) Lab and FG Language Technology
 * Technische Universität Darmstadt
 *
 * Licensed under the Apache License, Version 2.0 (the "License");
 * you may not use this file except in compliance with the License.
 * You may obtain a copy of the License at
 *
 *  http://www.apache.org/licenses/LICENSE-2.0
 *
 * Unless required by applicable law or agreed to in writing, software
 * distributed under the License is distributed on an "AS IS" BASIS,
 * WITHOUT WARRANTIES OR CONDITIONS OF ANY KIND, either express or implied.
 * See the License for the specific language governing permissions and
 * limitations under the License.
 */
package de.tudarmstadt.ukp.clarin.webanno.brat.render;

import static de.tudarmstadt.ukp.clarin.webanno.api.WebAnnoConst.CHAIN_TYPE;
import static de.tudarmstadt.ukp.clarin.webanno.api.annotation.util.TypeUtil.getUiHoverText;
import static de.tudarmstadt.ukp.clarin.webanno.api.annotation.util.TypeUtil.getUiLabelText;
import static de.tudarmstadt.ukp.clarin.webanno.api.annotation.util.WebAnnoCasUtil.selectAnnotationByAddr;
import static java.util.Arrays.asList;
import static java.util.Collections.emptyList;
import static java.util.stream.Collectors.groupingBy;
import static java.util.stream.Collectors.toList;
import static org.apache.commons.lang3.StringUtils.isNotBlank;
import static org.apache.uima.fit.util.CasUtil.getType;
import static org.apache.uima.fit.util.CasUtil.select;
import static org.apache.uima.fit.util.CasUtil.selectCovered;

import java.util.ArrayList;
import java.util.Comparator;
import java.util.HashMap;
import java.util.LinkedHashSet;
import java.util.List;
import java.util.Map;
import java.util.Queue;
import java.util.Set;

import org.apache.commons.lang3.StringUtils;
import org.apache.uima.cas.CAS;
import org.apache.uima.cas.Type;
import org.apache.uima.cas.text.AnnotationFS;
import org.apache.uima.fit.util.CasUtil;
import org.slf4j.Logger;
import org.slf4j.LoggerFactory;

import de.tudarmstadt.ukp.clarin.webanno.api.AnnotationSchemaService;
import de.tudarmstadt.ukp.clarin.webanno.api.annotation.adapter.TypeAdapter;
import de.tudarmstadt.ukp.clarin.webanno.api.annotation.coloring.ColoringRules;
import de.tudarmstadt.ukp.clarin.webanno.api.annotation.coloring.ColoringRulesTrait;
import de.tudarmstadt.ukp.clarin.webanno.api.annotation.coloring.ColoringService;
import de.tudarmstadt.ukp.clarin.webanno.api.annotation.coloring.ColoringStrategy;
import de.tudarmstadt.ukp.clarin.webanno.api.annotation.model.AnnotatorState;
import de.tudarmstadt.ukp.clarin.webanno.api.annotation.model.VID;
import de.tudarmstadt.ukp.clarin.webanno.api.annotation.paging.Unit;
import de.tudarmstadt.ukp.clarin.webanno.api.annotation.rendering.model.VAnnotationMarker;
import de.tudarmstadt.ukp.clarin.webanno.api.annotation.rendering.model.VArc;
import de.tudarmstadt.ukp.clarin.webanno.api.annotation.rendering.model.VComment;
import de.tudarmstadt.ukp.clarin.webanno.api.annotation.rendering.model.VDocument;
import de.tudarmstadt.ukp.clarin.webanno.api.annotation.rendering.model.VMarker;
import de.tudarmstadt.ukp.clarin.webanno.api.annotation.rendering.model.VSentenceMarker;
import de.tudarmstadt.ukp.clarin.webanno.api.annotation.rendering.model.VSpan;
import de.tudarmstadt.ukp.clarin.webanno.api.annotation.rendering.model.VTextMarker;
import de.tudarmstadt.ukp.clarin.webanno.api.annotation.util.TypeUtil;
import de.tudarmstadt.ukp.clarin.webanno.brat.annotation.BratAnnotationEditor;
import de.tudarmstadt.ukp.clarin.webanno.brat.message.GetDocumentResponse;
import de.tudarmstadt.ukp.clarin.webanno.brat.render.model.AnnotationComment;
import de.tudarmstadt.ukp.clarin.webanno.brat.render.model.AnnotationMarker;
import de.tudarmstadt.ukp.clarin.webanno.brat.render.model.Argument;
import de.tudarmstadt.ukp.clarin.webanno.brat.render.model.Comment;
import de.tudarmstadt.ukp.clarin.webanno.brat.render.model.Entity;
import de.tudarmstadt.ukp.clarin.webanno.brat.render.model.EntityType;
import de.tudarmstadt.ukp.clarin.webanno.brat.render.model.Normalization;
import de.tudarmstadt.ukp.clarin.webanno.brat.render.model.Offsets;
import de.tudarmstadt.ukp.clarin.webanno.brat.render.model.Relation;
import de.tudarmstadt.ukp.clarin.webanno.brat.render.model.RelationType;
import de.tudarmstadt.ukp.clarin.webanno.brat.render.model.SentenceComment;
import de.tudarmstadt.ukp.clarin.webanno.brat.render.model.SentenceMarker;
import de.tudarmstadt.ukp.clarin.webanno.brat.render.model.TextMarker;
import de.tudarmstadt.ukp.clarin.webanno.model.AnnotationFeature;
import de.tudarmstadt.ukp.clarin.webanno.model.AnnotationLayer;
import de.tudarmstadt.ukp.clarin.webanno.model.LinkMode;
import de.tudarmstadt.ukp.clarin.webanno.model.Project;
import de.tudarmstadt.ukp.clarin.webanno.model.ScriptDirection;
import de.tudarmstadt.ukp.dkpro.core.api.lexmorph.type.pos.POS;
import de.tudarmstadt.ukp.dkpro.core.api.segmentation.type.Sentence;
import de.tudarmstadt.ukp.dkpro.core.api.segmentation.type.Token;
import de.tudarmstadt.ukp.dkpro.core.api.syntax.type.dependency.Dependency;

/**
 * Render documents using brat. This class converts a UIMA annotation representation into the object
 * model used by brat. The result can be converted to JSON that the browser-side brat SVG renderer
 * can then use.
 */
public class BratRenderer
{
    private static final Logger LOG = LoggerFactory.getLogger(BratAnnotationEditor.class);

    private static final boolean DEBUG = false;

    private final AnnotationSchemaService schemaService;
    private final ColoringService coloringService;

    public BratRenderer(AnnotationSchemaService aSchemaService, ColoringService aColoringService)
    {
        schemaService = aSchemaService;
        coloringService = aColoringService;
    }

    public void render(GetDocumentResponse aResponse, AnnotatorState aState, VDocument aVDoc,
            CAS aCas)
    {
        render(aResponse, aState, aVDoc, aCas, null);
    }

    /**
     * Convert the visual representation to the brat representation.
     *
     * @param aResponse
     *            the response.
     * @param aState
     *            the annotator model.
     * @param aCas
     *            the CAS.
     */
    public void render(GetDocumentResponse aResponse, AnnotatorState aState, VDocument aVDoc,
            CAS aCas, ColoringStrategy aColoringStrategy)
    {
        aResponse.setRtlMode(ScriptDirection.RTL.equals(aState.getScriptDirection()));
        aResponse.setFontZoom(aState.getPreferences().getFontZoom());

        // Render invisible baseline annotations (sentence, tokens)
        renderText(aCas, aResponse, aState);
        // The rows need to be rendered first because we use the row boundaries to split
        // cross-row spans into multiple ranges
        renderUnitsAsRows(aResponse, aState);

        renderTokens(aCas, aResponse, aState);

        Map<AnnotationFS, Integer> sentenceIndexes = null;

        // Render visible (custom) layers
        Map<String[], Queue<String>> colorQueues = new HashMap<>();
        for (AnnotationLayer layer : aState.getAllAnnotationLayers()) {
            ColoringStrategy coloringStrategy = aColoringStrategy != null ? aColoringStrategy
                    : coloringService.getStrategy(layer, aState.getPreferences(), colorQueues);

            // If the layer is not included in the rendering, then we skip here - but only after
            // we have obtained a coloring strategy for this layer and thus secured the layer
            // color. This ensures that the layer colors do not change depending on the number
            // of visible layers.
            if (!aVDoc.getAnnotationLayers().contains(layer)) {
                continue;
            }

            TypeAdapter typeAdapter = schemaService.getAdapter(layer);

            ColoringRules coloringRules = typeAdapter.getTraits(ColoringRulesTrait.class)
                    .map(ColoringRulesTrait::getColoringRules).orElse(null);

            for (VSpan vspan : aVDoc.spans(layer.getId())) {
                List<Offsets> offsets = vspan.getRanges().stream()
                        .flatMap(range -> split(aResponse.getSentenceOffsets(),
                                aCas.getDocumentText().substring(aState.getWindowBeginOffset(),
                                        aState.getWindowEndOffset()),
                                range.getBegin(), range.getEnd()).stream())
                        .collect(toList());

                String labelText = getUiLabelText(typeAdapter, vspan);
                String hoverText = getUiHoverText(typeAdapter, vspan.getHoverFeatures());

                String color = coloringStrategy.getColor(vspan, labelText, coloringRules);

                if (DEBUG) {
                    hoverText = vspan.getOffsets() + "\n" + hoverText;
                }
<<<<<<< HEAD
                
                aResponse.addEntity(new Entity(vspan.getVid(), vspan.getType(), offsets,
                        labelText, color, hoverText, vspan.isActionButtons()));
                
=======

                aResponse.addEntity(new Entity(vspan.getVid(), vspan.getType(), offsets, labelText,
                        color, hoverText));

>>>>>>> fd253f9b
                vspan.getLazyDetails().stream()
                        .map(d -> new Normalization(vspan.getVid(), d.getFeature(), d.getQuery()))
                        .forEach(aResponse::addNormalization);
            }

            for (VArc varc : aVDoc.arcs(layer.getId())) {
                String bratLabelText = getUiLabelText(typeAdapter, varc);
                String color = coloringStrategy.getColor(varc, bratLabelText, coloringRules);

                aResponse.addRelation(new Relation(varc.getVid(), varc.getType(),
                        getArgument(varc.getSource(), varc.getTarget()), bratLabelText, color));

                varc.getLazyDetails().stream()
                        .map(d -> new Normalization(varc.getVid(), d.getFeature(), d.getQuery()))
                        .forEach(aResponse::addNormalization);
            }
        }

        for (VComment vcomment : aVDoc.comments()) {
            String type;
            switch (vcomment.getCommentType()) {
            case ERROR:
                type = AnnotationComment.ANNOTATION_ERROR;
                break;
            case INFO:
                type = AnnotationComment.ANNOTATOR_NOTES;
                break;
            case YIELD:
                type = "Yield";
                break;
            default:
                type = AnnotationComment.ANNOTATOR_NOTES;
                break;
            }

            AnnotationFS fs;

            if (!vcomment.getVid().isSynthetic()
                    && ((fs = selectAnnotationByAddr(aCas, vcomment.getVid().getId())) != null
                            && fs.getType().getName().equals(Sentence.class.getName()))) {
                // Lazily fetching the sentences because we only need them for the comments
                if (sentenceIndexes == null) {
                    sentenceIndexes = new HashMap<>();
                    int i = 1;
                    for (AnnotationFS s : select(aCas, getType(aCas, Sentence.class))) {
                        sentenceIndexes.put(s, i);
                        i++;
                    }
                }

                int index = sentenceIndexes.get(fs);
                aResponse.addComment(new SentenceComment(index, type, vcomment.getComment()));
            }
            else {
                aResponse.addComment(
                        new AnnotationComment(vcomment.getVid(), type, vcomment.getComment()));
            }
        }

        // Render markers
        for (VMarker vmarker : aVDoc.getMarkers()) {
            if (vmarker instanceof VAnnotationMarker) {
                VAnnotationMarker marker = (VAnnotationMarker) vmarker;
                aResponse.addMarker(new AnnotationMarker(vmarker.getType(), marker.getVid()));
            }
            else if (vmarker instanceof VSentenceMarker) {
                VSentenceMarker marker = (VSentenceMarker) vmarker;
                aResponse.addMarker(new SentenceMarker(vmarker.getType(), marker.getIndex()));
            }
            else if (vmarker instanceof VTextMarker) {
                VTextMarker marker = (VTextMarker) vmarker;
                aResponse.addMarker(
                        new TextMarker(marker.getType(), marker.getBegin(), marker.getEnd()));
            }
            else {
                LOG.warn("Unknown how to render marker: [" + vmarker + "]");
            }
        }
    }

    /**
     * Argument lists for the arc annotation
     */
    private static List<Argument> getArgument(VID aGovernorFs, VID aDependentFs)
    {
        return asList(new Argument("Arg1", aGovernorFs), new Argument("Arg2", aDependentFs));
    }

    public static void renderText(CAS aCas, GetDocumentResponse aResponse, AnnotatorState aState)
    {
        int windowBegin = aState.getWindowBeginOffset();
        int windowEnd = aState.getWindowEndOffset();

        // Replace newline characters before sending to the client to avoid rendering glitches
        // in the client-side brat rendering code
        String visibleText = aCas.getDocumentText().substring(windowBegin, windowEnd);
        visibleText = StringUtils.replaceEachRepeatedly(visibleText, new String[] { "\n", "\r" },
                new String[] { " ", " " });
        aResponse.setText(visibleText);
    }

    public static void renderTokens(CAS aCas, GetDocumentResponse aResponse, AnnotatorState aState)
    {
        int winBegin = aState.getWindowBeginOffset();
        int winEnd = aState.getWindowEndOffset();
        Type tokenType = CasUtil.getType(aCas, Token.class);

        List<AnnotationFS> tokens = selectCovered(aCas, tokenType, winBegin, winEnd);
        for (AnnotationFS fs : tokens) {
            // attach type such as POS adds non-existing token element for ellipsis annotation
            if (fs.getBegin() == fs.getEnd()) {
                continue;
            }

            split(aResponse.getSentenceOffsets(), fs.getCoveredText(), fs.getBegin() - winBegin,
                    fs.getEnd() - winBegin).forEach(range -> {
                        aResponse.addToken(range.getBegin(), range.getEnd());
                        if (DEBUG) {
                            aResponse.addEntity(new Entity(new VID(fs), "Token",
                                    new Offsets(range.getBegin(), range.getEnd()),
                                    fs.getCoveredText(), "#d9d9d9",
                                    "[" + fs.getBegin() + "-" + fs.getEnd() + "]", false));
                        }
                    });
        }
    }

    public static void renderUnitsAsRows(GetDocumentResponse aResponse, AnnotatorState aState)
    {
        int windowBegin = aState.getWindowBeginOffset();

        aResponse.setSentenceNumberOffset(aState.getFirstVisibleUnitIndex());

        // Render sentences
        int sentIdx = aResponse.getSentenceNumberOffset();
        for (Unit unit : aState.getVisibleUnits()) {
            aResponse.addSentence(unit.getBegin() - windowBegin, unit.getEnd() - windowBegin);

            // If there is a sentence ID, then make it accessible to the user via a sentence-level
            // comment.
            if (isNotBlank(unit.getId())) {
                aResponse.addComment(new SentenceComment(sentIdx, Comment.ANNOTATOR_NOTES,
                        String.format("Sentence ID: %s", unit.getId())));
            }

            sentIdx++;
        }
    }

    /**
     * Calculate the ranges for the given span. A single range cannot cross row boundaries. So for
     * spans which cover multiple rows, they are split into multiple ranges.
     * 
     * @param aRows
     *            the row offsets (window-relative positions)
     * @param aBegin
     *            the span begin (window-relative positions)
     * @param aEnd
     *            (window-relative positions)
     * @return list of ranges.
     */
    public static List<Offsets> split(List<Offsets> aRows, String aText, int aBegin, int aEnd)
    {
        // Zero-width spans never need to be split
        if (aBegin == aEnd) {
            return asList(new Offsets(aBegin, aEnd));
        }

        // If the annotation extends across the row boundaries, create multiple ranges for the
        // annotation, one for every row. Note that in UIMA annotations are
        // half-open intervals [begin,end) so that a begin offset must always be
        // smaller than the end of a covering annotation to be considered properly
        // covered.
        Offsets beginRow = aRows.stream()
                .filter(span -> span.getBegin() <= aBegin && aBegin < span.getEnd()).findFirst()
                .orElseThrow(() -> new IllegalArgumentException(
                        "Position [" + aBegin + "] is not in any row"));

        // Zero-width annotations that are on the boundary of two directly
        // adjacent sentences (i.e. without whitespace between them) are considered
        // to be at the end of the first sentence rather than at the beginning of the
        // second sentence.
        Offsets endRow = aRows.stream()
                .filter(span -> span.getBegin() <= aEnd && aEnd <= span.getEnd()).findFirst()
                .orElseThrow(() -> new IllegalArgumentException(
                        "Position [" + aEnd + "] is not in any row"));

        // No need to split
        if (beginRow == endRow) {
            return asList(new Offsets(aBegin, aEnd));
        }

        List<Offsets> coveredRows = aRows.subList(aRows.indexOf(beginRow),
                aRows.indexOf(endRow) + 1);

        List<Offsets> ranges = new ArrayList<>();
        for (Offsets row : coveredRows) {
            Offsets range;

            if (row.getBegin() <= aBegin && aBegin < row.getEnd()) {
                range = new Offsets(aBegin, row.getEnd());
            }
            else if (row.getBegin() <= aEnd && aEnd <= row.getEnd()) {
                range = new Offsets(row.getBegin(), aEnd);
            }
            else {
                range = new Offsets(row.getBegin(), row.getEnd());
            }

            trim(aText, range);

            ranges.add(range);
        }

        return ranges;
    }

    /**
     * Generates brat type definitions from the WebAnno layer definitions.
     *
     * @param aProject
     *            the project to which the layers belong
     * @param aAnnotationLayers
     *            the layers
     * @param aAnnotationService
     *            the annotation service
     * @return the brat type definitions
     */
    public static Set<EntityType> buildEntityTypes(Project aProject,
            List<AnnotationLayer> aAnnotationLayers, AnnotationSchemaService aAnnotationService)
    {
        // Sort layers
        List<AnnotationLayer> layers = new ArrayList<>(aAnnotationLayers);
        layers.sort(Comparator.comparing(AnnotationLayer::getName));

        // Look up all the features once to avoid hammering the database in the loop below
        Map<AnnotationLayer, List<AnnotationFeature>> layerToFeatures = aAnnotationService
                .listSupportedFeatures(aProject).stream()
                .collect(groupingBy(AnnotationFeature::getLayer));

        // Now build the actual configuration
        Set<EntityType> entityTypes = new LinkedHashSet<>();
        for (AnnotationLayer layer : layers) {
            EntityType entityType = configureEntityType(layer);

            List<RelationType> arcs = new ArrayList<>();

            // For link features, we also need to configure the arcs, even though there is no arc
            // layer here.
            boolean hasLinkFeatures = false;
            for (AnnotationFeature f : layerToFeatures.computeIfAbsent(layer, k -> emptyList())) {
                if (!LinkMode.NONE.equals(f.getLinkMode())) {
                    hasLinkFeatures = true;
                    break;
                }
            }

            if (hasLinkFeatures) {
                String bratTypeName = TypeUtil.getUiTypeName(layer);
                arcs.add(new RelationType(layer.getName(), layer.getUiName(), bratTypeName,
                        bratTypeName, null, "triangle,5", "3,3"));
            }

            // Styles for the remaining relation and chain layers
            for (AnnotationLayer attachingLayer : getAttachingLayers(layer, layers,
                    aAnnotationService)) {
                arcs.add(configureRelationType(layer, attachingLayer));
            }

            entityType.setArcs(arcs);
            entityTypes.add(entityType);
        }

        return entityTypes;
    }

    /**
     * Scan through the layers once to remember which layers attach to which layers.
     */
    private static List<AnnotationLayer> getAttachingLayers(AnnotationLayer aTarget,
            List<AnnotationLayer> aLayers, AnnotationSchemaService aAnnotationService)
    {
        List<AnnotationLayer> attachingLayers = new ArrayList<>();

        // Chains always attach to themselves
        if (CHAIN_TYPE.equals(aTarget.getType())) {
            attachingLayers.add(aTarget);
        }

        // FIXME This is a hack! Actually we should check the type of the attachFeature when
        // determine which layers attach to with other layers. Currently we only use attachType,
        // but do not follow attachFeature if it is set.
        if (aTarget.isBuiltIn() && aTarget.getName().equals(POS.class.getName())) {
            attachingLayers.add(
                    aAnnotationService.findLayer(aTarget.getProject(), Dependency.class.getName()));
        }

        // Custom layers
        for (AnnotationLayer l : aLayers) {
            if (aTarget.equals(l.getAttachType())) {
                attachingLayers.add(l);
            }
        }

        return attachingLayers;
    }

    private static EntityType configureEntityType(AnnotationLayer aLayer)
    {
        String bratTypeName = TypeUtil.getUiTypeName(aLayer);
        return new EntityType(aLayer.getName(), aLayer.getUiName(), bratTypeName);
    }

    private static RelationType configureRelationType(AnnotationLayer aLayer,
            AnnotationLayer aAttachingLayer)
    {
        String attachingLayerBratTypeName = TypeUtil.getUiTypeName(aAttachingLayer);

        // // FIXME this is a hack because the chain layer consists of two UIMA types, a "Chain"
        // // and a "Link" type. ChainAdapter always seems to use "Chain" but some places also
        // // still use "Link" - this should be cleaned up so that knowledge about "Chain" and
        // // "Link" types is local to the ChainAdapter and not known outside it!
        // if (aLayer.getType().equals(CHAIN_TYPE)) {
        // attachingLayerBratTypeName += ChainAdapter.LINK;
        // }

        // Handle arrow-head styles depending on linkedListBehavior
        String arrowHead;
        if (aLayer.getType().equals(CHAIN_TYPE) && !aLayer.isLinkedListBehavior()) {
            arrowHead = "none";
        }
        else {
            arrowHead = "triangle,5";
        }

        String dashArray;
        switch (aLayer.getType()) {
        case CHAIN_TYPE:
            dashArray = "5,1";
            break;
        default:
            dashArray = "";
            break;
        }

        String bratTypeName = TypeUtil.getUiTypeName(aLayer);
        return new RelationType(aAttachingLayer.getName(), aAttachingLayer.getUiName(),
                attachingLayerBratTypeName, bratTypeName, null, arrowHead, dashArray);
    }

    public static String abbreviate(String aName)
    {
        if (aName == null || aName.length() < 3) {
            return aName;
        }

        StringBuilder abbr = new StringBuilder();
        int ti = 0;
        boolean capitalizeNext = true;
        for (int i = 0; i < aName.length(); i++) {
            int ch = aName.charAt(i);

            if (Character.isWhitespace(ch)) {
                capitalizeNext = true;
                ti = 0;
            }
            else {
                if (ti < 3) {
                    if (capitalizeNext) {
                        ch = Character.toTitleCase(ch);
                        capitalizeNext = false;
                    }
                    abbr.append((char) ch);
                }
                ti++;
            }

        }

        if (abbr.length() + 3 >= aName.length()) {
            return aName;
        }
        else {
            abbr.append("...");
        }
        return abbr.toString();
    }

    /**
     * Remove trailing or leading whitespace from the annotation.
     * 
     * @param aText
     *            the text.
     * @param aOffsets
     *            the offsets.
     */
    static private void trim(CharSequence aText, Offsets aOffsets)
    {
        int begin = aOffsets.getBegin();
        int end = aOffsets.getEnd() - 1;

        // Remove whitespace at end
        while ((end > 0) && trimChar(aText.charAt(end))) {
            end--;
        }
        end++;

        // Remove whitespace at start
        while ((begin < end) && trimChar(aText.charAt(begin))) {
            begin++;
        }

        aOffsets.setBegin(begin);
        aOffsets.setEnd(end);
    }

    private static boolean trimChar(final char aChar)
    {
        switch (aChar) {
        case '\n':
            return true; // Line break
        case '\r':
            return true; // Carriage return
        case '\t':
            return true; // Tab
        case '\u200E':
            return true; // LEFT-TO-RIGHT MARK
        case '\u200F':
            return true; // RIGHT-TO-LEFT MARK
        case '\u2028':
            return true; // LINE SEPARATOR
        case '\u2029':
            return true; // PARAGRAPH SEPARATOR
        default:
            return Character.isWhitespace(aChar);
        }
    }
}<|MERGE_RESOLUTION|>--- conflicted
+++ resolved
@@ -177,17 +177,10 @@
                 if (DEBUG) {
                     hoverText = vspan.getOffsets() + "\n" + hoverText;
                 }
-<<<<<<< HEAD
-                
-                aResponse.addEntity(new Entity(vspan.getVid(), vspan.getType(), offsets,
-                        labelText, color, hoverText, vspan.isActionButtons()));
-                
-=======
 
                 aResponse.addEntity(new Entity(vspan.getVid(), vspan.getType(), offsets, labelText,
-                        color, hoverText));
-
->>>>>>> fd253f9b
+                        color, hoverText, vspan.isActionButtons()));
+
                 vspan.getLazyDetails().stream()
                         .map(d -> new Normalization(vspan.getVid(), d.getFeature(), d.getQuery()))
                         .forEach(aResponse::addNormalization);
