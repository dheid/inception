--- conflicted
+++ resolved
@@ -151,10 +151,6 @@
 
     private final ContextMenu contextMenu;
 
-<<<<<<< HEAD
-    private @SpringBean PreRenderer preRenderer;
-=======
->>>>>>> ae4e6146
     private @SpringBean AnnotationSchemaService annotationService;
     private @SpringBean ColoringService coloringService;
     private @SpringBean AnnotationEditorExtensionRegistry extensionRegistry;
@@ -335,15 +331,10 @@
                             "Wicket.$('" + vis.getMarkupId() + "').temp = " + json + ";");
                 }
 
-<<<<<<< HEAD
-                LOG.trace("AJAX-RPC DONE: [{}] completed in {}ms", action,
-                        (System.currentTimeMillis() - timerStart));
-=======
                 long duration = System.currentTimeMillis() - timerStart;
                 LOG.trace("AJAX-RPC DONE: [{}] completed in {}ms", action, duration);
 
                 serverTiming("Brat-AJAX", "Brat-AJAX (" + action + ")", duration);
->>>>>>> ae4e6146
             }
         };
 
@@ -579,10 +570,7 @@
 
         timer.stop();
         metrics.renderComplete(RenderType.FULL, timer.getTime(), json, null);
-<<<<<<< HEAD
-=======
         serverTiming("Brat-JSON", "Brat JSON generation (FULL)", timer.getTime());
->>>>>>> ae4e6146
 
         return json;
     }
@@ -757,10 +745,7 @@
         timer.stop();
 
         metrics.renderComplete(renderType, timer.getTime(), json, diffJsonStr);
-<<<<<<< HEAD
-=======
         serverTiming("Brat-JSON", "Brat-JSON generation (" + renderType + ")", timer.getTime());
->>>>>>> ae4e6146
 
         if (SKIP.equals(renderType)) {
             return Optional.empty();
