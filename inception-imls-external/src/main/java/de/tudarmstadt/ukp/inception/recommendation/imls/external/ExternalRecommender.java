/*
 * Copyright 2018
 * Ubiquitous Knowledge Processing (UKP) Lab
 * Technische Universität Darmstadt
 *
 * Licensed under the Apache License, Version 2.0 (the "License");
 * you may not use this file except in compliance with the License.
 * You may obtain a copy of the License at
 *
 * http://www.apache.org/licenses/LICENSE-2.0
 *
 * Unless required by applicable law or agreed to in writing, software
 * distributed under the License is distributed on an "AS IS" BASIS,
 * WITHOUT WARRANTIES OR CONDITIONS OF ANY KIND, either express or implied.
 * See the License for the specific language governing permissions and
 * limitations under the License.
 */
package de.tudarmstadt.ukp.inception.recommendation.imls.external;

import static de.tudarmstadt.ukp.clarin.webanno.api.annotation.util.WebAnnoCasUtil.getRealCas;
import static de.tudarmstadt.ukp.inception.recommendation.api.recommender.RecommendationEngineCapability.TRAINING_NOT_SUPPORTED;
import static de.tudarmstadt.ukp.inception.recommendation.api.recommender.RecommendationEngineCapability.TRAINING_REQUIRED;
import static java.lang.String.format;
import static java.nio.charset.StandardCharsets.UTF_8;

import java.io.IOException;
import java.io.InputStream;
import java.io.StringWriter;
import java.util.ArrayList;
import java.util.List;
import java.util.concurrent.TimeUnit;

import org.apache.commons.io.IOUtils;
import org.apache.uima.cas.CAS;
import org.apache.uima.cas.CASException;
import org.apache.uima.cas.CASRuntimeException;
import org.apache.uima.cas.impl.XmiCasDeserializer;
import org.apache.uima.cas.impl.XmiCasSerializer;
import org.apache.uima.fit.util.JCasUtil;
import org.apache.uima.util.TypeSystemUtil;
import org.apache.uima.util.XMLSerializer;
import org.slf4j.Logger;
import org.slf4j.LoggerFactory;
import org.xml.sax.SAXException;

import com.fasterxml.jackson.databind.ObjectMapper;

import de.tudarmstadt.ukp.clarin.webanno.api.type.CASMetadata;
import de.tudarmstadt.ukp.clarin.webanno.model.AnnotationLayer;
import de.tudarmstadt.ukp.clarin.webanno.support.JSONUtil;
import de.tudarmstadt.ukp.inception.recommendation.api.evaluation.DataSplitter;
import de.tudarmstadt.ukp.inception.recommendation.api.evaluation.EvaluationResult;
import de.tudarmstadt.ukp.inception.recommendation.api.model.Recommender;
import de.tudarmstadt.ukp.inception.recommendation.api.recommender.RecommendationEngine;
import de.tudarmstadt.ukp.inception.recommendation.api.recommender.RecommendationEngineCapability;
import de.tudarmstadt.ukp.inception.recommendation.api.recommender.RecommendationException;
import de.tudarmstadt.ukp.inception.recommendation.api.recommender.RecommenderContext;
import de.tudarmstadt.ukp.inception.recommendation.api.recommender.RecommenderContext.Key;
import okhttp3.HttpUrl;
import okhttp3.MediaType;
import okhttp3.OkHttpClient;
import okhttp3.Request;
import okhttp3.RequestBody;
import okhttp3.Response;

public class ExternalRecommender
    extends RecommendationEngine
{
    public static final Key<Boolean> KEY_TRAINING_COMPLETE = new Key<>("training_complete");
    
    private static final Logger LOG = LoggerFactory.getLogger(ExternalRecommender.class);
    private static final MediaType JSON = MediaType.parse("application/json");
    private static final long CONNECT_TIMEOUT = 30;
    private static final long WRITE_TIMEOUT = 30;
    private static final long READ_TIMEOUT = 30;

    private final Recommender recommender;
    private final ExternalRecommenderTraits traits;
    private final OkHttpClient client;

    public ExternalRecommender(Recommender aRecommender, ExternalRecommenderTraits aTraits)
    {
        super(aRecommender);

        recommender = aRecommender;
        traits = aTraits;
        client = new OkHttpClient.Builder()
                .connectTimeout(CONNECT_TIMEOUT,TimeUnit.SECONDS)
                .writeTimeout(WRITE_TIMEOUT, TimeUnit.SECONDS)
                .readTimeout(READ_TIMEOUT, TimeUnit.SECONDS)
                .build();
    }

    @Override
    public boolean isReadyForPrediction(RecommenderContext aContext)
    {
        if (traits.isTrainable()) {
            return aContext.get(KEY_TRAINING_COMPLETE).orElse(false);
        } else {
            return true;
        }
    }
    
    @Override
    public void train(RecommenderContext aContext, List<CAS> aCasses)
        throws RecommendationException
    {
        TrainingRequest trainingRequest = new TrainingRequest();
        List<Document> documents = new ArrayList<>();

        // We assume that the type system for all CAS are the same
        String typeSystem = serializeTypeSystem(aCasses.get(0));
        trainingRequest.setTypeSystem(typeSystem);

        // Fill in metadata. We use the type system of the first CAS in the list
        // for all the other CAS. It could happen that training happens while
        // the type system changes, e.g. by adding a layer or feature during training.
        // Then the type system of the first CAS might not match the type system
        // of the other CAS. This should happen really rarely, therefore this potential
        // error is neglected.

        trainingRequest.setMetadata(buildMetadata(aCasses.get(0)));

        for (CAS cas : aCasses) {
            documents.add(buildDocument(cas));
        }

        trainingRequest.setDocuments(documents);

        HttpUrl url = HttpUrl.parse(traits.getRemoteUrl()).newBuilder()
            .addPathSegment("train")
            .build();
        RequestBody body = RequestBody.create(JSON, toJson(trainingRequest));
        Request request = new Request.Builder().url(url).post(body).build();

<<<<<<< HEAD
        Response response = sendRequest(request);

            // If the response indicates that the request was not successful,
            // then it does not make sense to go on and try to decode the XMI
        if (!response.isSuccessful()) {
            int code = response.code();
            String responseBody = getResponseBody(response);
            String msg = format("Request was not successful: [%d] - [%s]", code, responseBody);
            throw new RecommendationException(msg);
        }
        
            aContext.put(KEY_TRAINING_COMPLETE, true);
        }
=======
        try (Response response = sendRequest(request)) {
            // If the response indicates that the request was not successful,
            // then it does not make sense to go on and try to decode the XMI
            if (!response.isSuccessful()) {
                int code = response.code();
                String responseBody = getResponseBody(response);
                String msg = format("Request was not successful: [%d] - [%s]", code, responseBody);
                throw new RecommendationException(msg);
            }
            
            aContext.put(KEY_TRAINING_COMPLETE, true);
        }
    }
>>>>>>> 263480e7

    @Override
    public void predict(RecommenderContext aContext, CAS aCas) throws RecommendationException
    {
        String typeSystem = serializeTypeSystem(aCas);

        PredictionRequest predictionRequest = new PredictionRequest();
        predictionRequest.setTypeSystem(typeSystem);
        predictionRequest.setDocument(buildDocument(aCas));

        // Fill in metadata
        predictionRequest.setMetadata(buildMetadata(aCas));

        HttpUrl url = HttpUrl.parse(traits.getRemoteUrl()).newBuilder()
            .addPathSegment("predict")
            .build();
        RequestBody body = RequestBody.create(JSON, toJson(predictionRequest));
        Request request = new Request.Builder().url(url).post(body).build();

<<<<<<< HEAD
        Response response = sendRequest(request);

        // If the response indicates that the request was not successful,
        // then it does not make sense to go on and try to decode the XMI
        if (!response.isSuccessful()) {
            int code = response.code();
            String responseBody = getResponseBody(response);
            String msg = format("Request was not successful: [%d] - [%s]", code, responseBody);
            throw new RecommendationException(msg);
        }

        PredictionResponse predictionResponse = deserializePredictionResponse(response);

        try (InputStream is = IOUtils.toInputStream(predictionResponse.getDocument(), UTF_8)) {
            XmiCasDeserializer.deserialize(is, getRealCas(aCas), true);
        }
        catch (SAXException | IOException e) {
            throw new RecommendationException("Error while deserializing CAS!", e);
=======
        try (Response response = sendRequest(request)) {
            // If the response indicates that the request was not successful,
            // then it does not make sense to go on and try to decode the XMI
            if (!response.isSuccessful()) {
                int code = response.code();
                String responseBody = getResponseBody(response);
                String msg = format("Request was not successful: [%d] - [%s]", code, responseBody);
                throw new RecommendationException(msg);
            }
    
            PredictionResponse predictionResponse = deserializePredictionResponse(response);
    
            try (InputStream is = IOUtils.toInputStream(predictionResponse.getDocument(), UTF_8)) {
                XmiCasDeserializer.deserialize(is, aCas, true);
            }
            catch (SAXException | IOException e) {
                throw new RecommendationException("Error while deserializing CAS!", e);
            }
>>>>>>> 263480e7
        }
    }

    private String serializeTypeSystem(CAS aCas) throws RecommendationException
    {
        try (StringWriter out = new StringWriter()) {
            TypeSystemUtil.typeSystem2TypeSystemDescription(aCas.getTypeSystem()).toXML(out);
            return out.toString();
        }
        catch (CASRuntimeException | SAXException | IOException e) {
            throw new RecommendationException("Coud not serialize type system", e);
        }
    }

    private String serializeCas(CAS aCas) throws RecommendationException
    {
        try (StringWriter out = new StringWriter()) {
            // Passing "null" as the type system to the XmiCasSerializer means that we want 
            // to serialize all types (i.e. no filtering for a specific target type system).
            XmiCasSerializer xmiCasSerializer = new XmiCasSerializer(null);
            XMLSerializer sax2xml = new XMLSerializer(out, true);
            xmiCasSerializer.serialize(getRealCas(aCas), sax2xml.getContentHandler(), null, null,
                    null);
            return out.toString();
        }
        catch (CASRuntimeException | SAXException | IOException e) {
            throw new RecommendationException("Error while serializing CAS!", e);
        }
    }

    private Document buildDocument(CAS aCas) throws RecommendationException
    {
        CASMetadata casMetadata = getCasMetadata(aCas);
        String xmi = serializeCas(aCas);
        long documentId = casMetadata.getSourceDocumentId();
        String userId = casMetadata.getUsername();

        return new Document(xmi, documentId, userId);
    }

    private CASMetadata getCasMetadata(CAS aCas) throws RecommendationException
    {
        try {
            return JCasUtil.selectSingle(aCas.getJCas(), CASMetadata.class);
        } catch (CASException | IllegalArgumentException e) {
            throw new RecommendationException("Error while reading CAS metadata!", e);
        }
    }

    private Metadata buildMetadata(CAS aCas) throws RecommendationException
    {
        CASMetadata casMetadata = getCasMetadata(aCas);
        AnnotationLayer layer =  recommender.getLayer();
        return new Metadata(
            layer.getName(),
            recommender.getFeature().getName(),
            casMetadata.getProjectId(),
            layer.getAnchoringMode().getId(),
            layer.isCrossSentence()
        );
    }

    private PredictionResponse deserializePredictionResponse(Response response)
        throws RecommendationException {
        ObjectMapper objectMapper = new ObjectMapper();
        try {
            return objectMapper.readValue(response.body().byteStream(), PredictionResponse.class);
        } catch (IOException e) {
            throw new RecommendationException("Error while deserializing prediction response!", e);
        }
    }

    private String toJson(Object aObject) throws RecommendationException
    {
        try {
            return JSONUtil.toJsonString(aObject);
        }
        catch (IOException e) {
            throw new RecommendationException("Error while serializing JSON!", e);
        }
    }

    private Response sendRequest(Request aRequest) throws RecommendationException
    {
        try {
            return client.newCall(aRequest).execute();
        }
        catch (IOException e) {
            throw new RecommendationException("Error while sending request!", e);
        }
    }

    private String getResponseBody(Response response) throws RecommendationException
    {
        try {
            if (response.body() != null) {
                return response.body().string();
            } else {
                return "";
            }
        } catch (IOException e) {
            throw new RecommendationException("Error while reading response body!", e);
        }
    }

    @Override
    public EvaluationResult evaluate(List<CAS> aCasses, DataSplitter aDataSplitter)
    {
        EvaluationResult result = new EvaluationResult();
        result.setEvaluationSkipped(true);
        result.setErrorMsg("ExternalRecommender does not support evaluation.");
        return result;
    }

    @Override
    public RecommendationEngineCapability getTrainingCapability() 
    {
        if (traits.isTrainable()) {
            // 
            // return TRAINING_SUPPORTED;
            // We need to get at least one training CAS because we need to extract the type system
            return TRAINING_REQUIRED;
        } else {
            return TRAINING_NOT_SUPPORTED;
        }
    }
}<|MERGE_RESOLUTION|>--- conflicted
+++ resolved
@@ -45,6 +45,7 @@
 
 import com.fasterxml.jackson.databind.ObjectMapper;
 
+import de.tudarmstadt.ukp.clarin.webanno.api.annotation.util.WebAnnoCasUtil;
 import de.tudarmstadt.ukp.clarin.webanno.api.type.CASMetadata;
 import de.tudarmstadt.ukp.clarin.webanno.model.AnnotationLayer;
 import de.tudarmstadt.ukp.clarin.webanno.support.JSONUtil;
@@ -133,21 +134,6 @@
         RequestBody body = RequestBody.create(JSON, toJson(trainingRequest));
         Request request = new Request.Builder().url(url).post(body).build();
 
-<<<<<<< HEAD
-        Response response = sendRequest(request);
-
-            // If the response indicates that the request was not successful,
-            // then it does not make sense to go on and try to decode the XMI
-        if (!response.isSuccessful()) {
-            int code = response.code();
-            String responseBody = getResponseBody(response);
-            String msg = format("Request was not successful: [%d] - [%s]", code, responseBody);
-            throw new RecommendationException(msg);
-        }
-        
-            aContext.put(KEY_TRAINING_COMPLETE, true);
-        }
-=======
         try (Response response = sendRequest(request)) {
             // If the response indicates that the request was not successful,
             // then it does not make sense to go on and try to decode the XMI
@@ -161,7 +147,6 @@
             aContext.put(KEY_TRAINING_COMPLETE, true);
         }
     }
->>>>>>> 263480e7
 
     @Override
     public void predict(RecommenderContext aContext, CAS aCas) throws RecommendationException
@@ -181,26 +166,6 @@
         RequestBody body = RequestBody.create(JSON, toJson(predictionRequest));
         Request request = new Request.Builder().url(url).post(body).build();
 
-<<<<<<< HEAD
-        Response response = sendRequest(request);
-
-        // If the response indicates that the request was not successful,
-        // then it does not make sense to go on and try to decode the XMI
-        if (!response.isSuccessful()) {
-            int code = response.code();
-            String responseBody = getResponseBody(response);
-            String msg = format("Request was not successful: [%d] - [%s]", code, responseBody);
-            throw new RecommendationException(msg);
-        }
-
-        PredictionResponse predictionResponse = deserializePredictionResponse(response);
-
-        try (InputStream is = IOUtils.toInputStream(predictionResponse.getDocument(), UTF_8)) {
-            XmiCasDeserializer.deserialize(is, getRealCas(aCas), true);
-        }
-        catch (SAXException | IOException e) {
-            throw new RecommendationException("Error while deserializing CAS!", e);
-=======
         try (Response response = sendRequest(request)) {
             // If the response indicates that the request was not successful,
             // then it does not make sense to go on and try to decode the XMI
@@ -214,12 +179,11 @@
             PredictionResponse predictionResponse = deserializePredictionResponse(response);
     
             try (InputStream is = IOUtils.toInputStream(predictionResponse.getDocument(), UTF_8)) {
-                XmiCasDeserializer.deserialize(is, aCas, true);
+                XmiCasDeserializer.deserialize(is, WebAnnoCasUtil.getRealCas(aCas), true);
             }
             catch (SAXException | IOException e) {
                 throw new RecommendationException("Error while deserializing CAS!", e);
             }
->>>>>>> 263480e7
         }
     }
 
