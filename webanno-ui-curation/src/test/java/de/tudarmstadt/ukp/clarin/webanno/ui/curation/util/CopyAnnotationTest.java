/*
 * Copyright 2015
 * Ubiquitous Knowledge Processing (UKP) Lab and FG Language Technology
 * Technische Universität Darmstadt
 * <p>
 * Licensed under the Apache License, Version 2.0 (the "License");
 * you may not use this file except in compliance with the License.
 * You may obtain a copy of the License at
 * <p>
 * http://www.apache.org/licenses/LICENSE-2.0
 * <p>
 * Unless required by applicable law or agreed to in writing, software
 * distributed under the License is distributed on an "AS IS" BASIS,
 * WITHOUT WARRANTIES OR CONDITIONS OF ANY KIND, either express or implied.
 * See the License for the specific language governing permissions and
 * limitations under the License.
 */
package de.tudarmstadt.ukp.clarin.webanno.ui.curation.util;

import static de.tudarmstadt.ukp.clarin.webanno.api.WebAnnoConst.FEAT_REL_SOURCE;
import static de.tudarmstadt.ukp.clarin.webanno.api.WebAnnoConst.FEAT_REL_TARGET;
import static de.tudarmstadt.ukp.clarin.webanno.api.WebAnnoConst.SPAN_TYPE;
import static de.tudarmstadt.ukp.clarin.webanno.model.AnchoringMode.SINGLE_TOKEN;
import static de.tudarmstadt.ukp.clarin.webanno.model.AnchoringMode.TOKENS;
import static de.tudarmstadt.ukp.clarin.webanno.model.Mode.CURATION;
import static de.tudarmstadt.ukp.clarin.webanno.model.OverlapMode.NO_OVERLAP;
import static de.tudarmstadt.ukp.clarin.webanno.model.OverlapMode.OVERLAP_ONLY;
import static java.util.Arrays.asList;
import static org.apache.uima.fit.factory.JCasFactory.createJCas;
import static org.apache.uima.fit.util.CasUtil.getType;
import static org.apache.uima.fit.util.CasUtil.selectCovered;
import static org.assertj.core.api.Assertions.assertThatExceptionOfType;
import static org.junit.Assert.assertEquals;

import java.util.ArrayList;
import java.util.LinkedHashMap;
import java.util.List;
import java.util.Map;

import org.apache.uima.cas.CAS;
import org.apache.uima.cas.Feature;
import org.apache.uima.cas.FeatureStructure;
import org.apache.uima.cas.Type;
import org.apache.uima.cas.text.AnnotationFS;
import org.apache.uima.fit.factory.JCasFactory;
import org.apache.uima.fit.util.CasUtil;
import org.apache.uima.jcas.JCas;
import org.assertj.core.api.Assertions;
import org.junit.Before;
import org.junit.Test;

import de.tudarmstadt.ukp.clarin.webanno.api.AnnotationSchemaService;
import de.tudarmstadt.ukp.clarin.webanno.api.annotation.adapter.TypeAdapter;
import de.tudarmstadt.ukp.clarin.webanno.api.annotation.exception.AnnotationException;
import de.tudarmstadt.ukp.clarin.webanno.api.annotation.feature.FeatureSupportRegistryImpl;
import de.tudarmstadt.ukp.clarin.webanno.api.annotation.feature.PrimitiveUimaFeatureSupport;
import de.tudarmstadt.ukp.clarin.webanno.api.annotation.feature.SlotFeatureSupport;
import de.tudarmstadt.ukp.clarin.webanno.api.annotation.layer.ChainLayerSupport;
import de.tudarmstadt.ukp.clarin.webanno.api.annotation.layer.LayerBehaviorRegistryImpl;
import de.tudarmstadt.ukp.clarin.webanno.api.annotation.layer.LayerSupportRegistryImpl;
import de.tudarmstadt.ukp.clarin.webanno.api.annotation.layer.RelationLayerSupport;
import de.tudarmstadt.ukp.clarin.webanno.api.annotation.layer.SpanLayerSupport;
import de.tudarmstadt.ukp.clarin.webanno.api.annotation.model.AnnotatorState;
import de.tudarmstadt.ukp.clarin.webanno.api.annotation.model.AnnotatorStateImpl;
import de.tudarmstadt.ukp.clarin.webanno.api.annotation.util.WebAnnoCasUtil;
import de.tudarmstadt.ukp.clarin.webanno.curation.casdiff.CasDiff2;
import de.tudarmstadt.ukp.clarin.webanno.model.AnnotationFeature;
import de.tudarmstadt.ukp.clarin.webanno.model.AnnotationLayer;
import de.tudarmstadt.ukp.clarin.webanno.model.LinkMode;
import de.tudarmstadt.ukp.clarin.webanno.model.Mode;
import de.tudarmstadt.ukp.clarin.webanno.model.Project;
import de.tudarmstadt.ukp.clarin.webanno.security.model.User;
import de.tudarmstadt.ukp.dkpro.core.api.lexmorph.type.pos.POS;
import de.tudarmstadt.ukp.dkpro.core.api.ner.type.NamedEntity;
import de.tudarmstadt.ukp.dkpro.core.api.segmentation.type.Token;
import de.tudarmstadt.ukp.dkpro.core.api.syntax.type.dependency.Dependency;
import mockit.Mock;
import mockit.MockUp;

public class CopyAnnotationTest
{
    private AnnotationSchemaService annotationSchemaService;
    private LayerSupportRegistryImpl layerSupportRegistry;
    private FeatureSupportRegistryImpl featureSupportRegistry;
    private Project project;
    private AnnotationLayer tokenLayer;
    private AnnotationFeature tokenPosFeature;
    private AnnotationLayer posLayer;
    private AnnotationFeature posFeature;
    private AnnotationLayer neLayer;
    private AnnotationFeature neFeature;
    private AnnotationLayer slotLayer;
    private AnnotationFeature slotFeature;
    private AnnotationFeature stringFeature;
    
    @Before
    public void setup()
    {
        project = new Project();
        
        tokenLayer = new AnnotationLayer(Token.class.getName(), "Token", SPAN_TYPE, null, true,
                SINGLE_TOKEN, NO_OVERLAP);
        
        tokenPosFeature = new AnnotationFeature();
        tokenPosFeature.setName("pos");
        tokenPosFeature.setEnabled(true);
        tokenPosFeature.setType(POS.class.getName());
        tokenPosFeature.setUiName("pos");
        tokenPosFeature.setLayer(tokenLayer);
        tokenPosFeature.setProject(project);
        tokenPosFeature.setVisible(true);
        
        posLayer = new AnnotationLayer(POS.class.getName(), "POS", SPAN_TYPE, project, true,
                SINGLE_TOKEN, NO_OVERLAP);
        posLayer.setAttachType(tokenLayer);
        posLayer.setAttachFeature(tokenPosFeature);
        
        posFeature = new AnnotationFeature();
        posFeature.setName("PosValue");
        posFeature.setEnabled(true);
        posFeature.setType(CAS.TYPE_NAME_STRING);
        posFeature.setUiName("PosValue");
        posFeature.setLayer(posLayer);
        posFeature.setProject(project);
        posFeature.setVisible(true);
        
        neLayer = new AnnotationLayer(NamedEntity.class.getName(), "Named Entity", SPAN_TYPE,
                project, true, TOKENS, OVERLAP_ONLY);
        
        neFeature = new AnnotationFeature();
        neFeature.setName("value");
        neFeature.setEnabled(true);
        neFeature.setType(CAS.TYPE_NAME_STRING);
        neFeature.setUiName("value");
        neFeature.setLayer(neLayer);
        neFeature.setProject(project);
        neFeature.setVisible(true);
        
<<<<<<< HEAD
        slotLayer = new AnnotationLayer(DiffUtils.HOST_TYPE, DiffUtils.HOST_TYPE, SPAN_TYPE,
                project, false, SINGLE_TOKEN, NO_OVERLAP);
=======
        slotLayer = new AnnotationLayer(DiffTestUtils.HOST_TYPE, DiffTestUtils.HOST_TYPE, SPAN_TYPE,
                project, false, SINGLE_TOKEN);
>>>>>>> be90944e
        slotFeature = new AnnotationFeature();
        slotFeature.setName("links");
        slotFeature.setEnabled(true);
        slotFeature.setType(Token.class.getName());
        slotFeature.setLinkMode(LinkMode.WITH_ROLE);
        slotFeature.setUiName("f1");
        slotFeature.setLayer(slotLayer);
        slotFeature.setProject(project);
        slotFeature.setVisible(true);
        stringFeature = new AnnotationFeature();
        stringFeature.setName("f1");
        stringFeature.setEnabled(true);
        stringFeature.setType(CAS.TYPE_NAME_STRING);
        stringFeature.setUiName("f1");
        stringFeature.setLayer(slotLayer);
        stringFeature.setProject(project);
        stringFeature.setVisible(true);
        
        annotationSchemaService = new MockUp<AnnotationSchemaService>()
        {
            @Mock
            List<AnnotationFeature> listAnnotationFeature(AnnotationLayer type)
            {
                if (type.getName().equals(POS.class.getName())) {
                    return asList(posFeature);
                }
                if (type.getName().equals(NamedEntity.class.getName())) {
                    return asList(neFeature);
                }
                if (type.getName().equals(DiffTestUtils.HOST_TYPE)) {
                    return asList(slotFeature, stringFeature);
                }
                throw new IllegalStateException("Unknown layer type: " + type.getName());
            }
            
            @Mock
            TypeAdapter getAdapter(AnnotationLayer aLayer)
            {
                return layerSupportRegistry.getLayerSupport(aLayer).createAdapter(aLayer);
            }

        }.getMockInstance();
        
        featureSupportRegistry = new FeatureSupportRegistryImpl(
                asList(new PrimitiveUimaFeatureSupport(),
                        new SlotFeatureSupport(annotationSchemaService)));
        featureSupportRegistry.init();

        LayerBehaviorRegistryImpl layerBehaviorRegistry = new LayerBehaviorRegistryImpl(asList());
        layerBehaviorRegistry.init();

        layerSupportRegistry = new LayerSupportRegistryImpl(asList(
                new SpanLayerSupport(featureSupportRegistry, null, annotationSchemaService,
                        layerBehaviorRegistry),
                new RelationLayerSupport(featureSupportRegistry, null, annotationSchemaService,
                        layerBehaviorRegistry),
                new ChainLayerSupport(featureSupportRegistry, null, annotationSchemaService,
                        layerBehaviorRegistry)));
        layerSupportRegistry.init();
    }
    
    @Test
    public void simpleCopyToEmptyTest()
        throws Exception
    {
        AnnotatorState state = new AnnotatorStateImpl(CURATION);
        state.setUser(new User());
        
        CAS jcas = createJCas().getCas();
        AnnotationFS clickedFs = createNEAnno(jcas, "NN", 0, 0);

        CAS mergeCas = createJCas().getCas();
        createTokenAnno(mergeCas, 0, 0);

        MergeCas.addSpanAnnotation(state, annotationSchemaService,
                neLayer, mergeCas, clickedFs, false);

        assertEquals(1, selectCovered(mergeCas, getType(mergeCas, NamedEntity.class), 0, 0).size());
    }

    private AnnotationFS createNEAnno(CAS aCas, String aValue, int aBegin, int aEnd)
    {
        Type type = aCas.getTypeSystem().getType(NamedEntity.class.getTypeName());
        AnnotationFS clickedFs = aCas.createAnnotation(type, aBegin, aEnd);
        Feature value = type.getFeatureByBaseName("value");
        clickedFs.setStringValue(value, aValue);
        aCas.addFsToIndexes(clickedFs);
        return clickedFs;
    }

    private AnnotationFS createPOSAnno(CAS aCas, String aValue, int aBegin, int aEnd)
    {
        Type type = aCas.getTypeSystem().getType(POS.class.getTypeName());
        
        AnnotationFS clickedFs = aCas.createAnnotation(type, aBegin, aEnd);
        Feature posValue = type.getFeatureByBaseName("PosValue");
        clickedFs.setStringValue(posValue, aValue);
        aCas.addFsToIndexes(clickedFs);
        return clickedFs;
    }

    private AnnotationFS createTokenAnno(CAS aCas, int aBegin, int aEnd)
    {
        Type type = aCas.getTypeSystem().getType(Token.class.getTypeName());
        AnnotationFS token = aCas.createAnnotation(type, aBegin, aEnd);
        aCas.addFsToIndexes(token);
        return token;
    }

    @Test
    public void simpleCopyToSameExistingAnnoTest()
        throws Exception
    {
        CAS jcas = createJCas().getCas();
        Type type = jcas.getTypeSystem().getType(POS.class.getTypeName());
        AnnotationFS clickedFs = createPOSAnno(jcas, "NN", 0, 0);

        CAS mergeCas = createJCas().getCas();
        AnnotationFS existingFs = mergeCas.createAnnotation(type, 0, 0);
        Feature posValue = type.getFeatureByBaseName("PosValue");
        existingFs.setStringValue(posValue, "NN");
        mergeCas.addFsToIndexes(existingFs);

        Assertions.assertThatExceptionOfType(AnnotationException.class)
                .isThrownBy(() -> MergeCas.addSpanAnnotation(new AnnotatorStateImpl(Mode.CURATION),
                        annotationSchemaService, posLayer, mergeCas, clickedFs, false))
                .withMessageContaining("annotation already exists");
    }

    @Test
    public void simpleCopyToDiffExistingAnnoWithNoStackingTest()
        throws Exception
    {
        CAS jcas = createJCas().getCas();
        Type type = jcas.getTypeSystem().getType(POS.class.getTypeName());
        AnnotationFS clickedFs = createPOSAnno(jcas, "NN", 0, 0);

        CAS mergeCAs = createJCas().getCas();
        AnnotationFS existingFs = mergeCAs.createAnnotation(type, 0, 0);
        Feature posValue = type.getFeatureByBaseName("PosValue");
        existingFs.setStringValue(posValue, "NE");
        mergeCAs.addFsToIndexes(existingFs);

        MergeCas.addSpanAnnotation(new AnnotatorStateImpl(CURATION), annotationSchemaService,
                posLayer, mergeCAs, clickedFs, false);

        assertEquals(1, CasUtil.selectCovered(mergeCAs, type, 0, 0).size());
    }

    @Test
    public void simpleCopyToDiffExistingAnnoWithStackingTest()
        throws Exception
    {
        AnnotatorState state = new AnnotatorStateImpl(CURATION);
        state.setUser(new User());
        
        neLayer.setAllowStacking(true);

        CAS jcas = createJCas().getCas();
        Type type = jcas.getTypeSystem().getType(NamedEntity.class.getTypeName());
        AnnotationFS clickedFs = createNEAnno(jcas, "NN", 0, 0);

        CAS mergeCAs = createJCas().getCas();
        createTokenAnno(mergeCAs, 0, 0);
        AnnotationFS existingFs = mergeCAs.createAnnotation(type, 0, 0);
        Feature posValue = type.getFeatureByBaseName("value");
        existingFs.setStringValue(posValue, "NE");
        mergeCAs.addFsToIndexes(existingFs);

        MergeCas.addSpanAnnotation(state, annotationSchemaService, neLayer, mergeCAs, clickedFs,
                true);

        assertEquals(2, selectCovered(mergeCAs, type, 0, 0).size());
    }

    @Test
    public void copySpanWithSlotNoStackingTest()
        throws Exception
    {
        slotLayer.setAllowStacking(false);
        
        JCas jcasA = createJCas(DiffTestUtils.createMultiLinkWithRoleTestTypeSytem("f1"));
        Type type = jcasA.getTypeSystem().getType(DiffTestUtils.HOST_TYPE);
        Feature feature = type.getFeatureByBaseName("f1");

        AnnotationFS clickedFs = DiffTestUtils.makeLinkHostMultiSPanFeatureFS(jcasA, 0, 0, feature, "A",
                DiffTestUtils.makeLinkFS(jcasA, "slot1", 0, 0));

        JCas mergeCAs = JCasFactory
                .createJCas(DiffTestUtils.createMultiLinkWithRoleTestTypeSytem("f1"));

        DiffTestUtils.makeLinkHostMultiSPanFeatureFS(mergeCAs, 0, 0, feature, "C",
                DiffTestUtils.makeLinkFS(mergeCAs, "slot1", 0, 0));

        MergeCas.addSpanAnnotation(new AnnotatorStateImpl(CURATION), annotationSchemaService,
                slotLayer, mergeCAs.getCas(), clickedFs, false);

        assertEquals(1, selectCovered(mergeCAs.getCas(), type, 0, 0).size());
    }

    @Test
    public void copySpanWithSlotWithStackingTest()
        throws Exception
    {
        AnnotatorState state = new AnnotatorStateImpl(CURATION);
        state.setUser(new User());
        
        slotLayer.setAnchoringMode(TOKENS);
        slotLayer.setAllowStacking(true);
        
        JCas jcasA = createJCas(DiffTestUtils.createMultiLinkWithRoleTestTypeSytem("f1"));
        Type type = jcasA.getTypeSystem().getType(DiffTestUtils.HOST_TYPE);
        Feature feature = type.getFeatureByBaseName("f1");

        AnnotationFS clickedFs = DiffTestUtils.makeLinkHostMultiSPanFeatureFS(jcasA, 0, 0, feature, "A",
                DiffTestUtils.makeLinkFS(jcasA, "slot1", 0, 0));

        JCas mergeCAs = JCasFactory
                .createJCas(DiffTestUtils.createMultiLinkWithRoleTestTypeSytem("f1"));

        DiffTestUtils.makeLinkHostMultiSPanFeatureFS(mergeCAs, 0, 0, feature, "C",
                DiffTestUtils.makeLinkFS(mergeCAs, "slot1", 0, 0));

        MergeCas.addSpanAnnotation(state, annotationSchemaService, slotLayer, mergeCAs.getCas(),
                clickedFs, true);

        assertEquals(2, selectCovered(mergeCAs.getCas(), type, 0, 0).size());
    }

    @Test
    public void copyLinkToEmptyTest()
        throws Exception
    {
        JCas mergeCas = createJCas(DiffTestUtils.createMultiLinkWithRoleTestTypeSytem("f1"));
        Type type = mergeCas.getTypeSystem().getType(DiffTestUtils.HOST_TYPE);
        Feature feature = type.getFeatureByBaseName("f1");

        AnnotationFS mergeFs = DiffTestUtils.makeLinkHostMultiSPanFeatureFS(mergeCas, 0, 0, feature,
                "A");

        FeatureStructure copyFS = DiffTestUtils.makeLinkFS(mergeCas, "slot1", 0, 0);

        List<FeatureStructure> linkFs = new ArrayList<>();
        linkFs.add(copyFS);
        WebAnnoCasUtil.setLinkFeatureValue(mergeFs, type.getFeatureByBaseName("links"), linkFs);

        JCas jcasA = createJCas(DiffTestUtils.createMultiLinkWithRoleTestTypeSytem("f1"));
        DiffTestUtils.makeLinkHostMultiSPanFeatureFS(jcasA, 0, 0, feature, "A",
                DiffTestUtils.makeLinkFS(jcasA, "slot1", 0, 0));

        Map<String, List<CAS>> casByUser = new LinkedHashMap<>();
        casByUser.put("user1", asList(mergeCas.getCas()));
        casByUser.put("user2", asList(jcasA.getCas()));

        List<String> entryTypes = asList(DiffTestUtils.HOST_TYPE);

        CasDiff2.SpanDiffAdapter adapter = new CasDiff2.SpanDiffAdapter(DiffTestUtils.HOST_TYPE);
        adapter.addLinkFeature("links", "role", "target");
        List<? extends CasDiff2.DiffAdapter> diffAdapters = asList(adapter);

        CasDiff2.DiffResult diff = CasDiff2.doDiff(entryTypes, diffAdapters,
                CasDiff2.LinkCompareBehavior.LINK_TARGET_AS_LABEL, casByUser);

        assertEquals(0, diff.getDifferingConfigurationSets().size());
        assertEquals(0, diff.getIncompleteConfigurationSets().size());
    }

    @Test
    public void copyLinkToExistingButDiffLinkTest()
        throws Exception
    {

        JCas mergeCas = JCasFactory
                .createJCas(DiffTestUtils.createMultiLinkWithRoleTestTypeSytem("f1"));
        Type type = mergeCas.getTypeSystem().getType(DiffTestUtils.HOST_TYPE);
        Feature feature = type.getFeatureByBaseName("f1");

        AnnotationFS mergeFs = DiffTestUtils.makeLinkHostMultiSPanFeatureFS(mergeCas, 0, 0, feature,
                "A", DiffTestUtils.makeLinkFS(mergeCas, "slot1", 0, 0));

        FeatureStructure copyFS = DiffTestUtils.makeLinkFS(mergeCas, "slot2", 0, 0);

        List<FeatureStructure> linkFs = new ArrayList<>();
        linkFs.add(copyFS);
        WebAnnoCasUtil.setLinkFeatureValue(mergeFs, type.getFeatureByBaseName("links"), linkFs);

        JCas jcasA = createJCas(DiffTestUtils.createMultiLinkWithRoleTestTypeSytem("f1"));
        DiffTestUtils.makeLinkHostMultiSPanFeatureFS(jcasA, 0, 0, feature, "A",
                DiffTestUtils.makeLinkFS(jcasA, "slot1", 0, 0));

        Map<String, List<CAS>> casByUser = new LinkedHashMap<>();
        casByUser.put("user1", asList(mergeCas.getCas()));
        casByUser.put("user2", asList(jcasA.getCas()));

        List<String> entryTypes = asList(DiffTestUtils.HOST_TYPE);

        CasDiff2.SpanDiffAdapter adapter = new CasDiff2.SpanDiffAdapter(DiffTestUtils.HOST_TYPE);
        adapter.addLinkFeature("links", "role", "target");
        List<? extends CasDiff2.DiffAdapter> diffAdapters = asList(adapter);

        CasDiff2.DiffResult diff = CasDiff2.doDiff(entryTypes, diffAdapters,
                CasDiff2.LinkCompareBehavior.LINK_TARGET_AS_LABEL, casByUser);

        assertEquals(0, diff.getDifferingConfigurationSets().size());
        assertEquals(2, diff.getIncompleteConfigurationSets().size());
    }

    @Test
    public void simpleCopyRelationToEmptyAnnoTest()
        throws Exception
    {
        CAS jcas = createJCas().getCas();
        Type type = jcas.getTypeSystem().getType(Dependency.class.getTypeName());

        AnnotationFS originClickedToken = createTokenAnno(jcas, 0, 0);
        AnnotationFS targetClickedToken = createTokenAnno(jcas, 1, 1);

        AnnotationFS originClicked = createPOSAnno(jcas, "NN", 0, 0);
        AnnotationFS targetClicked = createPOSAnno(jcas, "NN", 1, 1);

        jcas.addFsToIndexes(originClicked);
        jcas.addFsToIndexes(targetClicked);

        originClickedToken.setFeatureValue(originClickedToken.getType().getFeatureByBaseName("pos"),
                originClicked);
        targetClickedToken.setFeatureValue(targetClickedToken.getType().getFeatureByBaseName("pos"),
                targetClicked);

        Feature sourceFeature = type.getFeatureByBaseName(FEAT_REL_SOURCE);
        Feature targetFeature = type.getFeatureByBaseName(FEAT_REL_TARGET);

        AnnotationFS clickedFs = jcas.createAnnotation(type, 0, 1);
        clickedFs.setFeatureValue(sourceFeature, originClickedToken);
        clickedFs.setFeatureValue(targetFeature, targetClickedToken);
        jcas.addFsToIndexes(clickedFs);

        CAS mergeCAs = createJCas().getCas();
        AnnotationFS origin = createPOSAnno(mergeCAs, "NN", 0, 0);
        AnnotationFS target = createPOSAnno(mergeCAs, "NN", 1, 1);

        mergeCAs.addFsToIndexes(origin);
        mergeCAs.addFsToIndexes(target);

        AnnotationFS originToken = createTokenAnno(mergeCAs, 0, 0);
        AnnotationFS targetToken = createTokenAnno(mergeCAs, 1, 1);
        originToken.setFeatureValue(originToken.getType().getFeatureByBaseName("pos"), origin);
        targetToken.setFeatureValue(targetToken.getType().getFeatureByBaseName("pos"), target);

        mergeCAs.addFsToIndexes(originToken);
        mergeCAs.addFsToIndexes(targetToken);

        MergeCas.addRelationArcAnnotation(mergeCAs, clickedFs, true, false, originToken,
                targetToken);
        
        assertEquals(1, selectCovered(mergeCAs, type, 0, 1).size());
    }

    @Test
    public void simpleCopyRelationToStackedTargetsTest()
        throws Exception
    {
        CAS jcas = createJCas().getCas();
        Type type = jcas.getTypeSystem().getType(Dependency.class.getTypeName());

        AnnotationFS originClickedToken = createTokenAnno(jcas, 0, 0);
        AnnotationFS targetClickedToken = createTokenAnno(jcas, 1, 1);

        AnnotationFS originClicked = createPOSAnno(jcas, "NN", 0, 0);
        AnnotationFS targetClicked = createPOSAnno(jcas, "NN", 1, 1);

        jcas.addFsToIndexes(originClicked);
        jcas.addFsToIndexes(targetClicked);

        originClickedToken.setFeatureValue(originClickedToken.getType().getFeatureByBaseName("pos"),
                originClicked);
        targetClickedToken.setFeatureValue(targetClickedToken.getType().getFeatureByBaseName("pos"),
                targetClicked);

        Feature sourceFeature = type.getFeatureByBaseName(FEAT_REL_SOURCE);
        Feature targetFeature = type.getFeatureByBaseName(FEAT_REL_TARGET);

        AnnotationFS clickedFs = jcas.createAnnotation(type, 0, 1);
        clickedFs.setFeatureValue(sourceFeature, originClickedToken);
        clickedFs.setFeatureValue(targetFeature, targetClickedToken);
        jcas.addFsToIndexes(clickedFs);

        CAS mergeCAs = createJCas().getCas();
        AnnotationFS origin = createPOSAnno(mergeCAs, "NN", 0, 0);
        AnnotationFS target = createPOSAnno(mergeCAs, "NN", 1, 1);

        mergeCAs.addFsToIndexes(origin);
        mergeCAs.addFsToIndexes(target);

        AnnotationFS originToken = createTokenAnno(mergeCAs, 0, 0);
        AnnotationFS targetToken = createTokenAnno(mergeCAs, 1, 1);
        originToken.setFeatureValue(originToken.getType().getFeatureByBaseName("pos"), origin);
        targetToken.setFeatureValue(targetToken.getType().getFeatureByBaseName("pos"), target);

        mergeCAs.addFsToIndexes(originToken);
        mergeCAs.addFsToIndexes(targetToken);

        AnnotationFS origin2 = createPOSAnno(mergeCAs, "NN", 0, 0);
        AnnotationFS target2 = createPOSAnno(mergeCAs, "NN", 1, 1);

        mergeCAs.addFsToIndexes(origin2);
        mergeCAs.addFsToIndexes(target2);

        AnnotationFS originToken2 = createTokenAnno(mergeCAs, 0, 0);
        AnnotationFS targetToken2 = createTokenAnno(mergeCAs, 1, 1);
        originToken2.setFeatureValue(originToken.getType().getFeatureByBaseName("pos"), origin2);
        targetToken2.setFeatureValue(targetToken.getType().getFeatureByBaseName("pos"), target2);

        mergeCAs.addFsToIndexes(originToken2);
        mergeCAs.addFsToIndexes(targetToken2);

        assertThatExceptionOfType(AnnotationException.class)
                .isThrownBy(() -> MergeCas.addRelationArcAnnotation(mergeCAs, clickedFs, true,
                        false, originToken, targetToken))
                .withMessageContaining("Stacked sources exist");
    }

    @Test
    public void thatMergingRelationIsRejectedIfAlreadyExists()
        throws Exception
    {
        CAS jcas = createJCas().getCas();
        Type type = jcas.getTypeSystem().getType(Dependency.class.getTypeName());

        AnnotationFS originClickedToken = createTokenAnno(jcas, 0, 0);
        AnnotationFS targetClickedToken = createTokenAnno(jcas, 1, 1);

        AnnotationFS originClicked = createPOSAnno(jcas, "NN", 0, 0);
        AnnotationFS targetClicked = createPOSAnno(jcas, "NN", 1, 1);

        jcas.addFsToIndexes(originClicked);
        jcas.addFsToIndexes(targetClicked);

        originClickedToken.setFeatureValue(originClickedToken.getType().getFeatureByBaseName("pos"),
                originClicked);
        targetClickedToken.setFeatureValue(targetClickedToken.getType().getFeatureByBaseName("pos"),
                targetClicked);

        Feature sourceFeature = type.getFeatureByBaseName(FEAT_REL_SOURCE);
        Feature targetFeature = type.getFeatureByBaseName(FEAT_REL_TARGET);

        AnnotationFS clickedFs = jcas.createAnnotation(type, 0, 1);
        clickedFs.setFeatureValue(sourceFeature, originClickedToken);
        clickedFs.setFeatureValue(targetFeature, targetClickedToken);
        jcas.addFsToIndexes(clickedFs);

        CAS mergeCAs = createJCas().getCas();
        AnnotationFS origin = createPOSAnno(mergeCAs, "NN", 0, 0);
        AnnotationFS target = createPOSAnno(mergeCAs, "NN", 1, 1);

        mergeCAs.addFsToIndexes(origin);
        mergeCAs.addFsToIndexes(target);

        AnnotationFS originToken = createTokenAnno(mergeCAs, 0, 0);
        AnnotationFS targetToken = createTokenAnno(mergeCAs, 1, 1);
        originToken.setFeatureValue(originToken.getType().getFeatureByBaseName("pos"), origin);
        targetToken.setFeatureValue(targetToken.getType().getFeatureByBaseName("pos"), target);

        mergeCAs.addFsToIndexes(originToken);
        mergeCAs.addFsToIndexes(targetToken);

        AnnotationFS existing = mergeCAs.createAnnotation(type, 0, 1);
        existing.setFeatureValue(sourceFeature, originToken);
        existing.setFeatureValue(targetFeature, targetToken);
        mergeCAs.addFsToIndexes(clickedFs);

        assertThatExceptionOfType(AnnotationException.class)
                .isThrownBy(() -> MergeCas.addRelationArcAnnotation(mergeCAs, clickedFs, true,
                        false, originToken, targetToken))
                .withMessageContaining("annotation already exists");
    }
}<|MERGE_RESOLUTION|>--- conflicted
+++ resolved
@@ -25,6 +25,7 @@
 import static de.tudarmstadt.ukp.clarin.webanno.model.Mode.CURATION;
 import static de.tudarmstadt.ukp.clarin.webanno.model.OverlapMode.NO_OVERLAP;
 import static de.tudarmstadt.ukp.clarin.webanno.model.OverlapMode.OVERLAP_ONLY;
+import static de.tudarmstadt.ukp.clarin.webanno.ui.curation.util.DiffTestUtils.HOST_TYPE;
 import static java.util.Arrays.asList;
 import static org.apache.uima.fit.factory.JCasFactory.createJCas;
 import static org.apache.uima.fit.util.CasUtil.getType;
@@ -136,13 +137,8 @@
         neFeature.setProject(project);
         neFeature.setVisible(true);
         
-<<<<<<< HEAD
-        slotLayer = new AnnotationLayer(DiffUtils.HOST_TYPE, DiffUtils.HOST_TYPE, SPAN_TYPE,
-                project, false, SINGLE_TOKEN, NO_OVERLAP);
-=======
-        slotLayer = new AnnotationLayer(DiffTestUtils.HOST_TYPE, DiffTestUtils.HOST_TYPE, SPAN_TYPE,
-                project, false, SINGLE_TOKEN);
->>>>>>> be90944e
+        slotLayer = new AnnotationLayer(HOST_TYPE, HOST_TYPE, SPAN_TYPE, project, false,
+                SINGLE_TOKEN, NO_OVERLAP);
         slotFeature = new AnnotationFeature();
         slotFeature.setName("links");
         slotFeature.setEnabled(true);
