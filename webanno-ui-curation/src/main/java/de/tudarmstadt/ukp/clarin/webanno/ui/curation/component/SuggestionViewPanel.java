--- conflicted
+++ resolved
@@ -375,78 +375,6 @@
     
     public final static String CURATION_USER = "CURATION_USER";
 
-<<<<<<< HEAD
-=======
-    private void populateCurationSentences(
-            Map<String, JCas> aJCases,
-            List<CurationUserSegmentForAnnotationDocument> aSentences,
-            AnnotatorState aBratAnnotatorModel,
-            Map<String, Map<Integer, AnnotationSelection>> aAnnotationSelectionByUsernameAndAddress,
-            AnnotationSchemaService aAnnotationService, CurationContainer aCurationContainer,
-            final Map<String, Map<VID, AnnotationState>> aStates)
-        throws IOException
-    {
-        List<String> usernamesSorted = new ArrayList<>(aJCases.keySet());
-        Collections.sort(usernamesSorted);
-
-        final Mode mode = aBratAnnotatorModel.getMode();
-        boolean isAutomationMode = mode.equals(Mode.AUTOMATION);
-        boolean isCorrectionMode = mode.equals(Mode.CORRECTION);
-        boolean isCurationMode = mode.equals(Mode.CURATION);
-
-        String annotatorCasUser;
-        switch (mode) {
-        case AUTOMATION: // fall-through
-        case CORRECTION:
-            annotatorCasUser = SecurityContextHolder.getContext().getAuthentication().getName();
-            break;
-        case CURATION:
-            annotatorCasUser = CURATION_USER;
-            break;
-        default:
-            throw new IllegalStateException("Illegal mode [" + mode + "]");
-        }
-
-        LOG.debug("mode = [" + mode + "]");
-        LOG.debug("all users is  " + usernamesSorted);
-        LOG.debug("annotator CAS is for user [" + annotatorCasUser + "]");
-
-        for (String username : usernamesSorted) {
-            if ((!username.equals(CURATION_USER) && isCurationMode)
-                    || (username.equals(CURATION_USER) && (isAutomationMode || isCorrectionMode))) {
-
-                JCas jCas = aJCases.get(username);
-                // Set up coloring strategy
-                ColoringStrategy curationColoringStrategy = new ColoringStrategy()
-                {
-                    @Override
-                    public String getColor(VID aVid, String aLabel)
-                    {
-                        Map<VID, AnnotationState> colors = aStates.get(username);
-                        if (colors.get(aVid) == null) {
-                            return AnnotationState.NOT_SUPPORTED.getColorCode();
-                        }
-                        return colors.get(aVid).getColorCode();
-                    }
-                };
-
-                // Create curation view for the current user
-                CurationUserSegmentForAnnotationDocument curationUserSegment2 = 
-                        new CurationUserSegmentForAnnotationDocument();
-                curationUserSegment2.setCollectionData(
-                        getCollectionInformation(aAnnotationService, aCurationContainer));
-                curationUserSegment2.setDocumentResponse(
-                        render(jCas, aBratAnnotatorModel, curationColoringStrategy));
-                curationUserSegment2.setUsername(username);
-                curationUserSegment2.setBratAnnotatorModel(aBratAnnotatorModel);
-                curationUserSegment2.setSelectionByUsernameAndAddress(
-                        aAnnotationSelectionByUsernameAndAddress);
-                aSentences.add(curationUserSegment2);
-            }
-        }
-    }
-
->>>>>>> eeaa9817
     private String render(JCas aJcas, AnnotatorState aBratAnnotatorModel,
             ColoringStrategy aCurationColoringStrategy)
         throws IOException
@@ -656,8 +584,6 @@
 
         addSuggestionColor(state.getProject(), state.getMode(), jCases, annoStates, all, false,
                 true);
-
-<<<<<<< HEAD
         return annoStates;
     }
     
@@ -674,16 +600,6 @@
                 return aColors.get(aVid).getColorCode();
             }
         };
-=======
-        // update sentence list on the right side
-        List<CurationUserSegmentForAnnotationDocument> sentences = new LinkedList<>();
-        populateCurationSentences(jCases, sentences, state,
-                aAnnotationSelectionByUsernameAndAddress, annotationService, aCurationContainer,
-                annoStates);
-        setModelObject(sentences);
-
-        aTarget.add(this);
->>>>>>> eeaa9817
     }
 
     /**
