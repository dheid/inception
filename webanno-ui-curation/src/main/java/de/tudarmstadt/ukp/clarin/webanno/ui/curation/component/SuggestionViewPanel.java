/*
 * Copyright 2012
 * Ubiquitous Knowledge Processing (UKP) Lab and FG Language Technology
 * Technische Universität Darmstadt
 *
 * Licensed under the Apache License, Version 2.0 (the "License");
 * you may not use this file except in compliance with the License.
 * You may obtain a copy of the License at
 *
 * http://www.apache.org/licenses/LICENSE-2.0
 *
 * Unless required by applicable law or agreed to in writing, software
 * distributed under the License is distributed on an "AS IS" BASIS,
 * WITHOUT WARRANTIES OR CONDITIONS OF ANY KIND, either express or implied.
 * See the License for the specific language governing permissions and
 * limitations under the License.
 */
package de.tudarmstadt.ukp.clarin.webanno.ui.curation.component;

import static de.tudarmstadt.ukp.clarin.webanno.api.WebAnnoConst.CHAIN_TYPE;
import static de.tudarmstadt.ukp.clarin.webanno.api.WebAnnoConst.RELATION_TYPE;
import static de.tudarmstadt.ukp.clarin.webanno.api.WebAnnoConst.SPAN_TYPE;
import static de.tudarmstadt.ukp.clarin.webanno.api.annotation.model.AnnotatorStateUtils.updateDocumentTimestampAfterWrite;
import static de.tudarmstadt.ukp.clarin.webanno.api.annotation.paging.FocusPosition.CENTERED;
import static de.tudarmstadt.ukp.clarin.webanno.api.annotation.util.WebAnnoCasUtil.getSentenceNumber;
import static de.tudarmstadt.ukp.clarin.webanno.api.annotation.util.WebAnnoCasUtil.selectAnnotationByAddr;
import static de.tudarmstadt.ukp.clarin.webanno.brat.util.BratAnnotatorUtility.isDocumentFinished;
import static org.apache.uima.fit.util.CasUtil.select;

import java.io.IOException;
import java.util.ArrayList;
import java.util.Collection;
import java.util.Collections;
import java.util.HashMap;
import java.util.LinkedHashSet;
import java.util.List;
import java.util.Map;
import java.util.Set;

import org.apache.uima.UIMAException;
import org.apache.uima.cas.CAS;
import org.apache.uima.cas.FeatureStructure;
import org.apache.uima.cas.Type;
import org.apache.uima.cas.text.AnnotationFS;
import org.apache.wicket.MarkupContainer;
import org.apache.wicket.ajax.AjaxRequestTarget;
import org.apache.wicket.feedback.IFeedback;
import org.apache.wicket.markup.html.WebMarkupContainer;
import org.apache.wicket.markup.html.list.ListItem;
import org.apache.wicket.markup.html.list.ListView;
import org.apache.wicket.model.IModel;
import org.apache.wicket.model.Model;
import org.apache.wicket.request.IRequestParameters;
import org.apache.wicket.spring.injection.annot.SpringBean;
import org.apache.wicket.util.string.StringValue;
import org.slf4j.Logger;
import org.slf4j.LoggerFactory;

import com.googlecode.wicket.jquery.ui.widget.menu.IMenuItem;

import de.tudarmstadt.ukp.clarin.webanno.api.AnnotationSchemaService;
import de.tudarmstadt.ukp.clarin.webanno.api.CorrectionDocumentService;
import de.tudarmstadt.ukp.clarin.webanno.api.DocumentService;
import de.tudarmstadt.ukp.clarin.webanno.api.annotation.adapter.TypeAdapter;
import de.tudarmstadt.ukp.clarin.webanno.api.annotation.coloring.ColoringStrategy;
import de.tudarmstadt.ukp.clarin.webanno.api.annotation.event.BulkAnnotationEvent;
import de.tudarmstadt.ukp.clarin.webanno.api.annotation.exception.AnnotationException;
import de.tudarmstadt.ukp.clarin.webanno.api.annotation.model.AnnotatorState;
import de.tudarmstadt.ukp.clarin.webanno.api.annotation.model.VID;
import de.tudarmstadt.ukp.clarin.webanno.api.annotation.rendering.PreRenderer;
import de.tudarmstadt.ukp.clarin.webanno.api.annotation.rendering.model.VDocument;
import de.tudarmstadt.ukp.clarin.webanno.api.annotation.util.TypeUtil;
import de.tudarmstadt.ukp.clarin.webanno.api.annotation.util.WebAnnoCasUtil;
import de.tudarmstadt.ukp.clarin.webanno.brat.message.GetCollectionInformationResponse;
import de.tudarmstadt.ukp.clarin.webanno.brat.message.GetDocumentResponse;
import de.tudarmstadt.ukp.clarin.webanno.brat.render.BratRenderer;
import de.tudarmstadt.ukp.clarin.webanno.curation.casdiff.CasDiff;
import de.tudarmstadt.ukp.clarin.webanno.curation.casdiff.CasDiff.Configuration;
import de.tudarmstadt.ukp.clarin.webanno.curation.casdiff.CasDiff.ConfigurationSet;
import de.tudarmstadt.ukp.clarin.webanno.curation.casdiff.CasDiff.DiffResult;
import de.tudarmstadt.ukp.clarin.webanno.curation.casdiff.LinkCompareBehavior;
import de.tudarmstadt.ukp.clarin.webanno.curation.casmerge.AlreadyMergedException;
import de.tudarmstadt.ukp.clarin.webanno.curation.casmerge.CasMerge;
import de.tudarmstadt.ukp.clarin.webanno.curation.casmerge.CasMergeOperationResult;
import de.tudarmstadt.ukp.clarin.webanno.curation.casmerge.MergeConflictException;
import de.tudarmstadt.ukp.clarin.webanno.curation.storage.CurationDocumentService;
import de.tudarmstadt.ukp.clarin.webanno.model.AnnotationDocument;
import de.tudarmstadt.ukp.clarin.webanno.model.AnnotationDocumentState;
import de.tudarmstadt.ukp.clarin.webanno.model.AnnotationFeature;
import de.tudarmstadt.ukp.clarin.webanno.model.AnnotationLayer;
import de.tudarmstadt.ukp.clarin.webanno.model.Mode;
import de.tudarmstadt.ukp.clarin.webanno.model.Project;
import de.tudarmstadt.ukp.clarin.webanno.model.SourceDocument;
import de.tudarmstadt.ukp.clarin.webanno.security.UserDao;
import de.tudarmstadt.ukp.clarin.webanno.security.model.User;
import de.tudarmstadt.ukp.clarin.webanno.support.JSONUtil;
import de.tudarmstadt.ukp.clarin.webanno.support.lambda.LambdaMenuItem;
import de.tudarmstadt.ukp.clarin.webanno.support.spring.ApplicationEventPublisherHolder;
import de.tudarmstadt.ukp.clarin.webanno.support.wicket.ContextMenu;
import de.tudarmstadt.ukp.clarin.webanno.ui.curation.component.model.AnnotationSelection;
import de.tudarmstadt.ukp.clarin.webanno.ui.curation.component.model.AnnotationState;
import de.tudarmstadt.ukp.clarin.webanno.ui.curation.component.model.BratSuggestionVisualizer;
import de.tudarmstadt.ukp.clarin.webanno.ui.curation.component.model.CurationContainer;
import de.tudarmstadt.ukp.clarin.webanno.ui.curation.component.model.SourceListView;
import de.tudarmstadt.ukp.clarin.webanno.ui.curation.component.model.SuggestionBuilder;
import de.tudarmstadt.ukp.clarin.webanno.ui.curation.component.model.UserAnnotationSegment;
import de.tudarmstadt.ukp.dkpro.core.api.segmentation.type.Sentence;
import de.tudarmstadt.ukp.dkpro.core.api.segmentation.type.Token;

/**
 * A {@link MarkupContainer} for either curation users' sentence annotation (for the lower panel) or
 * the automated annotations
 */
public class SuggestionViewPanel
    extends WebMarkupContainer
{
    private static final String PARAM_TYPE = "type";
    private static final String PARAM_ID = "id";
    private static final String PARAM_ACTION = "action";

    private static final String ACTION_CONTEXT_MENU = "contextMenu";
    private static final String ACTION_SELECT_ARC_FOR_MERGE = "selectArcForMerge";
    private static final String ACTION_SELECT_SPAN_FOR_MERGE = "selectSpanForMerge";

    private static final long serialVersionUID = 8736268179612831795L;

    private static final Logger LOG = LoggerFactory.getLogger(SuggestionViewPanel.class);

    private final ListView<UserAnnotationSegment> sentenceListView;
    private final ContextMenu contextMenu;

    private @SpringBean PreRenderer preRenderer;
    private @SpringBean DocumentService documentService;
    private @SpringBean CurationDocumentService curationDocumentService;
    private @SpringBean CorrectionDocumentService correctionDocumentService;
    private @SpringBean AnnotationSchemaService annotationService;
    private @SpringBean UserDao userRepository;
    private @SpringBean ApplicationEventPublisherHolder applicationEventPublisher;

    public SuggestionViewPanel(String id, IModel<List<UserAnnotationSegment>> aModel)
    {
        super(id, aModel);
        setOutputMarkupId(true);

        contextMenu = new ContextMenu("contextMenu");
        add(contextMenu);

        sentenceListView = new ListView<UserAnnotationSegment>("sentenceListView", aModel)
        {
            private static final long serialVersionUID = -5389636445364196097L;

            @Override
            protected void populateItem(ListItem<UserAnnotationSegment> aItem)
            {
                final UserAnnotationSegment curationUserSegment = aItem.getModelObject();
                BratSuggestionVisualizer curationVisualizer = new BratSuggestionVisualizer(
                        "sentence", new Model<>(curationUserSegment), aItem.getIndex())
                {
                    private static final long serialVersionUID = -1205541428144070566L;

                    @Override
                    protected void onClientEvent(AjaxRequestTarget aTarget) throws Exception
                    {
                        SuggestionViewPanel.this.onClientEvent(aTarget, curationUserSegment);
                    }
                };
                curationVisualizer.setOutputMarkupId(true);
                aItem.add(curationVisualizer);
            }
        };
        sentenceListView.setOutputMarkupId(true);
        add(sentenceListView);
    }

    /**
     * Method is called, if user has clicked on a span or an arc in the sentence panel. The span or
     * arc respectively is identified and copied to the merge CAS.
     */
    protected void onClientEvent(AjaxRequestTarget aTarget, UserAnnotationSegment aSegment)
        throws UIMAException, IOException, AnnotationException
    {
        if (isDocumentFinished(documentService, aSegment.getAnnotatorState())) {
            error("This document is already closed. Please ask the project manager to re-open it.");
            aTarget.addChildren(getPage(), IFeedback.class);
            return;
        }

        IRequestParameters request = getRequest().getPostParameters();
        StringValue action = request.getParameterValue(PARAM_ACTION);


        if (!action.isEmpty()) {
            String type = removePrefix(request.getParameterValue(PARAM_TYPE).toString());
            AnnotationLayer layer = annotationService.getLayer(TypeUtil.getLayerId(type));
            VID sourceVid = VID.parse(request.getParameterValue(PARAM_ID).toString());

            CAS targetCas = readEditorCas(aSegment.getAnnotatorState());
            CAS sourceCas = readAnnotatorCas(aSegment);
            AnnotatorState sourceState = aSegment.getAnnotatorState();

            if (CHAIN_TYPE.equals(layer.getType())) {
                error("Coreference annotations are not supported in curation");
                aTarget.addChildren(getPage(), IFeedback.class);
                return;
            }

            if (ACTION_CONTEXT_MENU.equals(action.toString()) ) {
                // No bulk actions supports for slots at the moment.
                if (sourceVid.isSlotSet()) {
                    return;
                }
                
                List<IMenuItem> items = contextMenu.getItemList();
                items.clear();
                items.add(new LambdaMenuItem(String.format("Merge all %s", layer.getUiName()),
                    _target -> actionAcceptAll(_target, aSegment, layer)));

                contextMenu.onOpen(aTarget);
                return;
            }

            // check if clicked on a span
            CasMerge casMerge = new CasMerge(annotationService);
            if (ACTION_SELECT_SPAN_FOR_MERGE.equals(action.toString())) {
                mergeSpan(casMerge, targetCas, sourceCas, sourceVid, sourceState.getDocument(),
                        sourceState.getUser().getUsername(), layer);
            }
            // check if clicked on an arc (relation or slot)
            else if (ACTION_SELECT_ARC_FOR_MERGE.equals(action.toString())) {
                // this is a slot arc
                if (sourceVid.isSlotSet()) {
                    mergeSlot(casMerge, targetCas, sourceCas, sourceVid, sourceState.getDocument(),
                            sourceState.getUser().getUsername(), layer);
                }
                // normal relation annotation arc is clicked
                else {
                    mergeRelation(casMerge, targetCas, sourceCas, sourceVid,
                            sourceState.getDocument(), sourceState.getUser().getUsername(), layer);
                }
            }

            writeEditorCas(sourceState, targetCas);

            // Update timestamp
            AnnotationFS sourceAnnotation = selectAnnotationByAddr(sourceCas, sourceVid.getId());
            int sentenceNumber = getSentenceNumber(sourceAnnotation.getCAS(),
                    sourceAnnotation.getBegin());
            sourceState.getDocument().setSentenceAccessed(sentenceNumber);

            if (sourceState.getPreferences().isScrollPage()) {
                sourceState.getPagingStrategy().moveToOffset(sourceState, targetCas,
                        sourceAnnotation.getBegin(), CENTERED);
            }
            
            onChange(aTarget);
        }
    }

    private void actionAcceptAll(AjaxRequestTarget aTarget, UserAnnotationSegment aSegment,
            AnnotationLayer aLayer)
        throws IOException
    {
        CAS targetCas = readEditorCas(aSegment.getAnnotatorState());
        CAS sourceCas = readAnnotatorCas(aSegment);
        AnnotatorState sourceState = aSegment.getAnnotatorState();
        TypeAdapter adapter = annotationService.getAdapter(aLayer);

        int mergeConflict = 0;
        int alreadyMerged = 0;
        int updated = 0;
        int created = 0;
        Set<String> otherErrors = new LinkedHashSet<>();
        
        CasMerge casMerge = new CasMerge(annotationService);
        casMerge.setSilenceEvents(true);
        
        nextAnnotation: for (AnnotationFS ann : select(sourceCas,
                adapter.getAnnotationType(sourceCas))) {
            try {
                CasMergeOperationResult result;

                switch (aLayer.getType()) {
                case SPAN_TYPE:
                    result = mergeSpan(casMerge, targetCas, sourceCas, new VID(ann),
                            sourceState.getDocument(), sourceState.getUser().getUsername(), aLayer);
                    break;
                case RELATION_TYPE:
                    result = mergeRelation(casMerge, targetCas, sourceCas, new VID(ann),
                            sourceState.getDocument(), sourceState.getUser().getUsername(), aLayer);
                    break;
                default:
                    continue nextAnnotation;
                }

                switch (result.getState()) {
                case CREATED:
                    created++;
                    break;
                case UPDATED:
                    updated++;
                    break;
                }
            }
            catch (AlreadyMergedException e) {
                alreadyMerged++;
            }
            catch (MergeConflictException e) {
                mergeConflict++;
            }
            catch (Exception e) {
                otherErrors.add(e.getMessage());
            }
        }
        
        writeEditorCas(sourceState, targetCas);
        
        int success = created + updated;
        if (success > 0) {
            success(String.format("Annotations were changed: %d (%d created, %d updated)",
                    success, created, updated));
        }
        else {
            info("No annotations were changed");
        }

        if (alreadyMerged > 0) {
            info("Annotations had already been merged: " + alreadyMerged);
        }

        if (mergeConflict > 0) {
            info("Annotations skipped due to conflicts: " + mergeConflict);
        }
        
        if (!otherErrors.isEmpty()) {
            otherErrors.forEach(this::error);
        }
        
        applicationEventPublisher.get()
                .publishEvent(new BulkAnnotationEvent(this, sourceState.getDocument(),
                        sourceState.getUser().getUsername(), adapter.getLayer()));
        
        aTarget.addChildren(getPage(), IFeedback.class);
        
        onChange(aTarget);
    }
    
    protected void onChange(AjaxRequestTarget aTarget)
    {
        // Overriden in curationPanel
    }

<<<<<<< HEAD
    private CasMergeOperationResult mergeSpan(CAS aTargetCas, CAS aSourceCas, VID aSourceVid,
            SourceDocument aSourceDocument, String aSourceUser, AnnotationLayer aLayer)
=======
    private CasMergeOpertationResult mergeSpan(CasMerge aCasMerge, CAS aTargetCas, CAS aSourceCas,
            VID aSourceVid, SourceDocument aSourceDocument, String aSourceUser,
            AnnotationLayer aLayer)
>>>>>>> 38dfb15f
        throws AnnotationException, UIMAException, IOException
    {
        AnnotationFS sourceAnnotation = selectAnnotationByAddr(aSourceCas, aSourceVid.getId());

        return aCasMerge.mergeSpanAnnotation(aSourceDocument, aSourceUser, aLayer, aTargetCas,
                sourceAnnotation, aLayer.isAllowStacking());
    }

    private void mergeSlot(CasMerge aCasMerge, CAS aCas, CAS aSourceCas, VID aSourceVid,
            SourceDocument aSourceDocument, String aSourceUser, AnnotationLayer aLayer)
        throws AnnotationException, IOException
    {
        AnnotationFS sourceAnnotation = selectAnnotationByAddr(aSourceCas, aSourceVid.getId());

        TypeAdapter adapter = annotationService.getAdapter(aLayer);
        AnnotationFeature feature = adapter.listFeatures().stream().sequential()
                .skip(aSourceVid.getAttribute()).findFirst().get();

        aCasMerge.mergeSlotFeature(aSourceDocument, aSourceUser, aLayer, aCas, sourceAnnotation,
                feature.getName(), aSourceVid.getSlot());
    }

<<<<<<< HEAD
    private CasMergeOperationResult mergeRelation(CAS aCas, CAS aSourceCas, VID aSourceVid,
            SourceDocument aSourceDocument, String aSourceUser,
=======
    private CasMergeOpertationResult mergeRelation(CasMerge aCasMerge, CAS aCas, CAS aSourceCas,
            VID aSourceVid, SourceDocument aSourceDocument, String aSourceUser,
>>>>>>> 38dfb15f
            AnnotationLayer aLayer)
        throws AnnotationException, IOException
    {
        AnnotationFS sourceAnnotation = selectAnnotationByAddr(aSourceCas, aSourceVid.getId());

        return aCasMerge.mergeRelationAnnotation(aSourceDocument, aSourceUser, aLayer, aCas,
                sourceAnnotation, aLayer.isAllowStacking());
    }

    private CAS readEditorCas(AnnotatorState aState) throws IOException
    {
        User user = userRepository.getCurrentUser();
        SourceDocument sourceDocument = aState.getDocument();
        return (aState.getMode().equals(Mode.AUTOMATION)
                || aState.getMode().equals(Mode.CORRECTION))
                        ? documentService.readAnnotationCas(
                                documentService.getAnnotationDocument(sourceDocument, user))
                        : curationDocumentService.readCurationCas(sourceDocument);
    }

    private void writeEditorCas(AnnotatorState state, CAS aCas)
        throws IOException
    {
        if (state.getMode().equals(Mode.ANNOTATION) || state.getMode().equals(Mode.AUTOMATION)
                || state.getMode().equals(Mode.CORRECTION)) {
            documentService.writeAnnotationCas(aCas, state.getDocument(), state.getUser(), true);

            updateDocumentTimestampAfterWrite(state, documentService
                    .getAnnotationCasTimestamp(state.getDocument(), state.getUser().getUsername()));
        }
        else if (state.getMode().equals(Mode.CURATION)) {
            curationDocumentService.writeCurationCas(aCas, state.getDocument(), true);

            updateDocumentTimestampAfterWrite(state,
                    curationDocumentService.getCurationCasTimestamp(state.getDocument()));
        }
    }

    private CAS readAnnotatorCas(UserAnnotationSegment aSegment) throws IOException
    {
        AnnotatorState state = aSegment.getAnnotatorState();

        if (state.getMode().equals(Mode.AUTOMATION) || state.getMode().equals(Mode.CORRECTION)) {
            return correctionDocumentService.readCorrectionCas(state.getDocument());
        }
        else {
            return documentService.readAnnotationCas(aSegment.getAnnotatorState().getDocument(),
                    aSegment.getUsername());
        }
    }

    /**
     * Removes a prefix that is added to brat visualization for different color coded purpose.
     */
    private static String removePrefix(String aType)
    {
        return aType.replace("_(" + AnnotationState.AGREE.name() + ")", "")
                .replace("_(" + AnnotationState.USE.name() + ")", "")
                .replace("_(" + AnnotationState.DISAGREE.name() + ")", "")
                .replace("_(" + AnnotationState.DO_NOT_USE.name() + ")", "")
                .replace("_(" + AnnotationState.NOT_SUPPORTED.name() + ")", "");
    }

    public final static String CURATION_USER = "CURATION_USER";

    private String render(CAS aCas, AnnotatorState aBratAnnotatorModel,
            ColoringStrategy aCurationColoringStrategy)
        throws IOException
    {
        List<AnnotationLayer> layersToRender = new ArrayList<>();
        for (AnnotationLayer layer : aBratAnnotatorModel.getAnnotationLayers()) {
            boolean isSegmentationLayer = layer.getName().equals(Token.class.getName())
                    || layer.getName().equals(Sentence.class.getName());
            boolean isUnsupportedLayer = layer.getType().equals(CHAIN_TYPE);

            if (layer.isEnabled() && !isSegmentationLayer && !isUnsupportedLayer) {
                layersToRender.add(layer);
            }
        }

        VDocument vdoc = new VDocument();
        preRenderer.render(vdoc, aBratAnnotatorModel.getWindowBeginOffset(),
                aBratAnnotatorModel.getWindowEndOffset(), aCas, layersToRender);

        GetDocumentResponse response = new GetDocumentResponse();
        BratRenderer.render(response, aBratAnnotatorModel, vdoc, aCas, annotationService,
                aCurationColoringStrategy);
        return JSONUtil.toInterpretableJsonString(response);
    }

    private String getCollectionInformation(AnnotationSchemaService aAnnotationService,
            CurationContainer aCurationContainer)
        throws IOException
    {
        GetCollectionInformationResponse info = new GetCollectionInformationResponse();
        info.setEntityTypes(BratRenderer.buildEntityTypes(
                aCurationContainer.getState().getAnnotationLayers(), aAnnotationService));

        return JSONUtil.toInterpretableJsonString(info);
    }

    /**
     * Initializes the user annotation segments later to be filled with content.
     */
    public void init(AjaxRequestTarget aTarget, CurationContainer aCurationContainer,
            Map<String, Map<Integer, AnnotationSelection>> aAnnotationSelectionByUsernameAndAddress,
            SourceListView aCurationSegment)
        throws UIMAException, ClassNotFoundException, IOException
    {
        AnnotatorState state = aCurationContainer.getState();
        SourceDocument sourceDocument = state.getDocument();

        Map<String, CAS> casses = new HashMap<>();
        // This is the CAS that the user can actively edit
        CAS annotatorCas = getAnnotatorCas(state, aAnnotationSelectionByUsernameAndAddress,
                sourceDocument, casses);

        // We store the CAS that the user will edit as the "CURATION USER"
        casses.put(CURATION_USER, annotatorCas);

        // get differing feature structures
        Map<String, Map<VID, AnnotationState>> annoStates = calcColors(state, aCurationSegment,
                annotatorCas, casses);

        List<String> usernamesSorted = new ArrayList<>(casses.keySet());
        Collections.sort(usernamesSorted);

        final Mode mode = state.getMode();
        boolean isAutomationMode = mode.equals(Mode.AUTOMATION);
        boolean isCorrectionMode = mode.equals(Mode.CORRECTION);
        boolean isCurationMode = mode.equals(Mode.CURATION);

        List<UserAnnotationSegment> segments = new ArrayList<>();
        for (String username : usernamesSorted) {
            if ((!username.equals(CURATION_USER) && isCurationMode)
                    || (username.equals(CURATION_USER) && (isAutomationMode || isCorrectionMode))) {

                CAS cas = casses.get(username);

                // Set up coloring strategy
                ColoringStrategy curationColoringStrategy = makeColoringStrategy(
                        annoStates.get(username));

                // Create curation view for the current user
                UserAnnotationSegment seg = new UserAnnotationSegment();
                seg.setUsername(username);
                seg.setAnnotatorState(state);
                seg.setCollectionData(
                        getCollectionInformation(annotationService, aCurationContainer));
                seg.setDocumentResponse(render(cas, state, curationColoringStrategy));
                seg.setSelectionByUsernameAndAddress(aAnnotationSelectionByUsernameAndAddress);
                segments.add(seg);
            }
        }

        sentenceListView.setModelObject(segments);
        if (aTarget != null) {
            aTarget.add(this);
        }
    }

    /**
     * @param aTarget
     *            the AJAX target.
     * @param aCurationContainer
     *            the container.
     * @param aAnnotationSelectionByUsernameAndAddress
     *            selections by user.
     * @param aCurationSegment
     *            the segment.
     * @throws UIMAException
     *             hum?
     * @throws ClassNotFoundException
     *             hum?
     * @throws IOException
     *             hum?
     * @throws AnnotationException
     *             hum?
     */
    public void updatePanel(AjaxRequestTarget aTarget, CurationContainer aCurationContainer,
            Map<String, Map<Integer, AnnotationSelection>> aAnnotationSelectionByUsernameAndAddress,
            SourceListView aCurationSegment)
        throws UIMAException, ClassNotFoundException, IOException, AnnotationException
    {
        AnnotatorState state = aCurationContainer.getState();
        SourceDocument sourceDocument = state.getDocument();
        Map<String, CAS> casses = new HashMap<>();

        // This is the CAS that the user can actively edit
        CAS annotatorCas = getAnnotatorCas(state, aAnnotationSelectionByUsernameAndAddress,
                sourceDocument, casses);

        // We store the CAS that the user will edit as the "CURATION USER"
        casses.put(CURATION_USER, annotatorCas);

        // get differing feature structures
        Map<String, Map<VID, AnnotationState>> annoStates = calcColors(state, aCurationSegment,
                annotatorCas, casses);

        sentenceListView.visitChildren(BratSuggestionVisualizer.class, (v, visit) -> {
            BratSuggestionVisualizer vis = (BratSuggestionVisualizer) v;
            UserAnnotationSegment seg = vis.getModelObject();

            CAS cas = casses.get(seg.getUsername());

            // Set up coloring strategy
            ColoringStrategy curationColoringStrategy = makeColoringStrategy(
                    annoStates.get(seg.getUsername()));

            // Create curation view for the current user
            try {
                seg.setCollectionData(
                        getCollectionInformation(annotationService, aCurationContainer));
                seg.setDocumentResponse(render(cas, state, curationColoringStrategy));
                seg.setAnnotatorState(state);
                seg.setSelectionByUsernameAndAddress(aAnnotationSelectionByUsernameAndAddress);
            }
            catch (IOException e) {
                error("Unable to render: " + e.getMessage());
                LOG.error("Unable to render", e);
            }

            vis.requestRender(aTarget);
        });
    }

    private Map<String, Map<VID, AnnotationState>> calcColors(AnnotatorState state,
            SourceListView aCurationSegment, CAS annotatorCas, Map<String, CAS> aCasses)
    {
        // get differing feature structures
        List<Type> entryTypes = SuggestionBuilder.getEntryTypes(annotatorCas,
                state.getAnnotationLayers(), annotationService);

        Map<String, Map<VID, AnnotationState>> annoStates = new HashMap<>();

        DiffResult diff;
        if (state.getMode().equals(Mode.CURATION)) {
            diff = CasDiff.doDiffSingle(annotationService, state.getProject(), entryTypes,
                    LinkCompareBehavior.LINK_ROLE_AS_LABEL, aCasses,
                    aCurationSegment.getCurationBegin(), aCurationSegment.getCurationEnd());
        }
        else {
            diff = CasDiff.doDiffSingle(annotationService, state.getProject(), entryTypes,
                    LinkCompareBehavior.LINK_ROLE_AS_LABEL, aCasses, aCurationSegment.getBegin(),
                    aCurationSegment.getEnd());
        }

        Collection<ConfigurationSet> d = diff.getDifferingConfigurationSets().values();

        Collection<ConfigurationSet> i = diff.getIncompleteConfigurationSets().values();
        for (ConfigurationSet cfgSet : d) {
            if (i.contains(cfgSet)) {
                i.remove(cfgSet);
            }
        }

        addSuggestionColor(state.getProject(), state.getMode(), aCasses, annoStates, d, false,
                false);
        addSuggestionColor(state.getProject(), state.getMode(), aCasses, annoStates, i, true,
                false);

        List<ConfigurationSet> all = new ArrayList<>();
        all.addAll(diff.getConfigurationSets());
        all.removeAll(d);
        all.removeAll(i);

        addSuggestionColor(state.getProject(), state.getMode(), aCasses, annoStates, all, false,
                true);
        return annoStates;
    }

    private ColoringStrategy makeColoringStrategy(Map<VID, AnnotationState> aColors)
    {
        return new ColoringStrategy()
        {
            @Override
            public String getColor(VID aVid, String aLabel)
            {
                if (aColors.get(aVid) == null) {
                    return AnnotationState.NOT_SUPPORTED.getColorCode();
                }
                return aColors.get(aVid).getColorCode();
            }
        };
    }

    /**
     * For each {@link ConfigurationSet}, where there are some differences in users annotation and
     * the curation annotation.
     */
    private void addSuggestionColor(Project aProject, Mode aMode, Map<String, CAS> aCasMap,
            Map<String, Map<VID, AnnotationState>> aSuggestionColors,
            Collection<ConfigurationSet> aCfgSet, boolean aI, boolean aAgree)
    {
        for (ConfigurationSet cs : aCfgSet) {
            boolean use = false;
            for (String u : cs.getCasGroupIds()) {
                Map<VID, AnnotationState> colors = aSuggestionColors.get(u);
                if (colors == null) {
                    colors = new HashMap<>();
                    aSuggestionColors.put(u, colors);
                }

                for (Configuration c : cs.getConfigurations(u)) {

                    FeatureStructure fs = c.getFs(u, aCasMap);

                    AnnotationLayer layer = annotationService.findLayer(aProject,
                            fs.getType().getName());
                    TypeAdapter typeAdapter = annotationService.getAdapter(layer);

                    VID vid;
                    // link FS
                    if (c.getPosition().getFeature() != null) {
                        int fi = 0;
                        for (AnnotationFeature f : typeAdapter.listFeatures()) {
                            if (f.getName().equals(c.getPosition().getFeature())) {
                                break;
                            }
                            fi++;
                        }

                        vid = new VID(WebAnnoCasUtil.getAddr(fs), fi, c.getAID(u).index);
                    }
                    else {
                        vid = new VID(WebAnnoCasUtil.getAddr(fs));
                    }

                    if (aAgree) {
                        colors.put(vid, AnnotationState.AGREE);
                        continue;
                    }
                    // automation and correction projects
                    if (!aMode.equals(Mode.CURATION) && !aAgree) {
                        if (cs.getCasGroupIds().size() == 2) {
                            colors.put(vid, AnnotationState.DO_NOT_USE);
                        }
                        else {
                            colors.put(vid, AnnotationState.DISAGREE);
                        }
                        continue;
                    }

                    // this set agree with the curation annotation
                    if (c.getCasGroupIds().contains(CURATION_USER)) {
                        use = true;
                    }
                    else {
                        use = false;
                    }
                    // this curation view
                    if (u.equals(CURATION_USER)) {
                        continue;
                    }

                    if (aAgree) {
                        colors.put(vid, AnnotationState.AGREE);
                    }
                    else if (use) {
                        colors.put(vid, AnnotationState.USE);
                    }
                    else if (aI) {
                        colors.put(vid, AnnotationState.DISAGREE);
                    }
                    else if (!cs.getCasGroupIds().contains(CURATION_USER)) {
                        colors.put(vid, AnnotationState.DISAGREE);
                    }
                    else {
                        colors.put(vid, AnnotationState.DO_NOT_USE);
                    }
                }
            }
        }
    }

    private CAS getAnnotatorCas(AnnotatorState aBModel,
            Map<String, Map<Integer, AnnotationSelection>> aAnnotationSelectionByUsernameAndAddress,
            SourceDocument sourceDocument, Map<String, CAS> aCasses)
        throws UIMAException, IOException, ClassNotFoundException
    {
        CAS annotatorCas;
        if (aBModel.getMode().equals(Mode.AUTOMATION)
                || aBModel.getMode().equals(Mode.CORRECTION)) {
            // If this is a CORRECTION or AUTOMATION project, then we get the CORRECTION document
            // and put it in as the single document to compare with. Basically what we do is that
            // we treat consider this scenario as a curation scenario where the CORRECTION document
            // is the only document we compare with.

            // The CAS the user can edit is the one from the virtual CORRECTION USER
            annotatorCas = correctionDocumentService.readCorrectionCas(sourceDocument);

            User user = userRepository.getCurrentUser();
            AnnotationDocument annotationDocument = documentService
                    .getAnnotationDocument(sourceDocument, user);
            aCasses.put(user.getUsername(), documentService.readAnnotationCas(annotationDocument));
            aAnnotationSelectionByUsernameAndAddress.put(CURATION_USER, new HashMap<>());
        }
        else {
            // If this is a true CURATION then we get all the annotation documents from all the
            // active users.

            // The CAS the user can edit is the one from the virtual CURATION USER
            annotatorCas = curationDocumentService.readCurationCas(sourceDocument);

            // Now we get all the other CASes from the repository
            List<AnnotationDocument> annotationDocuments = documentService
                    .listAnnotationDocuments(sourceDocument);
            for (AnnotationDocument annotationDocument : annotationDocuments) {
                String username = annotationDocument.getUser();
                if (annotationDocument.getState().equals(AnnotationDocumentState.FINISHED)
                        || username.equals(CURATION_USER)) {
                    CAS cas = documentService.readAnnotationCas(annotationDocument);
                    aCasses.put(username, cas);

                    // cleanup annotationSelections
                    aAnnotationSelectionByUsernameAndAddress.put(username, new HashMap<>());
                }
            }
        }
        return annotatorCas;
    }
}<|MERGE_RESOLUTION|>--- conflicted
+++ resolved
@@ -348,15 +348,10 @@
     {
         // Overriden in curationPanel
     }
-
-<<<<<<< HEAD
-    private CasMergeOperationResult mergeSpan(CAS aTargetCas, CAS aSourceCas, VID aSourceVid,
-            SourceDocument aSourceDocument, String aSourceUser, AnnotationLayer aLayer)
-=======
+    
     private CasMergeOpertationResult mergeSpan(CasMerge aCasMerge, CAS aTargetCas, CAS aSourceCas,
             VID aSourceVid, SourceDocument aSourceDocument, String aSourceUser,
             AnnotationLayer aLayer)
->>>>>>> 38dfb15f
         throws AnnotationException, UIMAException, IOException
     {
         AnnotationFS sourceAnnotation = selectAnnotationByAddr(aSourceCas, aSourceVid.getId());
@@ -379,13 +374,8 @@
                 feature.getName(), aSourceVid.getSlot());
     }
 
-<<<<<<< HEAD
-    private CasMergeOperationResult mergeRelation(CAS aCas, CAS aSourceCas, VID aSourceVid,
-            SourceDocument aSourceDocument, String aSourceUser,
-=======
     private CasMergeOpertationResult mergeRelation(CasMerge aCasMerge, CAS aCas, CAS aSourceCas,
             VID aSourceVid, SourceDocument aSourceDocument, String aSourceUser,
->>>>>>> 38dfb15f
             AnnotationLayer aLayer)
         throws AnnotationException, IOException
     {
