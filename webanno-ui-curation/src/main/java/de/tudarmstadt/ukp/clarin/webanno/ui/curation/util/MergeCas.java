/*
 * Copyright 2015
 * Ubiquitous Knowledge Processing (UKP) Lab and FG Language Technology
 * Technische Universität Darmstadt
 * <p>
 * Licensed under the Apache License, Version 2.0 (the "License");
 * you may not use this file except in compliance with the License.
 * You may obtain a copy of the License at
 * <p>
 * http://www.apache.org/licenses/LICENSE-2.0
 * <p>
 * Unless required by applicable law or agreed to in writing, software
 * distributed under the License is distributed on an "AS IS" BASIS,
 * WITHOUT WARRANTIES OR CONDITIONS OF ANY KIND, either express or implied.
 * See the License for the specific language governing permissions and
 * limitations under the License.
 */
package de.tudarmstadt.ukp.clarin.webanno.ui.curation.util;

import static de.tudarmstadt.ukp.clarin.webanno.api.annotation.util.WebAnnoCasUtil.getAddr;
import static de.tudarmstadt.ukp.clarin.webanno.api.annotation.util.WebAnnoCasUtil.selectByAddr;
import static de.tudarmstadt.ukp.clarin.webanno.api.annotation.util.WebAnnoCasUtil.setFeature;
import static org.apache.uima.fit.util.CasUtil.selectCovered;

import java.util.Arrays;
import java.util.HashMap;
import java.util.HashSet;
import java.util.LinkedList;
import java.util.List;
import java.util.Map;
import java.util.Set;
import java.util.stream.Collectors;
import java.util.stream.Stream;

import org.apache.uima.cas.ArrayFS;
import org.apache.uima.cas.CAS;
import org.apache.uima.cas.Feature;
import org.apache.uima.cas.FeatureStructure;
import org.apache.uima.cas.Type;
import org.apache.uima.cas.text.AnnotationFS;
import org.apache.uima.fit.util.JCasUtil;
import org.apache.uima.jcas.JCas;

import de.tudarmstadt.ukp.clarin.webanno.api.AnnotationSchemaService;
import de.tudarmstadt.ukp.clarin.webanno.api.WebAnnoConst;
import de.tudarmstadt.ukp.clarin.webanno.api.annotation.adapter.SpanAdapter;
import de.tudarmstadt.ukp.clarin.webanno.api.annotation.adapter.TypeAdapter;
import de.tudarmstadt.ukp.clarin.webanno.api.annotation.exception.AnnotationException;
import de.tudarmstadt.ukp.clarin.webanno.api.annotation.model.AnnotatorState;
import de.tudarmstadt.ukp.clarin.webanno.api.annotation.model.LinkWithRoleModel;
import de.tudarmstadt.ukp.clarin.webanno.api.annotation.util.WebAnnoCasUtil;
import de.tudarmstadt.ukp.clarin.webanno.curation.casdiff.CasDiff2.ConfigurationSet;
import de.tudarmstadt.ukp.clarin.webanno.curation.casdiff.CasDiff2.DiffResult;
import de.tudarmstadt.ukp.clarin.webanno.curation.casdiff.CasDiff2.Position;
import de.tudarmstadt.ukp.clarin.webanno.model.AnnotationFeature;
import de.tudarmstadt.ukp.clarin.webanno.model.AnnotationLayer;
import de.tudarmstadt.ukp.clarin.webanno.model.LinkMode;
import de.tudarmstadt.ukp.clarin.webanno.model.MultiValueMode;
import de.tudarmstadt.ukp.dkpro.core.api.lexmorph.type.morph.MorphologicalFeatures;
import de.tudarmstadt.ukp.dkpro.core.api.lexmorph.type.pos.POS;
import de.tudarmstadt.ukp.dkpro.core.api.segmentation.type.Lemma;
import de.tudarmstadt.ukp.dkpro.core.api.segmentation.type.Stem;
import de.tudarmstadt.ukp.dkpro.core.api.segmentation.type.Token;

/**
 * Do a merge CAS out of multiple user annotations
 */
public class MergeCas
{
    /**
     * Using {@code DiffResult}, determine the annotations to be deleted from the randomly generated
     * MergeCase. The initial Merge CAs is stored under a name {@code CurationPanel#CURATION_USER}.
     * <p>
     * Any similar annotations stacked in a {@code CasDiff2.Position} will be assumed a difference
     * <p>
     * Any two annotation with different value will be assumed a difference
     * <p>
     * Any non stacked empty/null annotations are assumed agreement
     * <p>
     * Any non stacked annotations with similar values for each of the features are assumed
     * agreement
     * <p>
     * Any two link mode / slotable annotations which agree on the base features are assumed
     * agreement
     *
     * @param aDiff
     *            the {@code CasDiff2.DiffResult}
     * @param aJCases
     *            a map of{@code JCas}s for each users and the random merge
     * @return the actual merge {@code JCas}
     */
    public static JCas reMergeCas(DiffResult aDiff, Map<String, JCas> aJCases)
    {
        Set<FeatureStructure> slotFeaturesToReset = new HashSet<>();
        Set<FeatureStructure> annotationsToDelete = new HashSet<>();

        Set<String> users = aJCases.keySet();

        for (Position position : aDiff.getPositions()) {
            Map<String, List<FeatureStructure>> annosPerUser = new HashMap<>();

            ConfigurationSet cfgs = aDiff.getConfigurtionSet(position);

            if (cfgs.getConfigurations(WebAnnoConst.CURATION_USER).isEmpty()) { // incomplete
                // annotations
                continue;
            }
            
            AnnotationFS mergeAnno = (AnnotationFS) cfgs
                    .getConfigurations(WebAnnoConst.CURATION_USER).get(0)
                    .getFs(WebAnnoConst.CURATION_USER, aJCases);

            // Get Annotations per user in this position
            getAllAnnosOnPosition(aJCases, annosPerUser, users, mergeAnno);

            for (FeatureStructure mergeFs : annosPerUser.get(WebAnnoConst.CURATION_USER)) {
                // incomplete annotations
                if (aJCases.size() != annosPerUser.size()) {
                    annotationsToDelete.add(mergeFs);
                }
                // agreed and not stacked
                else if (isAgree(mergeFs, annosPerUser)) {
                    Type t = mergeFs.getType();
                    Feature sourceFeat = t.getFeatureByBaseName(WebAnnoConst.FEAT_REL_SOURCE);
                    Feature targetFeat = t.getFeatureByBaseName(WebAnnoConst.FEAT_REL_TARGET);

                    // Is this a relation?
                    if (sourceFeat != null && targetFeat != null) {

                        AnnotationFS source = (AnnotationFS) mergeFs.getFeatureValue(sourceFeat);
                        AnnotationFS target = (AnnotationFS) mergeFs.getFeatureValue(targetFeat);

                        // all span anno on this source positions
                        Map<String, List<FeatureStructure>> sourceAnnosPerUser = new HashMap<>();
                        // all span anno on this target positions
                        Map<String, List<FeatureStructure>> targetAnnosPerUser = new HashMap<>();

                        getAllAnnosOnPosition(aJCases, sourceAnnosPerUser, users, source);
                        getAllAnnosOnPosition(aJCases, targetAnnosPerUser, users, target);

                        if (isAgree(source, sourceAnnosPerUser)
                                && isAgree(target, targetAnnosPerUser)) {
                            slotFeaturesToReset.add(mergeFs);
                        }
                        else {
                            annotationsToDelete.add(mergeFs);
                        }
                    }
                    else {
                        slotFeaturesToReset.add(mergeFs);
                    }
                }
                // disagree or stacked annotations
                else {
                    annotationsToDelete.add(mergeFs);
                }

                // remove dangling rels
                // setDanglingRelToDel(aJCases.get(CurationPanel.CURATION_USER),
                // mergeFs, annotationsToDelete);
            }
        }

        // remove annotations that do not agree or are a stacked ones
        for (FeatureStructure fs : annotationsToDelete) {
            if (!slotFeaturesToReset.contains(fs)) {
                JCas mergeCas = aJCases.get(WebAnnoConst.CURATION_USER);
                // Check if this difference is on POS, STEM and LEMMA (so remove from the token too)
                Type type = fs.getType();
                int fsBegin = ((AnnotationFS) fs).getBegin();
                int fsEnd = ((AnnotationFS) fs).getEnd();
                if (type.getName().equals(POS.class.getName())) {
                    mergeCas.removeFsFromIndexes(fs);
                    Token t = JCasUtil.selectCovered(mergeCas, Token.class, fsBegin, fsEnd).get(0);
                    t.setPos(null);
                }
                if (type.getName().equals(Stem.class.getName())) {
                    mergeCas.removeFsFromIndexes(fs);
                    Token t = JCasUtil.selectCovered(mergeCas, Token.class, fsBegin, fsEnd).get(0);
                    t.setStem(null);
                }
                if (type.getName().equals(Lemma.class.getName())) {
                    mergeCas.removeFsFromIndexes(fs);
                    Token t = JCasUtil.selectCovered(mergeCas, Token.class, fsBegin, fsEnd).get(0);
                    t.setLemma(null);
                }
<<<<<<< HEAD
                }
                mergeCas.removeFsFromIndexes(fs);
=======
                if (type.getName().equals(MorphologicalFeatures.class.getName())) {
                    megerCas.removeFsFromIndexes(fs);
                    Token t = JCasUtil.selectCovered(megerCas, Token.class, fsBegin, fsEnd).get(0);
                    t.setMorph(null);
                }
                megerCas.removeFsFromIndexes(fs);
>>>>>>> 9091399b
            }
        }
        
        // if slot bearing annotation, clean
        for (FeatureStructure baseFs : slotFeaturesToReset) {
            for (Feature roleFeature : baseFs.getType().getFeatures()) {
                if (isLinkMode(baseFs, roleFeature)) {
                    // FeatureStructure roleFs = baseFs.getFeatureValue(f);
                    ArrayFS roleFss = (ArrayFS) WebAnnoCasUtil.getFeatureFS(baseFs,
                            roleFeature.getShortName());
                    if (roleFss == null) {
                        continue;
                    }
                    Map<String, ArrayFS> roleAnnosPerUser = new HashMap<>();

                    setAllRoleAnnosOnPosition(aJCases, roleAnnosPerUser, users, baseFs,
                            roleFeature);
                    List<FeatureStructure> linkFSes = new LinkedList<>(
                            Arrays.asList(roleFss.toArray()));
                    for (FeatureStructure roleFs : roleFss.toArray()) {
                        if (isRoleAgree(roleFs, roleAnnosPerUser)) {
                            for (Feature targetFeature : roleFs.getType().getFeatures()) {
                                if (isBasicFeature(targetFeature)) {
                                    continue;
                                }
                                if (!targetFeature.getShortName().equals("target")) {
                                    continue;
                                }
                                AnnotationFS targetFs = (AnnotationFS) roleFs
                                        .getFeatureValue(targetFeature);
                                if (targetFs == null) {
                                    continue;
                                }
                                Map<String, List<FeatureStructure>> targetAnnosPerUser = 
                                        new HashMap<>();
                                getAllAnnosOnPosition(aJCases, targetAnnosPerUser, users, targetFs);

                                // do not agree on targets
                                if (!isAgree(targetFs, targetAnnosPerUser)) {
                                    linkFSes.remove(roleFs);
                                }
                            }
                        }
                        // do not agree on some role features
                        else {
                            linkFSes.remove(roleFs);
                        }
                    }

                    ArrayFS array = baseFs.getCAS().createArrayFS(linkFSes.size());
                    array.copyFromArray(linkFSes.toArray(new FeatureStructure[linkFSes.size()]), 0,
                            0, linkFSes.size());
                    baseFs.setFeatureValue(roleFeature, array);
                }
            }
        }

        return aJCases.get(WebAnnoConst.CURATION_USER);
    }

    /**
     * Do not check on agreement on Position and SOfa feature - already checked
     */
    private static boolean isBasicFeature(Feature aFeature)
    {
        return aFeature.getName().equals(CAS.FEATURE_FULL_NAME_SOFA)
                || aFeature.toString().equals("uima.cas.AnnotationBase:sofa");
    }

    private static void getAllAnnosOnPosition(Map<String, JCas> aJCases,
            Map<String, List<FeatureStructure>> aAnnosPerUser, Set<String> aUsers,
            AnnotationFS aMergeAnno)
    {
        for (String user : aUsers) {
            List<AnnotationFS> fssAtThisPosition = getFSAtPosition(aJCases, aMergeAnno, user);
            if (!aAnnosPerUser.containsKey(user)) {
                aAnnosPerUser.put(user, (List) fssAtThisPosition);
            }
            else {
                aAnnosPerUser.get(user).addAll(fssAtThisPosition);
            }
        }
    }

    private static void setAllRoleAnnosOnPosition(Map<String, JCas> aJCases,
            Map<String, ArrayFS> slotAnnosPerUser, Set<String> aUsers, FeatureStructure aBaseAnno,
            Feature aFeature)
    {
        Type t = aBaseAnno.getType();
        int begin = ((AnnotationFS) aBaseAnno).getBegin();
        int end = ((AnnotationFS) aBaseAnno).getEnd();

        for (String user : aUsers) {
            for (AnnotationFS baseFS : selectCovered(aJCases.get(user).getCas(), t,
                    begin, end)) {
                // if non-equal stacked annotations with slot feature exists, get the right one
                if (isSameAnno(aBaseAnno, baseFS)) {
                    ArrayFS roleFs = (ArrayFS) WebAnnoCasUtil.getFeatureFS(baseFS,
                            aFeature.getShortName());
                    slotAnnosPerUser.put(user, roleFs);
                    break;
                }
            }
        }
    }

    /**
     * Returns list of Annotations on this particular position (basically when stacking is allowed).
     */
    private static List<AnnotationFS> getFSAtPosition(Map<String, JCas> aJCases,
            AnnotationFS fs, String aUser)
    {
        return selectCovered(aJCases.get(aUser).getCas(), fs.getType(), fs.getBegin(), fs.getEnd());
    }

    /**
     * Returns true if a span annotation agrees on all features values (including null/empty as
     * agreement) and no stacking is found in this position
     */
    private static boolean isAgree(FeatureStructure aMergeFs,
            Map<String, List<FeatureStructure>> aAnnosPerUser)
    {
        for (String user : aAnnosPerUser.keySet()) {
            boolean agree = false;
            for (FeatureStructure usrFs : aAnnosPerUser.get(user)) {
                // same on all non slot feature values
                if (isSameAnno(aMergeFs, usrFs)) {
                    if (!agree) { // this anno is the same with the others
                        agree = true;
                    }
                    else if (agree) { // this is a stacked annotation
                        return false;
                    }
                }
            }
            // do not match in at least one user annotation in this position
            if (!agree) {
                return false;
            }
        }
        return true;
    }

    private static boolean isRoleAgree(FeatureStructure aMergeFs,
            Map<String, ArrayFS> aAnnosPerUser)
    {
        for (String user : aAnnosPerUser.keySet()) {
            boolean agree = false;
            if (aAnnosPerUser.get(user) == null) {
                return false;
            }
            for (FeatureStructure usrFs : aAnnosPerUser.get(user).toArray()) {
                // same on all non slot feature values
                if (isSameAnno(aMergeFs, usrFs)) {
                    if (!agree) { // this anno is the same with the others
                        agree = true;
                    }
                }
            }
            // do not match in at least one user annotation in this position
            if (!agree) {
                return false;
            }
        }
        return true;
    }

    /**
     * Return true if these two annotations agree on every non slot features
     */
    private static boolean isSameAnno(FeatureStructure aFirstFS, FeatureStructure aSeconFS)
    {
        for (Feature f : getAllFeatures(aFirstFS)) {
            // the annotations are already in the same position
            if (isBasicFeature(f)) {
                continue;
            }

            if (!isLinkMode(aFirstFS, f)) {
                // check if attache type exists
                try {
                    FeatureStructure attachFs1 = aFirstFS.getFeatureValue(f);
                    FeatureStructure attachFs2 = aSeconFS.getFeatureValue(f);
                    if (!isSameAnno(attachFs1, attachFs2)) {
                        return false;
                    }
                }
                catch (Exception e) {
                    // no attach type -- continue
                }
                // assume null as equal
                if (getFeatureValue(aFirstFS, f) == null && getFeatureValue(aSeconFS, f) == null) {
                    continue;
                }
                if (getFeatureValue(aFirstFS, f) == null && getFeatureValue(aSeconFS, f) != null) {
                    return false;
                }
                if (getFeatureValue(aFirstFS, f) != null && getFeatureValue(aSeconFS, f) == null) {
                    return false;
                }
                if (!getFeatureValue(aFirstFS, f).equals(getFeatureValue(aSeconFS, f))) {
                    return false;
                }
            }
        }
        return true;
    }

    public static Feature[] getAllFeatures(FeatureStructure aFS)
    {
        Feature[] cachedSortedFeatures = new Feature[aFS.getType().getNumberOfFeatures()];
        int i = 0;
        for (Feature f : aFS.getType().getFeatures()) {
            cachedSortedFeatures[i] = f;
            i++;
        }
        return cachedSortedFeatures;
    }

    /**
     * Returns true if this is slot feature
     */
    private static boolean isLinkMode(FeatureStructure aFs, Feature aFeature)
    {
        try {
            ArrayFS slotFs = (ArrayFS) WebAnnoCasUtil.getFeatureFS(aFs, aFeature.getShortName());
            return true;
        }
        catch (Exception e) {
            return false;
        }
    }

    /**
     * Get the feature value of this {@code Feature} on this annotation
     */
    private static Object getFeatureValue(FeatureStructure aFS, Feature aFeature)
    {
        switch (aFeature.getRange().getName()) {
        case CAS.TYPE_NAME_STRING:
            return aFS.getFeatureValueAsString(aFeature);
        case CAS.TYPE_NAME_BOOLEAN:
            return aFS.getBooleanValue(aFeature);
        case CAS.TYPE_NAME_FLOAT:
            return aFS.getFloatValue(aFeature);
        case CAS.TYPE_NAME_INTEGER:
            return aFS.getIntValue(aFeature);
        case CAS.TYPE_NAME_BYTE:
            return aFS.getByteValue(aFeature);
        case CAS.TYPE_NAME_DOUBLE:
            return aFS.getDoubleValue(aFeature);
        case CAS.TYPE_NAME_LONG:
            aFS.getLongValue(aFeature);
        case CAS.TYPE_NAME_SHORT:
            aFS.getShortValue(aFeature);
        default:
            return null;
        // return aFS.getFeatureValue(aFeature);
        }
    }

    private static void setFeatureValue(FeatureStructure aFS, Feature aFeature, Object aValue)
    {
        switch (aFeature.getRange().getName()) {
        case CAS.TYPE_NAME_STRING:
            aFS.setStringValue(aFeature, aValue == null ? null : aValue.toString());
            break;
        case CAS.TYPE_NAME_BOOLEAN:
            aFS.setBooleanValue(aFeature, Boolean.valueOf(aValue.toString()));
            break;
        case CAS.TYPE_NAME_FLOAT:
            aFS.setFloatValue(aFeature, Float.valueOf(aValue.toString()));
            break;
        case CAS.TYPE_NAME_INTEGER:
            aFS.setIntValue(aFeature, Integer.valueOf(aValue.toString()));
            break;
        case CAS.TYPE_NAME_BYTE:
            aFS.setByteValue(aFeature, Byte.valueOf(aValue.toString()));
            break;
        case CAS.TYPE_NAME_DOUBLE:
            aFS.setDoubleValue(aFeature, Double.valueOf(aValue.toString()));
            break;
        case CAS.TYPE_NAME_LONG:
            aFS.setLongValue(aFeature, Long.valueOf(aValue.toString()));
            break;
        case CAS.TYPE_NAME_SHORT:
            aFS.setShortValue(aFeature, Short.valueOf(aValue.toString()));
            break;
        default:
            return;
            // return aFS.getFeatureValue(aFeature);
        }
    }

    private static boolean existsSameAnnoOnPosition(AnnotationFS aFs, JCas aJcas)
    {
        for (AnnotationFS annotationFS : getAnnosOnPosition(aFs, aJcas)) {
            if (isSameAnno(aFs, annotationFS)) {
                return true;
            }
        }
        return false;
    }

    private static List<AnnotationFS> getAnnosOnPosition(AnnotationFS aFs, JCas aJcas)
    {
        return selectCovered(aJcas.getCas(), aFs.getType(), aFs.getBegin(), aFs.getEnd());
    }

    private static List<AnnotationFS> getRelAnnosOnPosition(AnnotationFS aFs,
            AnnotationFS aOriginFs, AnnotationFS aTargetFs, JCas aJcas)
    {
        Type type = aFs.getType();
        Feature sourceFeat = type.getFeatureByBaseName(WebAnnoConst.FEAT_REL_SOURCE);
        Feature targetFeat = type.getFeatureByBaseName(WebAnnoConst.FEAT_REL_TARGET);
        return selectCovered(aJcas.getCas(), type, aFs.getBegin(), aFs.getEnd()).stream()
                .filter(fs -> fs.getFeatureValue(sourceFeat).equals(aOriginFs)
                        && fs.getFeatureValue(targetFeat).equals(aTargetFs))
                .collect(Collectors.toList());
    }

    /**
     * Copy this same annotation from the user annotation to the mergeview
     */
    private static void copySpanAnnotation(AnnotatorState aState,
            AnnotationSchemaService aAnnotationService, AnnotationLayer aAnnotationLayer,
            AnnotationFS aOldFs, JCas aJCas)
        throws AnnotationException
    {
        SpanAdapter adapter = (SpanAdapter) aAnnotationService.getAdapter(aAnnotationLayer);

        // Create the annotation - this also takes care of attaching to an annotation if necessary
        int id = adapter.add(aState, aJCas, aOldFs.getBegin(), aOldFs.getEnd());

        List<AnnotationFeature> features = aAnnotationService
                .listAnnotationFeature(adapter.getLayer());

        // Copy the features
        for (AnnotationFeature feature : features) {
            Type oldType = adapter.getAnnotationType(aOldFs.getCAS());
            Feature oldFeature = oldType.getFeatureByBaseName(feature.getName());
            if (isLinkOrBasicFeatures(aOldFs, oldFeature)) {
                continue;
            }
            Object value = adapter.getFeatureValue(feature, aOldFs);
            adapter.setFeatureValue(aState, aJCas, id, feature, value);
        }
    }

    private static void copyRelationAnnotation(AnnotationFS aOldFs, AnnotationFS asourceFS,
            AnnotationFS aTargetFs, JCas aJCas)
    {
        Feature[] features = getAllFeatures(aOldFs);
        Type type = aOldFs.getType();
        Feature sourceFeat = type.getFeatureByBaseName(WebAnnoConst.FEAT_REL_SOURCE);
        Feature targetFeat = type.getFeatureByBaseName(WebAnnoConst.FEAT_REL_TARGET);
        AnnotationFS newFs = aJCas.getCas().createAnnotation(type, aOldFs.getBegin(),
                aOldFs.getEnd());
        for (Feature f : features) {
            if (isLinkOrBasicFeatures(aOldFs, f)) {
                continue;
            }
            if (f.equals(sourceFeat)) {
                newFs.setFeatureValue(f, asourceFS);
            }
            else if (f.equals(targetFeat)) {
                newFs.setFeatureValue(f, aTargetFs);
            }
            else {
                setFeatureValue(newFs, f, getFeatureValue(aOldFs, f));
            }
        }
        aJCas.addFsToIndexes(newFs);
    }

    /**
     * Modify existing non-stackable annotations from one of the users annotation
     */
    private static void modifySpanAnnotation(AnnotationFS aOldFs, AnnotationFS aNewFs, JCas aJCas)
    {
        Feature[] features = getAllFeatures(aOldFs);
        for (Feature f : features) {
            if (isLinkOrBasicFeatures(aOldFs, f)) {
                continue;
            }
            setFeatureValue(aNewFs, f, getFeatureValue(aOldFs, f));
        }
        aJCas.addFsToIndexes(aNewFs);
    }

    private static void modifyRelationAnnotation(AnnotationFS aOldFs, AnnotationFS aNewFs,
            JCas aJCas)
    {
        Feature[] features = getAllFeatures(aOldFs);
        Type type = aOldFs.getType();
        Feature sourceFeat = type.getFeatureByBaseName(WebAnnoConst.FEAT_REL_SOURCE);
        Feature targetFeat = type.getFeatureByBaseName(WebAnnoConst.FEAT_REL_TARGET);

        for (Feature f : features) {
            if (isLinkOrBasicFeatures(aOldFs, f)) {
                continue;
            }
            if (f.equals(sourceFeat)) {
                continue;
            }
            else if (f.equals(targetFeat)) {
                continue;
            }

            setFeatureValue(aNewFs, f, getFeatureValue(aOldFs, f));
        }
        aJCas.addFsToIndexes(aNewFs);
    }

    private static Stream<AnnotationFS> getMergeFS(AnnotationFS aOldFs, JCas aJCas)
    {
        return selectCovered(aJCas.getCas(), aOldFs.getType(), aOldFs.getBegin(), aOldFs.getEnd())
                .stream().filter(fs -> isSameAnno(fs, aOldFs));
    }

    private static boolean isLinkOrBasicFeatures(FeatureStructure aOldFs, Feature aFeature)
    {
        return isLinkMode(aOldFs, aFeature) || isBasicFeature(aFeature) ||
            aFeature.getName().equals(CAS.FEATURE_FULL_NAME_BEGIN) ||
            aFeature.getName().equals(CAS.FEATURE_FULL_NAME_END);
    }

    public static void addSpanAnnotation(AnnotatorState aState,
            AnnotationSchemaService aAnnotationService, AnnotationLayer aAnnotationLayer,
            JCas aMergeJCas, AnnotationFS aFSClicked, boolean aAllowStacking)
        throws AnnotationException
    {
        if (MergeCas.existsSameAnnoOnPosition(aFSClicked, aMergeJCas)) {
            throw new AnnotationException(
                    "Same Annotation exists on the mergeview. Please add it manually.");
        }

        // a) if stacking allowed add this new annotation to the mergeview
        List<AnnotationFS> existingAnnos = MergeCas.getAnnosOnPosition(aFSClicked, aMergeJCas);
        if (existingAnnos.size() == 0 || aAllowStacking) {
            MergeCas.copySpanAnnotation(aState, aAnnotationService, aAnnotationLayer, aFSClicked,
                    aMergeJCas);
        }

        // b) if stacking is not allowed, modify the existing annotation with this one
        else {
            MergeCas.modifySpanAnnotation(aFSClicked, existingAnnos.get(0), aMergeJCas);
        }
    }

    public static void addArcAnnotation(TypeAdapter aAdapter, JCas aJcas,
            int aAddressOriginClicked, int aAddressTargetClicked, String aFSArcaddress,
            JCas aClickedJCas, AnnotationFS aClickedFS)
        throws AnnotationException
    {
        AnnotationFS originFsClicked = selectByAddr(aClickedJCas, aAddressOriginClicked);
        AnnotationFS targetFsClicked = selectByAddr(aClickedJCas, aAddressTargetClicked);

        // this is a slot arc
        if (aFSArcaddress.contains(".")) {
            addSlotArcAnnotation((SpanAdapter) aAdapter, aJcas, aFSArcaddress, aClickedJCas,
                    aClickedFS);
        }
        // normal relation annotation arc is clicked
        else {
            AnnotationLayer layer = aAdapter.getLayer();
            addRelationArcAnnotation(aJcas, aClickedFS, layer.getAttachType() != null,
                    layer.isAllowStacking(), originFsClicked, targetFsClicked);
        }
    }

    static void addRelationArcAnnotation(JCas aJcas, AnnotationFS aClickedFS,
            boolean aIsAttachType, boolean aIsAllowStacking, AnnotationFS originFsClicked,
            AnnotationFS targetFsClicked)
        throws AnnotationException
    {
        List<AnnotationFS> merges = MergeCas.getMergeFS(aClickedFS, aJcas)
                .collect(Collectors.toList());

        List<AnnotationFS> origins = MergeCas.getMergeFS(originFsClicked, aJcas)
                .collect(Collectors.toList());
        List<AnnotationFS> targets = MergeCas.getMergeFS(targetFsClicked, aJcas)
                .collect(Collectors.toList());

        // check if target/source exists in the mergeview
        if (origins.size() == 0 || targets.size() == 0) {
            throw new AnnotationException("Both the source and target annotation"
                    + " should exist on the mergeview. Please first copy/create them");
        }

        AnnotationFS originFs = origins.get(0);
        AnnotationFS targetFs = targets.get(0);

        if (origins.size() > 1) {
            throw new AnnotationException(
                    "Stacked sources exist in mergeview. Cannot copy this relation.");

        }
        if (targets.size() > 1) {
            throw new AnnotationException(
                    "Stacked targets exist in mergeview. Cannot copy this relation.");

        }
        if (merges.size() > 0) {
            throw new AnnotationException("The annotation already exists on the mergeview. "
                    + "Add this manually to have stacked annotations");
        }

        // TODO: DKPro Core Dependency layer -> It should be done differently
        if (aIsAttachType) {
            Type type = aClickedFS.getType();
            Feature sourceFeature = type.getFeatureByBaseName(WebAnnoConst.FEAT_REL_SOURCE);
            originFsClicked = (AnnotationFS) aClickedFS.getFeatureValue(sourceFeature);

            Feature targetFeature = type.getFeatureByBaseName(WebAnnoConst.FEAT_REL_TARGET);
            targetFsClicked = (AnnotationFS) aClickedFS.getFeatureValue(targetFeature);

            origins = MergeCas.getMergeFS(originFsClicked, aJcas).collect(Collectors.toList());
            targets = MergeCas.getMergeFS(targetFsClicked, aJcas).collect(Collectors.toList());
            originFs = origins.get(0);
            targetFs = targets.get(0);
        }

        List<AnnotationFS> existingAnnos = MergeCas.getRelAnnosOnPosition(aClickedFS, originFs,
                targetFs, aJcas);
        if (existingAnnos.size() == 0 || aIsAllowStacking) {
            MergeCas.copyRelationAnnotation(aClickedFS, originFs, targetFs, aJcas);
        }
        else {
            MergeCas.modifyRelationAnnotation(aClickedFS, existingAnnos.get(0), aJcas);
        }
    }

    private static void addSlotArcAnnotation(SpanAdapter aAdapter, JCas aJcas, String aFSArcaddress,
            JCas aClickedJCas, AnnotationFS aClickedFS)
        throws AnnotationException
    {
        List<AnnotationFS> merges = MergeCas.getMergeFS(aClickedFS, aJcas)
                .collect(Collectors.toList());

        AnnotationFS targetFs;
        if (merges.size() == 0) {
            throw new AnnotationException(
                    "The base annotation do not exist. Please add it first. ");
        }
        AnnotationFS mergeFs = merges.get(0);
        int fiIndex = Integer.parseInt(aFSArcaddress.split("\\.")[1]);
        int liIndex = Integer.parseInt(aFSArcaddress.split("\\.")[2]);

        AnnotationFeature slotFeature = null;
        LinkWithRoleModel linkRole = null;
        int fi = 0;
        f: for (AnnotationFeature feat : aAdapter.listFeatures()) {
            if (MultiValueMode.ARRAY.equals(feat.getMultiValueMode())
                    && LinkMode.WITH_ROLE.equals(feat.getLinkMode())) {
                List<LinkWithRoleModel> links = aAdapter.getFeatureValue(feat, aClickedFS);
                for (int li = 0; li < links.size(); li++) {
                    LinkWithRoleModel link = links.get(li);
                    if (fi == fiIndex && li == liIndex) {
                        slotFeature = feat;

                        List<AnnotationFS> targets = checkAndGetTargets(aJcas, aClickedJCas,
                                selectByAddr(aClickedJCas, link.targetAddr));
                        targetFs = targets.get(0);
                        link.targetAddr = getAddr(targetFs);
                        linkRole = link;
                        break f;
                    }
                }
            }
            fi++;
        }

        List<LinkWithRoleModel> links = aAdapter.getFeatureValue(slotFeature, mergeFs);
        LinkWithRoleModel duplicateLink = null; //
        for (LinkWithRoleModel lr : links) {
            if (lr.targetAddr == linkRole.targetAddr) {
                duplicateLink = lr;
                break;
            }
        }
        links.add(linkRole);
        links.remove(duplicateLink);

        setFeature(mergeFs, slotFeature, links);
    }

    private static List<AnnotationFS> checkAndGetTargets(JCas aJcas, JCas aClickedJCas,
            AnnotationFS aOldTraget)
        throws AnnotationException
    {
        List<AnnotationFS> targets = MergeCas.getMergeFS(aOldTraget, aJcas)
                .collect(Collectors.toList());

        if (targets.size() == 0) {
            throw new AnnotationException(
                    "This target annotation do not exist." + " Copy or create the target first ");
        }

        if (targets.size() > 1) {

            throw new AnnotationException("There are multiple targets on the mergeview."
                    + " Can not copy this slot annotation.");
        }
        return targets;
    }
}<|MERGE_RESOLUTION|>--- conflicted
+++ resolved
@@ -184,17 +184,12 @@
                     Token t = JCasUtil.selectCovered(mergeCas, Token.class, fsBegin, fsEnd).get(0);
                     t.setLemma(null);
                 }
-<<<<<<< HEAD
+                if (type.getName().equals(MorphologicalFeatures.class.getName())) {
+                    mergeCas.removeFsFromIndexes(fs);
+                    Token t = JCasUtil.selectCovered(mergeCas, Token.class, fsBegin, fsEnd).get(0);
+                    t.setMorph(null);
                 }
                 mergeCas.removeFsFromIndexes(fs);
-=======
-                if (type.getName().equals(MorphologicalFeatures.class.getName())) {
-                    megerCas.removeFsFromIndexes(fs);
-                    Token t = JCasUtil.selectCovered(megerCas, Token.class, fsBegin, fsEnd).get(0);
-                    t.setMorph(null);
-                }
-                megerCas.removeFsFromIndexes(fs);
->>>>>>> 9091399b
             }
         }
         
