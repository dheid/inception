/*
 * Copyright 2018
 * Ubiquitous Knowledge Processing (UKP) Lab
 * Technische Universität Darmstadt
 *
 * Licensed under the Apache License, Version 2.0 (the "License");
 * you may not use this file except in compliance with the License.
 * You may obtain a copy of the License at
 *
 *  http://www.apache.org/licenses/LICENSE-2.0
 *
 * Unless required by applicable law or agreed to in writing, software
 * distributed under the License is distributed on an "AS IS" BASIS,
 * WITHOUT WARRANTIES OR CONDITIONS OF ANY KIND, either express or implied.
 * See the License for the specific language governing permissions and
 * limitations under the License.
 */
package de.tudarmstadt.ukp.inception.ui.core.docanno.layer;

import static de.tudarmstadt.ukp.clarin.webanno.api.annotation.util.WebAnnoCasUtil.selectFsByAddr;

import java.util.ArrayList;
import java.util.Collection;
import java.util.List;
import java.util.function.Supplier;

import org.apache.commons.lang3.tuple.Pair;
import org.apache.uima.cas.AnnotationBaseFS;
import org.apache.uima.cas.CAS;
import org.apache.uima.cas.Type;
import org.apache.uima.cas.text.AnnotationFS;
import org.apache.uima.fit.util.CasUtil;
import org.springframework.context.ApplicationEventPublisher;

import de.tudarmstadt.ukp.clarin.webanno.api.annotation.adapter.TypeAdapter_ImplBase;
import de.tudarmstadt.ukp.clarin.webanno.api.annotation.exception.AnnotationException;
import de.tudarmstadt.ukp.clarin.webanno.api.annotation.feature.FeatureSupportRegistry;
import de.tudarmstadt.ukp.clarin.webanno.api.annotation.layer.LayerSupportRegistry;
import de.tudarmstadt.ukp.clarin.webanno.api.annotation.model.AnnotatorState;
import de.tudarmstadt.ukp.clarin.webanno.api.annotation.model.VID;
import de.tudarmstadt.ukp.clarin.webanno.model.AnnotationFeature;
import de.tudarmstadt.ukp.clarin.webanno.model.AnnotationLayer;
import de.tudarmstadt.ukp.clarin.webanno.model.SourceDocument;
import de.tudarmstadt.ukp.clarin.webanno.support.logging.LogMessage;
import de.tudarmstadt.ukp.inception.ui.core.docanno.event.DocumentMetadataCreatedEvent;
import de.tudarmstadt.ukp.inception.ui.core.docanno.event.DocumentMetadataDeletedEvent;

public class DocumentMetadataLayerAdapter
    extends TypeAdapter_ImplBase
{
    public DocumentMetadataLayerAdapter(LayerSupportRegistry aLayerSupportRegistry,
            FeatureSupportRegistry aFeatureSupportRegistry,
            ApplicationEventPublisher aEventPublisher, AnnotationLayer aLayer,
            Supplier<Collection<AnnotationFeature>> aFeatures)
    {
        super(aLayerSupportRegistry, aFeatureSupportRegistry, aEventPublisher, aLayer, aFeatures);
    }

    @Override
    public long getTypeId()
    {
        return getLayer().getId();
    }

    @Override
    public Type getAnnotationType(CAS aCas)
    {
        return CasUtil.getType(aCas, getAnnotationTypeName());
    }

    @Override
    public String getAnnotationTypeName()
    {
        return getLayer().getName();
    }

    @Override
    public String getAttachFeatureName()
    {
        return null;
    }

    @Override
    public String getAttachTypeName()
    {
        return null;
    }

    /**
     * Add new document metadata annotation into the CAS and return the the id of the annotation.
     *
     * @param aDocument
     *            the document to which the CAS belongs
     * @param aUsername
     *            the user to which the CAS belongs
     * @param aCas
     *            the CAS.
     * @return the ID.
     * @throws AnnotationException
     *             if the annotation cannot be created/updated.
     */
    public AnnotationBaseFS add(SourceDocument aDocument, String aUsername, CAS aCas)
        throws AnnotationException
    {
        Type type = CasUtil.getType(aCas, getAnnotationTypeName());

        AnnotationBaseFS newAnnotation = aCas.createFS(type);
        aCas.addFsToIndexes(newAnnotation);

        publishEvent(new DocumentMetadataCreatedEvent(this, aDocument, aUsername, getLayer(),
                newAnnotation));

        return newAnnotation;
    }

    @Override
    public void delete(SourceDocument aDocument, String aUsername, CAS aCas, VID aVid)
    {
        AnnotationBaseFS fs = (AnnotationBaseFS) selectFsByAddr(aCas, aVid.getId());
        aCas.removeFsFromIndexes(fs);

        publishEvent(new DocumentMetadataDeletedEvent(this, aDocument, aUsername, getLayer(), fs));
    }

    @Override
    public List<Pair<LogMessage, AnnotationFS>> validate(CAS aCas)
    {
        List<Pair<LogMessage, AnnotationFS>> messages = new ArrayList<>();
        // There are no behaviors for document metadata annotations yet
        /*
         * for (SpanLayerBehavior behavior : behaviors) { messages.addAll(behavior.onValidate(this,
         * aJCas)); }
         */
        return messages;
    }

<<<<<<< HEAD
=======
    @Override
>>>>>>> 74cd639a
    public void select(AnnotatorState aState, AnnotationFS aAnno)
    {
        aState.getSelection().selectSpan(aAnno);
    }
}<|MERGE_RESOLUTION|>--- conflicted
+++ resolved
@@ -134,10 +134,6 @@
         return messages;
     }
 
-<<<<<<< HEAD
-=======
-    @Override
->>>>>>> 74cd639a
     public void select(AnnotatorState aState, AnnotationFS aAnno)
     {
         aState.getSelection().selectSpan(aAnno);
