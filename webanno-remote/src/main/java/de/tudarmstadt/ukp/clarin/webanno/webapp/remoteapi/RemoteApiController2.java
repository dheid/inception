--- conflicted
+++ resolved
@@ -438,15 +438,9 @@
         // Get project (this also ensures that it exists and that the current user can access it
         Project project = getProject(aProjectId);
         
-<<<<<<< HEAD
-        ProjectExportRequest request = new ProjectExportRequest(project, "bin", true);
+        ProjectExportRequest request = new ProjectExportRequest(project, "UIMA binary CAS", true);
         //File exportedFile = exportService.generateZipFile(per);
         File exportedFile = exportService.exportProject(request);
-=======
-        ProjectExportRequest per = new ProjectExportRequest(Model.of(project),
-                aFormat.orElse("UIMA binary CAS"));
-        File exportedFile = exportService.generateZipFile(per);
->>>>>>> 242cad37
         
         // Turn the file into a resource and auto-delete the file when the resource closes the
         // stream.
