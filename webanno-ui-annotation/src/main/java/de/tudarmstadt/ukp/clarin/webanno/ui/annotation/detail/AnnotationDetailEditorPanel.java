/*
 * Copyright 2015
 * Ubiquitous Knowledge Processing (UKP) Lab and FG Language Technology
 * Technische Universität Darmstadt
 *
 * Licensed under the Apache License, Version 2.0 (the "License");
 * you may not use this file except in compliance with the License.
 * You may obtain a copy of the License at
 *
 *  http://www.apache.org/licenses/LICENSE-2.0
 *
 * Unless required by applicable law or agreed to in writing, software
 * distributed under the License is distributed on an "AS IS" BASIS,
 * WITHOUT WARRANTIES OR CONDITIONS OF ANY KIND, either express or implied.
 * See the License for the specific language governing permissions and
 * limitations under the License.
 */
package de.tudarmstadt.ukp.clarin.webanno.ui.annotation.detail;

import static de.tudarmstadt.ukp.clarin.webanno.api.WebAnnoConst.CHAIN_TYPE;
import static de.tudarmstadt.ukp.clarin.webanno.api.WebAnnoConst.COREFERENCE_RELATION_FEATURE;
import static de.tudarmstadt.ukp.clarin.webanno.api.WebAnnoConst.COREFERENCE_TYPE_FEATURE;
import static de.tudarmstadt.ukp.clarin.webanno.api.WebAnnoConst.RELATION_TYPE;
import static de.tudarmstadt.ukp.clarin.webanno.api.annotation.util.WebAnnoCasUtil.getAddr;
import static de.tudarmstadt.ukp.clarin.webanno.api.annotation.util.WebAnnoCasUtil.getNextToken;
import static de.tudarmstadt.ukp.clarin.webanno.api.annotation.util.WebAnnoCasUtil.getSentenceNumber;
import static de.tudarmstadt.ukp.clarin.webanno.api.annotation.util.WebAnnoCasUtil.isSame;
import static de.tudarmstadt.ukp.clarin.webanno.api.annotation.util.WebAnnoCasUtil.selectAnnotationByAddr;
import static de.tudarmstadt.ukp.clarin.webanno.api.annotation.util.WebAnnoCasUtil.selectFsByAddr;
import static de.tudarmstadt.ukp.clarin.webanno.api.annotation.util.WebAnnoCasUtil.setFeature;
import static de.tudarmstadt.ukp.clarin.webanno.support.lambda.LambdaBehavior.enabledWhen;
import static de.tudarmstadt.ukp.clarin.webanno.support.lambda.LambdaBehavior.visibleWhen;
import static java.util.Arrays.asList;
import static org.apache.uima.fit.util.CasUtil.selectAt;

import java.io.IOException;
import java.io.Serializable;
import java.util.ArrayList;
import java.util.HashSet;
import java.util.Iterator;
import java.util.LinkedHashMap;
import java.util.List;
import java.util.Map;
import java.util.Objects;
import java.util.Optional;
import java.util.Set;

import javax.persistence.NoResultException;

import org.apache.commons.lang3.StringUtils;
import org.apache.commons.lang3.exception.ExceptionUtils;
import org.apache.uima.UIMAException;
import org.apache.uima.cas.CAS;
import org.apache.uima.cas.Feature;
import org.apache.uima.cas.FeatureStructure;
import org.apache.uima.cas.Type;
import org.apache.uima.cas.text.AnnotationFS;
import org.apache.uima.fit.util.CasUtil;
import org.apache.wicket.Component;
import org.apache.wicket.ajax.AjaxPreventSubmitBehavior;
import org.apache.wicket.ajax.AjaxRequestTarget;
import org.apache.wicket.ajax.attributes.AjaxRequestAttributes;
import org.apache.wicket.ajax.form.AjaxFormComponentUpdatingBehavior;
import org.apache.wicket.feedback.IFeedback;
import org.apache.wicket.markup.html.WebMarkupContainer;
import org.apache.wicket.markup.html.form.Form;
import org.apache.wicket.markup.html.panel.Panel;
import org.apache.wicket.model.CompoundPropertyModel;
import org.apache.wicket.model.IModel;
import org.apache.wicket.model.Model;
import org.apache.wicket.model.StringResourceModel;
import org.apache.wicket.request.Request;
import org.apache.wicket.request.cycle.RequestCycle;
import org.apache.wicket.spring.injection.annot.SpringBean;
import org.slf4j.Logger;
import org.slf4j.LoggerFactory;
import org.wicketstuff.event.annotation.OnEvent;

import com.googlecode.wicket.kendo.ui.form.TextField;

import de.tudarmstadt.ukp.clarin.webanno.api.AnnotationSchemaService;
import de.tudarmstadt.ukp.clarin.webanno.api.AttachedAnnotation;
import de.tudarmstadt.ukp.clarin.webanno.api.annotation.action.AnnotationActionHandler;
import de.tudarmstadt.ukp.clarin.webanno.api.annotation.adapter.ChainAdapter;
import de.tudarmstadt.ukp.clarin.webanno.api.annotation.adapter.RelationAdapter;
import de.tudarmstadt.ukp.clarin.webanno.api.annotation.adapter.SpanAdapter;
import de.tudarmstadt.ukp.clarin.webanno.api.annotation.adapter.TypeAdapter;
import de.tudarmstadt.ukp.clarin.webanno.api.annotation.event.AnnotationCreatedEvent;
import de.tudarmstadt.ukp.clarin.webanno.api.annotation.event.AnnotationEvent;
import de.tudarmstadt.ukp.clarin.webanno.api.annotation.event.FeatureValueUpdatedEvent;
import de.tudarmstadt.ukp.clarin.webanno.api.annotation.exception.AnnotationException;
import de.tudarmstadt.ukp.clarin.webanno.api.annotation.exception.IllegalPlacementException;
import de.tudarmstadt.ukp.clarin.webanno.api.annotation.feature.event.LinkFeatureDeletedEvent;
import de.tudarmstadt.ukp.clarin.webanno.api.annotation.model.AnnotatorState;
import de.tudarmstadt.ukp.clarin.webanno.api.annotation.model.FeatureState;
import de.tudarmstadt.ukp.clarin.webanno.api.annotation.model.LinkWithRoleModel;
import de.tudarmstadt.ukp.clarin.webanno.api.annotation.model.Selection;
import de.tudarmstadt.ukp.clarin.webanno.api.annotation.model.VID;
import de.tudarmstadt.ukp.clarin.webanno.api.annotation.page.AnnotationPageBase;
import de.tudarmstadt.ukp.clarin.webanno.api.annotation.rendering.event.AnnotatorViewportChangedEvent;
import de.tudarmstadt.ukp.clarin.webanno.api.annotation.rendering.event.SelectionChangedEvent;
import de.tudarmstadt.ukp.clarin.webanno.api.annotation.util.WebAnnoCasUtil;
import de.tudarmstadt.ukp.clarin.webanno.constraints.evaluator.Evaluator;
import de.tudarmstadt.ukp.clarin.webanno.constraints.evaluator.PossibleValue;
import de.tudarmstadt.ukp.clarin.webanno.constraints.evaluator.RulesIndicator;
import de.tudarmstadt.ukp.clarin.webanno.constraints.evaluator.ValuesGenerator;
import de.tudarmstadt.ukp.clarin.webanno.model.AnnotationFeature;
import de.tudarmstadt.ukp.clarin.webanno.model.AnnotationLayer;
import de.tudarmstadt.ukp.clarin.webanno.model.Project;
import de.tudarmstadt.ukp.clarin.webanno.model.ReorderableTag;
import de.tudarmstadt.ukp.clarin.webanno.model.SourceDocument;
import de.tudarmstadt.ukp.clarin.webanno.model.Tag;
import de.tudarmstadt.ukp.clarin.webanno.model.TagSet;
import de.tudarmstadt.ukp.clarin.webanno.support.dialog.ConfirmationDialog;
import de.tudarmstadt.ukp.clarin.webanno.support.lambda.LambdaAjaxLink;
import de.tudarmstadt.ukp.clarin.webanno.support.lambda.LambdaBehavior;
import de.tudarmstadt.ukp.clarin.webanno.ui.annotation.event.DefaultLayerChangedEvent;

/**
 * Annotation Detail Editor Panel.
 */
public abstract class AnnotationDetailEditorPanel
    extends Panel
    implements AnnotationActionHandler
{
    private static final long serialVersionUID = 7324241992353693848L;

    private static final Logger LOG = LoggerFactory.getLogger(AnnotationDetailEditorPanel.class);

    private static final String KEY_BACKSPACE = "8";
    private static final String KEY_ENTER = "13";

    private @SpringBean AnnotationSchemaService annotationService;

    // Top-level containers
    private final LayerSelectionPanel layerSelectionPanel;
    private final AnnotationInfoPanel selectedAnnotationInfoPanel;
    private final FeatureEditorListPanel featureEditorListPanel;
    private final WebMarkupContainer buttonContainer;
    private final AttachedAnnotationListPanel relationListPanel;

    // Components
    private final ConfirmationDialog deleteAnnotationDialog;
    private final ConfirmationDialog replaceAnnotationDialog;
    private final AnnotationPageBase editorPage;

    private TextField<String> forwardAnnotationTextField;
    private String forwardAnnotationKeySequence = "";

    public AnnotationDetailEditorPanel(String id, AnnotationPageBase aPage,
            IModel<AnnotatorState> aModel)
    {
        super(id, new CompoundPropertyModel<>(aModel));

        editorPage = aPage;

        setOutputMarkupId(true);
        setOutputMarkupPlaceholderTag(true);
        setMarkupId("annotationDetailEditorPanel");

        add(createForwardAnnotationKeySequenceCapturingForm());

        add(deleteAnnotationDialog = new ConfirmationDialog("deleteAnnotationDialog",
                new StringResourceModel("DeleteDialog.title", this, null)));
        add(replaceAnnotationDialog = new ConfirmationDialog("replaceAnnotationDialog",
                new StringResourceModel("ReplaceDialog.title", this, null),
                new StringResourceModel("ReplaceDialog.text", this, null)));
        add(layerSelectionPanel = new LayerSelectionPanel("layerContainer", getModel(), this));
        add(selectedAnnotationInfoPanel = new AnnotationInfoPanel("infoContainer", getModel(),
                this));
        add(featureEditorListPanel = new FeatureEditorListPanel("featureEditorContainer",
                getModel(), this));
        add(relationListPanel = new AttachedAnnotationListPanel("relationListContainer", aPage,
                this, aModel));
        relationListPanel.setOutputMarkupPlaceholderTag(true);

        buttonContainer = new WebMarkupContainer("buttonContainer");
        buttonContainer.setOutputMarkupPlaceholderTag(true);
        buttonContainer.add(createDeleteButton());
        buttonContainer.add(createReverseButton());
        buttonContainer.add(createClearButton());
        add(buttonContainer);
    }

    private Component createForwardAnnotationKeySequenceCapturingForm()
    {
        Form<Void> form = new Form<>("forwardForm");

        TextField<String> textfield = new TextField<>("forwardAnno");
        textfield.setModel(Model.of());
        textfield.setOutputMarkupId(true);
        // We don't want the form to be submitted when the user pressed ENTER. Instead, we want to
        // capture the key event and send it as part of the AJAX request. Note that the
        // AjaxPreventSubmitBehavior triggers on "keydown" while our
        // AjaxFormComponentUpdatingBehavior has to trigger on "keyup", otherwise the pressed key
        // does not end up in the TextField's model.
        textfield.add(new AjaxPreventSubmitBehavior());
        textfield.add(new AjaxFormComponentUpdatingBehavior("keyup")
        {
            private static final long serialVersionUID = 4554834769861958396L;

            @Override
            protected void updateAjaxAttributes(AjaxRequestAttributes attributes)
            {
                super.updateAjaxAttributes(attributes);

                attributes.getDynamicExtraParameters()
                        .add("return { 'keycode': Wicket.Event.keyCode(attrs.event) };");
            }

            @Override
            protected void onUpdate(AjaxRequestTarget aTarget)
            {
                AnnotatorState state = getModelObject();

                // Forward annotation mode only works on span layers
                if (!state.getSelection().isSpan()) {
                    return;
                }

                // If the user has selected an annotation of a different type or no annotation at
                // all, then the forward-annotation key bindings must not be considered.
                AnnotationLayer layer = state.getSelectedAnnotationLayer();
                if (layer == null || !layer.equals(state.getDefaultAnnotationLayer())) {
                    return;
                }

                try {
                    final Request request = RequestCycle.get().getRequest();
                    final String jsKeycode = request.getRequestParameters()
                            .getParameterValue("keycode").toString("");

                    if (KEY_ENTER.equals(jsKeycode)) {
                        CAS cas = getEditorCas();
                        actionCreateForward(aTarget, cas);
                        setForwardAnnotationKeySequence(null, "complete annotation (space)");
                        return;
                    }
                    else if (KEY_BACKSPACE.equals(jsKeycode)) {
                        FeatureState featureState = getModelObject().getFeatureStates().get(0);
                        featureState.value = null;
                        setForwardAnnotationKeySequence(null, "delete annotation (backspace)");
                        CAS cas = getEditorCas();
                        actionCreateForward(aTarget, cas);
                    }
                    else {
                        String newTag = (textfield.getModelObject() == null ? ""
                                : textfield.getModelObject().charAt(0))
                                + getForwardAnnotationKeySequence();
                        setForwardAnnotationKeySequence(newTag, "cycle tags");

                        Map<String, String> bindTags = buildKeySequenceToTagMap();
                        if (!bindTags.isEmpty()) {
                            FeatureState featureState = getModelObject().getFeatureStates().get(0);
                            featureState.value = getTagForKeySequence(
                                    getForwardAnnotationKeySequence(), bindTags);
                        }
                    }

                    aTarget.add(textfield);

                    getFeatureEditorListPanel().getFirstFeatureEditor().ifPresent(aTarget::add);
                }
                catch (Exception e) {
                    handleException(textfield, aTarget, e);
                }
            }
        });
        form.add(textfield);

        forwardAnnotationTextField = textfield;

        return form;
    }

    /**
     * Part of <i>forward annotation</i> mode with tagsets: when the forward annotation mode is used
     * on a string feature with a tagset, the user presses the first letter of a tag repeatedly to
     * cycle through the tags starting with that letter. Thus e.g. {@code nn} means <i>the second
     * tag starting with an {@code n}</i>. This class field stores the key sequence. The <i>key</i>
     * in the method name does not refer to a keyboard key, but rather to being a key in the map
     * returned by {@link #buildKeySequenceToTagMap()}.
     * 
     * @see #getTagForKeySequence(String, Map)
     */
    protected void setForwardAnnotationKeySequence(String aSelectedTag, String aReason)
    {
        LOG.trace("setForwardAnnotationKeySequence({}) - {}", aSelectedTag, aReason);

        forwardAnnotationKeySequence = aSelectedTag;
    }

    /**
     * Part of <i>forward annotation</i> mode with tagsets: for details see
     * {@link #setForwardAnnotationKeySequence(String, String)}.
     * 
     * @see #setForwardAnnotationKeySequence(String, String)
     */
    protected String getForwardAnnotationKeySequence()
    {
        return forwardAnnotationKeySequence;
    }

    /**
     * Part of <i>forward annotation</i> mode with tagsets: returns a map which assigns key
     * sequences to tags from the tagset associated with the forward feature, e.g.:
     * <ul>
     * <li>{@code a} -> {@code ADJ}</li>
     * <li>{@code aa} -> {@code ADP}</li>
     * <li>{@code n} -> {@code NOUN}</li>
     * <li>{@code nn} -> {@code NUM}</li>
     * <li>...</li>
     * </ul>
     * 
     * @see #getTagForKeySequence(String, Map)
     */
    private Map<String, String> buildKeySequenceToTagMap()
    {
        AnnotationFeature f = annotationService
                .listAnnotationFeature(getModelObject().getDefaultAnnotationLayer()).get(0);
        TagSet tagSet = f.getTagset();
        Map<Character, String> tagNames = new LinkedHashMap<>();
        Map<String, String> bindTag2Key = new LinkedHashMap<>();
        for (Tag tag : annotationService.listTags(tagSet)) {
            if (tagNames.containsKey(tag.getName().toLowerCase().charAt(0))) {
                String oldBinding = tagNames.get(tag.getName().toLowerCase().charAt(0));
                String newBinding = oldBinding + tag.getName().toLowerCase().charAt(0);
                tagNames.put(tag.getName().toLowerCase().charAt(0), newBinding);
                bindTag2Key.put(newBinding, tag.getName());
            }
            else {
                tagNames.put(tag.getName().toLowerCase().charAt(0),
                        tag.getName().toLowerCase().substring(0, 1));
                bindTag2Key.put(tag.getName().toLowerCase().substring(0, 1), tag.getName());
            }
        }
        return bindTag2Key;
    }

    /**
     * Part of <i>forward annotation</i> mode: returns the tag associated with the given key
     * sequence.
     * 
     * This method has a side-effect on {@link #setForwardAnnotationKeySequence(String, String)}: If
     * the sequence is is too long (e.g. {@code nnn} when there are only two tags starting with an
     * {@code n}) then the sequence is suitably truncated. If the sequence consists of different
     * characters, it is truncated to the last character in order to select tags starting with that
     * character.
     * 
     * @see #buildKeySequenceToTagMap()
     */
    private String getTagForKeySequence(String aSequence, Map<String, String> aBindTags)
    {
        // check if all the key pressed are the same character
        // if not, just check a Tag for the last char pressed
        if (aSequence.isEmpty()) {
            return aBindTags.get(aBindTags.keySet().iterator().next());
        }
        char prevC = aSequence.charAt(0);
        for (char ch : aSequence.toCharArray()) {
            if (ch != prevC) {
                break;
            }
        }

        if (aBindTags.get(aSequence) != null) {
            return aBindTags.get(aSequence);
        }
        // re-cycle suggestions
        if (aBindTags.containsKey(aSequence.substring(0, 1))) {
            setForwardAnnotationKeySequence(aSequence.substring(0, 1), "reset tag cycling");
            return aBindTags.get(aSequence.substring(0, 1));
        }
        // set it to the first in the tag list , when arbitrary key is pressed
        return aBindTags.get(aBindTags.keySet().iterator().next());
    }

    private void createNewAnnotation(AjaxRequestTarget aTarget, TypeAdapter aAdapter, CAS aCas)
        throws AnnotationException, IOException
    {
        AnnotatorState state = getModelObject();

        if (state.getSelection().isArc()) {
            if (aAdapter instanceof SpanAdapter) {
                error("Layer [" + aAdapter.getLayer().getUiName()
                        + "] does not support arc annotation.");
                aTarget.addChildren(getPage(), IFeedback.class);
            }
            else if (aAdapter instanceof RelationAdapter) {
                createNewRelationAnnotation((RelationAdapter) aAdapter, aCas);
            }
            else if (aAdapter instanceof ChainAdapter) {
                createNewChainLinkAnnotation((ChainAdapter) aAdapter, aCas);
            }
            else {
                throw new IllegalStateException("I don't know how to use ["
                        + aAdapter.getClass().getSimpleName() + "] in this situation.");
            }
        }
        else {
            if (aAdapter instanceof SpanAdapter) {
                createNewSpanAnnotation(aTarget, (SpanAdapter) aAdapter, aCas);
            }
            else if (aAdapter instanceof ChainAdapter) {
                createNewChainElement(aTarget, (ChainAdapter) aAdapter, aCas);
            }
            else {
                throw new IllegalStateException("I don't know how to use ["
                        + aAdapter.getClass().getSimpleName() + "] in this situation.");
            }
        }
    }

    private void createNewRelationAnnotation(RelationAdapter aAdapter, CAS aCas)
        throws AnnotationException
    {
        LOG.trace("createNewRelationAnnotation()");

        AnnotatorState state = getModelObject();
        Selection selection = state.getSelection();

        AnnotationFS originFs = selectAnnotationByAddr(aCas, selection.getOrigin());
        AnnotationFS targetFs = selectAnnotationByAddr(aCas, selection.getTarget());

        // Creating a relation
        AnnotationFS arc = aAdapter.add(state.getDocument(), state.getUser().getUsername(),
                originFs, targetFs, aCas);
        selection.selectArc(new VID(arc), originFs, targetFs);
    }

    private void createNewSpanAnnotation(AjaxRequestTarget aTarget, SpanAdapter aAdapter, CAS aCas)
        throws IOException, AnnotationException
    {
        AnnotatorState state = getModelObject();

        Selection selection = state.getSelection();

        AnnotationFS annoFs = aAdapter.add(state.getDocument(), state.getUser().getUsername(), aCas,
                selection.getBegin(), selection.getEnd());
        selection.selectSpan(annoFs);
    }

    private void createNewChainElement(AjaxRequestTarget aTarget, ChainAdapter aAdapter, CAS aCas)
        throws AnnotationException
    {
        AnnotatorState state = getModelObject();
        Selection selection = state.getSelection();

        AnnotationFS annoFs = aAdapter.addSpan(state.getDocument(), state.getUser().getUsername(),
                aCas, selection.getBegin(), selection.getEnd());
        selection.selectSpan(annoFs);
    }

    private void createNewChainLinkAnnotation(ChainAdapter aAdapter, CAS aCas)
    {
        LOG.trace("createNewChainLinkAnnotation()");

        AnnotatorState state = getModelObject();
        Selection selection = state.getSelection();

        AnnotationFS originFs = selectAnnotationByAddr(aCas, selection.getOrigin());
        AnnotationFS targetFs = selectAnnotationByAddr(aCas, selection.getTarget());

        // Creating a new chain link
        int addr = aAdapter.addArc(state.getDocument(), state.getUser().getUsername(), aCas,
                originFs, targetFs);
        selection.selectArc(new VID(addr), originFs, targetFs);
    }

    @Override
    public void actionFillSlot(AjaxRequestTarget aTarget, CAS aCas, int aSlotFillerBegin,
            int aSlotFillerEnd, VID aExistingSlotFillerId)
        throws AnnotationException, IOException
    {
        assert aCas != null;

        AnnotatorState state = getModelObject();

        editorPage.ensureIsEditable();

        // If this method is called when no slot is armed, it must be a bug!
        if (!state.isSlotArmed()) {
            throw new IllegalStateException("No slot is armed.");
        }

        // If the user did not select an existing annotation but simply marked a span of text to
        // fill a slot, then we try to create a new span annotation corresponding to the slot
        // filler type defined in the feature. However, this only works if the slot filler is a
        // concrete span type defined in the project, not if the user simply defined
        // CAS.TYPE_NAME_ANNOTATION to allow for arbitrary slot fillers. In the latter case, we
        // abort the operation with an IllegalPlacementException.
        int slotFillerAddr;
        if (aExistingSlotFillerId.isNotSet()) {
            if (!CAS.TYPE_NAME_ANNOTATION.equals(state.getArmedFeature().feature.getType())) {
                SpanAdapter adapter = (SpanAdapter) annotationService.getAdapter(annotationService
                        .findLayer(state.getProject(), state.getArmedFeature().feature.getType()));

                slotFillerAddr = getAddr(adapter.add(state.getDocument(),
                        state.getUser().getUsername(), aCas, aSlotFillerBegin, aSlotFillerEnd));
            }
            else {
                throw new IllegalPlacementException(
                        "Unable to create annotation of type [" + CAS.TYPE_NAME_ANNOTATION
                                + "]. Please click an annotation in stead of selecting new text.");
            }
        }
        else {
            slotFillerAddr = aExistingSlotFillerId.getId();
        }

        // Inject the slot filler into the respective slot
        FeatureStructure slotHostFS = selectFsByAddr(aCas, state.getArmedFeature().vid.getId());
        AnnotationLayer slotHostLayer = annotationService.findLayer(state.getProject(), slotHostFS);
        TypeAdapter slotHostAdapter = annotationService.getAdapter(slotHostLayer);
        List<LinkWithRoleModel> links = (List<LinkWithRoleModel>) state.getArmedFeature().value;
        LinkWithRoleModel link = links.get(state.getArmedSlot());
        link.targetAddr = slotFillerAddr;
        link.label = selectAnnotationByAddr(aCas, slotFillerAddr).getCoveredText();
        commitFeatureStatesToFeatureStructure(aTarget, state.getDocument(),
                state.getUser().getUsername(), aCas, state.getArmedFeature().vid.getId(),
                slotHostAdapter, asList(state.getArmedFeature()));

        // NOTE: we do NOT delegate to actionCreateOrUpdate here because most of the things
        // that actionCreateOrUpdate does are not required for slot filling and we also because
        // slot filling requires special treatment. This also means, we don't delegate to
        // internalCommitAnnotation and repeat the necessary code here. However, we DO delegate
        // to internalCompleteAnnotation to save the CAS after the annotation.

        internalCompleteAnnotation(aTarget, aCas);

        // If the armed slot is located in the annotation detail editor panel (right side) update
        // the annotator state with the changes that we made to the CAS
        if (state.getSelection().getAnnotation().equals(state.getArmedFeature().vid)) {
            // Loading feature editor values from CAS
            loadFeatureEditorModels(aTarget);
        }
        // ... if the SLOT HOST annotation is NOT open in the detail panel on the right, then
        // select SLOT FILLER an open it there
        else {
            state.getSelection().selectSpan(selectAnnotationByAddr(aCas, slotFillerAddr));
            actionSelect(aTarget);
        }

        state.clearArmedSlot();
    }

    @Override
    public void actionSelect(AjaxRequestTarget aTarget) throws IOException, AnnotationException
    {
        if (aTarget != null) {
            aTarget.add(buttonContainer);
        }

        // Edit existing annotation
        loadFeatureEditorModels(aTarget);
        if (aTarget != null) {
            aTarget.add(selectedAnnotationInfoPanel, featureEditorListPanel, relationListPanel);
        }

        // Ensure we re-render and update the highlight
        onChange(aTarget);
    }

    @Override
    public void actionSelect(AjaxRequestTarget aTarget, AnnotationFS annoFs)
        throws IOException, AnnotationException
    {
        AnnotatorState state = getModelObject();

        TypeAdapter adapter = annotationService
                .getAdapter(annotationService.findLayer(state.getProject(), annoFs));

        adapter.select(getModelObject(), annoFs);
        actionSelect(aTarget);
    }

    @Override
    public void actionSelect(AjaxRequestTarget aTarget, VID aVid)
        throws IOException, AnnotationException
    {
        actionSelect(aTarget, selectAnnotationByAddr(editorPage.getEditorCas(), aVid.getId()));
    }

    @Override
    public void actionJump(AjaxRequestTarget aTarget, AnnotationFS aFS)
        throws IOException, AnnotationException
    {
        editorPage.actionShowSelectedDocument(aTarget, getModelObject().getDocument(),
                aFS.getBegin(), aFS.getEnd());
    }

    @Override
    public void actionJump(AjaxRequestTarget aTarget, VID aVid)
        throws IOException, AnnotationException
    {
        actionJump(aTarget, selectAnnotationByAddr(editorPage.getEditorCas(), aVid.getId()));
    }

    @Override
    public void actionSelectAndJump(AjaxRequestTarget aTarget, AnnotationFS annoFs)
        throws IOException, AnnotationException
    {
        actionSelect(aTarget, annoFs);
        editorPage.actionShowSelectedDocument(aTarget, getModelObject().getDocument(),
                annoFs.getBegin(), annoFs.getEnd());
    }

    @Override
    public void actionSelectAndJump(AjaxRequestTarget aTarget, VID aVid)
        throws IOException, AnnotationException
    {
        CAS cas = editorPage.getEditorCas();
        AnnotationFS annoFs = selectAnnotationByAddr(cas, aVid.getId());
        actionSelectAndJump(aTarget, annoFs);
    }

    @Override
    public void actionCreateOrUpdate(AjaxRequestTarget aTarget, CAS aCas)
        throws IOException, AnnotationException
    {
        LOG.trace("actionAnnotate");

        editorPage.ensureIsEditable();

        AnnotatorState state = getModelObject();

        // Note that refresh changes the selected layer if a relation is created. Then the layer
        // switches from the selected span layer to the relation layer that is attached to the span
        if (state.getSelection().isArc()) {
            LOG.trace("actionAnnotate() relation annotation - looking for attached layer");

            // FIXME REC I think this whole section which meddles around with the selected
            // annotation layer should be moved out of there to the place where we originally set
            // the annotation layer...!

            // Fetch the annotation representing the origin endpoint of the relation
            AnnotationFS originFS = selectAnnotationByAddr(aCas, state.getSelection().getOrigin());
            AnnotationFS targetFS = selectAnnotationByAddr(aCas, state.getSelection().getTarget());

            if (!originFS.getType().equals(targetFS.getType())) {
                reset(aTarget);
                onChange(aTarget);
                throw new IllegalPlacementException(
                        "Cannot create relation between spans on different layers");
            }

            // Fetch the annotation layer for the origin annotation
            AnnotationLayer originLayer = annotationService.findLayer(state.getProject(), originFS);

            AnnotationLayer previousLayer = state.getSelectedAnnotationLayer();

            // If we are creating a relation annotation, we have to set the current layer depending
            // on the type of relation that is permitted between the source/target span. This is
            // necessary because we have no separate UI control to set the relation annotation type.
            // It is possible because currently only a single relation layer is allowed to attach to
            // any given span layer.

            // If we drag an arc in a chain layer, then the arc is of the same layer as the span
            // Chain layers consist of arcs and spans
            if (originLayer.getType().equals(CHAIN_TYPE)) {
                // one layer both for the span and arc annotation
                state.setSelectedAnnotationLayer(originLayer);
            }
            // Otherwise, look up the possible relation layer(s) in the database.
            else {
                state.setSelectedAnnotationLayer(getRelationLayerFor(originLayer)
                        .orElseThrow(() -> new IllegalPlacementException(
                                "No relation annotation allowed on layer ["
                                        + state.getDefaultAnnotationLayer().getUiName() + "]")));
            }

            state.setDefaultAnnotationLayer(originLayer);

            // If we switched layers, we need to initialize the feature editors for the new layer
            if (!Objects.equals(previousLayer, state.getSelectedAnnotationLayer())) {
                LOG.trace("Layer changed from {} to {} - need to reload feature editors",
                        previousLayer, state.getSelectedAnnotationLayer());
                loadFeatureEditorModels(aTarget);
            }
        }
        else {
            // Re-set the selected layer from the drop-down since it might have changed if we
            // have previously created a relation annotation
            state.setSelectedAnnotationLayer(state.getDefaultAnnotationLayer());
        }

        internalCommitAnnotation(aTarget, aCas);

        internalCompleteAnnotation(aTarget, aCas);

        if (aTarget != null) {
            // After the annotation has been created, we need to re-render the button container e.g.
            // to make the buttons show up if previously no annotation was selected
            aTarget.add(buttonContainer);
            // Also update the features and selected annotation info
            aTarget.add(selectedAnnotationInfoPanel, featureEditorListPanel, relationListPanel);
        }

        state.clearArmedSlot();
    }

    private Optional<AnnotationLayer> getRelationLayerFor(AnnotationLayer aSpanLayer)
    {
        for (AnnotationLayer l : annotationService.listAnnotationLayer(aSpanLayer.getProject())) {
            if (!RELATION_TYPE.equals(l.getType())) {
                continue;
            }

            if (aSpanLayer.equals(l.getAttachType())) {
                return Optional.of(l);
            }

            if (l.getAttachFeature() != null
                    && l.getAttachFeature().getType().equals(aSpanLayer.getName())) {
                return Optional.of(l);
            }
        }

        return Optional.empty();
    }

    public TextField<String> getForwardAnnotationTextField()
    {
        return forwardAnnotationTextField;
    }

    @Override
    public void actionCreateForward(AjaxRequestTarget aTarget, CAS aCas)
        throws IOException, AnnotationException
    {
        LOG.trace("actionCreateForward()");

        editorPage.ensureIsEditable();

        AnnotatorState state = getModelObject();

        // Re-set the selected layer from the drop-down since it might have changed if we
        // have previously created a relation annotation
        state.setSelectedAnnotationLayer(state.getDefaultAnnotationLayer());

        internalCommitAnnotation(aTarget, aCas);

        // Forward annotation mode requires that there is exactly a single feature, so we
        // can simply call `get(0)` here.
        FeatureState featureState = getModelObject().getFeatureStates().get(0);

        // If the annotation value was cleared or not filled in by the user, then we
        // remove the entire annotation.
        if (featureState.value == null) {
            TypeAdapter adapter = annotationService.getAdapter(state.getSelectedAnnotationLayer());
            AnnotationFS fs = selectAnnotationByAddr(aCas,
                    state.getSelection().getAnnotation().getId());
            deleteAnnotation(aCas, state, fs, featureState.feature.getLayer(), adapter);
        }

        // Move on to the next token
        Selection selection = state.getSelection();
        AnnotationFS nextToken = getNextToken(aCas, selection.getBegin(), selection.getEnd());
        if (nextToken != null) {
            state.getSelection().selectSpan(aCas, nextToken.getBegin(), nextToken.getEnd());

            // If the new annotation is outside the view window then move forward
            if (state.getWindowEndOffset() <= nextToken.getBegin()) {
                state.moveForward(aCas);
            }

            // Re-set the selected layer from the drop-down since it might have changed if we
            // have previously created a relation annotation
            state.setSelectedAnnotationLayer(state.getDefaultAnnotationLayer());

            // If there is already an annotation on the next token and if stacking mode is
            // disabled, then select that annotation and load the feature value of that annotation
            // into the {@link AnnotationFeatureForm#setSelectedTag(String) selected tag}.
            SpanAdapter adapter = (SpanAdapter) annotationService
                    .getAdapter(state.getDefaultAnnotationLayer());
            Type type = CasUtil.getType(aCas, adapter.getAnnotationTypeName());
            AnnotationFS annotation = selectAt(aCas, type, nextToken.getBegin(), nextToken.getEnd())
                    .stream().findFirst().orElse(null);

            // If there is no existing annotation of if stacking is allowed then we create a new one
            if (adapter.getLayer().isAllowStacking() || annotation == null) {
                internalCommitAnnotation(aTarget, aCas);
            }
            // ... if there is an existing annotation, then select it
            else {
                state.getSelection().selectSpan(annotation);

                // If the existing annotation has a feature value, then load it into the hidden
                // forward annotation text field which we use to cycle through tags
                Serializable featureValue = adapter.getFeatureValue(featureState.feature,
                        annotation);
                if (featureValue != null) {
                    Map<String, String> bindTags = buildKeySequenceToTagMap();
                    String newTag = bindTags.entrySet().stream()
                            .filter(e -> e.getValue().equals(featureValue)).map(Map.Entry::getKey)
                            .findFirst().orElse(null);
                    setForwardAnnotationKeySequence(newTag,
                            "hit existing annotation with feature value");
                }
                else {
                    setForwardAnnotationKeySequence(null,
                            "hit existing annotation without feature value");
                }
            }
        }

        LOG.trace("onAutoForward()");
        onAutoForward(aTarget);

        internalCompleteAnnotation(aTarget, aCas);

        refresh(aTarget);
    }

    /**
     * Persists the potentially modified CAS, remembers feature values, reloads the feature editors
     * using the latest info from the CAS, updates the sentence number and focus unit, performs
     * auto-scrolling.
     */
    protected void internalCompleteAnnotation(AjaxRequestTarget aTarget, CAS aCas)
        throws IOException, AnnotationException
    {
        AnnotatorState state = getModelObject();

        // Update progress information
        LOG.trace("actionAnnotate() updating progress information");
        int sentenceNumber = getSentenceNumber(aCas, state.getSelection().getBegin());
        state.setFocusUnitIndex(sentenceNumber);
        state.getDocument().setSentenceAccessed(sentenceNumber);

        // persist changes
        editorPage.writeEditorCas(aCas);

        // Remember the current feature values independently for spans and relations
        LOG.trace("actionAnnotate() remembering feature editor values");
        state.rememberFeatures();

        // Loading feature editor values from CAS
        loadFeatureEditorModels(aTarget);

        // onAnnotate callback
        onAnnotate(aTarget);

        autoScroll(aCas);

        getForwardAnnotationTextField().setModelObject(null);

        LOG.trace("onChange()");
        onChange(aTarget);

        // If we created a new annotation, then refresh the available annotation layers in the
        // detail panel.
        if (state.getSelection().getAnnotation().isNotSet()) {
            if (layerSelectionPanel.getSelectableLayers().isEmpty()) {
                state.setSelectedAnnotationLayer(new AnnotationLayer());
            }
            else if (state.getSelectedAnnotationLayer() == null) {
                if (state.getRememberedSpanLayer() == null) {
                    state.setSelectedAnnotationLayer(
                            layerSelectionPanel.getSelectableLayers().get(0));
                }
                else {
                    state.setSelectedAnnotationLayer(state.getRememberedSpanLayer());
                }
            }
        }
    }

    /**
     * Creates or updates an annotation using the information from the feature editors.
     */
    protected void internalCommitAnnotation(AjaxRequestTarget aTarget, CAS aCas)
        throws AnnotationException, IOException
    {
        AnnotatorState state = getModelObject();

        if (state.getSelectedAnnotationLayer() == null) {
            error("No layer is selected. First select a layer.");
            aTarget.addChildren(getPage(), IFeedback.class);
            return;
        }

        if (state.getSelectedAnnotationLayer().isReadonly()) {
            error("Layer is not editable.");
            aTarget.addChildren(getPage(), IFeedback.class);
            return;
        }

        LOG.trace("actionAnnotate() selectedLayer: {}",
                state.getSelectedAnnotationLayer().getUiName());
        LOG.trace("actionAnnotate() defaultLayer: {}",
                state.getDefaultAnnotationLayer().getUiName());

        // internalCommitAnnotation is used to update an existing annotation as well as to create
        // a new one. In either case, the selectedAnnotationLayer indicates the layer type! Do not
        // use the defaultAnnotationLayer here as e.g. when creating relation annotations, it would
        // point to the span type to which the relation attaches, not to the relation type!
        TypeAdapter adapter = annotationService.getAdapter(state.getSelectedAnnotationLayer());

        // If no annotation is selected, then we assume this is an annotation creation action,
        // create the annotation
        if (state.getSelection().getAnnotation().isNotSet()) {
            // Load the feature editors with the remembered values (if any)
            loadFeatureEditorModels(aTarget);
            createNewAnnotation(aTarget, adapter, aCas);
        }

        // Update the features of the selected annotation from the values presently in the
        // feature editors
        List<FeatureState> featureStates = state.getFeatureStates();
        commitFeatureStatesToFeatureStructure(aTarget, state.getDocument(),
                state.getUser().getUsername(), aCas, state.getSelection().getAnnotation().getId(),
                adapter, featureStates);
    }

    /**
     * Commits the values from the given feature states into the annotation with the given target FS
     * address in the given target CAS using the provided type adapter.
     */
    private void commitFeatureStatesToFeatureStructure(AjaxRequestTarget aTarget,
            SourceDocument aDocment, String aUsername, CAS aTargetCas, int aTargetFsAddr,
            TypeAdapter aAdapter, List<FeatureState> aFeatureStates)
    {
        // List<AnnotationFeature> features = new ArrayList<>();
        for (FeatureState featureState : aFeatureStates) {
            try {
                // features.add(featureState.feature);

                LOG.trace("Committing feature states to CAS: {} = {}",
                        featureState.feature.getUiName(), featureState.value);
                aAdapter.setFeatureValue(aDocment, aUsername, aTargetCas, aTargetFsAddr,
                        featureState.feature, featureState.value);
            }
            catch (Exception e) {
                error("Cannot set feature [" + featureState.feature.getUiName() + "]: "
                        + e.getMessage());
                aTarget.addChildren(getPage(), IFeedback.class);
            }
        }

        // Save bandwidth by not sending trivial success messages
        // String label = TypeUtil.getUiLabelText(aAdapter, selectFsByAddr(aTargetCas,
        // aTargetFsAddr),
        // features);
        // info(generateMessage(aAdapter.getLayer(), label, false));
    }

    private AttachStatus checkAttachStatus(AjaxRequestTarget aTarget, Project aProject,
            AnnotationFS aFS)
    {
        AnnotationLayer layer = annotationService.findLayer(aProject, aFS);

        AttachStatus attachStatus = new AttachStatus();

        List<AttachedAnnotation> attachedRels = annotationService.getAttachedRels(layer, aFS);
        boolean attachedToReadOnlyRels = attachedRels.stream()
                .anyMatch(rel -> rel.getLayer().isReadonly());
        if (attachedToReadOnlyRels) {
            attachStatus.readOnlyAttached |= true;
        }
        attachStatus.attachCount += attachedRels.size();

        // We do not count these atm since they only exist for built-in layers and are not
        // visible in the UI for the user.
        // Set<AnnotationFS> attachedSpans = getAttachedSpans(aFS, layer);
        // boolean attachedToReadOnlySpans = attachedSpans.stream().anyMatch(relFS -> {
        // AnnotationLayer relLayer = annotationService.getLayer(aProject, relFS);
        // return relLayer.isReadonly();
        // });
        // if (attachedToReadOnlySpans) {
        // attachStatus.readOnlyAttached |= true;
        // }
        // attachStatus.attachCount += attachedSpans.size();

        List<AttachedAnnotation> attachedLinks = annotationService.getAttachedLinks(layer, aFS);
        boolean attachedToReadOnlyLinks = attachedLinks.stream()
                .anyMatch(rel -> rel.getLayer().isReadonly());
        if (attachedToReadOnlyLinks) {
            attachStatus.readOnlyAttached |= true;
        }
        attachStatus.attachCount += attachedLinks.size();

        return attachStatus;
    }

    @Override
    public void actionDelete(AjaxRequestTarget aTarget) throws IOException, AnnotationException
    {
        CAS cas = getEditorCas();

        AnnotatorState state = getModelObject();

        int addr = state.getSelection().getAnnotation().getId();
        AnnotationFS fs = selectAnnotationByAddr(cas, addr);
        AnnotationLayer layer = annotationService.findLayer(state.getProject(), fs);
        TypeAdapter adapter = annotationService.getAdapter(layer);

        if (layer.isReadonly()) {
            error("Cannot delete an annotation on a read-only layer.");
            aTarget.addChildren(getPage(), IFeedback.class);
            return;
        }

        AttachStatus attachStatus = checkAttachStatus(aTarget, state.getProject(), fs);
        if (attachStatus.readOnlyAttached) {
            error("Cannot delete an annotation to which annotations on read-only layers attach.");
            aTarget.addChildren(getPage(), IFeedback.class);
            return;
        }

        if (adapter instanceof SpanAdapter && attachStatus.attachCount > 0) {
            deleteAnnotationDialog.setContentModel(
                    new StringResourceModel("DeleteDialog.text", this, Model.of(layer))
                            .setParameters(attachStatus.attachCount));
            deleteAnnotationDialog.setConfirmAction(_target -> doDelete(_target, layer, addr));
            deleteAnnotationDialog.show(aTarget);
            return;
        }

        doDelete(aTarget, layer, addr);
    }

    private void doDelete(AjaxRequestTarget aTarget, AnnotationLayer layer, int aAddr)
        throws IOException, AnnotationException
    {
        CAS cas = getEditorCas();
        AnnotatorState state = getModelObject();
        AnnotationFS fs = selectAnnotationByAddr(cas, aAddr);
        TypeAdapter adapter = annotationService.getAdapter(layer);

        deleteAnnotation(cas, state, fs, layer, adapter);

        // Store CAS again
        editorPage.writeEditorCas(cas);

        // Update progress information
        int sentenceNumber = getSentenceNumber(cas, state.getSelection().getBegin());
        state.setFocusUnitIndex(sentenceNumber);
        state.getDocument().setSentenceAccessed(sentenceNumber);

        autoScroll(cas);

        state.rememberFeatures();

        info(generateMessage(state.getSelectedAnnotationLayer(), null, true));

        reset(aTarget);

        onChange(aTarget);
        onDelete(aTarget, fs);
    }

    private void deleteAnnotation(CAS aCas, AnnotatorState state, AnnotationFS fs,
            AnnotationLayer layer, TypeAdapter adapter)
    {
        // == DELETE ATTACHED RELATIONS ==
        // If the deleted FS is a span, we must delete all relations that
        // point to it directly or indirectly via the attachFeature.
        //
        // NOTE: It is important that this happens before UNATTACH SPANS since the attach feature
        // is no longer set after UNATTACH SPANS!
        if (adapter instanceof SpanAdapter) {
            for (AttachedAnnotation rel : annotationService.getAttachedRels(layer, fs)) {
                aCas.removeFsFromIndexes(rel.getEndpoint());
                info("The attached annotation for relation type [" + rel.getLayer().getUiName()
                        + "] has been deleted");
            }
        }

        // == DELETE ATTACHED SPANS ==
        // This case is currently not implemented because WebAnno currently does not allow to
        // create spans that attach to other spans. The only span type for which this is relevant
        // is the Token type which cannot be deleted.

        // == UNATTACH SPANS ==
        // If the deleted FS is a span that is attached to another span, the
        // attachFeature in the other span must be set to null. Typical example: POS is deleted, so
        // the pos feature of Token must be set to null. This is a quick case, because we only need
        // to look at span annotations that have the same offsets as the FS to be deleted.
        if (adapter instanceof SpanAdapter && layer.getAttachType() != null
                && layer.getAttachFeature() != null) {
            Type spanType = CasUtil.getType(aCas, layer.getAttachType().getName());
            Feature attachFeature = spanType
                    .getFeatureByBaseName(layer.getAttachFeature().getName());
            for (AnnotationFS attachedFs : getAttachedSpans(annotationService, fs, layer)) {
                attachedFs.setFeatureValue(attachFeature, null);
                LOG.debug("Unattached [" + attachFeature.getShortName() + "] on annotation ["
                        + getAddr(attachedFs) + "]");
            }
        }

        // == CLEAN UP LINK FEATURES ==
        // If the deleted FS is a span that is the target of a link feature, we must unset that
        // link and delete the slot if it is a multi-valued link. Here, we have to scan all
        // annotations from layers that have link features that could point to the FS
        // to be deleted: the link feature must be the type of the FS or it must be generic.
        if (adapter instanceof SpanAdapter) {
            for (AnnotationFeature linkFeature : annotationService
                    .listAttachedLinkFeatures(layer)) {
                Type linkHostType = CasUtil.getType(aCas, linkFeature.getLayer().getName());

                for (FeatureStructure linkHostFS : CasUtil.selectFS(aCas, linkHostType)) {
                    List<LinkWithRoleModel> links = adapter.getFeatureValue(linkFeature,
                            linkHostFS);
                    Iterator<LinkWithRoleModel> i = links.iterator();
                    boolean modified = false;
                    while (i.hasNext()) {
                        LinkWithRoleModel link = i.next();
                        if (link.targetAddr == getAddr(fs)) {
                            i.remove();
                            LOG.debug("Cleared slot [" + link.role + "] in feature ["
                                    + linkFeature.getName() + "] on annotation ["
                                    + getAddr(linkHostFS) + "]");
                            modified = true;
                        }
                    }
                    if (modified) {
                        setFeature(linkHostFS, linkFeature, links);

                        // If the currently armed slot is part of this link, then we disarm the slot
                        // to avoid the armed slot no longer pointing at the index which the user
                        // had selected it to point at.
                        FeatureState armedFeature = state.getArmedFeature();
                        if (armedFeature != null
                                && WebAnnoCasUtil.getAddr(linkHostFS) == armedFeature.vid.getId()
                                && armedFeature.feature.equals(linkFeature)) {
                            state.clearArmedSlot();
                        }
                    }
                }
            }
        }

        // If the deleted FS is a relation, we don't have to do anything. Nothing can point to a
        // relation.
        if (adapter instanceof RelationAdapter) {
            // Do nothing ;)
        }

        // Actually delete annotation
        adapter.delete(state.getDocument(), state.getUser().getUsername(), aCas,
                state.getSelection().getAnnotation());
    }

    @Override
    public void actionReverse(AjaxRequestTarget aTarget) throws IOException, AnnotationException
    {
        aTarget.addChildren(getPage(), IFeedback.class);

        CAS cas = getEditorCas();

        AnnotatorState state = getModelObject();

        AnnotationFS idFs = selectAnnotationByAddr(cas,
                state.getSelection().getAnnotation().getId());

        cas.removeFsFromIndexes(idFs);

        AnnotationFS originFs = selectAnnotationByAddr(cas, state.getSelection().getOrigin());
        AnnotationFS targetFs = selectAnnotationByAddr(cas, state.getSelection().getTarget());

        List<FeatureState> featureStates = getModelObject().getFeatureStates();

        TypeAdapter adapter = annotationService.getAdapter(state.getSelectedAnnotationLayer());
        if (adapter instanceof RelationAdapter) {
            // If no features, still create arc #256
            AnnotationFS arc = ((RelationAdapter) adapter).add(state.getDocument(),
                    state.getUser().getUsername(), targetFs, originFs, cas);
            state.getSelection().setAnnotation(new VID(getAddr(arc)));

            for (FeatureState featureState : featureStates) {
                adapter.setFeatureValue(state.getDocument(), state.getUser().getUsername(), cas,
                        getAddr(arc), featureState.feature, featureState.value);
            }
        }
        else {
            error("chains cannot be reversed");
            return;
        }

        // persist changes
        editorPage.writeEditorCas(cas);
        int sentenceNumber = getSentenceNumber(cas, originFs.getBegin());
        state.setFocusUnitIndex(sentenceNumber);
        state.getDocument().setSentenceAccessed(sentenceNumber);

        autoScroll(cas);

        state.rememberFeatures();

        // in case the user re-reverse it
        state.getSelection().reverseArc();

        onChange(aTarget);
    }

    @Override
    public void actionClear(AjaxRequestTarget aTarget) throws AnnotationException
    {
        reset(aTarget);
        aTarget.addChildren(getPage(), IFeedback.class);
        onChange(aTarget);
    }

    /**
     * Scroll the window of visible annotations if auto-scrolling is enabled.
     */
    private void autoScroll(CAS aCas)
    {
        AnnotatorState state = getModelObject();
        // Perform auto-scroll if it is enabled
        if (state.getPreferences().isScrollPage()) {
            getModelObject().moveToSelection(aCas);
        }
    }

    /**
     * Loads the feature states either from the CAS (if an annotation is selected) or from the
     * remembered values (if no annotation is selected).
     */
    private void loadFeatureEditorModels(AjaxRequestTarget aTarget)
        throws IOException, AnnotationException
    {
        LOG.trace("loadFeatureEditorModels()");

        CAS aCas = getEditorCas();

        AnnotatorState state = getModelObject();
        Selection selection = state.getSelection();

        List<FeatureState> featureStates = state.getFeatureStates();
        for (FeatureState featureState : featureStates) {
            if (StringUtils.isNotBlank(featureState.feature.getLinkTypeName())) {
                featureState.value = new ArrayList<>();
            }
        }

        try {
            // If we reset the layers while doing a relation, we won't be able to complete the
            // relation - so in this case, we leave the layers alone...
            if (!selection.isArc()) {
                layerSelectionPanel.refreshSelectableLayers();
            }

            if (selection.getAnnotation().isSet()) {
                // If an existing annotation was selected, take the feature editor model values from
                // there
                AnnotationFS annoFs = selectAnnotationByAddr(aCas,
                        state.getSelection().getAnnotation().getId());

                // Try obtaining the layer from the feature structure
                AnnotationLayer layer;
                try {
                    layer = annotationService.findLayer(state.getProject(), annoFs);
                    state.setSelectedAnnotationLayer(layer);
                    LOG.trace("loadFeatureEditorModels() selectedLayer set from selection: {}",
                            state.getSelectedAnnotationLayer().getUiName());
                }
                catch (NoResultException e) {
                    reset(aTarget);
                    throw new IllegalStateException(
                            "Unknown layer [" + annoFs.getType().getName() + "]", e);
                }

                // If remember layer is off, then the current layer follows the selected annotations
                // This is only relevant for span annotations because we only have these in the
                // dropdown - relation annotations are automatically determined based on the
                // selected span annotation
                if (!selection.isArc() && !state.getPreferences().isRememberLayer()) {
                    state.setSelectedAnnotationLayer(layer);
                }

                loadFeatureEditorModelsCommon(aTarget, aCas, layer, annoFs, null);
            }
            else {
                // If a new annotation is being created, populate the feature editors from the
                // remembered values (if any)

                if (selection.isArc()) {
                    // Avoid creation of arcs on locked layers
                    if (state.getSelectedAnnotationLayer() != null
                            && state.getSelectedAnnotationLayer().isReadonly()) {
                        state.setSelectedAnnotationLayer(new AnnotationLayer());
                    }
                    else {
                        loadFeatureEditorModelsCommon(aTarget, aCas,
                                state.getSelectedAnnotationLayer(), null,
                                state.getRememberedArcFeatures());
                    }
                }
                else {
                    loadFeatureEditorModelsCommon(aTarget, aCas, state.getSelectedAnnotationLayer(),
                            null, state.getRememberedSpanFeatures());
                }
            }

            updateRememberLayer();
        }
        catch (Exception e) {
            throw new AnnotationException(e);
        }
    }

    private void loadFeatureEditorModelsCommon(AjaxRequestTarget aTarget, CAS aCas,
            AnnotationLayer aLayer, FeatureStructure aFS,
            Map<AnnotationFeature, Serializable> aRemembered)
    {
        getModelObject().getFeatureStates().clear();

        AnnotatorState state = AnnotationDetailEditorPanel.this.getModelObject();

        // Populate from feature structure
        for (AnnotationFeature feature : annotationService.listSupportedFeatures(aLayer)) {
            if (!feature.isEnabled()) {
                continue;
            }

            if (aFS != null && aFS.getType().getFeatureByBaseName(feature.getName()) == null) {
                // If the feature does not exist in the given Feature Structure,
                // then the typesystem might be out of date
                error("The annotation typesystem might be out of date, "
                        + "try re-opening the document!");
                LOG.error(String.format("Unable to find %s in the current cas typesystem",
                        feature.getName()));
                return;
            }

            Serializable value = null;
            VID vid = null;
            if (aFS != null) {
                value = annotationService.getAdapter(aLayer).getFeatureValue(feature, aFS);
                vid = new VID(aFS);
            }
            else if (aRemembered != null) {
                value = aRemembered.get(feature);
            }

            FeatureState featureState = null;
            if (CHAIN_TYPE.equals(feature.getLayer().getType())) {
                if (state.getSelection().isArc()) {
                    if (feature.getLayer().isLinkedListBehavior()
                            && COREFERENCE_RELATION_FEATURE.equals(feature.getName())) {
                        featureState = new FeatureState(vid, feature, value);
                    }
                }
                else if (COREFERENCE_TYPE_FEATURE.equals(feature.getName())) {
                    featureState = new FeatureState(vid, feature, value);
                }
            }
            else {
                featureState = new FeatureState(vid, feature, value);
            }

            if (featureState != null) {
                state.getFeatureStates().add(featureState);

                // Populate tagsets if necessary
                if (featureState.feature.getTagset() != null) {
                    // verification to check whether constraints exist for this project or NOT
                    if (state.getConstraints() != null
                            && state.getSelection().getAnnotation().isSet()) {
                        // indicator.setRulesExist(true);
                        populateTagsBasedOnRules(aCas, featureState);
                    }
                    else {
                        // indicator.setRulesExist(false);
                        featureState.tagset = annotationService
                                .listTagsReorderable(featureState.feature.getTagset());
                    }
                }
            }
        }
    }

    @Override
    protected void onConfigure()
    {
        super.onConfigure();

        // Only show sidebar if a document is selected
        setVisible(getModelObject() != null && getModelObject().getDocument() != null);

        // Set read only if annotation is finished or the user is viewing other's work
        setEnabled(editorPage.isEditable());
    }

    /**
     * @deprecated Use event listeners for {@link SelectionChangedEvent}, {@link AnnotationEvent},
     *             {@link FeatureValueUpdatedEvent} and/or {@link AnnotatorViewportChangedEvent}
     *             instead.
     */
    @Deprecated
    protected void onChange(AjaxRequestTarget aTarget)
    {
        // Overriden in CurationPanel
    }

    protected void onAutoForward(AjaxRequestTarget aTarget)
    {
        // Overriden in CurationPanel
    }

    /**
     * This is used only on the AutomationPage.
     * 
     * @deprecated A reasonable replacement for this should be an event listener for
     *             {@link AnnotationCreatedEvent}.
     */
    @Deprecated
    protected void onAnnotate(AjaxRequestTarget aTarget)
    {
        // Overriden in AutomationPage
    }

    protected void onDelete(AjaxRequestTarget aTarget, AnnotationFS aFs)
    {
        // Overriden in AutomationPage
    }

    @SuppressWarnings("unchecked")
    public IModel<AnnotatorState> getModel()
    {
        return (IModel<AnnotatorState>) getDefaultModel();
    }

    public AnnotatorState getModelObject()
    {
        return (AnnotatorState) getDefaultModelObject();
    }

    /**
     * Adds and sorts tags based on Constraints rules
     */
    private void populateTagsBasedOnRules(CAS aCas, FeatureState aModel)
    {
        AnnotatorState state = getModelObject();

        // Add values from rules
        String restrictionFeaturePath;
        switch (aModel.feature.getLinkMode()) {
        case WITH_ROLE:
            restrictionFeaturePath = aModel.feature.getName() + "."
                    + aModel.feature.getLinkTypeRoleFeatureName();
            break;
        case NONE:
            restrictionFeaturePath = aModel.feature.getName();
            break;
        default:
            throw new IllegalArgumentException(
                    "Unsupported link mode [" + aModel.feature.getLinkMode() + "] on feature ["
                            + aModel.feature.getName() + "]");
        }

        aModel.indicator.reset();

        // Fetch possible values from the constraint rules
        List<PossibleValue> possibleValues;
        try {
            FeatureStructure featureStructure = selectFsByAddr(aCas,
                    state.getSelection().getAnnotation().getId());

            Evaluator evaluator = new ValuesGenerator();
            // Only show indicator if this feature can be affected by Constraint rules!
            aModel.indicator.setAffected(evaluator.isThisAffectedByConstraintRules(featureStructure,
                    restrictionFeaturePath, state.getConstraints()));

            possibleValues = evaluator.generatePossibleValues(featureStructure,
                    restrictionFeaturePath, state.getConstraints());

            LOG.debug("Possible values for [" + featureStructure.getType().getName() + "] ["
                    + restrictionFeaturePath + "]: " + possibleValues);
        }
        catch (Exception e) {
            error("Unable to evaluate constraints: " + ExceptionUtils.getRootCauseMessage(e));
            LOG.error("Unable to evaluate constraints: " + e.getMessage(), e);
            possibleValues = new ArrayList<>();
        }

        // Fetch actual tagset
        List<ReorderableTag> tags = annotationService
                .listTagsReorderable(aModel.feature.getTagset());

        // First add tags which are suggested by rules and exist in tagset
        List<ReorderableTag> tagset = compareSortAndAdd(possibleValues, tags, aModel.indicator);

        // Record the possible values and the (re-ordered) tagset in the feature state
        aModel.possibleValues = possibleValues;
        aModel.tagset = tagset;
    }

    /*
     * Compares existing tagset with possible values resulted from rule evaluation Adds only which
     * exist in tagset and is suggested by rules. The remaining values from tagset are added
     * afterwards.
     */
<<<<<<< HEAD
    private static List<Tag> compareSortAndAdd(List<PossibleValue> aPossibleValues, List<Tag> aTags,
            RulesIndicator aRulesIndicator)
=======
    private static List<ReorderableTag> compareSortAndAdd(List<PossibleValue> aPossibleValues,
            List<ReorderableTag> aTags, RulesIndicator aRulesIndicator)
>>>>>>> 0c28ce6d
    {
        List<ReorderableTag> returnList = new ArrayList<>();

        // if no possible values, means didn't satisfy conditions
        if (aPossibleValues.isEmpty()) {
            aRulesIndicator.didntMatchAnyRule();
            return returnList;
        }

        Map<String, ReorderableTag> tagIndex = new LinkedHashMap<>();
        for (ReorderableTag tag : aTags) {
            tagIndex.put(tag.getName(), tag);
        }

        for (PossibleValue value : aPossibleValues) {
            ReorderableTag tag = tagIndex.get(value.getValue());
            if (tag == null) {
                continue;
            }

            // Matching values found in tagset and shown in dropdown
            aRulesIndicator.rulesApplied();
            // HACK BEGIN
            tag.setReordered(true);
            // HACK END
            returnList.add(tag);
            // Avoid duplicate entries
            tagIndex.remove(value.getValue());
        }

        // If no matching tags found
        if (returnList.isEmpty()) {
            aRulesIndicator.didntMatchAnyTag();
        }

        // Add all remaining non-matching tags to the list
        returnList.addAll(tagIndex.values());

        return returnList;
    }

    /**
     * Clears the selection in the {@link AnnotatorState} and clears the feature editors. Also
     * refreshes the selectable layers dropdown.
     * 
     * @param aTarget
     *            (optional) current AJAX target
     */
    public void reset(AjaxRequestTarget aTarget)
    {
        AnnotatorState state = getModelObject();

        // Clear selection and feature states
        state.getFeatureStates().clear();
        state.getSelection().clear();
        if (aTarget != null) {
            aTarget.add(selectedAnnotationInfoPanel, buttonContainer, featureEditorListPanel,
                    relationListPanel);
        }

        // Refresh the selectable layers dropdown
        layerSelectionPanel.refreshSelectableLayers();
        if (aTarget != null) {
            aTarget.add(layerSelectionPanel);
        }
    }

    private static Set<AnnotationFS> getAttachedSpans(AnnotationSchemaService aAS, AnnotationFS aFs,
            AnnotationLayer aLayer)
    {
        CAS cas = aFs.getCAS();
        Set<AnnotationFS> attachedSpans = new HashSet<>();
        TypeAdapter adapter = aAS.getAdapter(aLayer);
        if (adapter instanceof SpanAdapter && aLayer.getAttachType() != null) {
            Type spanType = CasUtil.getType(cas, aLayer.getAttachType().getName());
            Feature attachFeature = spanType
                    .getFeatureByBaseName(aLayer.getAttachFeature().getName());
            final Type type = spanType;

            for (AnnotationFS attachedFs : selectAt(cas, type, aFs.getBegin(), aFs.getEnd())) {
                if (isSame(attachedFs.getFeatureValue(attachFeature), aFs)) {
                    attachedSpans.add(attachedFs);
                }
            }
        }
        return attachedSpans;
    }

    protected static void handleException(Component aComponent, AjaxRequestTarget aTarget,
            Exception aException)
    {
        if (aTarget != null) {
            aTarget.addChildren(aComponent.getPage(), IFeedback.class);
        }

        try {
            throw aException;
        }
        catch (AnnotationException e) {
            aComponent.error("Error: " + e.getMessage());
            LOG.error("Error: " + ExceptionUtils.getRootCauseMessage(e), e);
        }
        catch (UIMAException e) {
            aComponent.error("Error: " + ExceptionUtils.getRootCauseMessage(e));
            LOG.error("Error: " + ExceptionUtils.getRootCauseMessage(e), e);
        }
        catch (Exception e) {
            aComponent.error("Error: " + e.getMessage());
            LOG.error("Error: " + e.getMessage(), e);
        }
    }

    private static String generateMessage(AnnotationLayer aLayer, String aLabel, boolean aDeleted)
    {
        String action = aDeleted ? "deleted" : "created/updated";

        String msg = "The [" + aLayer.getUiName() + "] annotation has been " + action + ".";
        if (StringUtils.isNotBlank(aLabel)) {
            msg += " Label: [" + aLabel + "]";
        }
        return msg;
    }

    private LambdaAjaxLink createClearButton()
    {
        LambdaAjaxLink link = new LambdaAjaxLink("clear", this::actionClear);
        link.setOutputMarkupPlaceholderTag(true);
        link.add(visibleWhen(() -> getModelObject().getSelection().getAnnotation().isSet()
                && editorPage.isEditable()));
        return link;
    }

    private Component createReverseButton()
    {
        LambdaAjaxLink link = new LambdaAjaxLink("reverse", this::actionReverse);
        link.setOutputMarkupPlaceholderTag(true);
        link.add(LambdaBehavior.onConfigure(_this -> {
            AnnotatorState state = getModelObject();

            _this.setVisible(
                    state.getSelection().getAnnotation().isSet() && state.getSelection().isArc()
                            && RELATION_TYPE.equals(state.getSelectedAnnotationLayer().getType())
                            && editorPage.isEditable());

            // Avoid reversing in read-only layers
            _this.setEnabled(state.getSelectedAnnotationLayer() != null
                    && !state.getSelectedAnnotationLayer().isReadonly());
        }));
        return link;
    }

    private LambdaAjaxLink createDeleteButton()
    {
        LambdaAjaxLink link = new LambdaAjaxLink("delete", this::actionDelete);
        link.setOutputMarkupPlaceholderTag(true);
        link.add(visibleWhen(() -> getModelObject().getSelection().getAnnotation().isSet()
                && editorPage.isEditable()));
        // Avoid deleting in read-only layers
        link.add(enabledWhen(() -> getModelObject().getSelectedAnnotationLayer() != null
                && !getModelObject().getSelectedAnnotationLayer().isReadonly()));
        return link;
    }

    private void actionReplace(AjaxRequestTarget aTarget) throws IOException
    {
        AnnotatorState state = getModelObject();

        AnnotationLayer newLayer = state.getDefaultAnnotationLayer();

        CAS cas = getEditorCas();
        AnnotationFS fs = selectAnnotationByAddr(cas, state.getSelection().getAnnotation().getId());
        AnnotationLayer currentLayer = annotationService.findLayer(state.getProject(), fs);

        if (currentLayer.isReadonly()) {
            error("Cannot replace an annotation on a read-only layer.");
            aTarget.addChildren(getPage(), IFeedback.class);
            return;
        }

        AttachStatus attachStatus = checkAttachStatus(aTarget, state.getProject(), fs);
        if (attachStatus.readOnlyAttached) {
            error("Cannot replace an annotation to which annotations on read-only layers attach.");
            aTarget.addChildren(getPage(), IFeedback.class);
            return;
        }

        replaceAnnotationDialog
                .setContentModel(new StringResourceModel("ReplaceDialog.text", this).setParameters(
                        currentLayer.getUiName(), newLayer.getUiName(), attachStatus.attachCount));
        replaceAnnotationDialog.setConfirmAction((_target) -> {
            // The delete action clears the selection, but we need it to create
            // the new annotation - so we save it.
            Selection savedSel = getModelObject().getSelection().copy();

            // Delete current annotation
            actionDelete(_target);

            // Set up the action to create the replacement annotation
            AnnotationLayer layer = state.getDefaultAnnotationLayer();
            state.getSelection().set(savedSel);
            state.getSelection().setAnnotation(VID.NONE_ID);
            state.setSelectedAnnotationLayer(layer);
            state.setDefaultAnnotationLayer(layer);
            loadFeatureEditorModels(_target);

            // Create the replacement annotation
            actionCreateOrUpdate(_target, getEditorCas());
            refresh(_target);
        });
        replaceAnnotationDialog.setCancelAction((_target) -> {
            state.setDefaultAnnotationLayer(state.getSelectedAnnotationLayer());
            refresh(_target);
        });
        replaceAnnotationDialog.show(aTarget);
    }

    private void updateRememberLayer()
    {
        AnnotatorState state = getModelObject();
        if (state.getPreferences().isRememberLayer()) {
            if (state.getDefaultAnnotationLayer() == null) {
                state.setDefaultAnnotationLayer(state.getSelectedAnnotationLayer());
            }
        }
        else if (!state.getSelection().isArc()) {
            state.setDefaultAnnotationLayer(state.getSelectedAnnotationLayer());
        }
    }

    public FeatureEditorListPanel getFeatureEditorListPanel()
    {
        return featureEditorListPanel;
    }

    public void refresh(AjaxRequestTarget aTarget)
    {
        aTarget.add(layerSelectionPanel, buttonContainer, selectedAnnotationInfoPanel,
                featureEditorListPanel, relationListPanel);
    }

    @OnEvent(stop = true)
    public void onLinkFeatureDeletedEvent(LinkFeatureDeletedEvent aEvent)
    {
        AjaxRequestTarget target = aEvent.getTarget();
        // Auto-commit if working on existing annotation
        if (getModelObject().getSelection().getAnnotation().isSet()) {
            try {
                actionCreateOrUpdate(target, getEditorCas());
            }
            catch (Exception e) {
                handleException(this, target, e);
            }
        }
    }

    @OnEvent
    public void onDefaultLayerChangedEvent(DefaultLayerChangedEvent aEvent)
    {
        AnnotatorState state = getModelObject();

        AjaxRequestTarget target = RequestCycle.get().find(AjaxRequestTarget.class).get();

        // If "remember layer" is set, the we really just update the selected layer...
        // we do not touch the selected annotation not the annotation detail panel
        if (!state.getPreferences().isRememberLayer()) {

            // If "remember layer" is not set, then changing the layer means that we
            // want to change the type of the currently selected annotation
            if (!Objects.equals(state.getSelectedAnnotationLayer(),
                    state.getDefaultAnnotationLayer())
                    && state.getSelection().getAnnotation().isSet()) {
                try {
                    if (state.getSelection().isArc()) {
                        actionClear(target);
                    }
                    else {
                        actionReplace(target);
                    }
                }
                catch (Exception e) {
                    handleException(this, target, e);
                }
            }
            // If no annotation is selected, then prime the annotation detail panel for the new type
            else {
                state.setSelectedAnnotationLayer(state.getDefaultAnnotationLayer());
                reset(target);
            }
        }
    }

    private static class AttachStatus
    {
        boolean readOnlyAttached;
        int attachCount;
    }
}<|MERGE_RESOLUTION|>--- conflicted
+++ resolved
@@ -1493,13 +1493,8 @@
      * exist in tagset and is suggested by rules. The remaining values from tagset are added
      * afterwards.
      */
-<<<<<<< HEAD
-    private static List<Tag> compareSortAndAdd(List<PossibleValue> aPossibleValues, List<Tag> aTags,
-            RulesIndicator aRulesIndicator)
-=======
     private static List<ReorderableTag> compareSortAndAdd(List<PossibleValue> aPossibleValues,
             List<ReorderableTag> aTags, RulesIndicator aRulesIndicator)
->>>>>>> 0c28ce6d
     {
         List<ReorderableTag> returnList = new ArrayList<>();
 
