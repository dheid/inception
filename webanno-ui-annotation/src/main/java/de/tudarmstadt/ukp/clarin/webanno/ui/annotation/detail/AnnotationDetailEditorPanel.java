--- conflicted
+++ resolved
@@ -170,12 +170,9 @@
                 this));
         add(featureEditorListPanel = new FeatureEditorListPanel("featureEditorContainer",
                 getModel(), this));
-<<<<<<< HEAD
         add(relationListPanel = new AttachedAnnotationListPanel("relationListContainer", aPage,
                 this, aModel));
         relationListPanel.setOutputMarkupPlaceholderTag(true);
-=======
->>>>>>> 6b8c475d
 
         buttonContainer = new WebMarkupContainer("buttonContainer");
         buttonContainer.setOutputMarkupPlaceholderTag(true);
@@ -955,34 +952,13 @@
 
         AttachStatus attachStatus = new AttachStatus();
 
-<<<<<<< HEAD
         List<AttachedAnnotation> attachedRels = annotationService.getAttachedRels(layer, aFS);
         boolean attachedToReadOnlyRels = attachedRels.stream()
                 .anyMatch(rel -> rel.getLayer().isReadonly());
-=======
-        Set<AnnotationFS> attachedRels = getAttachedRels(annotationService, aFS, layer);
-        boolean attachedToReadOnlyRels = attachedRels.stream().anyMatch(relFS -> {
-            AnnotationLayer relLayer = annotationService.findLayer(aProject, relFS);
-            return relLayer.isReadonly();
-        });
->>>>>>> 6b8c475d
         if (attachedToReadOnlyRels) {
             attachStatus.readOnlyAttached |= true;
         }
         attachStatus.attachCount += attachedRels.size();
-<<<<<<< HEAD
-=======
-
-        // We do not count these atm since they only exist for built-in layers and are not
-        // visible in the UI for the user.
-        /*
-         * Set<AnnotationFS> attachedSpans = getAttachedSpans(aFS, layer); boolean
-         * attachedToReadOnlySpans = attachedSpans.stream().anyMatch(relFS -> { AnnotationLayer
-         * relLayer = annotationService.getLayer(aProject, relFS); return relLayer.isReadonly(); });
-         * if (attachedToReadOnlySpans) { attachStatus.readOnlyAttached |= true; }
-         * attachStatus.attachCount += attachedSpans.size();
-         */
->>>>>>> 6b8c475d
 
         // We do not count these atm since they only exist for built-in layers and are not
         // visible in the UI for the user.
@@ -1084,18 +1060,10 @@
         // NOTE: It is important that this happens before UNATTACH SPANS since the attach feature
         // is no longer set after UNATTACH SPANS!
         if (adapter instanceof SpanAdapter) {
-<<<<<<< HEAD
             for (AttachedAnnotation rel : annotationService.getAttachedRels(layer, fs)) {
                 aCas.removeFsFromIndexes(rel.getEndpoint());
                 info("The attached annotation for relation type [" + rel.getLayer().getUiName()
                         + "] has been deleted");
-=======
-            for (AnnotationFS attachedFs : getAttachedRels(annotationService, fs, layer)) {
-                aCas.removeFsFromIndexes(attachedFs);
-                info("The attached annotation for relation type [" + annotationService
-                        .findLayer(state.getProject(), attachedFs.getType().getName()).getUiName()
-                        + "] is deleted");
->>>>>>> 6b8c475d
             }
         }
 
@@ -1583,12 +1551,8 @@
         state.getFeatureStates().clear();
         state.getSelection().clear();
         if (aTarget != null) {
-<<<<<<< HEAD
             aTarget.add(selectedAnnotationInfoPanel, buttonContainer, featureEditorListPanel,
                     relationListPanel);
-=======
-            aTarget.add(selectedAnnotationInfoPanel, buttonContainer, featureEditorListPanel);
->>>>>>> 6b8c475d
         }
 
         // Refresh the selectable layers dropdown
@@ -1598,42 +1562,6 @@
         }
     }
 
-<<<<<<< HEAD
-=======
-    private Set<FeatureStructure> getAttachedLinks(AnnotationFS aFs, AnnotationLayer aLayer)
-    {
-        CAS cas = aFs.getCAS();
-        Set<FeatureStructure> attachedLinks = new HashSet<>();
-        TypeAdapter adapter = annotationService.getAdapter(aLayer);
-        if (adapter instanceof SpanAdapter) {
-            for (AnnotationFeature linkFeature : annotationService
-                    .listAttachedLinkFeatures(aLayer)) {
-                if (MultiValueMode.ARRAY.equals(linkFeature.getMultiValueMode())
-                        && LinkMode.WITH_ROLE.equals(linkFeature.getLinkMode())) {
-                    // Fetch slot hosts that could link to the current FS and check if any of
-                    // them actually links to the current FS
-                    Type linkHost = CasUtil.getType(cas, linkFeature.getLayer().getName());
-                    for (FeatureStructure linkFS : CasUtil.selectFS(cas, linkHost)) {
-                        List<LinkWithRoleModel> links = adapter.getFeatureValue(linkFeature,
-                                linkFS);
-                        for (int li = 0; li < links.size(); li++) {
-                            LinkWithRoleModel link = links.get(li);
-                            AnnotationFS linkTarget = selectByAddr(cas, AnnotationFS.class,
-                                    link.targetAddr);
-                            // If the current annotation fills a slot, then add the slot host to
-                            // our list of attached links.
-                            if (isSame(linkTarget, aFs)) {
-                                attachedLinks.add(linkFS);
-                            }
-                        }
-                    }
-                }
-            }
-        }
-        return attachedLinks;
-    }
-
->>>>>>> 6b8c475d
     private static Set<AnnotationFS> getAttachedSpans(AnnotationSchemaService aAS, AnnotationFS aFs,
             AnnotationLayer aLayer)
     {
@@ -1654,65 +1582,6 @@
         }
         return attachedSpans;
     }
-<<<<<<< HEAD
-=======
-
-    private static Set<AnnotationFS> getAttachedRels(AnnotationSchemaService aAS, AnnotationFS aFs,
-            AnnotationLayer aLayer)
-    {
-        CAS cas = aFs.getCAS();
-        Set<AnnotationFS> toBeDeleted = new HashSet<>();
-        for (AnnotationLayer relationLayer : aAS.listAttachedRelationLayers(aLayer)) {
-            RelationAdapter relationAdapter = (RelationAdapter) aAS.getAdapter(relationLayer);
-            Type relationType = CasUtil.getType(cas, relationLayer.getName());
-            Feature sourceFeature = relationType
-                    .getFeatureByBaseName(relationAdapter.getSourceFeatureName());
-            Feature targetFeature = relationType
-                    .getFeatureByBaseName(relationAdapter.getTargetFeatureName());
-
-            // This code is already prepared for the day that relations can go between
-            // different layers and may have different attach features for the source and
-            // target layers.
-            Feature relationSourceAttachFeature = null;
-            Feature relationTargetAttachFeature = null;
-            if (relationAdapter.getAttachFeatureName() != null) {
-                relationSourceAttachFeature = sourceFeature.getRange()
-                        .getFeatureByBaseName(relationAdapter.getAttachFeatureName());
-                relationTargetAttachFeature = targetFeature.getRange()
-                        .getFeatureByBaseName(relationAdapter.getAttachFeatureName());
-            }
-
-            for (AnnotationFS relationFS : CasUtil.select(cas, relationType)) {
-                // Here we get the annotations that the relation is pointing to in the UI
-                FeatureStructure sourceFS;
-                if (relationSourceAttachFeature != null) {
-                    sourceFS = relationFS.getFeatureValue(sourceFeature)
-                            .getFeatureValue(relationSourceAttachFeature);
-                }
-                else {
-                    sourceFS = relationFS.getFeatureValue(sourceFeature);
-                }
-
-                FeatureStructure targetFS;
-                if (relationTargetAttachFeature != null) {
-                    targetFS = relationFS.getFeatureValue(targetFeature)
-                            .getFeatureValue(relationTargetAttachFeature);
-                }
-                else {
-                    targetFS = relationFS.getFeatureValue(targetFeature);
-                }
-
-                if (isSame(sourceFS, aFs) || isSame(targetFS, aFs)) {
-                    toBeDeleted.add(relationFS);
-                    LOG.debug("Deleted relation [" + getAddr(relationFS) + "] from layer ["
-                            + relationLayer.getName() + "]");
-                }
-            }
-        }
-
-        return toBeDeleted;
-    }
->>>>>>> 6b8c475d
 
     protected static void handleException(Component aComponent, AjaxRequestTarget aTarget,
             Exception aException)
@@ -1863,11 +1732,7 @@
     public void refresh(AjaxRequestTarget aTarget)
     {
         aTarget.add(layerSelectionPanel, buttonContainer, selectedAnnotationInfoPanel,
-<<<<<<< HEAD
                 featureEditorListPanel, relationListPanel);
-=======
-                featureEditorListPanel);
->>>>>>> 6b8c475d
     }
 
     @OnEvent(stop = true)
