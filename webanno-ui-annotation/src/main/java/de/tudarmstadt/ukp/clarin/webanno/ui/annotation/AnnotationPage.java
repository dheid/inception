--- conflicted
+++ resolved
@@ -415,18 +415,12 @@
 
             // (Re)initialize brat model after potential creating / upgrading CAS
             state.reset();
-<<<<<<< HEAD
-            
-            // Initialize timestamp in state
-            if (!isUserViewingOthersWork(state, userRepository.getCurrentUser())) {
-=======
 
             if (!isUserViewingOthersWork()) {
                 // After creating an new CAS or upgrading the CAS, we need to save it
                 documentService.writeAnnotationCas(editorCas, annotationDocument, false);
                 
                 // Initialize timestamp in state
->>>>>>> a04bd988
                 updateDocumentTimestampAfterWrite(state, documentService.getAnnotationCasTimestamp(
                         state.getDocument(), state.getUser().getUsername()));
             }
