/*
 * Copyright 2012
 * Ubiquitous Knowledge Processing (UKP) Lab and FG Language Technology
 * Technische Universität Darmstadt
 *
 * Licensed under the Apache License, Version 2.0 (the "License");
 * you may not use this file except in compliance with the License.
 * You may obtain a copy of the License at
 *
 *  http://www.apache.org/licenses/LICENSE-2.0
 *
 * Unless required by applicable law or agreed to in writing, software
 * distributed under the License is distributed on an "AS IS" BASIS,
 * WITHOUT WARRANTIES OR CONDITIONS OF ANY KIND, either express or implied.
 * See the License for the specific language governing permissions and
 * limitations under the License.
 */
package de.tudarmstadt.ukp.clarin.webanno.ui.annotation;

import static de.tudarmstadt.ukp.clarin.webanno.api.CasUpgradeMode.FORCE_CAS_UPGRADE;
import static de.tudarmstadt.ukp.clarin.webanno.api.WebAnnoConst.CURATION_USER;
import static de.tudarmstadt.ukp.clarin.webanno.api.WebAnnoConst.PAGE_PARAM_DOCUMENT_ID;
import static de.tudarmstadt.ukp.clarin.webanno.api.WebAnnoConst.PAGE_PARAM_FOCUS;
import static de.tudarmstadt.ukp.clarin.webanno.api.WebAnnoConst.PAGE_PARAM_PROJECT_ID;
import static de.tudarmstadt.ukp.clarin.webanno.api.annotation.model.AnnotatorStateUtils.updateDocumentTimestampAfterWrite;
import static de.tudarmstadt.ukp.clarin.webanno.api.annotation.model.AnnotatorStateUtils.verifyAndUpdateDocumentTimestamp;
import static de.tudarmstadt.ukp.clarin.webanno.api.annotation.paging.FocusPosition.TOP;
import static de.tudarmstadt.ukp.clarin.webanno.model.AnnotationDocumentStateTransition.ANNOTATION_IN_PROGRESS_TO_ANNOTATION_FINISHED;
import static de.tudarmstadt.ukp.clarin.webanno.model.SourceDocumentStateTransition.NEW_TO_ANNOTATION_IN_PROGRESS;
import static de.tudarmstadt.ukp.clarin.webanno.support.lambda.LambdaBehavior.visibleWhen;

import java.io.IOException;
import java.util.ArrayList;
import java.util.List;
import java.util.Locale;
import java.util.Map;
import java.util.Optional;

import javax.persistence.NoResultException;

import org.apache.uima.cas.CAS;
import org.apache.wicket.AttributeModifier;
import org.apache.wicket.RestartResponseException;
import org.apache.wicket.Session;
import org.apache.wicket.ajax.AjaxRequestTarget;
import org.apache.wicket.core.request.handler.IPartialPageRequestHandler;
import org.apache.wicket.feedback.IFeedback;
import org.apache.wicket.markup.head.CssContentHeaderItem;
import org.apache.wicket.markup.head.IHeaderResponse;
import org.apache.wicket.markup.head.OnLoadHeaderItem;
import org.apache.wicket.markup.html.WebMarkupContainer;
import org.apache.wicket.model.IModel;
import org.apache.wicket.model.Model;
import org.apache.wicket.model.StringResourceModel;
import org.apache.wicket.request.IRequestParameters;
import org.apache.wicket.request.mapper.parameter.PageParameters;
import org.apache.wicket.spring.injection.annot.SpringBean;
import org.apache.wicket.util.string.StringValue;
import org.slf4j.Logger;
import org.slf4j.LoggerFactory;
import org.springframework.beans.BeansException;
import org.wicketstuff.annotation.mount.MountPath;
import org.wicketstuff.urlfragment.UrlFragment;

import de.tudarmstadt.ukp.clarin.webanno.api.AnnotationSchemaService;
import de.tudarmstadt.ukp.clarin.webanno.api.DocumentService;
import de.tudarmstadt.ukp.clarin.webanno.api.ProjectService;
import de.tudarmstadt.ukp.clarin.webanno.api.ProjectType;
import de.tudarmstadt.ukp.clarin.webanno.api.SessionMetaData;
import de.tudarmstadt.ukp.clarin.webanno.api.WebAnnoConst;
import de.tudarmstadt.ukp.clarin.webanno.api.annotation.AnnotationEditorBase;
import de.tudarmstadt.ukp.clarin.webanno.api.annotation.AnnotationEditorExtensionRegistry;
import de.tudarmstadt.ukp.clarin.webanno.api.annotation.AnnotationEditorFactory;
import de.tudarmstadt.ukp.clarin.webanno.api.annotation.AnnotationEditorRegistry;
import de.tudarmstadt.ukp.clarin.webanno.api.annotation.event.DocumentOpenedEvent;
import de.tudarmstadt.ukp.clarin.webanno.api.annotation.model.AnnotatorState;
import de.tudarmstadt.ukp.clarin.webanno.api.annotation.model.AnnotatorStateImpl;
import de.tudarmstadt.ukp.clarin.webanno.api.annotation.page.AnnotationPageBase;
import de.tudarmstadt.ukp.clarin.webanno.api.annotation.page.PreferencesUtil;
import de.tudarmstadt.ukp.clarin.webanno.api.annotation.preferences.BratProperties;
import de.tudarmstadt.ukp.clarin.webanno.api.annotation.preferences.UserPreferencesService;
import de.tudarmstadt.ukp.clarin.webanno.constraints.ConstraintsService;
import de.tudarmstadt.ukp.clarin.webanno.model.AnnotationDocument;
import de.tudarmstadt.ukp.clarin.webanno.model.AnnotationDocumentState;
import de.tudarmstadt.ukp.clarin.webanno.model.AnnotationDocumentStateTransition;
import de.tudarmstadt.ukp.clarin.webanno.model.Mode;
import de.tudarmstadt.ukp.clarin.webanno.model.Project;
import de.tudarmstadt.ukp.clarin.webanno.model.SourceDocument;
import de.tudarmstadt.ukp.clarin.webanno.model.SourceDocumentState;
import de.tudarmstadt.ukp.clarin.webanno.security.UserDao;
import de.tudarmstadt.ukp.clarin.webanno.security.model.User;
import de.tudarmstadt.ukp.clarin.webanno.support.dialog.ConfirmationDialog;
import de.tudarmstadt.ukp.clarin.webanno.support.lambda.ActionBarLink;
import de.tudarmstadt.ukp.clarin.webanno.support.lambda.LambdaAjaxLink;
import de.tudarmstadt.ukp.clarin.webanno.support.lambda.LambdaModel;
import de.tudarmstadt.ukp.clarin.webanno.support.spring.ApplicationEventPublisherHolder;
import de.tudarmstadt.ukp.clarin.webanno.support.wicket.DecoratedObject;
import de.tudarmstadt.ukp.clarin.webanno.support.wicket.WicketUtil;
import de.tudarmstadt.ukp.clarin.webanno.support.wicketstuff.UrlParametersReceivingBehavior;
import de.tudarmstadt.ukp.clarin.webanno.ui.annotation.component.DocumentNamePanel;
import de.tudarmstadt.ukp.clarin.webanno.ui.annotation.component.FinishImage;
import de.tudarmstadt.ukp.clarin.webanno.ui.annotation.detail.AnnotationDetailEditorPanel;
import de.tudarmstadt.ukp.clarin.webanno.ui.annotation.dialog.AnnotationPreferencesDialog;
import de.tudarmstadt.ukp.clarin.webanno.ui.annotation.dialog.ExportDocumentDialog;
import de.tudarmstadt.ukp.clarin.webanno.ui.annotation.dialog.GuidelinesDialog;
import de.tudarmstadt.ukp.clarin.webanno.ui.annotation.dialog.OpenDocumentDialog;
import de.tudarmstadt.ukp.clarin.webanno.ui.annotation.sidebar.SidebarPanel;
import wicket.contrib.input.events.EventType;
import wicket.contrib.input.events.InputBehavior;
import wicket.contrib.input.events.key.KeyType;

/**
 * A wicket page for the Brat Annotation/Visualization page. Included components for pagination,
 * annotation layer configuration, and Exporting document
 */
@MountPath(value = "/annotation.html", alt = { "/annotate/${" + PAGE_PARAM_PROJECT_ID + "}",
        "/annotate/${" + PAGE_PARAM_PROJECT_ID + "}/${" + PAGE_PARAM_DOCUMENT_ID + "}" })
@ProjectType(id = WebAnnoConst.PROJECT_TYPE_ANNOTATION, prio = 100)
public class AnnotationPage
    extends AnnotationPageBase
{
    private static final String MID_NUMBER_OF_PAGES = "numberOfPages";

    private static final Logger LOG = LoggerFactory.getLogger(AnnotationPage.class);

    private static final long serialVersionUID = 1378872465851908515L;

    private @SpringBean DocumentService documentService;
    private @SpringBean ProjectService projectService;
    private @SpringBean ConstraintsService constraintsService;
    private @SpringBean BratProperties defaultPreferences;
    private @SpringBean AnnotationSchemaService annotationService;
    private @SpringBean UserPreferencesService userPreferenceService;
    private @SpringBean UserDao userRepository;
    private @SpringBean AnnotationEditorRegistry editorRegistry;
    private @SpringBean AnnotationEditorExtensionRegistry extensionRegistry;
    private @SpringBean ApplicationEventPublisherHolder applicationEventPublisherHolder;
    
    private long currentprojectId;

    private boolean initialLoadCompleted = false;

    private OpenDocumentDialog openDocumentsModal;
    private AnnotationPreferencesDialog preferencesModal;
    private ExportDocumentDialog exportDialog;
    private GuidelinesDialog guidelinesDialog;

    private FinishImage finishDocumentIcon;
    private ConfirmationDialog finishDocumentDialog;
    private LambdaAjaxLink finishDocumentLink;
    
    private AnnotationEditorBase annotationEditor;
    private AnnotationDetailEditorPanel detailEditor;    

    public AnnotationPage()
    {
        super();
        LOG.debug("Setting up annotation page without parameters");
        commonInit();
        
        Map<String, StringValue> fragmentParameters = Session.get()
                .getMetaData(SessionMetaData.LOGIN_URL_FRAGMENT_PARAMS);
        if (fragmentParameters != null) {
            // Clear the URL fragment parameters - we only use them once!
            Session.get().setMetaData(SessionMetaData.LOGIN_URL_FRAGMENT_PARAMS, null);
            
            StringValue project = fragmentParameters.get(PAGE_PARAM_PROJECT_ID);
            StringValue document = fragmentParameters.get(PAGE_PARAM_DOCUMENT_ID);
            StringValue focus = fragmentParameters.get(PAGE_PARAM_FOCUS);
            
            handleParameters(null, project, document, focus, false);
        }
    }

    public AnnotationPage(final PageParameters aPageParameters)
    {
        super(aPageParameters);
        LOG.debug("Setting up annotation page with parameters: {}", aPageParameters);
        
        commonInit();

        StringValue project = aPageParameters.get(PAGE_PARAM_PROJECT_ID);
        StringValue document = aPageParameters.get(PAGE_PARAM_DOCUMENT_ID);
        StringValue focus = aPageParameters.get(PAGE_PARAM_FOCUS);
        
        handleParameters(null, project, document, focus, true);
    }
    
    private void commonInit()
    {
        setModel(Model.of(new AnnotatorStateImpl(Mode.ANNOTATION)));
        // Ensure that a user is set
        getModelObject().setUser(userRepository.getCurrentUser());

        add(createUrlFragmentBehavior());      
        
        createAnnotationEditor(null);
        
        add(createRightSidebar());

        add(createLeftSidebar());
        
        add(createDocumentInfoLabel());

        add(openDocumentsModal = new OpenDocumentDialog("openDocumentsModal", getModel(),
                getAllowedProjects())
        {
            private static final long serialVersionUID = 5474030848589262638L;

            @Override
            public void onDocumentSelected(AjaxRequestTarget aTarget)
            {
                actionLoadDocument(aTarget);
            }
        });
        
        add(preferencesModal = new AnnotationPreferencesDialog("preferencesDialog", getModel()));
        preferencesModal.setOnChangeAction(this::actionCompletePreferencesChange);
        
        add(exportDialog = new ExportDocumentDialog("exportDialog", getModel()));

        add(guidelinesDialog = new GuidelinesDialog("guidelinesDialog", getModel()));

        add(new LambdaAjaxLink("initialLoadComplete", this::actionInitialLoadComplete));

        add(new LambdaAjaxLink("showOpenDocumentDialog", this::actionShowOpenDocumentDialog));

        add(new ActionBarLink("showPreferencesDialog", this::actionShowPreferencesDialog));
        
        add(new ActionBarLink("showGuidelinesDialog", guidelinesDialog::show));

        add(new ActionBarLink("showExportDialog", exportDialog::show).onConfigure(_this -> {
            AnnotatorState state = AnnotationPage.this.getModelObject();
            _this.setVisible(state.getProject() != null
                    && (projectService.isAdmin(state.getProject(), state.getUser())
                            || !state.getProject().isDisableExport()));
        }));

        add(new ActionBarLink("showPreviousDocument", t -> actionShowPreviousDocument(t))
                .add(new InputBehavior(new KeyType[] { KeyType.Shift, KeyType.Page_up },
                        EventType.click)));

        add(new ActionBarLink("showNextDocument", t -> actionShowNextDocument(t))
                .add(new InputBehavior(new KeyType[] { KeyType.Shift, KeyType.Page_down },
                        EventType.click)));

        add(new ActionBarLink("toggleScriptDirection", this::actionToggleScriptDirection));
        
        add(createOrGetResetDocumentDialog());
        add(createOrGetResetDocumentLink());
        
        add(finishDocumentDialog = new ConfirmationDialog("finishDocumentDialog",
                new StringResourceModel("FinishDocumentDialog.title", this, null),
                new StringResourceModel("FinishDocumentDialog.text", this, null)));
        add(finishDocumentLink = new LambdaAjaxLink("showFinishDocumentDialog",
                this::actionFinishDocument)
        {
            private static final long serialVersionUID = 874573384012299998L;

            @Override
            protected void onConfigure()
            {
                super.onConfigure();
                
                AnnotatorState state = AnnotationPage.this.getModelObject();
                setEnabled(state.getDocument() != null && !documentService
                        .isAnnotationFinished(state.getDocument(), state.getUser()) 
                        && !isUserViewingOthersWork(state, userRepository.getCurrentUser()));
            }
        });
        finishDocumentIcon = new FinishImage("finishImage", getModel());
        finishDocumentIcon.setOutputMarkupId(true);
        finishDocumentLink.add(finishDocumentIcon);
    }

    private IModel<List<DecoratedObject<Project>>> getAllowedProjects()
    {
        return LambdaModel.of(() -> {
            User user = userRepository.getCurrentUser();
            List<DecoratedObject<Project>> allowedProject = new ArrayList<>();
            for (Project project : projectService.listProjects()) {
                if (projectService.isAnnotator(project, user)
                        && WebAnnoConst.PROJECT_TYPE_ANNOTATION.equals(project.getMode())) {
                    allowedProject.add(DecoratedObject.of(project));
                }
            }
            return allowedProject;
        });
    }

    private DocumentNamePanel createDocumentInfoLabel()
    {
        return new DocumentNamePanel("documentNamePanel", getModel());
    }

    private AnnotationDetailEditorPanel createDetailEditor()
    {
        return new AnnotationDetailEditorPanel("annotationDetailEditorPanel", this, getModel())
        {
            private static final long serialVersionUID = 2857345299480098279L;

            @Override
            protected void onChange(AjaxRequestTarget aTarget)
            {
                actionRefreshDocument(aTarget);
            }

            @Override
            protected void onAutoForward(AjaxRequestTarget aTarget)
            {
                actionRefreshDocument(aTarget);
            }
            
            @Override
            public CAS getEditorCas() throws IOException
            {
                return AnnotationPage.this.getEditorCas();
            }
        };
    }
    
    private void createAnnotationEditor(IPartialPageRequestHandler aTarget)
    {
        AnnotatorState state = getModelObject();
        
        String editorId = getModelObject().getPreferences().getEditor();
        
        AnnotationEditorFactory factory = editorRegistry.getEditorFactory(editorId);
        if (factory == null) {
            factory = editorRegistry.getDefaultEditorFactory();
        }

        annotationEditor = factory.create("editor", getModel(), detailEditor, this::getEditorCas);
        annotationEditor.add(visibleWhen(() -> state.getDocument() != null));
        annotationEditor.setOutputMarkupPlaceholderTag(true);
        
        addOrReplace(annotationEditor);
        
        // Give the new editor an opportunity to configure the current paging strategy
        factory.initState(state);
        if (state.getDocument() != null) {
            try {
                state.getPagingStrategy().recalculatePage(state, getEditorCas());
            }
            catch (Exception e) {
                LOG.info("Error reading CAS: {}", e.getMessage());
                error("Error reading CAS " + e.getMessage());
                if (aTarget != null) {
                    aTarget.addChildren(getPage(), IFeedback.class);
                }
            }
        }
        
        // Use the proper page navigator and position labels for the current paging strategy
        addOrReplace(state.getPagingStrategy().createPageNavigator("pageNavigator", this));
        addOrReplace(state.getPagingStrategy().createPositionLabel(MID_NUMBER_OF_PAGES, getModel())
                .add(visibleWhen(() -> getModelObject().getDocument() != null)));
    }

    private SidebarPanel createLeftSidebar()
    {
        SidebarPanel leftSidebar = new SidebarPanel("leftSidebar", getModel(), detailEditor, () -> 
                getEditorCas(), AnnotationPage.this);
        // Override sidebar width from preferences
        leftSidebar.add(new AttributeModifier("style", LambdaModel.of(() -> String
                .format("flex-basis: %d%%;", getModelObject().getPreferences().getSidebarSize()))));
        return leftSidebar;
    }
    
    private WebMarkupContainer createRightSidebar()
    {
        WebMarkupContainer rightSidebar = new WebMarkupContainer("rightSidebar");
        rightSidebar.setOutputMarkupId(true);
        // Override sidebar width from preferences
        rightSidebar.add(new AttributeModifier("style", LambdaModel.of(() -> String
                .format("flex-basis: %d%%;", getModelObject().getPreferences().getSidebarSize()))));
        detailEditor = createDetailEditor();
        rightSidebar.add(detailEditor);
        return rightSidebar;
    }

    @Override
    protected List<SourceDocument> getListOfDocs()
    {
        AnnotatorState state = getModelObject();
        return new ArrayList<>(documentService
                .listAnnotatableDocuments(state.getProject(), state.getUser()).keySet());
    }

    /**
     * for the first time, open the <b>open document dialog</b>
     */
    @Override
    public void renderHead(IHeaderResponse aResponse)
    {
        super.renderHead(aResponse);

        if (!initialLoadCompleted) {
            aResponse.render(OnLoadHeaderItem
                    .forScript("jQuery('#initialLoadComplete').trigger('click');"));
            initialLoadCompleted = true;
        }
        
        aResponse.render(CssContentHeaderItem.forCSS(
                        String.format(Locale.US, ".sidebarCell { flex-basis: %d%%; }",
                                getModelObject().getPreferences().getSidebarSize()),
                        "sidebar-width"));
    }

    @Override
    public CAS getEditorCas()
        throws IOException
    {
        AnnotatorState state = getModelObject();

        if (state.getDocument() == null) {
            throw new IllegalStateException("Please open a document first!");
        }

        // If we have a timestamp, then use it to detect if there was a concurrent access
        verifyAndUpdateDocumentTimestamp(state, documentService
                .getAnnotationCasTimestamp(state.getDocument(), state.getUser().getUsername()));
        
        return documentService.readAnnotationCas(state.getDocument(),
                state.getUser().getUsername());
    }
    
    @Override
    public void writeEditorCas(CAS aCas) throws IOException
    {
        AnnotatorState state = getModelObject();
        documentService.writeAnnotationCas(aCas, state.getDocument(), state.getUser(), true);

        // Update timestamp in state
        Optional<Long> diskTimestamp = documentService
                .getAnnotationCasTimestamp(state.getDocument(), state.getUser().getUsername());
        if (diskTimestamp.isPresent()) {
            state.setAnnotationDocumentTimestamp(diskTimestamp.get());
        }
    }
    
    private void actionInitialLoadComplete(AjaxRequestTarget aTarget)
    {
        // If the page has loaded and there is no document open yet, show the open-document
        // dialog.
        if (getModelObject().getDocument() == null) {
            actionShowOpenDocumentDialog(aTarget);
        }
        else {
            // Make sure the URL fragement parameters are up-to-date
            updateUrlFragment(aTarget);
        }
    }

    private void actionShowOpenDocumentDialog(AjaxRequestTarget aTarget)
    {
        getModelObject().getSelection().clear();
        openDocumentsModal.show(aTarget);
    }

    private void actionShowPreferencesDialog(AjaxRequestTarget aTarget)
    {
        getModelObject().getSelection().clear();
        preferencesModal.show(aTarget);
    }

    private void actionToggleScriptDirection(AjaxRequestTarget aTarget)
            throws Exception
    {
        getModelObject().toggleScriptDirection();
        actionRefreshDocument(aTarget);
    }
    
    private void actionCompletePreferencesChange(AjaxRequestTarget aTarget)
    {
        try {
            AnnotatorState state = getModelObject();
            
            CAS cas = getEditorCas();
            
            // The number of visible sentences may have changed - let the state recalculate 
            // the visible sentences 
            state.getPagingStrategy().recalculatePage(state, cas);
            
            // The selection of layers may have changed. Update the dropdown
            detailEditor.getAnnotationFeatureForm().updateLayersDropdown();
            
            createAnnotationEditor(aTarget);
            
            // Reload all AJAX-enabled children of the page but not the page itself!
            WicketUtil.refreshPage(aTarget, getPage());
        }
        catch (Exception e) {
            LOG.info("Error reading CAS: {}", e.getMessage());
            error("Error reading CAS " + e.getMessage());
            aTarget.addChildren(getPage(), IFeedback.class);
        }
    }
    
    private void actionFinishDocument(AjaxRequestTarget aTarget)
    {
        finishDocumentDialog.setConfirmAction((aCallbackTarget) -> {
            actionValidateDocument(aCallbackTarget, getEditorCas());
            
            AnnotatorState state = getModelObject();
            AnnotationDocument annotationDocument = documentService.getAnnotationDocument(
                    state.getDocument(), state.getUser());

            documentService.transitionAnnotationDocumentState(annotationDocument,
                    ANNOTATION_IN_PROGRESS_TO_ANNOTATION_FINISHED);
            
            // manually update state change!! No idea why it is not updated in the DB
            // without calling createAnnotationDocument(...)
            documentService.createAnnotationDocument(annotationDocument);
            
            aCallbackTarget.add(finishDocumentIcon);
            aCallbackTarget.add(finishDocumentLink);
            aCallbackTarget.add(detailEditor);
            aCallbackTarget.add(createOrGetResetDocumentLink());
        });
        finishDocumentDialog.show(aTarget);
    }

    @Override
    public void actionLoadDocument(AjaxRequestTarget aTarget)
    {
        actionLoadDocument(aTarget, 0);
    }
    
    protected void actionLoadDocument(AjaxRequestTarget aTarget, int aFocus)
    {
        LOG.trace("BEGIN LOAD_DOCUMENT_ACTION at focus " + aFocus);
        
        AnnotatorState state = getModelObject();
        
        
        if (state.getUser() == null) {
            state.setUser(userRepository.getCurrentUser());
        }

        try {
            // Check if there is an annotation document entry in the database. If there is none,
            // create one.
            AnnotationDocument annotationDocument = documentService
                    .createOrGetAnnotationDocument(state.getDocument(), state.getUser());

            // Read the CAS
            // Update the annotation document CAS
            CAS editorCas = documentService.readAnnotationCas(annotationDocument,
                    FORCE_CAS_UPGRADE);

            // After creating an new CAS or upgrading the CAS, we need to save it
            documentService.writeAnnotationCas(editorCas, annotationDocument, false);

            // (Re)initialize brat model after potential creating / upgrading CAS
            state.reset();
            
            // Initialize timestamp in state
            if (!isUserViewingOthersWork(state, userRepository.getCurrentUser())) {
                updateDocumentTimestampAfterWrite(state, documentService.getAnnotationCasTimestamp(
                        state.getDocument(), state.getUser().getUsername()));
            }

            // Load constraints
            state.setConstraints(constraintsService.loadConstraints(state.getProject()));

            // Load user preferences
            loadPreferences();

            // if project is changed, reset some project specific settings
            if (currentprojectId != state.getProject().getId()) {
                state.clearRememberedFeatures();
                currentprojectId = state.getProject().getId();
            }

            // Set the actual editor component. This has to happen *before* any AJAX refreshs are
            // scheduled and *after* the preferences have been loaded (because the current editor
            // type is set in the preferences.
            createAnnotationEditor(aTarget);

            // Initialize the visible content - this has to happen after the annotation editor
            // component has been created because only then the paging strategy is known
            state.moveToUnit(editorCas, aFocus + 1, TOP);

            // Update document state
<<<<<<< HEAD
            if (!isUserViewingOthersWork(state, userRepository.getCurrentUser())
                    && SourceDocumentState.NEW.equals(state.getDocument().getState())) {
                documentService.transitionSourceDocumentState(state.getDocument(),
                        NEW_TO_ANNOTATION_IN_PROGRESS);
=======
            if (!isUserViewingOthersWork()) {
                if (SourceDocumentState.NEW.equals(state.getDocument().getState())) {
                    documentService.transitionSourceDocumentState(state.getDocument(),
                            NEW_TO_ANNOTATION_IN_PROGRESS);
                }
                
                if (AnnotationDocumentState.NEW.equals(annotationDocument.getState())) {
                    documentService.transitionAnnotationDocumentState(annotationDocument,
                            AnnotationDocumentStateTransition.NEW_TO_ANNOTATION_IN_PROGRESS);
                }
>>>>>>> fb4a9140
            }
            
            // Reset the editor (we reload the page content below, so in order not to schedule
            // a double-update, we pass null here)
            detailEditor.reset(null);
            // Populate the layer dropdown box
            detailEditor.loadFeatureEditorModels(editorCas, null);
            
            if (aTarget != null) {
                // Update URL for current document
                updateUrlFragment(aTarget);
                WicketUtil.refreshPage(aTarget, getPage());
            }
            
            applicationEventPublisherHolder.get().publishEvent(
                    new DocumentOpenedEvent(this, editorCas, getModelObject().getDocument(),
                            getModelObject().getUser().getUsername(),
                            userRepository.getCurrentUser().getUsername()));
        }
        catch (Exception e) {
            handleException(aTarget, e);
        }

        LOG.trace("END LOAD_DOCUMENT_ACTION");
    }
    
    @Override
    public void actionRefreshDocument(AjaxRequestTarget aTarget)
    {
        try {
            annotationEditor.requestRender(aTarget);
        }
        catch (Exception e) {
            LOG.warn("Editor refresh requested at illegal time, forcing page refresh",
                    new RuntimeException());
            throw new RestartResponseException(getPage());
        }
        
        aTarget.addChildren(getPage(), IFeedback.class);
        aTarget.add(get(MID_NUMBER_OF_PAGES));
        
        // Update URL for current document
        updateUrlFragment(aTarget);
    }

    private Project getProjectFromParameters(StringValue projectParam)
    {
        Project project = null;
        if (projectParam != null && !projectParam.isEmpty()) {
            long projectId = projectParam.toLong();
            project = projectService.getProject(projectId);
        }
        return project;
    }

    private SourceDocument getDocumentFromParameters(Project aProject, StringValue documentParam)
    {
        SourceDocument document = null;
        if (documentParam != null && !documentParam.isEmpty()) {
            long documentId = documentParam.toLong();
            document = documentService.getSourceDocument(aProject.getId(), documentId);
        }
        return document;
    }
    
    private UrlParametersReceivingBehavior createUrlFragmentBehavior()
    {
        return new UrlParametersReceivingBehavior()
        {
            private static final long serialVersionUID = -3860933016636718816L;

            @Override
            protected void onParameterArrival(IRequestParameters aRequestParameters,
                    AjaxRequestTarget aTarget)
            {
                aTarget.addChildren(getPage(), IFeedback.class);

                StringValue project = aRequestParameters.getParameterValue(PAGE_PARAM_PROJECT_ID);
                StringValue document = aRequestParameters.getParameterValue(PAGE_PARAM_DOCUMENT_ID);
                StringValue focus = aRequestParameters.getParameterValue(PAGE_PARAM_FOCUS);

                handleParameters(aTarget, project, document, focus, false);
            }
        };
    }
    
    private void updateUrlFragment(AjaxRequestTarget aTarget)
    {
        if (aTarget != null) {
            AnnotatorState state = getModelObject();
            UrlFragment fragment = new UrlFragment(aTarget);

            // Current project
            fragment.putParameter(PAGE_PARAM_PROJECT_ID, state.getDocument().getProject().getId());

            // Current document
            fragment.putParameter(PAGE_PARAM_DOCUMENT_ID, state.getDocument().getId());

            // Current focus unit
            if (state.getFocusUnitIndex() > 0) {
                fragment.putParameter(PAGE_PARAM_FOCUS, state.getFocusUnitIndex());
            }
            else {
                fragment.removeParameter(PAGE_PARAM_FOCUS);
            }

            // If we do not manually set editedFragment to false, then changing the URL
            // manually or using the back/forward buttons in the browser only works every
            // second time. Might be a but in wicketstuff urlfragment... not sure.
            aTarget.appendJavaScript(
                    "try{if(window.UrlUtil){window.UrlUtil.editedFragment = false;}}catch(e){}");
        }
    }

    private void handleParameters(AjaxRequestTarget aTarget, StringValue aProjectParameter,
            StringValue aDocumentParameter, StringValue aFocusParameter, boolean aLockIfPreset)
    {
        // Get current project from parameters
        Project project = null;
        try {
            project = getProjectFromParameters(aProjectParameter);
        }
        catch (NoResultException e) {
            error("Project [" + aProjectParameter + "] does not exist");
            return;
        }
        
        // Get current document from parameters
        SourceDocument document = null;
        if (project != null) {
            try {
                document = getDocumentFromParameters(project, aDocumentParameter);
            }
            catch (NoResultException e) {
                error("Document [" + aDocumentParameter + "] does not exist in project ["
                        + project.getId() + "]");
            }
        }
        
        // Get current focus unit from parameters
        int focus = 0;
        if (aFocusParameter != null) {
            focus = aFocusParameter.toInt(0);
        }        
        
        // If there is no change in the current document, then there is nothing to do. Mind
        // that document IDs are globally unique and a change in project does not happen unless
        // there is also a document change.
        if (
                document != null &&
                document.equals(getModelObject().getDocument()) && 
                focus == getModelObject().getFocusUnitIndex()
        ) {
            return;
        }
        
        // Check access to project for annotator or current user if admin is viewing
        if (project != null
                && !projectService.isAnnotator(project, getModelObject().getUser())
                && !projectService.isManager(project, userRepository.getCurrentUser())) {
            error("You have no permission to access project [" + project.getId() + "]");
            return;
        }
        
        // Check if document is locked for the user
        if (project != null && document != null && documentService
                .existsAnnotationDocument(document, getModelObject().getUser())) {
            AnnotationDocument adoc = documentService.getAnnotationDocument(document,
                    getModelObject().getUser());
            if (AnnotationDocumentState.IGNORE.equals(adoc.getState())
                    && !isUserViewingOthersWork(getModelObject(), 
                            userRepository.getCurrentUser())) {
                error("Document [" + document.getId() + "] in project [" + project.getId()
                        + "] is locked for user [" + getModelObject().getUser().getUsername()
                        + "]");
                return;
            }
        }

        // Update project in state
        // Mind that this is relevant if the project was specified as a query parameter
        // i.e. not only in the case that it was a URL fragment parameter. 
        if (project != null) {
            getModelObject().setProject(project);
            if (aLockIfPreset) {
                getModelObject().setProjectLocked(true);
            }
        }
        
        if (document != null) {
            // If we arrive here and the document is not null, then we have a change of document
            // or a change of focus (or both)
            if (!document.equals(getModelObject().getDocument())) {
                getModelObject().setDocument(document, getListOfDocs());
                actionLoadDocument(aTarget, focus);
            }
            else {
                try {
                    getModelObject().moveToUnit(getEditorCas(), focus, TOP);
                    actionRefreshDocument(aTarget);
                }
                catch (Exception e) {
                    aTarget.addChildren(getPage(), IFeedback.class);
                    LOG.info("Error reading CAS " + e.getMessage());
                    error("Error reading CAS " + e.getMessage());
                }
            }
        }
    }

    @Override
    protected void loadPreferences() throws BeansException, IOException
    {
        AnnotatorState state = getModelObject();
        if (isUserViewingOthersWork(state, userRepository.getCurrentUser()) || 
                state.getUser().getUsername().equals(CURATION_USER)) {
            PreferencesUtil.loadPreferences(userPreferenceService, annotationService,
                    state, userRepository.getCurrentUser().getUsername());
        }
        else {
            super.loadPreferences();
        }
    }
    
    
}<|MERGE_RESOLUTION|>--- conflicted
+++ resolved
@@ -583,13 +583,8 @@
             state.moveToUnit(editorCas, aFocus + 1, TOP);
 
             // Update document state
-<<<<<<< HEAD
             if (!isUserViewingOthersWork(state, userRepository.getCurrentUser())
                     && SourceDocumentState.NEW.equals(state.getDocument().getState())) {
-                documentService.transitionSourceDocumentState(state.getDocument(),
-                        NEW_TO_ANNOTATION_IN_PROGRESS);
-=======
-            if (!isUserViewingOthersWork()) {
                 if (SourceDocumentState.NEW.equals(state.getDocument().getState())) {
                     documentService.transitionSourceDocumentState(state.getDocument(),
                             NEW_TO_ANNOTATION_IN_PROGRESS);
@@ -599,7 +594,6 @@
                     documentService.transitionAnnotationDocumentState(annotationDocument,
                             AnnotationDocumentStateTransition.NEW_TO_ANNOTATION_IN_PROGRESS);
                 }
->>>>>>> fb4a9140
             }
             
             // Reset the editor (we reload the page content below, so in order not to schedule
