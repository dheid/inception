--- conflicted
+++ resolved
@@ -81,32 +81,13 @@
                 <small wicket:id="relationHint"></small>
               </div>
             </div>
-            <div class="form-group form-row" wicket:enclosure="forwardAnnotation">
+            <div class="form-group form-row" wicket:id="forwardAnnotationGroup">
               <div class="offset-sm-3 col-sm-9">
                 <div class="form-check">
                   <input wicket:id="forwardAnnotation" class="form-check-input" type="checkbox"/>
                   <label wicket:for="forwardAnnotation" class="form-check-label">
                     Forward annotation
                   </label>
-<<<<<<< HEAD
-=======
-                  <div class="col-sm-9">
-                    <select wicket:id="defaultAnnotationLayer" class="form-control" 
-                        data-container="body"></select>
-                  </div>
-                  <div class="col-sm-offset-3 col-sm-9 small">
-                    <em wicket:id="relationHint"></em>
-                  </div>
-                </div>
-                <div class="form-group" wicket:id="forwardAnnotationGroup">
-                  <div class="col-sm-offset-3 col-sm-9">
-                    <div class="checkbox">
-                      <label wicket:for="forwardAnnotation">
-                        <input wicket:id="forwardAnnotation" type="checkbox"> Forward annotation
-                      </label>
-                    </div>
-                  </div>              
->>>>>>> 5b227bd0
                 </div>
               </div>
             </div>
