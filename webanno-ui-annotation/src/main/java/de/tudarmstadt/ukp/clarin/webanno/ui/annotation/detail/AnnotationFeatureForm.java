/*
 * Copyright 2015
 * Ubiquitous Knowledge Processing (UKP) Lab and FG Language Technology
 * Technische Universität Darmstadt
 *
 * Licensed under the Apache License, Version 2.0 (the "License");
 * you may not use this file except in compliance with the License.
 * You may obtain a copy of the License at
 *
 *  http://www.apache.org/licenses/LICENSE-2.0
 *
 * Unless required by applicable law or agreed to in writing, software
 * distributed under the License is distributed on an "AS IS" BASIS,
 * WITHOUT WARRANTIES OR CONDITIONS OF ANY KIND, either express or implied.
 * See the License for the specific language governing permissions and
 * limitations under the License.
 */
package de.tudarmstadt.ukp.clarin.webanno.ui.annotation.detail;

import static de.tudarmstadt.ukp.clarin.webanno.api.WebAnnoConst.SPAN_TYPE;
import static de.tudarmstadt.ukp.clarin.webanno.api.annotation.util.WebAnnoCasUtil.selectByAddr;
import static de.tudarmstadt.ukp.clarin.webanno.model.AnchoringMode.SINGLE_TOKEN;
import static de.tudarmstadt.ukp.clarin.webanno.support.lambda.LambdaBehavior.enabledWhen;
import static de.tudarmstadt.ukp.clarin.webanno.support.lambda.LambdaBehavior.visibleWhen;
import static de.tudarmstadt.ukp.clarin.webanno.ui.annotation.detail.AnnotationDetailEditorPanel.handleException;
import static java.util.Objects.isNull;
import static org.apache.wicket.RuntimeConfigurationType.DEVELOPMENT;
import static org.apache.wicket.util.string.Strings.escapeMarkup;

import java.io.IOException;
import java.util.ArrayList;
import java.util.Iterator;
import java.util.List;
import java.util.Objects;
import java.util.Optional;
import java.util.stream.Collectors;

import org.apache.uima.cas.CAS;
import org.apache.uima.cas.text.AnnotationFS;
import org.apache.uima.jcas.JCas;
import org.apache.wicket.Component;
import org.apache.wicket.MetaDataKey;
import org.apache.wicket.ajax.AjaxRequestTarget;
import org.apache.wicket.ajax.attributes.AjaxCallListener;
import org.apache.wicket.ajax.attributes.AjaxRequestAttributes;
import org.apache.wicket.ajax.attributes.ThrottlingSettings;
import org.apache.wicket.ajax.form.AjaxFormComponentUpdatingBehavior;
import org.apache.wicket.behavior.AttributeAppender;
import org.apache.wicket.feedback.IFeedback;
import org.apache.wicket.markup.html.WebMarkupContainer;
import org.apache.wicket.markup.html.basic.Label;
import org.apache.wicket.markup.html.form.CheckBox;
import org.apache.wicket.markup.html.form.ChoiceRenderer;
import org.apache.wicket.markup.html.form.DropDownChoice;
import org.apache.wicket.markup.html.form.Form;
import org.apache.wicket.markup.repeater.Item;
import org.apache.wicket.markup.repeater.RefreshingView;
import org.apache.wicket.markup.repeater.util.ModelIteratorAdapter;
import org.apache.wicket.model.CompoundPropertyModel;
import org.apache.wicket.model.IModel;
import org.apache.wicket.model.LoadableDetachableModel;
import org.apache.wicket.model.Model;
import org.apache.wicket.model.PropertyModel;
import org.apache.wicket.model.StringResourceModel;
import org.apache.wicket.request.cycle.RequestCycle;
import org.apache.wicket.spring.injection.annot.SpringBean;
import org.apache.wicket.util.time.Duration;
import org.slf4j.Logger;
import org.slf4j.LoggerFactory;

import de.tudarmstadt.ukp.clarin.webanno.api.AnnotationSchemaService;
import de.tudarmstadt.ukp.clarin.webanno.api.WebAnnoConst;
import de.tudarmstadt.ukp.clarin.webanno.api.annotation.adapter.SpanAdapter;
import de.tudarmstadt.ukp.clarin.webanno.api.annotation.adapter.TypeAdapter;
import de.tudarmstadt.ukp.clarin.webanno.api.annotation.exception.AnnotationException;
import de.tudarmstadt.ukp.clarin.webanno.api.annotation.feature.FeatureSupport;
import de.tudarmstadt.ukp.clarin.webanno.api.annotation.feature.FeatureSupportRegistry;
import de.tudarmstadt.ukp.clarin.webanno.api.annotation.feature.editor.FeatureEditor;
import de.tudarmstadt.ukp.clarin.webanno.api.annotation.feature.editor.LinkFeatureEditor;
import de.tudarmstadt.ukp.clarin.webanno.api.annotation.model.AnnotatorState;
import de.tudarmstadt.ukp.clarin.webanno.api.annotation.model.FeatureState;
import de.tudarmstadt.ukp.clarin.webanno.api.annotation.model.Selection;
import de.tudarmstadt.ukp.clarin.webanno.api.annotation.model.VID;
import de.tudarmstadt.ukp.clarin.webanno.api.annotation.preferences.UserPreferencesService;
import de.tudarmstadt.ukp.clarin.webanno.api.annotation.util.WebAnnoCasUtil;
import de.tudarmstadt.ukp.clarin.webanno.model.AnnotationFeature;
import de.tudarmstadt.ukp.clarin.webanno.model.AnnotationLayer;
import de.tudarmstadt.ukp.clarin.webanno.security.UserDao;
import de.tudarmstadt.ukp.clarin.webanno.support.DescriptionTooltipBehavior;
import de.tudarmstadt.ukp.clarin.webanno.support.bootstrap.select.BootstrapSelect;
import de.tudarmstadt.ukp.clarin.webanno.support.dialog.ConfirmationDialog;
import de.tudarmstadt.ukp.clarin.webanno.support.lambda.LambdaAjaxFormComponentUpdatingBehavior;
import de.tudarmstadt.ukp.clarin.webanno.support.lambda.LambdaAjaxLink;
import de.tudarmstadt.ukp.clarin.webanno.support.lambda.LambdaBehavior;
import de.tudarmstadt.ukp.clarin.webanno.ui.annotation.detail.AnnotationDetailEditorPanel.AttachStatus;
import de.tudarmstadt.ukp.dkpro.core.api.segmentation.type.Token;

public class AnnotationFeatureForm
    extends Form<AnnotatorState>
{
    private static final Logger LOG = LoggerFactory.getLogger(AnnotationFeatureForm.class);
    
    public static final String ID_PREFIX = "featureEditorHead";
    
    private static final long serialVersionUID = 3635145598405490893L;

    // Add "featureEditorPanel" to AjaxRequestTargets instead of "featureEditorPanelContent"
    private WebMarkupContainer featureEditorPanel;
    private FeatureEditorPanelContent featureEditorPanelContent;

    private Label selectedAnnotationLayer;
    private CheckBox forwardAnnotationCheckBox;
    private ConfirmationDialog deleteAnnotationDialog;
    private ConfirmationDialog replaceAnnotationDialog;
    private Label relationHint;
    private DropDownChoice<AnnotationLayer> layerSelector;
    private List<AnnotationLayer> annotationLayers = new ArrayList<>();

    private final AnnotationDetailEditorPanel editorPanel;
    
    private @SpringBean FeatureSupportRegistry featureSupportRegistry;
    private @SpringBean AnnotationSchemaService annotationService;
    private @SpringBean UserPreferencesService userPreferencesService;
    private @SpringBean UserDao userDao;

    AnnotationFeatureForm(AnnotationDetailEditorPanel aEditorPanel, String id,
        IModel<AnnotatorState> aState)
    {
        super(id, new CompoundPropertyModel<>(aState));
        editorPanel = aEditorPanel;
        add(forwardAnnotationCheckBox = createForwardAnnotationCheckBox());
        add(createNoAnnotationWarningLabel());
        add(deleteAnnotationDialog = createDeleteDialog());
        add(replaceAnnotationDialog = createReplaceDialog());
        add(createDeleteButton());
        add(createReverseButton());
        add(createClearButton());
        add(relationHint = createRelationHint());
        add(layerSelector = createDefaultAnnotationLayerSelector());
        add(featureEditorPanel = createFeatureEditorPanel());
        add(createSelectedAnnotationTypeLabel());
    }

    private WebMarkupContainer createFeatureEditorPanel()
    {
        WebMarkupContainer container = new WebMarkupContainer("featureEditorsContainer");
        container.add(visibleWhen(() -> getModelObject().getSelection().getAnnotation().isSet()));

        // Add placeholder since wmc might start out invisible. Without the placeholder we
        // cannot make it visible in an AJAX call
        container.setOutputMarkupPlaceholderTag(true);

        container.add(createNoFeaturesWarningLabel());
        container.add(featureEditorPanelContent = createFeatureEditorPanelContent());
        container.add(createSelectedTextLabel());
        container.add(selectedAnnotationLayer = createSelectedAnnotationLayerLabel());

        return container;
    }

    private Label createNoFeaturesWarningLabel()
    {
        Label label = new Label("noFeaturesWarning", "No features available!");
        label.add(visibleWhen(() -> getModelObject().getFeatureStates().isEmpty()));
        return label;
    }

    private FeatureEditorPanelContent createFeatureEditorPanelContent()
    {
        return new FeatureEditorPanelContent("featureValues");
    }

<<<<<<< HEAD
    private TextField<String> createForwardAnnotationTextField()
    {
        TextField<String> textfield = new TextField<>("forwardAnno");
        textfield.setOutputMarkupId(true);
        textfield.add(new AjaxFormComponentUpdatingBehavior("keyup")
        {
            private static final long serialVersionUID = 4554834769861958396L;

            @Override
            protected void updateAjaxAttributes(AjaxRequestAttributes attributes)
            {
                super.updateAjaxAttributes(attributes);

                IAjaxCallListener listener = new AjaxCallListener()
                {
                    private static final long serialVersionUID = -7968540662654079601L;

                    @Override
                    public CharSequence getPrecondition(Component component)
                    {
                        return "var keycode = Wicket.Event.keyCode(attrs.event);    return true;";
                    }
                };
                attributes.getAjaxCallListeners().add(listener);

                attributes.getDynamicExtraParameters().add("var eventKeycode = Wicket.Event" +
                        ".keyCode(attrs.event);return {keycode: eventKeycode};");
                attributes.setPreventDefault(false);
            }

            @Override
            protected void onUpdate(AjaxRequestTarget aTarget)
            {
                if (!getModelObject().isForwardAnnotation()) {
                    return;
                }
                
                final Request request = RequestCycle.get().getRequest();
                final String jsKeycode = request.getRequestParameters()
                        .getParameterValue("keycode").toString("");
                if (jsKeycode.equals("32")) {
                    try {
                        JCas jCas = editorPanel.getEditorCas();
                        editorPanel.actionCreateForward(aTarget, jCas);
                        selectedTag = "";
                    }
                    catch (Exception e) {
                        handleException(textfield, aTarget, e);
                    }
                    return;
                }
                if (jsKeycode.equals("13")) {
                    selectedTag = "";
                    return;
                }
                selectedTag = (textfield.getModelObject() == null ? ""
                        : textfield.getModelObject().charAt(0)) + selectedTag;
                Map<String, String> bindTags = getBindTags();
                if (!bindTags.isEmpty()) {
                    List<FeatureState> featureStates = getModelObject().getFeatureStates();
                    featureStates.get(0).value = getKeyBindValue(selectedTag, bindTags);
                }
                
                aTarget.add(textfield);
                
                Iterator<Component> componentIterator = featureEditorPanelContent.iterator();
                if (componentIterator.hasNext()) {
                    aTarget.add(componentIterator.next());
                }
            }
        });
        textfield.add(new AttributeAppender("style", "opacity:0", ";"));
        return textfield;
    }
    
    public FeatureEditor getFirstFeatureEditor()
=======
    public Optional<FeatureEditor> getFirstFeatureEditor()
>>>>>>> 6b6abc20
    {
        Iterator<Item<FeatureState>> itemIterator = featureEditorPanelContent.getItems();
        if (!itemIterator.hasNext()) {
            return Optional.empty();
        }
        else {
            return Optional.ofNullable((FeatureEditor) itemIterator.next().get("editor"));
        }
    }

    private ConfirmationDialog createDeleteDialog()
    {
        return new ConfirmationDialog("deleteAnnotationDialog",
                new StringResourceModel("DeleteDialog.title", this, null));
    }

    private ConfirmationDialog createReplaceDialog()
    {
        return new ConfirmationDialog("replaceAnnotationDialog",
                new StringResourceModel("ReplaceDialog.title", this, null),
                new StringResourceModel("ReplaceDialog.text", this, null));
    }

    private Label createSelectedAnnotationLayerLabel()
    {
        Label label = new Label("selectedAnnotationLayer", new Model<String>());
        label.setOutputMarkupPlaceholderTag(true);
        label.add(visibleWhen(() -> getModelObject().getPreferences().isRememberLayer()));
        return label;
    }

    private Label createSelectedAnnotationTypeLabel()
    {
        Label label = new Label("selectedAnnotationType", LoadableDetachableModel.of(() -> {
            try {
                return String.valueOf(WebAnnoCasUtil.selectByAddr(editorPanel.getEditorCas(),
                        getModelObject().getSelection().getAnnotation().getId())).trim();
            }
            catch (IOException e) {
                return "";
            }
        }));
        label.setOutputMarkupPlaceholderTag(true);
        // We show the extended info on the selected annotation only when run in development mode
        label.add(visibleWhen(() -> getModelObject().getSelection().getAnnotation().isSet()
                && DEVELOPMENT.equals(getApplication().getConfigurationType())));
        return label;
    }

    private Label createRelationHint()
    {
        Label label = new Label("relationHint", Model.of());
        label.setOutputMarkupPlaceholderTag(true);
        label.setEscapeModelStrings(false);
        label.add(LambdaBehavior.onConfigure(_this -> {
            if (layerSelector.getModelObject() != null) {
                List<AnnotationLayer> relLayers = annotationService
                        .listAttachedRelationLayers(layerSelector.getModelObject());
                if (relLayers.isEmpty()) {
                    _this.setVisible(false);
                }
                else if (relLayers.size() == 1) {
                    _this.setDefaultModelObject("Create a <b>"
                            + escapeMarkup(relLayers.get(0).getUiName(), false, false)
                            + "</b> relation by drawing an arc between annotations of this layer.");
                    _this.setVisible(true);
                }
                else {
                    _this.setDefaultModelObject(
                            "Whoops! Found more than one relation layer attaching to this span layer!");
                    _this.setVisible(true);
                }
            }
            else {
                _this.setVisible(false);
            }
        }));
        return label;
    }
    
    private DropDownChoice<AnnotationLayer> createDefaultAnnotationLayerSelector()
    {
        DropDownChoice<AnnotationLayer> selector = new BootstrapSelect<>("defaultAnnotationLayer");
        selector.setChoices(new PropertyModel<>(this, "annotationLayers"));
        selector.setChoiceRenderer(new ChoiceRenderer<>("uiName"));
        selector.setOutputMarkupId(true);
        selector.add(LambdaAjaxFormComponentUpdatingBehavior.onUpdate("change",
                this::actionChangeDefaultLayer));
        return selector;
    }
    
    private void actionChangeDefaultLayer(AjaxRequestTarget aTarget)
    {
        AnnotatorState state = getModelObject();

        aTarget.add(relationHint);
        aTarget.add(forwardAnnotationCheckBox);
        
        // If forward annotation was enabled, disable it
        if (state.isForwardAnnotation()) {
            state.setForwardAnnotation(false);
        }
        
        // If "remember layer" is set, the we really just update the selected layer...
        // we do not touch the selected annotation not the annotation detail panel
        if (state.getPreferences().isRememberLayer()) {
            state.setSelectedAnnotationLayer(state.getDefaultAnnotationLayer());
        }
        // If "remember layer" is not set, then changing the layer means that we
        // want to change the type of the currently selected annotation
        else if (!Objects.equals(state.getSelectedAnnotationLayer(), 
                state.getDefaultAnnotationLayer())
            && state.getSelection().getAnnotation().isSet()) {
            try {
                if (state.getSelection().isArc()) {
                    editorPanel.actionClear(aTarget);
                }
                else {
                    actionReplace(aTarget);
                }
            }
            catch (Exception e) {
                handleException(this, aTarget, e);
            }
        }
        // If no annotation is selected, then prime the annotation detail panel for the new type
        else {
            state.setSelectedAnnotationLayer(state.getDefaultAnnotationLayer());
            selectedAnnotationLayer
                    .setDefaultModelObject(Optional.ofNullable(state.getDefaultAnnotationLayer())
                            .map(AnnotationLayer::getUiName).orElse(null));
            aTarget.add(selectedAnnotationLayer);
            editorPanel.clearFeatureEditorModels(aTarget);
        }
        
        // Save the currently selected layer as a user preference so it is remains active when a
        // user leaves the application and later comes back to continue annotating
        long prevDefaultLayer = state.getPreferences().getDefaultLayer();
        if (state.getDefaultAnnotationLayer() != null) {
            state.getPreferences().setDefaultLayer(state.getDefaultAnnotationLayer().getId());
        }
        else {
            state.getPreferences().setDefaultLayer(-1);
        }
        if (prevDefaultLayer != state.getPreferences().getDefaultLayer()) {
            try {
                userPreferencesService.savePreferences(state.getProject(),
                        userDao.getCurrentUser().getUsername(), state.getMode(),
                        state.getPreferences());
            }
            catch (IOException e) {
                handleException(this, aTarget, e);
            }
        }
    }

    private LambdaAjaxLink createSelectedTextLabel()
    {
        LambdaAjaxLink link = new LambdaAjaxLink("jumpToAnnotation",
                this::actionJumpToAnnotation);
        link.add(new Label("selectedText", PropertyModel.of(getModelObject(),
                "selection.text")).setOutputMarkupId(true));
        link.setOutputMarkupId(true);
        return link;
    }
    
    private void actionJumpToAnnotation(AjaxRequestTarget aTarget) throws IOException
    {
        AnnotatorState state = getModelObject();
        
        editorPanel.getEditorPage().actionShowSelectedDocument(aTarget, state.getDocument(),
                state.getSelection().getBegin(), state.getSelection().getEnd());
    }

    private LambdaAjaxLink createClearButton()
    {
        LambdaAjaxLink link = new LambdaAjaxLink("clear", editorPanel::actionClear);
        link.setOutputMarkupPlaceholderTag(true);
        link.add(visibleWhen(() -> getModelObject().getSelection().getAnnotation().isSet()));
        return link;
    }

    private Component createReverseButton()
    {
        LambdaAjaxLink link = new LambdaAjaxLink("reverse", editorPanel::actionReverse);
        link.setOutputMarkupPlaceholderTag(true);
        link.add(LambdaBehavior.onConfigure(_this -> {
            AnnotatorState state = AnnotationFeatureForm.this.getModelObject();
            
            _this.setVisible(state.getSelection().getAnnotation().isSet()
                    && state.getSelection().isArc() && state.getSelectedAnnotationLayer()
                            .getType().equals(WebAnnoConst.RELATION_TYPE));

            // Avoid reversing in read-only layers
            _this.setEnabled(state.getSelectedAnnotationLayer() != null
                    && !state.getSelectedAnnotationLayer().isReadonly());
        }));
        return link;
    }

    private LambdaAjaxLink createDeleteButton()
    {
        LambdaAjaxLink link = new LambdaAjaxLink("delete", this::actionDelete);
        link.setOutputMarkupPlaceholderTag(true);
        link.add(visibleWhen(() -> getModelObject().getSelection().getAnnotation().isSet()));
        // Avoid deleting in read-only layers
        link.add(enabledWhen(() -> getModelObject().getSelectedAnnotationLayer() != null
                && !getModelObject().getSelectedAnnotationLayer().isReadonly()));
        return link;
    }
    
    private void actionDelete(AjaxRequestTarget aTarget) throws IOException, AnnotationException
    {
        AnnotatorState state = AnnotationFeatureForm.this.getModelObject();
        
        AnnotationLayer layer = state.getSelectedAnnotationLayer();
        TypeAdapter adapter = annotationService.getAdapter(layer);

        JCas jCas = editorPanel.getEditorCas();
        AnnotationFS fs = selectByAddr(jCas, state.getSelection().getAnnotation().getId());
        
        if (layer.isReadonly()) {
            error("Cannot replace an annotation on a read-only layer.");
            aTarget.addChildren(getPage(), IFeedback.class);
            return;
        }
        
        AttachStatus attachStatus = editorPanel.checkAttachStatus(aTarget, state.getProject(), fs);
        if (attachStatus.readOnlyAttached) {
            error("Cannot delete an annotation to which annotations on read-only layers attach.");
            aTarget.addChildren(getPage(), IFeedback.class);
            return;
        }        
        
        if (adapter instanceof SpanAdapter && attachStatus.attachCount > 0) {
            deleteAnnotationDialog.setContentModel(
                    new StringResourceModel("DeleteDialog.text", this, Model.of(layer))
                            .setParameters(attachStatus.attachCount));
            deleteAnnotationDialog.setConfirmAction((aCallbackTarget) -> {
                editorPanel.actionDelete(aCallbackTarget);
            });
            deleteAnnotationDialog.show(aTarget);
        }
        else {
            editorPanel.actionDelete(aTarget);
        }
    }
    
    private void actionReplace(AjaxRequestTarget aTarget) throws IOException
    {
        AnnotatorState state = AnnotationFeatureForm.this.getModelObject();

        AnnotationLayer newLayer = layerSelector.getModelObject();

        JCas jCas = editorPanel.getEditorCas();
        AnnotationFS fs = selectByAddr(jCas, state.getSelection().getAnnotation().getId());
        AnnotationLayer currentLayer = annotationService.getLayer(state.getProject(), fs);
        
        if (currentLayer.isReadonly()) {
            error("Cannot replace an annotation on a read-only layer.");
            aTarget.addChildren(getPage(), IFeedback.class);
            return;
        }
        
        AttachStatus attachStatus = editorPanel.checkAttachStatus(aTarget, state.getProject(), fs);
        if (attachStatus.readOnlyAttached) {
            error("Cannot replace an annotation to which annotations on read-only layers attach.");
            aTarget.addChildren(getPage(), IFeedback.class);
            return;
        }
        
        replaceAnnotationDialog.setContentModel(
                new StringResourceModel("ReplaceDialog.text", AnnotationFeatureForm.this)
                        .setParameters(currentLayer.getUiName(), newLayer.getUiName(),
                                attachStatus.attachCount));
        replaceAnnotationDialog.setConfirmAction((_target) -> {
            // The delete action clears the selection, but we need it to create
            // the new annotation - so we save it.
            Selection savedSel = editorPanel.getModelObject().getSelection().copy();

            // Delete current annotation
            editorPanel.actionDelete(_target);

            // Set up the action to create the replacement annotation
            AnnotationLayer layer = layerSelector.getModelObject();
            state.getSelection().set(savedSel);
            state.getSelection().setAnnotation(VID.NONE_ID);
            state.setSelectedAnnotationLayer(layer);
            state.setDefaultAnnotationLayer(layer);
            selectedAnnotationLayer.setDefaultModelObject(layer.getUiName());
            editorPanel.loadFeatureEditorModels(_target);

            // Create the replacement annotation
            editorPanel.actionCreateOrUpdate(_target, editorPanel.getEditorCas());
            layerSelector.modelChanged();
            _target.add(AnnotationFeatureForm.this);
        });
        replaceAnnotationDialog.setCancelAction((_target) -> {
            state.setDefaultAnnotationLayer(state.getSelectedAnnotationLayer());
            _target.add(AnnotationFeatureForm.this);
        });
        replaceAnnotationDialog.show(aTarget);
    }

    private Label createNoAnnotationWarningLabel()
    {
        return new Label("noAnnotationWarning", "No annotation selected!")
        {
            private static final long serialVersionUID = -6046409838139863541L;

            @Override
            protected void onConfigure()
            {
                super.onConfigure();
                
                setVisible(!getModelObject().getSelection().getAnnotation().isSet());
            }
        };
    }

    /**
     * Part of <i>forward annotation</i> mode: creates the checkbox to toggle forward annotation
     * mode.
     */
    private CheckBox createForwardAnnotationCheckBox()
    {
        CheckBox checkbox = new CheckBox("forwardAnnotation");
        checkbox. setOutputMarkupId(true);
        checkbox.add(visibleWhen(this::isForwardable));
        checkbox.add(LambdaBehavior.onConfigure(_this -> {
            // Force-disable forward annotation mode if current layer is not forwardable
            if (!isForwardable()) {
                AnnotationFeatureForm.this.getModelObject().setForwardAnnotation(false);
            }
        }));
        checkbox.add(new LambdaAjaxFormComponentUpdatingBehavior("change", _target -> 
                focusForwardAnnotationComponent(_target, true)));
        
        return checkbox;
    }
    
    /**
     * Part of <i>forward annotation</i> mode: move focus to the hidden forward annotation input
     * field or to the free text component at the end of the rendering process
     * 
     * @param aResetSelectedTag
     *            whether to clear {@code selectedTag} if the forward features has a tagset. Has
     *            no effect if the forward feature is a free text feature.
     */
    private void focusForwardAnnotationComponent(AjaxRequestTarget aTarget,
            boolean aResetSelectedTag)
    {
        AnnotatorState state = getModelObject();
        if (!state.isForwardAnnotation()) {
            return;
        }
        
        List<AnnotationFeature> features = getEnabledAndVisibleFeatures(
                AnnotationFeatureForm.this.getModelObject()
                        .getSelectedAnnotationLayer());
        if (features.size() != 1) {
            // should not come here in the first place (controlled during
            // forward annotation process)
            return;
        }
        
        AnnotationFeature feature = features.get(0);
        
        // Check if this is a free text annotation or a tagset is attached. Use the hidden
        // forwardAnnotationText element only for tagset based forward annotations
        if (feature.getTagset() == null) {
            getFirstFeatureEditor()
                    .ifPresent(_editor -> aTarget.focusComponent(_editor.getFocusComponent()));
        }
        else {
            aTarget.focusComponent(editorPanel.getForwardAnnotationTextField());
            if (aResetSelectedTag) {
                editorPanel.setForwardAnnotationKeySequence("", "resetting on forward");
            }
        }
    }

    /**
     * Returns all enabled and visible features of the given annotation layer.
     */
    private List<AnnotationFeature> getEnabledAndVisibleFeatures(AnnotationLayer aLayer)
    {
        return annotationService.listAnnotationFeature(aLayer).stream()
                .filter(f -> f.isEnabled())
                .filter(f -> f.isVisible())
                .collect(Collectors.toList());
    }

    /**
     * Part of <i>forward annotation</i> mode: determines whether the currently selected layer is
     * forwardable or not.
     */
    private boolean isForwardable()
    {
        AnnotatorState state = getModelObject();
        
        // Fetch the current default layer (the one which determines the type of new annotations)
        AnnotationLayer layer = state.getDefaultAnnotationLayer();

        if (isNull(layer) || isNull(layer.getId())) {
            return false;
        }

        if (!SPAN_TYPE.equals(layer.getType())) {
            return false;
        }

        if (!SINGLE_TOKEN.equals(layer.getAnchoringMode())) {
            return false;
        }

        // Forward annotation mode requires that there is exactly one feature.
        // No forward annotation for multi-feature and zero-feature layers (where features count
        // which are are both enabled and visible).
        List<AnnotationFeature> features = getEnabledAndVisibleFeatures(layer);
        if (features.size() != 1) {
            return false;
        }

        AnnotationFeature feature = features.get(0);
        
        // Forward mode is only valid for string features
        if (!CAS.TYPE_NAME_STRING.equals(feature.getType())) {
            return false;
        }
        
        // If there is a tagset, it must have tags
        if (feature.getTagset() != null) {
            return !annotationService.listTags(feature.getTagset()).isEmpty();
        }
        else {
            return true;
        }
    }

    @Override
    protected void onConfigure()
    {
        super.onConfigure();
        
        // Avoid reversing in read-only layers
        setEnabled(getModelObject().getDocument() != null && !editorPanel.isAnnotationFinished());
    }

    public void updateLayersDropdown()
    {
        AnnotatorState state = getModelObject();
        annotationLayers.clear();
        AnnotationLayer l = null;
        for (AnnotationLayer layer : state.getAnnotationLayers()) {
            if (!layer.isEnabled() || layer.isReadonly()
                || layer.getName().equals(Token.class.getName())) {
                continue;
            }
            if (layer.getType().equals(WebAnnoConst.SPAN_TYPE)) {
                annotationLayers.add(layer);
                l = layer;
            }
            // manage chain type
            else if (layer.getType().equals(WebAnnoConst.CHAIN_TYPE)) {
                for (AnnotationFeature feature : annotationService.listAnnotationFeature(layer)) {
                    if (!feature.isEnabled()) {
                        continue;
                    }
                    if (feature.getName().equals(WebAnnoConst.COREFERENCE_TYPE_FEATURE)) {
                        annotationLayers.add(layer);
                    }

                }
            }
            // chain
        }
        if (state.getDefaultAnnotationLayer() != null) {
            state.setSelectedAnnotationLayer(state.getDefaultAnnotationLayer());
        }
        else if (l != null) {
            state.setSelectedAnnotationLayer(l);
        }
    }

    void updateRememberLayer()
    {
        AnnotatorState state = getModelObject();
        if (state.getPreferences().isRememberLayer()) {
            if (state.getDefaultAnnotationLayer() == null) {
                state.setDefaultAnnotationLayer(state.getSelectedAnnotationLayer());
            }
        }
        else if (!state.getSelection().isArc()) {
            state.setDefaultAnnotationLayer(state.getSelectedAnnotationLayer());
        }

        // if no layer is selected in Settings
        if (state.getSelectedAnnotationLayer() != null) {
            selectedAnnotationLayer.setDefaultModelObject(
                state.getSelectedAnnotationLayer().getUiName());
        }
    }

    private class FeatureEditorPanelContent
        extends RefreshingView<FeatureState>
    {
        private static final long serialVersionUID = -8359786805333207043L;

        FeatureEditorPanelContent(String aId)
        {
            super(aId);
            setOutputMarkupId(true);
            // This strategy caches items as long as the panel exists. This is important to
            // allow the Kendo ComboBox datasources to be re-read when constraints change the
            // available tags.
            setItemReuseStrategy(new CachingReuseStrategy());
        }
        
        @Override
        protected void onAfterRender()
        {
            super.onAfterRender();
            
            RequestCycle.get().find(AjaxRequestTarget.class).ifPresent(_target -> {
                // Put focus on hidden input field if we are in forward-mode unless the user has
                // selected an annotation which is not on the forward-mode layer
                AnnotatorState state = getModelObject();
                AnnotationLayer layer = state.getSelectedAnnotationLayer();
                if (
                        getModelObject().isForwardAnnotation() &&
                        layer != null &&
                        layer.equals(state.getDefaultAnnotationLayer())
                ) {
                    focusForwardAnnotationComponent(_target, false);
                }
                // If the user selects or creates an annotation then we put the focus on the
                // first of the feature editors
                else if (!Objects.equals(getRequestCycle().getMetaData(IsSidebarAction.INSTANCE),
                        true)) {
                    getFirstFeatureEditor().ifPresent(_editor -> 
                            _target.focusComponent(_editor.getFocusComponent()));
                }
            });
        }

        @Override
        protected void populateItem(final Item<FeatureState> item)
        {
            LOG.trace("FeatureEditorPanelContent.populateItem("
                + item.getModelObject().feature.getUiName() + ": "
                + item.getModelObject().value + ")");

            // Feature editors that allow multiple values may want to update themselves,
            // e.g. to add another slot.
            item.setOutputMarkupId(true);

            final FeatureState featureState = item.getModelObject();
            final FeatureEditor editor;
            
            // Look up a suitable editor and instantiate it
            FeatureSupport featureSupport = featureSupportRegistry
                    .getFeatureSupport(featureState.feature);
            editor = featureSupport.createEditor("editor", AnnotationFeatureForm.this, editorPanel,
                    AnnotationFeatureForm.this.getModel(), item.getModel());

            if (!featureState.feature.getLayer().isReadonly()) {
                AnnotatorState state = getModelObject();

                // Whenever it is updating an annotation, it updates automatically when a
                // component for the feature lost focus - but updating is for every component
                // edited LinkFeatureEditors must be excluded because the auto-update will break
                // the ability to add slots. Adding a slot is NOT an annotation action.
                if (state.getSelection().getAnnotation().isSet()
                    && !(editor instanceof LinkFeatureEditor)) {
                    addAnnotateActionBehavior(editor);
                }
                else if (!(editor instanceof LinkFeatureEditor)) {
                    addRefreshFeaturePanelBehavior(editor);
                }

                // Add tooltip on label
                StringBuilder tooltipTitle = new StringBuilder();
                tooltipTitle.append(featureState.feature.getUiName());
                if (featureState.feature.getTagset() != null) {
                    tooltipTitle.append(" (");
                    tooltipTitle.append(featureState.feature.getTagset().getName());
                    tooltipTitle.append(')');
                }

                Component labelComponent = editor.getLabelComponent();
                labelComponent.add(new AttributeAppender("style", "cursor: help", ";"));
                labelComponent.add(new DescriptionTooltipBehavior(tooltipTitle.toString(),
                    featureState.feature.getDescription()));
            }
            else {
                editor.getFocusComponent().setEnabled(false);
            }

            // We need to enable the markup ID here because we use it during the AJAX behavior
            // that automatically saves feature editors on change/blur. 
            // Check addAnnotateActionBehavior.
            editor.setOutputMarkupId(true);
            editor.setOutputMarkupPlaceholderTag(true);
            
            // Ensure that markup IDs of feature editor focus components remain constant across
            // refreshes of the feature editor panel. This is required to restore the focus.
            editor.getFocusComponent().setOutputMarkupId(true);
            editor.getFocusComponent()
                    .setMarkupId(ID_PREFIX + editor.getModelObject().feature.getId());
            
            item.add(editor);
        }

        private void addRefreshFeaturePanelBehavior(final FeatureEditor aFrag)
        {
            aFrag.getFocusComponent().add(new AjaxFormComponentUpdatingBehavior("change")
            {
                private static final long serialVersionUID = 5179816588460867471L;

                @Override
                protected void onUpdate(AjaxRequestTarget aTarget)
                {
                    aTarget.add(featureEditorPanel);
                }
            });
        }

        private void addAnnotateActionBehavior(final FeatureEditor aFrag)
        {
            aFrag.getFocusComponent().add(new AjaxFormComponentUpdatingBehavior("change")
            {
                private static final long serialVersionUID = 5179816588460867471L;

                @Override
                protected void updateAjaxAttributes(AjaxRequestAttributes aAttributes)
                {
                    super.updateAjaxAttributes(aAttributes);
                    // When focus is on a feature editor and the user selects a new annotation,
                    // there is a race condition between the saving the value of the feature
                    // editor and the loading of the new annotation. Delay the feature editor
                    // save to give preference to loading the new annotation.
                    aAttributes.setThrottlingSettings(new ThrottlingSettings(getMarkupId(),
                        Duration.milliseconds(250), true));
                    aAttributes.getAjaxCallListeners().add(new AjaxCallListener()
                    {
                        private static final long serialVersionUID = 1L;

                        @Override
                        public CharSequence getPrecondition(Component aComponent)
                        {
                            // If the panel refreshes because the user selects a new annotation,
                            // the annotation editor panel is updated for the new annotation
                            // first (before saving values) because of the delay set above. When
                            // the delay is over, we can no longer save the value because the
                            // old component is no longer there. We use the markup id of the
                            // editor fragments to check if the old component is still there
                            // (i.e. if the user has just tabbed to a new field) or if the old
                            // component is gone (i.e. the user selected/created another
                            // annotation). If the old component is no longer there, we abort
                            // the delayed save action.
                            return "return $('#" + aFrag.getMarkupId() + "').length > 0;";
                        }
                    });
                }

                @Override
                protected void onUpdate(AjaxRequestTarget aTarget)
                {
                    try {
                        AnnotatorState state = getModelObject();

                        if (state.getConstraints() != null) {
                            // Make sure we update the feature editor panel because due to
                            // constraints the contents may have to be re-rendered
                            aTarget.add(featureEditorPanel);
                        }
                        
                        // When updating an annotation in the sidebar, we must not force a
                        // re-focus after rendering
                        getRequestCycle().setMetaData(IsSidebarAction.INSTANCE, true);
                        
                        JCas jCas = editorPanel.getEditorCas();
                        AnnotationLayer layer = state.getSelectedAnnotationLayer();
                        if (
                                state.isForwardAnnotation() &&
                                layer != null &&
                                layer.equals(state.getDefaultAnnotationLayer())
                        ) {
                            editorPanel.actionCreateForward(aTarget, jCas);
                        } else {
                            editorPanel.actionCreateOrUpdate(aTarget, jCas);
                        }
                    }
                    catch (Exception e) {
                        handleException(AnnotationFeatureForm.FeatureEditorPanelContent.this,
                            aTarget, e);
                    }
                }
            });
        }

        @Override
        protected Iterator<IModel<FeatureState>> getItemModels()
        {
            List<FeatureState> featureStates = getModelObject().getFeatureStates();

            return new ModelIteratorAdapter<FeatureState>(
                featureStates)
            {
                @Override
                protected IModel<FeatureState> model(FeatureState aObject)
                {
                    return FeatureStateModel.of(getModel(), aObject);
                }
            };
        }
    }

    protected List<AnnotationLayer> getAnnotationLayers()
    {
        return annotationLayers;
    }

    protected WebMarkupContainer getFeatureEditorPanel()
    {
        return featureEditorPanel;
    }
    
    protected DropDownChoice<AnnotationLayer> getLayerSelector()
    {
        return layerSelector;
    }
    
    private static final class IsSidebarAction extends MetaDataKey<Boolean> {
        private static final long serialVersionUID = 1L;
        
        public final static IsSidebarAction INSTANCE = new IsSidebarAction();
    }
}<|MERGE_RESOLUTION|>--- conflicted
+++ resolved
@@ -169,87 +169,8 @@
     {
         return new FeatureEditorPanelContent("featureValues");
     }
-
-<<<<<<< HEAD
-    private TextField<String> createForwardAnnotationTextField()
-    {
-        TextField<String> textfield = new TextField<>("forwardAnno");
-        textfield.setOutputMarkupId(true);
-        textfield.add(new AjaxFormComponentUpdatingBehavior("keyup")
-        {
-            private static final long serialVersionUID = 4554834769861958396L;
-
-            @Override
-            protected void updateAjaxAttributes(AjaxRequestAttributes attributes)
-            {
-                super.updateAjaxAttributes(attributes);
-
-                IAjaxCallListener listener = new AjaxCallListener()
-                {
-                    private static final long serialVersionUID = -7968540662654079601L;
-
-                    @Override
-                    public CharSequence getPrecondition(Component component)
-                    {
-                        return "var keycode = Wicket.Event.keyCode(attrs.event);    return true;";
-                    }
-                };
-                attributes.getAjaxCallListeners().add(listener);
-
-                attributes.getDynamicExtraParameters().add("var eventKeycode = Wicket.Event" +
-                        ".keyCode(attrs.event);return {keycode: eventKeycode};");
-                attributes.setPreventDefault(false);
-            }
-
-            @Override
-            protected void onUpdate(AjaxRequestTarget aTarget)
-            {
-                if (!getModelObject().isForwardAnnotation()) {
-                    return;
-                }
-                
-                final Request request = RequestCycle.get().getRequest();
-                final String jsKeycode = request.getRequestParameters()
-                        .getParameterValue("keycode").toString("");
-                if (jsKeycode.equals("32")) {
-                    try {
-                        JCas jCas = editorPanel.getEditorCas();
-                        editorPanel.actionCreateForward(aTarget, jCas);
-                        selectedTag = "";
-                    }
-                    catch (Exception e) {
-                        handleException(textfield, aTarget, e);
-                    }
-                    return;
-                }
-                if (jsKeycode.equals("13")) {
-                    selectedTag = "";
-                    return;
-                }
-                selectedTag = (textfield.getModelObject() == null ? ""
-                        : textfield.getModelObject().charAt(0)) + selectedTag;
-                Map<String, String> bindTags = getBindTags();
-                if (!bindTags.isEmpty()) {
-                    List<FeatureState> featureStates = getModelObject().getFeatureStates();
-                    featureStates.get(0).value = getKeyBindValue(selectedTag, bindTags);
-                }
-                
-                aTarget.add(textfield);
-                
-                Iterator<Component> componentIterator = featureEditorPanelContent.iterator();
-                if (componentIterator.hasNext()) {
-                    aTarget.add(componentIterator.next());
-                }
-            }
-        });
-        textfield.add(new AttributeAppender("style", "opacity:0", ";"));
-        return textfield;
-    }
-    
-    public FeatureEditor getFirstFeatureEditor()
-=======
+    
     public Optional<FeatureEditor> getFirstFeatureEditor()
->>>>>>> 6b6abc20
     {
         Iterator<Item<FeatureState>> itemIterator = featureEditorPanelContent.getItems();
         if (!itemIterator.hasNext()) {
