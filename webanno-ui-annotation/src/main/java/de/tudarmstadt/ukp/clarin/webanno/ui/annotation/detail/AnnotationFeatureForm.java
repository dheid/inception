--- conflicted
+++ resolved
@@ -940,11 +940,10 @@
             try {
                 AnnotatorState state = getModelObject();
 
-<<<<<<< HEAD
                 if (state.getConstraints() != null) {
                     // Make sure we update the feature editor panel because due to
                     // constraints the contents may have to be re-rendered
-                    aTarget.add(featureEditorPanel);
+                    AnnotationFeatureForm.this.refresh(aTarget);
                 }
                 
                 // When updating an annotation in the sidebar, we must not force a
@@ -975,13 +974,6 @@
 
                     if (!allEditors.isEmpty()) {
                         FeatureEditor currentEditor = aComponent.findParent(FeatureEditor.class);
-=======
-                        if (state.getConstraints() != null) {
-                            // Make sure we update the feature editor panel because due to
-                            // constraints the contents may have to be re-rendered
-                            AnnotationFeatureForm.this.refresh(aTarget);
-                        }
->>>>>>> 96d1a412
                         
                         int i = allEditors.indexOf(currentEditor);
                         
