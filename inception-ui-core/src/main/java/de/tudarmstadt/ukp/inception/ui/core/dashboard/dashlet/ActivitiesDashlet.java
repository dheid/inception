/*
 * Copyright 2019
 * Ubiquitous Knowledge Processing (UKP) Lab
 * Technische Universität Darmstadt
 *
 * Licensed under the Apache License, Version 2.0 (the "License");
 * you may not use this file except in compliance with the License.
 * You may obtain a copy of the License at
 *
 *  http://www.apache.org/licenses/LICENSE-2.0
 *
 * Unless required by applicable law or agreed to in writing, software
 * distributed under the License is distributed on an "AS IS" BASIS,
 * WITHOUT WARRANTIES OR CONDITIONS OF ANY KIND, either express or implied.
 * See the License for the specific language governing permissions and
 * limitations under the License.
 */
package de.tudarmstadt.ukp.inception.ui.core.dashboard.dashlet;

import static de.tudarmstadt.ukp.clarin.webanno.api.WebAnnoConst.CURATION_USER;
import static de.tudarmstadt.ukp.clarin.webanno.support.lambda.LambdaBehavior.visibleWhen;
import static de.tudarmstadt.ukp.inception.support.ui.LinkProvider.createDocumentPageLink;
import static java.lang.String.format;
import static java.lang.System.currentTimeMillis;
import static java.util.function.Function.identity;
import static java.util.stream.Collectors.toList;
import static java.util.stream.Collectors.toMap;
import static org.apache.commons.collections4.SetUtils.unmodifiableSet;

import java.text.SimpleDateFormat;
import java.util.List;
import java.util.Map;
import java.util.Objects;
import java.util.Set;

import org.apache.commons.lang3.tuple.Pair;
import org.apache.wicket.AttributeModifier;
import org.apache.wicket.markup.html.WebMarkupContainer;
import org.apache.wicket.markup.html.basic.Label;
import org.apache.wicket.markup.html.link.ExternalLink;
import org.apache.wicket.markup.html.list.ListItem;
import org.apache.wicket.markup.html.list.ListView;
import org.apache.wicket.model.IModel;
import org.apache.wicket.model.LoadableDetachableModel;
import org.apache.wicket.model.StringResourceModel;
import org.apache.wicket.spring.injection.annot.SpringBean;
import org.slf4j.Logger;
import org.slf4j.LoggerFactory;

import de.tudarmstadt.ukp.clarin.webanno.api.DocumentService;
import de.tudarmstadt.ukp.clarin.webanno.api.ProjectService;
import de.tudarmstadt.ukp.clarin.webanno.api.annotation.event.ChainLinkCreatedEvent;
import de.tudarmstadt.ukp.clarin.webanno.api.annotation.event.ChainLinkDeletedEvent;
import de.tudarmstadt.ukp.clarin.webanno.api.annotation.event.ChainSpanCreatedEvent;
import de.tudarmstadt.ukp.clarin.webanno.api.annotation.event.ChainSpanDeletedEvent;
import de.tudarmstadt.ukp.clarin.webanno.api.annotation.event.FeatureValueUpdatedEvent;
import de.tudarmstadt.ukp.clarin.webanno.api.annotation.event.RelationCreatedEvent;
import de.tudarmstadt.ukp.clarin.webanno.api.annotation.event.RelationDeletedEvent;
import de.tudarmstadt.ukp.clarin.webanno.api.annotation.event.SpanCreatedEvent;
import de.tudarmstadt.ukp.clarin.webanno.api.annotation.event.SpanDeletedEvent;
import de.tudarmstadt.ukp.clarin.webanno.curation.storage.CurationDocumentService;
import de.tudarmstadt.ukp.clarin.webanno.model.Project;
import de.tudarmstadt.ukp.clarin.webanno.model.SourceDocument;
import de.tudarmstadt.ukp.clarin.webanno.security.UserDao;
import de.tudarmstadt.ukp.clarin.webanno.security.model.User;
import de.tudarmstadt.ukp.clarin.webanno.ui.annotation.AnnotationPage;
import de.tudarmstadt.ukp.clarin.webanno.ui.curation.page.CurationPage;
import de.tudarmstadt.ukp.inception.log.EventRepository;
import de.tudarmstadt.ukp.inception.log.model.LoggedEvent;

public class ActivitiesDashlet
    extends Dashlet_ImplBase
{
    private static final long serialVersionUID = -2010294259619748756L;

    private static final Logger log = LoggerFactory.getLogger(ActivitiesDashlet.class);

    private static final int MAX_NUM_ACTIVITIES = 10;

    private @SpringBean EventRepository eventRepository;
    private @SpringBean UserDao userRepository;
    private @SpringBean DocumentService documentService;
    private @SpringBean CurationDocumentService curationService;
    private @SpringBean ProjectService projectService;

    private final IModel<Project> projectModel;

    private final Set<String> annotationEvents = unmodifiableSet( //
            SpanCreatedEvent.class.getSimpleName(), //
            SpanDeletedEvent.class.getSimpleName(), //
            RelationCreatedEvent.class.getSimpleName(), //
            RelationDeletedEvent.class.getSimpleName(), //
            ChainLinkCreatedEvent.class.getSimpleName(), //
            ChainLinkDeletedEvent.class.getSimpleName(), //
            ChainSpanCreatedEvent.class.getSimpleName(), //
            ChainSpanDeletedEvent.class.getSimpleName(), //
            FeatureValueUpdatedEvent.class.getSimpleName(), //
            "DocumentMetadataCreatedEvent", //
            "DocumentMetadataDeletedEvent");

    public ActivitiesDashlet(String aId, IModel<Project> aCurrentProject)
    {
        super(aId);

        projectModel = aCurrentProject;

        if (aCurrentProject == null || aCurrentProject.getObject() == null) {
            return;
        }

        WebMarkupContainer activitiesList = new WebMarkupContainer("activities",
                new StringResourceModel("activitiesHeading", this));
        activitiesList.setOutputMarkupPlaceholderTag(true);

        SimpleDateFormat dateFormat = new SimpleDateFormat("EEE, d MMM yyyy HH:mm:ss");

        ListView<Pair<LoggedEvent, SourceDocument>> listView = new ListView<Pair<LoggedEvent, SourceDocument>>(
                "activity", LoadableDetachableModel.of(this::listActivities))
        {
            private static final long serialVersionUID = -8613360620764882858L;

            @Override
            protected void populateItem(ListItem<Pair<LoggedEvent, SourceDocument>> aItem)
            {
                LoggedEvent event = aItem.getModelObject().getKey();
                SourceDocument doc = aItem.getModelObject().getValue();

                aItem.add(createLastActivityLink("eventLink", event, doc));

                aItem.add(new Label("type",
                        CURATION_USER.equals(event.getAnnotator()) ? "Curation" : "Annotation"));

                aItem.add(new Label("user", event.getAnnotator()).add(visibleWhen(
                        () -> !CURATION_USER.equals(event.getAnnotator()) && !userRepository
                                .getCurrentUsername().equals(event.getAnnotator()))));

                aItem.add(new Label("timestamp", formatDateStr(event)).add(
                        AttributeModifier.replace("title", dateFormat.format(event.getCreated()))));
            }
        };

        add(visibleWhen(() -> !listView.getList().isEmpty()));
        setOutputMarkupPlaceholderTag(true);
        activitiesList.add(listView);
        add(activitiesList);
    }

    private String formatDateStr(LoggedEvent event)
    {
        long timeDifference = currentTimeMillis() - event.getCreated().toInstant().toEpochMilli();

        // Less than a minute?
        if (timeDifference < 60 * 1000) {
            return "seconds ago";
        }

        // Less than an hour?
        if (timeDifference < 60 * 60 * 1000) {
            return format("%d minutes ago", timeDifference / (60 * 1000));
        }

        // Less than a day?
        if (timeDifference < 24 * 60 * 60 * 1000) {
            return format("%d hours ago", timeDifference / (60 * 60 * 1000));
        }

        return format("%d days ago", timeDifference / (24 * 60 * 60 * 1000));
<<<<<<< HEAD

        // String eventDate = event.getCreated().toString();
        // String[] times = eventDate.split(":");
        // if (times.length >= 2) {
        // eventDate = join(":", times[0], times[1]);
        // }
        // return eventDate;
    }

=======
    }

>>>>>>> 84d0000c
    private ExternalLink createLastActivityLink(String aId, LoggedEvent aEvent,
            SourceDocument aDocument)
    {
        Project project = projectModel.getObject();
        Long docId = aDocument.getId();
        String documentName = aDocument.getName();

        ExternalLink link;
        if (CURATION_USER.equals(aEvent.getAnnotator())) {
            link = createDocumentPageLink(project, docId, aId, documentName, CurationPage.class);
        }
        else {
            link = createDocumentPageLink(project, docId, aId, documentName, AnnotationPage.class);
        }

        link.add(AttributeModifier.replace("title", documentName));

        return link;
    }

    private List<Pair<LoggedEvent, SourceDocument>> listActivities()
    {
        User user = userRepository.getCurrentUser();
        Project project = projectModel.getObject();

        Map<Long, SourceDocument> annotatableSourceDocuments = documentService
                .listAnnotatableDocuments(project, user).keySet().stream()
                .collect(toMap(SourceDocument::getId, identity()));

        Map<Long, SourceDocument> curatableSourceDocuments = curationService
                .listCuratableSourceDocuments(project).stream()
                .collect(toMap(SourceDocument::getId, identity()));

        boolean isCurator = projectService.isCurator(project, user);

        // get last annotation events
        // return filtered by user rights and document state
        List<LoggedEvent> recentEvents = eventRepository.listRecentActivity(project,
                user.getUsername(), annotationEvents, MAX_NUM_ACTIVITIES);
        return recentEvents.stream() //
                .filter(Objects::nonNull) //
                // Filter out documents which are not annotatable or curatable
                .filter(event -> {
                    if (CURATION_USER.equals(event.getAnnotator())) {
                        if (!isCurator) {
                            return false;
                        }

                        return curatableSourceDocuments.containsKey(event.getDocument());
                    }
                    else {
                        return annotatableSourceDocuments.containsKey(event.getDocument());
                    }
                })
                // Link events and documents before returning them
                .map(event -> {
                    if (CURATION_USER.equals(event.getAnnotator())) {
                        return Pair.of(event, curatableSourceDocuments.get(event.getDocument()));
                    }
                    else {
                        return Pair.of(event, annotatableSourceDocuments.get(event.getDocument()));
                    }
                })//
                .collect(toList());
    }
}<|MERGE_RESOLUTION|>--- conflicted
+++ resolved
@@ -27,24 +27,25 @@
 import static java.util.stream.Collectors.toMap;
 import static org.apache.commons.collections4.SetUtils.unmodifiableSet;
 
+import java.awt.Label;
 import java.text.SimpleDateFormat;
 import java.util.List;
 import java.util.Map;
 import java.util.Objects;
 import java.util.Set;
+import java.util.logging.Logger;
+
+import javax.swing.text.html.ListView;
 
 import org.apache.commons.lang3.tuple.Pair;
 import org.apache.wicket.AttributeModifier;
 import org.apache.wicket.markup.html.WebMarkupContainer;
-import org.apache.wicket.markup.html.basic.Label;
 import org.apache.wicket.markup.html.link.ExternalLink;
 import org.apache.wicket.markup.html.list.ListItem;
-import org.apache.wicket.markup.html.list.ListView;
 import org.apache.wicket.model.IModel;
 import org.apache.wicket.model.LoadableDetachableModel;
 import org.apache.wicket.model.StringResourceModel;
 import org.apache.wicket.spring.injection.annot.SpringBean;
-import org.slf4j.Logger;
 import org.slf4j.LoggerFactory;
 
 import de.tudarmstadt.ukp.clarin.webanno.api.DocumentService;
@@ -165,20 +166,8 @@
         }
 
         return format("%d days ago", timeDifference / (24 * 60 * 60 * 1000));
-<<<<<<< HEAD
-
-        // String eventDate = event.getCreated().toString();
-        // String[] times = eventDate.split(":");
-        // if (times.length >= 2) {
-        // eventDate = join(":", times[0], times[1]);
-        // }
-        // return eventDate;
-    }
-
-=======
-    }
-
->>>>>>> 84d0000c
+    }
+
     private ExternalLink createLastActivityLink(String aId, LoggedEvent aEvent,
             SourceDocument aDocument)
     {
