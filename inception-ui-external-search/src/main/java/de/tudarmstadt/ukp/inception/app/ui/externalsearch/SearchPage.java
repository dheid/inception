--- conflicted
+++ resolved
@@ -54,12 +54,6 @@
 import org.wicketstuff.annotation.mount.MountPath;
 
 import de.tudarmstadt.ukp.clarin.webanno.api.DocumentService;
-<<<<<<< HEAD
-import de.tudarmstadt.ukp.clarin.webanno.api.WebAnnoConst;
-=======
-import de.tudarmstadt.ukp.clarin.webanno.api.ImportExportService;
-import de.tudarmstadt.ukp.clarin.webanno.api.ProjectService;
->>>>>>> 5392e021
 import de.tudarmstadt.ukp.clarin.webanno.model.Project;
 import de.tudarmstadt.ukp.clarin.webanno.security.UserDao;
 import de.tudarmstadt.ukp.clarin.webanno.support.bootstrap.select.BootstrapSelect;
@@ -221,7 +215,6 @@
 
             ExternalSearchResult result = (ExternalSearchResult) getDefaultModelObject();
             
-<<<<<<< HEAD
             // FIXME: Should display all highlights
             String highlight = "NO MATCH PREVIEW AVAILABLE";
             if (!result.getHighlights().isEmpty()) {
@@ -233,15 +226,6 @@
                 }
                 sb.append("</ul>");
                 highlight = sb.toString();
-=======
-            String documentTitle = result.getDocumentTitle();
-            
-
-            Optional<String> highlightOptional = result.getHighlights().get(0).getHighlight();
-            if (highlightOptional.isPresent()) {
-                String highlight = Utilities.cleanHighlight(highlightOptional.get());
-                add(new Label("highlight", highlight).setEscapeModelStrings(false));
->>>>>>> 5392e021
             }
             add(new Label("highlight", highlight).setEscapeModelStrings(false));
             
@@ -268,27 +252,17 @@
                     existsSourceDocument ? "imported" : "not imported"));
             add(new LambdaAjaxLink("importLink", _target -> actionImportDocument(_target, result))
                     .add(visibleWhen(() -> !existsSourceDocument)));
-<<<<<<< HEAD
-            add(new LambdaAjaxLink("openLink", _target -> {
-                PageParameters pageParameters = new PageParameters()
-                    .add(WebAnnoConst.PAGE_PARAM_PROJECT_ID, project.getId())
-                    .add(WebAnnoConst.PAGE_PARAM_DOCUMENT_ID,
-                        documentService.getSourceDocument(project, result.getDocumentId()).getId());
-                setResponsePage(AnnotationPage.class, pageParameters);
-            }).add(
-                visibleWhen(() -> existsSourceDocument)));
-=======
-
+            
             String url = "";
             if (existsSourceDocument) {
-                long docId = documentService.getSourceDocument(project, documentTitle).getId();
+                long docId = documentService.getSourceDocument(project, result.getDocumentTitle())
+                        .getId();
                 url = String.format("%s#!p=%d&d=%d",
                         getRequestCycle().urlFor(AnnotationPage.class, new PageParameters()),
                         project.getId(), docId);
             }
             add(new ExternalLink("openLink", url).add(
                     visibleWhen(() -> existsSourceDocument)));
->>>>>>> 5392e021
         }
     }
 }