/*
 * Licensed to the Technische Universität Darmstadt under one
 * or more contributor license agreements.  See the NOTICE file
 * distributed with this work for additional information
 * regarding copyright ownership.  The Technische Universität Darmstadt 
 * licenses this file to you under the Apache License, Version 2.0 (the
 * "License"); you may not use this file except in compliance
 * with the License.
 *  
 * http://www.apache.org/licenses/LICENSE-2.0
 * 
 * Unless required by applicable law or agreed to in writing, software
 * distributed under the License is distributed on an "AS IS" BASIS,
 * WITHOUT WARRANTIES OR CONDITIONS OF ANY KIND, either express or implied.
 * See the License for the specific language governing permissions and
 * limitations under the License.
 */
package de.tudarmstadt.ukp.clarin.webanno.tsv.internal.tsv3x.model;

import org.apache.commons.lang3.StringUtils;

public class TsvFormatHeader
{
    private final String name;
    private final String version;
<<<<<<< HEAD
    private final int majorVersion;
    private final int minorVersion;
    
=======

>>>>>>> 8063ebad
    public TsvFormatHeader(String aName, String aVersion)
    {
        name = aName;
        version = aVersion;
        
        if (StringUtils.isNoneBlank(version)) {
            String[] parts = version.split("\\.");
            majorVersion = Integer.valueOf(parts[0]);
            minorVersion = Integer.valueOf(parts[1]);
        }
        else {
            majorVersion = 1;
            minorVersion = 0;
        }
    }

    public String getName()
    {
        return name;
    }

    public String getVersion()
    {
        return version;
    }
    
    public int getMajorVersion()
    {
        return majorVersion;
    }
    
    public int getMinorVersion()
    {
        return minorVersion;
    }
}<|MERGE_RESOLUTION|>--- conflicted
+++ resolved
@@ -23,18 +23,14 @@
 {
     private final String name;
     private final String version;
-<<<<<<< HEAD
     private final int majorVersion;
     private final int minorVersion;
-    
-=======
 
->>>>>>> 8063ebad
     public TsvFormatHeader(String aName, String aVersion)
     {
         name = aName;
         version = aVersion;
-        
+
         if (StringUtils.isNoneBlank(version)) {
             String[] parts = version.split("\\.");
             majorVersion = Integer.valueOf(parts[0]);
@@ -55,12 +51,12 @@
     {
         return version;
     }
-    
+
     public int getMajorVersion()
     {
         return majorVersion;
     }
-    
+
     public int getMinorVersion()
     {
         return minorVersion;
