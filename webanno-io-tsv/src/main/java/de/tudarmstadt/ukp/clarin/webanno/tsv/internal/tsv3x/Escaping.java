/*
 * Licensed to the Technische Universität Darmstadt under one
 * or more contributor license agreements.  See the NOTICE file
 * distributed with this work for additional information
 * regarding copyright ownership.  The Technische Universität Darmstadt 
 * licenses this file to you under the Apache License, Version 2.0 (the
 * "License"); you may not use this file except in compliance
 * with the License.
 *  
 * http://www.apache.org/licenses/LICENSE-2.0
 * 
 * Unless required by applicable law or agreed to in writing, software
 * distributed under the License is distributed on an "AS IS" BASIS,
 * WITHOUT WARRANTIES OR CONDITIONS OF ANY KIND, either express or implied.
 * See the License for the specific language governing permissions and
 * limitations under the License.
 */
package de.tudarmstadt.ukp.clarin.webanno.tsv.internal.tsv3x;

import static org.apache.commons.lang3.StringEscapeUtils.unescapeJava;

import java.util.ArrayList;
import java.util.List;

import org.apache.commons.lang3.StringUtils;

import de.tudarmstadt.ukp.clarin.webanno.tsv.internal.tsv3x.model.TsvFormatHeader;

public class Escaping
{
    public static String escapeValue(String aValue)
    {
        return StringUtils.replaceEach(aValue,
                new String[] { "\\", "[", "]", "|", "_", "->", ";", "\t", "\n", "*" },
                new String[] { "\\\\", "\\[", "\\]", "\\|", "\\_", "\\->", "\\;", "\\t", "\\n",
                        "\\*" });
    }

    public static String unescapeValue(String aValue)
    {
        return StringUtils.replaceEach(aValue,
                new String[] { "\\\\", "\\[", "\\]", "\\|", "\\_", "\\->", "\\;", "\\t", "\\n",
                        "\\*" },
                new String[] { "\\", "[", "]", "|", "_", "->", ";", "\t", "\n", "*" });
    }

    public static String escapeText(String aText)
    {
        List<String> pat = new ArrayList<>();
        List<String> esc = new ArrayList<>();
        for (int i = 0; i < 32; i++) {
            if (i > 7 && i < 14) {
                continue;
            }
            pat.add(Character.toString((char) i));
            esc.add("\\" + Character.toString((char) i));
        }
        // with a readable Java escape sequence
        // TAB
        pat.add("\t");
        esc.add("\\t");
        // linefeed
        pat.add("\n");
        esc.add("\\n");
        // formfeed
        pat.add("\f");
        esc.add("\\f");
        // carriage return
        pat.add("\r");
        esc.add("\\r");
        // backspace
        pat.add("\b");
        esc.add("\\b");
        // backslash
        pat.add("\\");
        esc.add("\\\\");

        return StringUtils.replaceEach(aText, pat.toArray(new String[pat.size()]),
                esc.toArray(new String[esc.size()]));
    }

<<<<<<< HEAD
    public static String unescapeText(TsvFormatHeader aHeader, String aText) {
        if (aHeader.getMajorVersion() == 3 && aHeader.getMinorVersion() <= 1) {
=======
    public static String unescapeText(TsvFormatHeader aHeader, String aText)
    {
        if ("3.1".equals(aHeader.getVersion())) {
>>>>>>> 8063ebad
            return unescapeJava(aText);
        }
        else if (aHeader.getMajorVersion() == 3 && aHeader.getMinorVersion() >= 2) {
            List<String> pat = new ArrayList<>();
            List<String> esc = new ArrayList<>();
            for (int i = 0; i < 32; i++) {
                if (i > 7 && i < 14) {
                    continue;
                }
                pat.add(Character.toString((char) i));
                esc.add("\\" + Character.toString((char) i));
            }
            // with a readable Java escape sequence
            // TAB
            pat.add("\t");
            esc.add("\\t");
            // linefeed
            pat.add("\n");
            esc.add("\\n");
            // formfeed
            pat.add("\f");
            esc.add("\\f");
            // carriage return
            pat.add("\r");
            esc.add("\\r");
            // backspace
            pat.add("\b");
            esc.add("\\b");
            // backslash
            pat.add("\\");
            esc.add("\\\\");
            return StringUtils.replaceEach(aText, esc.toArray(new String[esc.size()]),
                    pat.toArray(new String[pat.size()]));
        }
        else {
            throw new IllegalStateException("Unknown version: [" + aHeader.getVersion() + "]");
        }
    }
}<|MERGE_RESOLUTION|>--- conflicted
+++ resolved
@@ -79,14 +79,9 @@
                 esc.toArray(new String[esc.size()]));
     }
 
-<<<<<<< HEAD
-    public static String unescapeText(TsvFormatHeader aHeader, String aText) {
-        if (aHeader.getMajorVersion() == 3 && aHeader.getMinorVersion() <= 1) {
-=======
     public static String unescapeText(TsvFormatHeader aHeader, String aText)
     {
-        if ("3.1".equals(aHeader.getVersion())) {
->>>>>>> 8063ebad
+        if (aHeader.getMajorVersion() == 3 && aHeader.getMinorVersion() <= 1) {
             return unescapeJava(aText);
         }
         else if (aHeader.getMajorVersion() == 3 && aHeader.getMinorVersion() >= 2) {
