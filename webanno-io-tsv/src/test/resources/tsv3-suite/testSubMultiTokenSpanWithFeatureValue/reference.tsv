--- conflicted
+++ resolved
@@ -1,21 +1,17 @@
 #FORMAT=WebAnno TSV 3.2
-<<<<<<< HEAD
-#T_SP=de.tudarmstadt.ukp.dkpro.core.api.ner.type.NamedEntity|value|identifier
-=======
 #T_SP=webanno.custom.Span|value
->>>>>>> b44501ad
 
 
 #Text=aaaaaa bbbbbb cccccc
-1-1	0-6	aaaaaa	2[1]|7[2]|1[3]	*[1]|*[2]|*[3]	
-1-1.1	3-6	aaa	9[4]|6[5]|8[6]	*[4]|*[5]|*[6]	
-1-2	7-13	bbbbbb	2[1]|9[4]|6[5]|4[7]	*[1]|*[4]|*[5]|*[7]	
-1-2.1	7-10	bbb	7[2]|8[6]	*[2]|*[6]	
-1-2.2	7-11	bbbb	4[7]	*[7]	
-1-2.3	7-7		11	*	
-1-2.4	9-13	bbbb	5	*	
-1-2.5	9-11	bb	3	*	
-1-2.6	10-10		10	*	
-1-2.7	13-13		12	*	
-1-3	14-20	cccccc	_	_	
-1-3.1	14-17	ccc	9[4]	*[4]	+1-1	0-6	aaaaaa	2[1]|7[2]|1[3]	
+1-1.1	3-6	aaa	9[4]|6[5]|8[6]	
+1-2	7-13	bbbbbb	2[1]|9[4]|6[5]|4[7]	
+1-2.1	7-10	bbb	7[2]|8[6]	
+1-2.2	7-11	bbbb	4[7]	
+1-2.3	7-7		11	
+1-2.4	9-13	bbbb	5	
+1-2.5	9-11	bb	3	
+1-2.6	10-10		10	
+1-2.7	13-13		12	
+1-3	14-20	cccccc	_	
+1-3.1	14-17	ccc	9[4]	