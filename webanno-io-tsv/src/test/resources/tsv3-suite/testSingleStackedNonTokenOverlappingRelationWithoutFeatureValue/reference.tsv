#FORMAT=WebAnno TSV 3.2
<<<<<<< HEAD
#T_SP=de.tudarmstadt.ukp.dkpro.core.api.ner.type.NamedEntity|value|identifier
#T_RL=webanno.custom.Relation|value|BT_de.tudarmstadt.ukp.dkpro.core.api.ner.type.NamedEntity
=======
#T_SP=webanno.custom.Span|value
#T_RL=webanno.custom.Relation|value|BT_webanno.custom.Span
>>>>>>> b44501ad


#Text=This is a test .
1-1	0-4	This	*[1]|*[2]	*[1]|*[2]	_	_	
1-2	5-7	is	*[1]|*[2]	*[1]|*[2]	_	_	
1-3	8-9	a	*[1]|*[2]	*[1]|*[2]	_	_	
1-4	10-14	test	*[1]|*[2]	*[1]|*[2]	_	_	
1-5	15-16	.	*[1]|*[2]|*[3]|*[4]	*[1]|*[2]|*[3]|*[4]	*	1-1[1_3]	<|MERGE_RESOLUTION|>--- conflicted
+++ resolved
@@ -1,16 +1,11 @@
 #FORMAT=WebAnno TSV 3.2
-<<<<<<< HEAD
-#T_SP=de.tudarmstadt.ukp.dkpro.core.api.ner.type.NamedEntity|value|identifier
-#T_RL=webanno.custom.Relation|value|BT_de.tudarmstadt.ukp.dkpro.core.api.ner.type.NamedEntity
-=======
 #T_SP=webanno.custom.Span|value
 #T_RL=webanno.custom.Relation|value|BT_webanno.custom.Span
->>>>>>> b44501ad
 
 
 #Text=This is a test .
-1-1	0-4	This	*[1]|*[2]	*[1]|*[2]	_	_	
-1-2	5-7	is	*[1]|*[2]	*[1]|*[2]	_	_	
-1-3	8-9	a	*[1]|*[2]	*[1]|*[2]	_	_	
-1-4	10-14	test	*[1]|*[2]	*[1]|*[2]	_	_	
-1-5	15-16	.	*[1]|*[2]|*[3]|*[4]	*[1]|*[2]|*[3]|*[4]	*	1-1[1_3]	+1-1	0-4	This	*[1]|*[2]	_	_	
+1-2	5-7	is	*[1]|*[2]	_	_	
+1-3	8-9	a	*[1]|*[2]	_	_	
+1-4	10-14	test	*[1]|*[2]	_	_	
+1-5	15-16	.	*[1]|*[2]|*[3]|*[4]	*	1-1[1_3]	