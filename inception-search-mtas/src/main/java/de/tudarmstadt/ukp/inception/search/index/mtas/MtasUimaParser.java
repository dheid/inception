/*
 * Copyright 2017
 * Ubiquitous Knowledge Processing (UKP) Lab
 * Technische Universität Darmstadt
 *
 * Licensed under the Apache License, Version 2.0 (the "License");
 * you may not use this file except in compliance with the License.
 * You may obtain a copy of the License at
 *
 *  http://www.apache.org/licenses/LICENSE-2.0
 *
 * Unless required by applicable law or agreed to in writing, software
 * distributed under the License is distributed on an "AS IS" BASIS,
 * WITHOUT WARRANTIES OR CONDITIONS OF ANY KIND, either express or implied.
 * See the License for the specific language governing permissions and
 * limitations under the License.
 */
package de.tudarmstadt.ukp.inception.search.index.mtas;

import static java.util.Arrays.asList;

import java.io.ByteArrayInputStream;
import java.io.Reader;
import java.util.ArrayList;
import java.util.HashMap;
import java.util.HashSet;
import java.util.Map;
import java.util.NavigableMap;
import java.util.Optional;
import java.util.Set;
import java.util.TreeMap;

import org.apache.commons.io.IOUtils;
import org.apache.uima.cas.impl.XmiCasDeserializer;
import org.apache.uima.cas.text.AnnotationFS;
import org.apache.uima.fit.factory.JCasFactory;
import org.apache.uima.fit.factory.TypeSystemDescriptionFactory;
import org.apache.uima.fit.util.JCasUtil;
import org.apache.uima.jcas.JCas;
import org.apache.uima.jcas.tcas.Annotation;
import org.apache.uima.resource.metadata.TypeSystemDescription;
import org.apache.uima.util.CasCreationUtils;
import org.apache.wicket.ajax.json.JSONObject;
import org.slf4j.Logger;
import org.slf4j.LoggerFactory;

import de.tudarmstadt.ukp.clarin.webanno.api.AnnotationSchemaService;
import de.tudarmstadt.ukp.clarin.webanno.api.ProjectService;
import de.tudarmstadt.ukp.clarin.webanno.api.annotation.feature.FeatureSupport;
import de.tudarmstadt.ukp.clarin.webanno.api.annotation.feature.FeatureSupportRegistry;
import de.tudarmstadt.ukp.clarin.webanno.api.annotation.util.WebAnnoCasUtil;
import de.tudarmstadt.ukp.clarin.webanno.model.AnnotationFeature;
import de.tudarmstadt.ukp.clarin.webanno.model.AnnotationLayer;
import de.tudarmstadt.ukp.clarin.webanno.model.Project;
import de.tudarmstadt.ukp.clarin.webanno.support.ApplicationContextProvider;
import de.tudarmstadt.ukp.dkpro.core.api.segmentation.type.Sentence;
import de.tudarmstadt.ukp.dkpro.core.api.segmentation.type.Token;
import de.tudarmstadt.ukp.inception.kb.KnowledgeBaseService;
import de.tudarmstadt.ukp.inception.kb.graph.KBConcept;
import de.tudarmstadt.ukp.inception.kb.graph.KBHandle;
import de.tudarmstadt.ukp.inception.kb.graph.KBInstance;
import de.tudarmstadt.ukp.inception.kb.graph.KBObject;
import mtas.analysis.parser.MtasParser;
import mtas.analysis.token.MtasToken;
import mtas.analysis.token.MtasTokenCollection;
import mtas.analysis.token.MtasTokenString;
import mtas.analysis.util.MtasConfigException;
import mtas.analysis.util.MtasConfiguration;
import mtas.analysis.util.MtasParserException;
import mtas.analysis.util.MtasTokenizerFactory;

public class MtasUimaParser
    extends MtasParser
{
    private final Logger log = LoggerFactory.getLogger(getClass());

    // Annotation layers being indexed by Mtas
    private Map<String, AnnotationLayer> layers;
    private Map<String, ArrayList<AnnotationFeature>> layerFeatures;

    // Annotation schema and project services with knowledge base service
    private AnnotationSchemaService annotationSchemaService;
    private ProjectService projectService;
    private KnowledgeBaseService kbService;
    private FeatureSupportRegistry featureSupportRegistry;
    
    // Project id
    Project project;

    final private String MTAS_SENTENCE_LABEL = "s";

    public MtasUimaParser(MtasConfiguration config)
    {
        super(config);
        annotationSchemaService = ApplicationContextProvider.getApplicationContext()
                .getBean(AnnotationSchemaService.class);
        projectService = ApplicationContextProvider.getApplicationContext()
                .getBean(ProjectService.class);
        kbService = ApplicationContextProvider.getApplicationContext()
                .getBean(KnowledgeBaseService.class);
        featureSupportRegistry = ApplicationContextProvider.getApplicationContext()
                .getBean(FeatureSupportRegistry.class);
        if (config.attributes.get(MtasTokenizerFactory.ARGUMENT_PARSER_ARGS) != null) {
            // Read parser argument that contains the projectId
            JSONObject jsonParserConfiguration = new JSONObject(
                    config.attributes.get(MtasTokenizerFactory.ARGUMENT_PARSER_ARGS));
            project = projectService.getProject(jsonParserConfiguration.getInt("projectId"));
            // Initialize and populate the hash maps for the layers and features
            layers = new HashMap<String, AnnotationLayer>();
            layerFeatures = new HashMap<String, ArrayList<AnnotationFeature>>();
            for (AnnotationLayer layer : annotationSchemaService.listAnnotationLayer(project)) {
                if (layer.isEnabled()) {
                    layers.put(layer.getName(), layer);
                    ArrayList<AnnotationFeature> features = new ArrayList<AnnotationFeature>();
                    for (AnnotationFeature feature : annotationSchemaService
                            .listAnnotationFeature(layer)) {
                        features.add(feature);
                    }
                    layerFeatures.put(layer.getName(), features);
                }
            }
        }
    }

    @Override
    public MtasTokenCollection createTokenCollection(Reader reader)
        throws MtasParserException, MtasConfigException
    {
        long start = System.currentTimeMillis();
        
        tokenCollection = new MtasTokenCollection();
        if (project == null) {
            return tokenCollection;
        }
        try {
            TypeSystemDescription builtInTypes = TypeSystemDescriptionFactory
                    .createTypeSystemDescription();
            TypeSystemDescription projectTypes = annotationSchemaService.getProjectTypes(project);
            TypeSystemDescription allTypes = CasCreationUtils
                    .mergeTypeSystems(asList(projectTypes, builtInTypes));
            JCas jcas = JCasFactory.createJCas(allTypes);
            String xmi = IOUtils.toString(reader);
            // Get the annotations from the XMI are back in the CAS.
            XmiCasDeserializer.deserialize(new ByteArrayInputStream(xmi.getBytes()), jcas.getCas());
            Set<Annotation> processed = new HashSet<>();
            int mtasId = 0;
            int tokenNum = 0;
            // Build indexes over the token start and end positions such that we can quickly locate
            // tokens based on their offsets.
            NavigableMap<Integer, Integer> tokenBeginIndex = new TreeMap<>();
            NavigableMap<Integer, Integer> tokenEndIndex = new TreeMap<>();
            for (Token token : JCasUtil.select(jcas, Token.class)) {
                tokenBeginIndex.put(token.getBegin(), tokenNum);
                tokenEndIndex.put(token.getEnd(), tokenNum);
                tokenNum++;
            }
            // Loop over the annotations
            for (Annotation annotation : JCasUtil.select(jcas, Annotation.class)) {
                if (processed.contains(annotation)) {
                    continue;
                }
                String annotationName = annotation.getType().getName();
                String annotationUiName = layers.containsKey(annotationName)
                        ? layers.get(annotationName).getUiName()
                        : "";
                // Get begin of the first token. Special cases:
                // 1) if the first token starts after the first char. For example, when there's
                // a space or line break in the beginning of the document.
                // 2) if the last token ends before the last char. Same as above.
                int beginToken = 0;
                if (tokenBeginIndex.floorEntry(annotation.getBegin()) == null) {
                    beginToken = tokenBeginIndex.firstEntry().getValue();
                }
                else {
                    beginToken = tokenBeginIndex.floorEntry(annotation.getBegin()).getValue();
                }
                int endToken = 0;
                if (tokenEndIndex.ceilingEntry(annotation.getEnd() - 1) == null) {
                    endToken = tokenEndIndex.lastEntry().getValue();
                }
                else {
                    endToken = tokenEndIndex.ceilingEntry(annotation.getEnd() - 1).getValue();
                }
                // Special case: token values must be indexed
                if (annotation instanceof Token) {
                    MtasToken mtasToken = new MtasTokenString(mtasId++,
                            annotationUiName + MtasToken.DELIMITER + annotation.getCoveredText(),
                            beginToken);
                    mtasToken.setOffset(annotation.getBegin(), annotation.getEnd());
                    mtasToken.addPositionRange(beginToken, endToken);
                    tokenCollection.add(mtasToken);
                } // Special case: sentences must be indexed
                else if (annotation instanceof Sentence) {
                    MtasToken mtasSentence = new MtasTokenString(mtasId++,
                            MTAS_SENTENCE_LABEL + MtasToken.DELIMITER + annotation.getCoveredText(),
                            beginToken);
                    mtasSentence.setOffset(annotation.getBegin(), annotation.getEnd());
                    mtasSentence.addPositionRange(beginToken, endToken);
                    tokenCollection.add(mtasSentence);
                } else {
                    // Other annotation types - annotate the features
                    if (layers.get(annotationName) != null) {
                        // Add the UI annotation name to the index as an annotation.
                        // Replace spaces with underscore in the UI name.
                        MtasToken mtasAnnotation = new MtasTokenString(mtasId++,
                                annotationUiName.replace(" ", "_") + MtasToken.DELIMITER,
                                beginToken);
                        mtasAnnotation.setOffset(annotation.getBegin(), annotation.getEnd());
                        mtasAnnotation.addPositionRange(beginToken, endToken);
                        tokenCollection.add(mtasAnnotation);
                        
                        // Get features for this annotation, if it is indexed. First comes the
                        // internal feature name, then the UI feature name
                        for (AnnotationFeature feature : layerFeatures.get(annotationName)) {
<<<<<<< HEAD
                            String featureValue = "";
                            // Test if the internal feature name is a primitive feature
                            if (WebAnnoCasUtil.isPrimitiveFeature(annotation, feature.getName())) {
                                // Get the feature value using the internal name.
                                // Cast to Object so that the proper valueOf signature is used by
                                // the compiler, otherwise it will think that a String argument is
                                // char[].
                                featureValue = String.valueOf((Object) WebAnnoCasUtil
                                        .getFeature(annotation, feature.getName()));
                                
                                // Add the UI annotation.feature name to the index as an annotation.
                                // Replace spaces with underscore in the UI name.
                                MtasToken mtasAnnotationFeature = new MtasTokenString(mtasId++,
                                        getIndexedName(annotationUiName) + "."
                                        + getIndexedName(feature.getUiName()) 
                                        + MtasToken.DELIMITER + featureValue, beginToken);
                                mtasAnnotationFeature.setOffset(annotation.getBegin(),
                                        annotation.getEnd());
                                mtasAnnotationFeature.addPositionRange(beginToken, endToken);
                                tokenCollection.add(mtasAnnotationFeature);
                                // Returns KB IRI label after checking if the  
                                // feature type is associated with KB and feature value is not null
                                String labelStr = null;
                                if (feature.getType().contains(IndexingConstants.KB)
                                        && (featureValue != null)) {
                                    labelStr = getUILabel(featureValue);
                                }
                                if (labelStr != null) {
                                    String[] kbValues = labelStr.split(MtasToken.DELIMITER);
                                    
                                    if (IndexingConstants.KBCONCEPT.equals(kbValues[0])) {
                                        kbValues[0] = IndexingConstants.INDEXKBCONCEPT;
                                    }
                                    else if (IndexingConstants.KBINSTANCE.equals(kbValues[0])) {
                                        kbValues[0] = IndexingConstants.INDEXKBINSTANCE;
                                    }
                                    
                                    // Index IRI feature value with their labels along with 
                                    // annotation.feature name  
                                    String indexedStr = getIndexedName(annotationUiName) + "."
                                            + getIndexedName(feature.getUiName()) + "."
                                            + kbValues[0] + MtasToken.DELIMITER + kbValues[1];

                                    // Indexing UI annotation with type i.e Concept/Instance
                                    log.debug("Indexed String with type for : {}", indexedStr);
                                    MtasToken mtasAnnotationTypeFeatureLabel = new MtasTokenString(
                                            mtasId++, indexedStr, beginToken);
                                    mtasAnnotationTypeFeatureLabel.setOffset(annotation.getBegin(),
                                            annotation.getEnd());
                                    mtasAnnotationTypeFeatureLabel.addPositionRange(beginToken,
                                            endToken);
                                    tokenCollection.add(mtasAnnotationTypeFeatureLabel);
                                    indexedStr = getIndexedName(annotationUiName) + "."
                                            + getIndexedName(feature.getUiName())
                                            + MtasToken.DELIMITER + kbValues[1];
                                    
                                    // Indexing UI annotation without type i.e Concept/Instance
                                    log.debug("Indexed String without type for : {}", indexedStr);
                                    MtasToken mtasAnnotationFeatureLabel = new MtasTokenString(
                                            mtasId++, indexedStr, beginToken);
                                    mtasAnnotationFeatureLabel.setOffset(annotation.getBegin(),
                                            annotation.getEnd());
                                    mtasAnnotationFeatureLabel.addPositionRange(beginToken,
                                            endToken);
                                    tokenCollection.add(mtasAnnotationFeatureLabel);
                                    
                                    // Indexing UI annotation without type and layer for generic
                                    // search
                                    indexedStr = IndexingConstants.KBENTITY + MtasToken.DELIMITER
                                            + kbValues[1];
                                    log.debug("Indexed String without type and label for : {}",
                                            indexedStr);
                                    MtasToken mtasAnnotationKBEntity = new MtasTokenString(
                                            mtasId++, indexedStr, beginToken);
                                    mtasAnnotationKBEntity.setOffset(annotation.getBegin(),
                                            annotation.getEnd());
                                    mtasAnnotationKBEntity.addPositionRange(beginToken,
                                            endToken);
                                    tokenCollection.add(mtasAnnotationKBEntity);
                                }
=======
                            // Test if the internal feature is a primitive feature
                            if (!WebAnnoCasUtil.isPrimitiveFeature(annotation, feature.getName())) {
                                continue;
                            }
                            
                            mtasId = indexFeatureValue(tokenCollection, feature, annotation,
                                    beginToken, endToken, mtasId, annotationUiName);
                            
                            if (feature.getType().startsWith("kb:")) {
                                mtasId = indexConcept(tokenCollection, feature, annotation,
                                        beginToken, endToken, mtasId, annotationUiName);
>>>>>>> ed101c4d
                            }
                        }
                    }
                }
            }
        } catch (Exception e) {
            log.error("Unable to index document", e);
        }
        
        log.debug("Created token collection in {}ms", (System.currentTimeMillis() - start));
        
        return tokenCollection;
    }

    private int indexFeatureValue(MtasTokenCollection aTokenCollection, AnnotationFeature aFeature,
            AnnotationFS aAnnotation, int aBeginToken, int aEndToken, int aMtasId,
            String annotationUiName)
    {
        int mtasId = aMtasId;
        
        String featureValue = WebAnnoCasUtil.getFeature(aAnnotation, aFeature.getName());

        // Add the UI annotation.feature name to the index as an annotation.
        // Replace spaces with underscore in the UI name.
        addToIndex(aTokenCollection, annotationUiName + "." + aFeature.getUiName(), featureValue,
                mtasId++, aAnnotation.getBegin(), aAnnotation.getEnd(), aBeginToken, aEndToken);
        
        return mtasId;
    }
    
    private int indexConcept(MtasTokenCollection aTokenCollection, AnnotationFeature aFeature,
            AnnotationFS aAnnotation, int aBeginToken, int aEndToken, int aMtasId,
            String aAnnotationUiName)
    {
        int mtasId = aMtasId;
        
        // Is it a concept feature?
        // ConceptFeatureSupport.PREFIX
        if (!aFeature.getType().startsWith("kb:")) {
            return mtasId;
        }
        
        // Returns KB IRI label after checking if the
        // feature type is associated with KB and feature value is not null
        FeatureSupport<?> featSup = featureSupportRegistry.getFeatureSupport(aFeature);
        KBHandle featureObject = featSup.getFeatureValue(aFeature, aAnnotation);
        
        // Feature value is not set
        if (featureObject == null) {
            return mtasId;
        }

        // === BEGIN NEEDS REFACTORING =====================================================
        // See comment below.
        Optional<KBObject> kbObject = KBUtility.readKBIdentifier(kbService, project,
                    WebAnnoCasUtil.getFeature(aAnnotation, aFeature.getName()));
        // === END NEEDS REFACTORING =======================================================

        if (kbObject.isPresent()) {
            String objectType;

            // === BEGIN NEEDS REFACTORING =====================================================
            // As part of issue #244, this needs to be refactored for a more reliable method of
            // detecting whether an IRI refers to a class or to an instance.
            // 
            if (kbObject.get() instanceof KBConcept) {
                objectType = IndexingConstants.INDEX_KB_CONCEPT;
            }
            else if (kbObject.get() instanceof KBInstance) {
                objectType = IndexingConstants.INDEX_KB_INSTANCE;
            }
            else {
                throw new IllegalStateException("Unknown KB object: [" + kbObject.get() + "]");
            }

            // Indexing UI label with type i.e Concept/Instance
            addToIndex(aTokenCollection,
                    aAnnotationUiName + "." + aFeature.getUiName() + "." + objectType,
                    featureObject.getUiLabel(), mtasId++, aAnnotation.getBegin(),
                    aAnnotation.getEnd(), aBeginToken, aEndToken);
            // === END NEEDS REFACTORING =======================================================

            // Indexing <feature>=<UI label>
            addToIndex(aTokenCollection, aAnnotationUiName + "." + aFeature.getUiName(),
                    featureObject.getUiLabel(), mtasId++, aAnnotation.getBegin(),
                    aAnnotation.getEnd(), aBeginToken, aEndToken);

            // Indexing <feature>=<URI>
            addToIndex(aTokenCollection, aAnnotationUiName + "." + aFeature.getUiName(),
                    kbObject.get().getIdentifier(), mtasId++, aAnnotation.getBegin(),
                    aAnnotation.getEnd(), aBeginToken, aEndToken);

            // Indexing UI label without type and layer for generic search
            addToIndex(aTokenCollection, IndexingConstants.KB_ENTITY, featureObject.getUiLabel(),
                    mtasId++, aAnnotation.getBegin(), aAnnotation.getEnd(), aBeginToken, aEndToken);
        }
        
        return mtasId;
    }
    
    private void addToIndex(MtasTokenCollection aTokenCollection, String aField, String aValue,
            int aMtasId, int aBeginOffset, int aEndOffset, int aBeginPosition, int aEndPosition)
    {
        String indexedStr = getIndexedName(aField) + MtasToken.DELIMITER + aValue;
        log.debug("Indexed String with type for : {}", indexedStr);
        MtasToken mtasAnnotationTypeFeatureLabel = new MtasTokenString(aMtasId++, indexedStr,
                aBeginPosition);
        mtasAnnotationTypeFeatureLabel.setOffset(aBeginOffset, aEndOffset);
        mtasAnnotationTypeFeatureLabel.addPositionRange(aBeginPosition, aEndPosition);
        aTokenCollection.add(mtasAnnotationTypeFeatureLabel);
    }
    
    /**
     * Replaces space with underscore in a {@code String}
     * @param uiName
     * @return String replacing the input string spaces with '_' 
     */
    public String getIndexedName(String uiName)
    {
        String indexedName = uiName.replace(" ", "_");
        return indexedName;
    }

<<<<<<< HEAD
    /**
     * Takes in {@code IRI} for identifier as {@code String} and returns the label String 
     * Eg:- InputParameter String is {@code http://www.w3.org/TR/2003/PR-owl-guide-20031209/wine#RoseDAnjou}, 
     * it returns {@code KBConcept} + {@link MtasToken#DELIMITER} + RoseDAnjou
     * @param aIRI  the identifier value as IRI  
     * @return String
     */
    public String getUILabel(String aIRI) {
        StringBuilder labelStr = new StringBuilder();
        Optional<KBObject> kbObject = KBUtility.readKBIdentifier(kbService,project, aIRI);
        if (kbObject.isPresent()) {
            labelStr.append(kbObject.get().getClass().getSimpleName())
            .append(MtasToken.DELIMITER).append(kbObject.get().getUiLabel());
        }
        return labelStr.toString();
    }
    
=======
>>>>>>> ed101c4d
    @Override
    public String printConfig()
    {
        // TODO Auto-generated method stub
        return null;
    }
}<|MERGE_RESOLUTION|>--- conflicted
+++ resolved
@@ -212,101 +212,17 @@
                         // Get features for this annotation, if it is indexed. First comes the
                         // internal feature name, then the UI feature name
                         for (AnnotationFeature feature : layerFeatures.get(annotationName)) {
-<<<<<<< HEAD
-                            String featureValue = "";
-                            // Test if the internal feature name is a primitive feature
-                            if (WebAnnoCasUtil.isPrimitiveFeature(annotation, feature.getName())) {
-                                // Get the feature value using the internal name.
-                                // Cast to Object so that the proper valueOf signature is used by
-                                // the compiler, otherwise it will think that a String argument is
-                                // char[].
-                                featureValue = String.valueOf((Object) WebAnnoCasUtil
-                                        .getFeature(annotation, feature.getName()));
-                                
-                                // Add the UI annotation.feature name to the index as an annotation.
-                                // Replace spaces with underscore in the UI name.
-                                MtasToken mtasAnnotationFeature = new MtasTokenString(mtasId++,
-                                        getIndexedName(annotationUiName) + "."
-                                        + getIndexedName(feature.getUiName()) 
-                                        + MtasToken.DELIMITER + featureValue, beginToken);
-                                mtasAnnotationFeature.setOffset(annotation.getBegin(),
-                                        annotation.getEnd());
-                                mtasAnnotationFeature.addPositionRange(beginToken, endToken);
-                                tokenCollection.add(mtasAnnotationFeature);
-                                // Returns KB IRI label after checking if the  
-                                // feature type is associated with KB and feature value is not null
-                                String labelStr = null;
-                                if (feature.getType().contains(IndexingConstants.KB)
-                                        && (featureValue != null)) {
-                                    labelStr = getUILabel(featureValue);
-                                }
-                                if (labelStr != null) {
-                                    String[] kbValues = labelStr.split(MtasToken.DELIMITER);
-                                    
-                                    if (IndexingConstants.KBCONCEPT.equals(kbValues[0])) {
-                                        kbValues[0] = IndexingConstants.INDEXKBCONCEPT;
-                                    }
-                                    else if (IndexingConstants.KBINSTANCE.equals(kbValues[0])) {
-                                        kbValues[0] = IndexingConstants.INDEXKBINSTANCE;
-                                    }
-                                    
-                                    // Index IRI feature value with their labels along with 
-                                    // annotation.feature name  
-                                    String indexedStr = getIndexedName(annotationUiName) + "."
-                                            + getIndexedName(feature.getUiName()) + "."
-                                            + kbValues[0] + MtasToken.DELIMITER + kbValues[1];
-
-                                    // Indexing UI annotation with type i.e Concept/Instance
-                                    log.debug("Indexed String with type for : {}", indexedStr);
-                                    MtasToken mtasAnnotationTypeFeatureLabel = new MtasTokenString(
-                                            mtasId++, indexedStr, beginToken);
-                                    mtasAnnotationTypeFeatureLabel.setOffset(annotation.getBegin(),
-                                            annotation.getEnd());
-                                    mtasAnnotationTypeFeatureLabel.addPositionRange(beginToken,
-                                            endToken);
-                                    tokenCollection.add(mtasAnnotationTypeFeatureLabel);
-                                    indexedStr = getIndexedName(annotationUiName) + "."
-                                            + getIndexedName(feature.getUiName())
-                                            + MtasToken.DELIMITER + kbValues[1];
-                                    
-                                    // Indexing UI annotation without type i.e Concept/Instance
-                                    log.debug("Indexed String without type for : {}", indexedStr);
-                                    MtasToken mtasAnnotationFeatureLabel = new MtasTokenString(
-                                            mtasId++, indexedStr, beginToken);
-                                    mtasAnnotationFeatureLabel.setOffset(annotation.getBegin(),
-                                            annotation.getEnd());
-                                    mtasAnnotationFeatureLabel.addPositionRange(beginToken,
-                                            endToken);
-                                    tokenCollection.add(mtasAnnotationFeatureLabel);
-                                    
-                                    // Indexing UI annotation without type and layer for generic
-                                    // search
-                                    indexedStr = IndexingConstants.KBENTITY + MtasToken.DELIMITER
-                                            + kbValues[1];
-                                    log.debug("Indexed String without type and label for : {}",
-                                            indexedStr);
-                                    MtasToken mtasAnnotationKBEntity = new MtasTokenString(
-                                            mtasId++, indexedStr, beginToken);
-                                    mtasAnnotationKBEntity.setOffset(annotation.getBegin(),
-                                            annotation.getEnd());
-                                    mtasAnnotationKBEntity.addPositionRange(beginToken,
-                                            endToken);
-                                    tokenCollection.add(mtasAnnotationKBEntity);
-                                }
-=======
                             // Test if the internal feature is a primitive feature
                             if (!WebAnnoCasUtil.isPrimitiveFeature(annotation, feature.getName())) {
                                 continue;
-                            }
-                            
+                            } 
                             mtasId = indexFeatureValue(tokenCollection, feature, annotation,
                                     beginToken, endToken, mtasId, annotationUiName);
                             
                             if (feature.getType().startsWith("kb:")) {
                                 mtasId = indexConcept(tokenCollection, feature, annotation,
-                                        beginToken, endToken, mtasId, annotationUiName);
->>>>>>> ed101c4d
-                            }
+                                        beginToken, endToken, mtasId, annotationUiName); 
+                           }
                         }
                     }
                 }
@@ -429,26 +345,6 @@
         return indexedName;
     }
 
-<<<<<<< HEAD
-    /**
-     * Takes in {@code IRI} for identifier as {@code String} and returns the label String 
-     * Eg:- InputParameter String is {@code http://www.w3.org/TR/2003/PR-owl-guide-20031209/wine#RoseDAnjou}, 
-     * it returns {@code KBConcept} + {@link MtasToken#DELIMITER} + RoseDAnjou
-     * @param aIRI  the identifier value as IRI  
-     * @return String
-     */
-    public String getUILabel(String aIRI) {
-        StringBuilder labelStr = new StringBuilder();
-        Optional<KBObject> kbObject = KBUtility.readKBIdentifier(kbService,project, aIRI);
-        if (kbObject.isPresent()) {
-            labelStr.append(kbObject.get().getClass().getSimpleName())
-            .append(MtasToken.DELIMITER).append(kbObject.get().getUiLabel());
-        }
-        return labelStr.toString();
-    }
-    
-=======
->>>>>>> ed101c4d
     @Override
     public String printConfig()
     {
