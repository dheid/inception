/*
 * Copyright 2018
 * Ubiquitous Knowledge Processing (UKP) Lab
 * Technische Universität Darmstadt
 *
 * Licensed under the Apache License, Version 2.0 (the "License");
 * you may not use this file except in compliance with the License.
 * You may obtain a copy of the License at
 *
 *  http://www.apache.org/licenses/LICENSE-2.0
 *
 * Unless required by applicable law or agreed to in writing, software
 * distributed under the License is distributed on an "AS IS" BASIS,
 * WITHOUT WARRANTIES OR CONDITIONS OF ANY KIND, either express or implied.
 * See the License for the specific language governing permissions and
 * limitations under the License.
 */
package de.tudarmstadt.ukp.inception.search.index.mtas;

import static java.util.Arrays.asList;
import static org.assertj.core.api.Assertions.assertThat;
import static org.mockito.ArgumentMatchers.any;
import static org.mockito.Mockito.when;
import static org.mockito.MockitoAnnotations.initMocks;

import java.util.ArrayList;
import java.util.List;

import org.apache.uima.cas.CAS;
import org.apache.uima.fit.factory.JCasBuilder;
import org.apache.uima.fit.factory.JCasFactory;
import org.apache.uima.fit.testing.factory.TokenBuilder;
import org.apache.uima.jcas.JCas;
import org.junit.Before;
import org.junit.Test;
import org.mockito.Mock;

import de.tudarmstadt.ukp.clarin.webanno.api.AnnotationSchemaService;
import de.tudarmstadt.ukp.clarin.webanno.api.WebAnnoConst;
import de.tudarmstadt.ukp.clarin.webanno.api.annotation.adapter.ArcAdapter;
import de.tudarmstadt.ukp.clarin.webanno.api.annotation.adapter.SpanAdapter;
import de.tudarmstadt.ukp.clarin.webanno.api.annotation.feature.FeatureSupportRegistryImpl;
import de.tudarmstadt.ukp.clarin.webanno.api.annotation.feature.PrimitiveUimaFeatureSupport;
import de.tudarmstadt.ukp.clarin.webanno.model.AnchoringMode;
import de.tudarmstadt.ukp.clarin.webanno.model.AnnotationFeature;
import de.tudarmstadt.ukp.clarin.webanno.model.AnnotationLayer;
import de.tudarmstadt.ukp.clarin.webanno.model.Project;
import de.tudarmstadt.ukp.dkpro.core.api.lexmorph.type.pos.POS;
import de.tudarmstadt.ukp.dkpro.core.api.ner.type.NamedEntity;
import de.tudarmstadt.ukp.dkpro.core.api.segmentation.type.Sentence;
import de.tudarmstadt.ukp.dkpro.core.api.segmentation.type.Token;
import de.tudarmstadt.ukp.dkpro.core.api.syntax.type.dependency.Dependency;
import de.tudarmstadt.ukp.inception.search.FeatureIndexingSupportRegistryImpl;
import de.tudarmstadt.ukp.inception.search.PrimitiveUimaIndexingSupport;
import mtas.analysis.token.MtasToken;
import mtas.analysis.token.MtasTokenCollection;

public class MtasUimaParserTest
{
    private Project project;
    private @Mock AnnotationSchemaService annotationSchemaService;
    private FeatureSupportRegistryImpl featureSupportRegistry;
    private FeatureIndexingSupportRegistryImpl featureIndexingSupportRegistry;
    private JCas jcas;
    
    @Before
    public void setup() throws Exception
    {
        initMocks(this);
        
        project = new Project();
        project.setId(1l);
        project.setName("test project");
        project.setMode(WebAnnoConst.PROJECT_TYPE_ANNOTATION);
        
        featureSupportRegistry = new FeatureSupportRegistryImpl(
                asList(new PrimitiveUimaFeatureSupport()));
        featureSupportRegistry.init();
        
        featureIndexingSupportRegistry = new FeatureIndexingSupportRegistryImpl(
                asList(new PrimitiveUimaIndexingSupport(featureSupportRegistry)));
        featureIndexingSupportRegistry.init();
        
        // Resetting the JCas is faster than re-creating it
        if (jcas == null) {
            jcas = JCasFactory.createJCas();
        }
        else {
            jcas.reset();
        }
    }
    
    @Test
    public void testSentencesAndTokens() throws Exception
    {
        TokenBuilder<Token, Sentence> builder = TokenBuilder.create(Token.class, Sentence.class);
        builder.buildTokens(jcas, "This is a test . \n This is sentence two .");

        // Only tokens and sentences here, no extra layers
        when(annotationSchemaService.listAnnotationLayer(project)).thenReturn(asList());
        
        MtasUimaParser sut = new MtasUimaParser(project, annotationSchemaService,
                featureIndexingSupportRegistry);
        MtasTokenCollection tc = sut.createTokenCollection(jcas);
        
        MtasUtils.print(tc);
        
        List<MtasToken> tokens = new ArrayList<>();
        tc.iterator().forEachRemaining(tokens::add);
        
        assertThat(tokens)
                .filteredOn(t -> "Token".equals(t.getPrefix()))
                .extracting(MtasToken::getPostfix)
                .containsExactly(
                        "This", "is", "a", "test", ".", "This", "is", "sentence", "two", ".");

        assertThat(tokens)
                .filteredOn(t -> "s".equals(t.getPrefix()))
                .extracting(MtasToken::getPostfix)
                .containsExactly(
                        "This is a test .", "This is sentence two .");
    }
    
    @Test
    public void testNamedEnity() throws Exception
    {
        JCasBuilder builder = new JCasBuilder(jcas);
        builder.add("I", Token.class);
        builder.add(" ");
        builder.add("am", Token.class);
        builder.add(" ");
        int begin = builder.getPosition();
        builder.add("John", Token.class);
        builder.add(" ");
        builder.add("Smith", Token.class);
        NamedEntity ne = new NamedEntity(jcas, begin, builder.getPosition());
        ne.setValue("PER");
        ne.addToIndexes();
        builder.add(" ");
        builder.add(".", Token.class);
        
        AnnotationLayer layer = new AnnotationLayer(NamedEntity.class.getName(),
                "Named Entity", WebAnnoConst.SPAN_TYPE, project, true, AnchoringMode.TOKENS);
        when(annotationSchemaService.listAnnotationLayer(any(Project.class)))
                .thenReturn(asList(layer));

        when(annotationSchemaService.listAnnotationFeature(any(AnnotationLayer.class)))
                .thenReturn(asList(
                        new AnnotationFeature(1l, layer, "value", CAS.TYPE_NAME_STRING),
                        new AnnotationFeature(2l, layer, "identifier", CAS.TYPE_NAME_STRING)));
        
        MtasUimaParser sut = new MtasUimaParser(project, annotationSchemaService,
                featureIndexingSupportRegistry);
        MtasTokenCollection tc = sut.createTokenCollection(jcas);
        
        MtasUtils.print(tc);
        
        List<MtasToken> tokens = new ArrayList<>();
        tc.iterator().forEachRemaining(tokens::add);

        assertThat(tokens)
            .filteredOn(t -> t.getPrefix().startsWith("Named_Entity"))
            .extracting(MtasToken::getPrefix)
            .containsExactly("Named_Entity", "Named_Entity.value");

        assertThat(tokens)
            .filteredOn(t -> t.getPrefix().startsWith("Named_Entity"))
            .extracting(MtasToken::getPostfix)
            .containsExactly("", "PER");
    }
<<<<<<< HEAD
=======
    
    @Test
    public void testZeroWidthSpanNotIndexed() throws Exception
    {
        TokenBuilder<Token, Sentence> builder = TokenBuilder.create(Token.class, Sentence.class);
        builder.buildTokens(jcas, "This is a test . \n This is sentence two .");

        NamedEntity zeroWidthNe = new NamedEntity(jcas, 4, 4);
        zeroWidthNe.setValue("OTH");
        zeroWidthNe.addToIndexes();
        
        AnnotationLayer layer = new AnnotationLayer(NamedEntity.class.getName(),
                "Named Entity", WebAnnoConst.SPAN_TYPE, project, true);
        when(annotationSchemaService.listAnnotationLayer(any(Project.class)))
                .thenReturn(asList(layer));

        when(annotationSchemaService.listAnnotationFeature(any(AnnotationLayer.class)))
                .thenReturn(asList(
                        new AnnotationFeature(1l, layer, "value", CAS.TYPE_NAME_STRING),
                        new AnnotationFeature(2l, layer, "identifier", CAS.TYPE_NAME_STRING)));
        
        MtasUimaParser sut = new MtasUimaParser(project, annotationSchemaService,
                featureIndexingSupportRegistry);
        MtasTokenCollection tc = sut.createTokenCollection(jcas);
        
        MtasUtils.print(tc);
        
        List<MtasToken> tokens = new ArrayList<>();
        tc.iterator().forEachRemaining(tokens::add);

        assertThat(tokens)
            .filteredOn(t -> t.getPrefix().startsWith("Named_Entity"))
            .extracting(MtasToken::getPrefix)
            .isEmpty();
    }

    
    @Test
    public void testDependencyRelation() throws Exception
    {
        // Set up document with a dummy dependency relation
        jcas.setDocumentText("a b");
        Token t1 = new Token(jcas, 0, 1);
        t1.addToIndexes();
        
        POS p1 = new POS(jcas, t1.getBegin(), t1.getEnd());
        p1.setPosValue("A");
        t1.setPos(p1);
        p1.addToIndexes();

        Token t2 = new Token(jcas, 2, 3);
        t2.addToIndexes();

        POS p2 = new POS(jcas, t2.getBegin(), t2.getEnd());
        p2.setPosValue("B");
        t2.setPos(p2);
        p2.addToIndexes();
        
        Dependency d1 = new Dependency(jcas, t2.getBegin(), t2.getEnd());
        d1.setDependent(t2);
        d1.setGovernor(t1);
        d1.addToIndexes();
        
        // Set up annotation schema with POS and Dependency
        AnnotationLayer tokenLayer = new AnnotationLayer(Token.class.getName(), "Token",
                WebAnnoConst.SPAN_TYPE, project, true);
        tokenLayer.setId(1l);
        AnnotationFeature tokenLayerPos = new AnnotationFeature(1l, tokenLayer, "pos",
                POS.class.getName());
        
        AnnotationLayer posLayer = new AnnotationLayer(POS.class.getName(), "POS",
                WebAnnoConst.SPAN_TYPE, project, true);
        posLayer.setId(2l);
        AnnotationFeature posLayerValue = new AnnotationFeature(1l, posLayer, "PosValue",
                CAS.TYPE_NAME_STRING);
        
        AnnotationLayer depLayer = new AnnotationLayer(Dependency.class.getName(),
                "Dependency", WebAnnoConst.RELATION_TYPE, project, true);
        depLayer.setId(3l);
        depLayer.setAttachType(tokenLayer);
        depLayer.setAttachFeature(tokenLayerPos);
        AnnotationFeature dependencyLayerGovernor = new AnnotationFeature(2l, depLayer,
                "Governor", Token.class.getName());
        AnnotationFeature dependencyLayerDependent = new AnnotationFeature(3l, depLayer,
                "Dependent", Token.class.getName());
            
        when(annotationSchemaService.listAnnotationLayer(any(Project.class)))
                .thenReturn(asList(tokenLayer, posLayer, depLayer));

        when(annotationSchemaService.listAnnotationFeature(tokenLayer))
                .thenReturn(asList(tokenLayerPos));

        when(annotationSchemaService.listAnnotationFeature(posLayer))
                .thenReturn(asList(posLayerValue));

        when(annotationSchemaService.listAnnotationFeature(depLayer))
                .thenReturn(asList(dependencyLayerGovernor, dependencyLayerDependent));

        when(annotationSchemaService.getAdapter(posLayer)).thenReturn(
                new SpanAdapter(featureSupportRegistry, null, posLayer, asList(posLayerValue)));

        when(annotationSchemaService.getAdapter(depLayer)).thenReturn(new ArcAdapter(
                featureSupportRegistry, null, depLayer, depLayer.getId(), depLayer.getName(),
                WebAnnoConst.FEAT_REL_TARGET, WebAnnoConst.FEAT_REL_SOURCE,
                depLayer.getAttachFeature().getName(), depLayer.getAttachType().getName(),
                asList(dependencyLayerGovernor, dependencyLayerDependent)));
        
        MtasUimaParser sut = new MtasUimaParser(project, annotationSchemaService,
                featureIndexingSupportRegistry);
        MtasTokenCollection tc = sut.createTokenCollection(jcas);
        
        MtasUtils.print(tc);
        
        List<MtasToken> tokens = new ArrayList<>();
        tc.iterator().forEachRemaining(tokens::add);

        assertThat(tokens)
            .filteredOn(t -> t.getPrefix().startsWith("Dependency"))
            .extracting(t -> t.getPrefix() + "=" + t.getPostfix())
            .containsExactly(
                    "Dependency=b", 
                    "Dependency-source=a", 
                    "Dependency-source.PosValue=A",
                    "Dependency-target=b", 
                    "Dependency-target.PosValue=B");
    }
>>>>>>> 0aad8d64
}<|MERGE_RESOLUTION|>--- conflicted
+++ resolved
@@ -17,6 +17,8 @@
  */
 package de.tudarmstadt.ukp.inception.search.index.mtas;
 
+import static de.tudarmstadt.ukp.clarin.webanno.model.AnchoringMode.SINGLE_TOKEN;
+import static de.tudarmstadt.ukp.clarin.webanno.model.AnchoringMode.TOKENS;
 import static java.util.Arrays.asList;
 import static org.assertj.core.api.Assertions.assertThat;
 import static org.mockito.ArgumentMatchers.any;
@@ -168,8 +170,6 @@
             .extracting(MtasToken::getPostfix)
             .containsExactly("", "PER");
     }
-<<<<<<< HEAD
-=======
     
     @Test
     public void testZeroWidthSpanNotIndexed() throws Exception
@@ -182,7 +182,7 @@
         zeroWidthNe.addToIndexes();
         
         AnnotationLayer layer = new AnnotationLayer(NamedEntity.class.getName(),
-                "Named Entity", WebAnnoConst.SPAN_TYPE, project, true);
+                "Named Entity", WebAnnoConst.SPAN_TYPE, project, true, TOKENS);
         when(annotationSchemaService.listAnnotationLayer(any(Project.class)))
                 .thenReturn(asList(layer));
 
@@ -235,19 +235,19 @@
         
         // Set up annotation schema with POS and Dependency
         AnnotationLayer tokenLayer = new AnnotationLayer(Token.class.getName(), "Token",
-                WebAnnoConst.SPAN_TYPE, project, true);
+                WebAnnoConst.SPAN_TYPE, project, true, SINGLE_TOKEN);
         tokenLayer.setId(1l);
         AnnotationFeature tokenLayerPos = new AnnotationFeature(1l, tokenLayer, "pos",
                 POS.class.getName());
         
         AnnotationLayer posLayer = new AnnotationLayer(POS.class.getName(), "POS",
-                WebAnnoConst.SPAN_TYPE, project, true);
+                WebAnnoConst.SPAN_TYPE, project, true, SINGLE_TOKEN);
         posLayer.setId(2l);
         AnnotationFeature posLayerValue = new AnnotationFeature(1l, posLayer, "PosValue",
                 CAS.TYPE_NAME_STRING);
         
         AnnotationLayer depLayer = new AnnotationLayer(Dependency.class.getName(),
-                "Dependency", WebAnnoConst.RELATION_TYPE, project, true);
+                "Dependency", WebAnnoConst.RELATION_TYPE, project, true, SINGLE_TOKEN);
         depLayer.setId(3l);
         depLayer.setAttachType(tokenLayer);
         depLayer.setAttachFeature(tokenLayerPos);
@@ -296,5 +296,4 @@
                     "Dependency-target=b", 
                     "Dependency-target.PosValue=B");
     }
->>>>>>> 0aad8d64
 }