--- conflicted
+++ resolved
@@ -126,25 +126,17 @@
       <artifactId>junit</artifactId>
       <scope>test</scope>
     </dependency>
-<<<<<<< HEAD
-<!-- <<<<<<< HEAD -->
-    <dependency>
-      <groupId>junit</groupId>
-      <artifactId>junit</artifactId>
-=======
+    <dependency>
+      <groupId>org.assertj</groupId>
+      <artifactId>assertj-core</artifactId>
+      <scope>test</scope>
+    </dependency>
     <dependency>
       <groupId>org.mockito</groupId>
       <artifactId>mockito-core</artifactId>
->>>>>>> 58704049
-      <scope>test</scope>
-    </dependency>
-    <dependency>
-      <groupId>org.assertj</groupId>
-      <artifactId>assertj-core</artifactId>
-      <scope>test</scope>
-    </dependency>
-    <dependency>
-<<<<<<< HEAD
+      <scope>test</scope>
+    </dependency>
+    <dependency>
       <groupId>org.springframework.boot</groupId>
       <artifactId>spring-boot</artifactId>
       <scope>test</scope>
@@ -187,32 +179,6 @@
     <dependency>
     	<groupId>org.springframework.security</groupId>
     	<artifactId>spring-security-test</artifactId>
-    	<scope>test</scope>
-    </dependency>
-    <!-- Testing END -->
-    <dependency>
-    	<groupId>de.tudarmstadt.ukp.clarin.webanno</groupId>
-    	<artifactId>webanno-api-dao</artifactId>
-    	<scope>test</scope>
-    </dependency>
-    <dependency>
-    	<groupId>de.tudarmstadt.ukp.clarin.webanno</groupId>
-    	<artifactId>webanno-export</artifactId>
-    	<scope>test</scope>
-    </dependency>
-    <dependency>
-    	<groupId>de.tudarmstadt.ukp.clarin.webanno</groupId>
-    	<artifactId>webanno-curation</artifactId>
-    	<scope>test</scope>
-    </dependency>
-<!--     <dependency> -->
-<!--     	<groupId>de.tudarmstadt.ukp.clarin.webanno</groupId> -->
-<!--     	<artifactId>webanno-remote</artifactId> -->
-<!--     	<scope>test</scope> -->
-<!--     </dependency> -->
-    <dependency>
-    	<groupId>de.tudarmstadt.ukp.dkpro.core</groupId>
-    	<artifactId>de.tudarmstadt.ukp.dkpro.core.io.text-asl</artifactId>
     	<scope>test</scope>
     </dependency>
     <dependency>
@@ -264,16 +230,40 @@
     	<scope>test</scope>
     </dependency>
     <dependency>
-    	<groupId>de.tudarmstadt.ukp.clarin.webanno</groupId>
-    	<artifactId>webanno-io-conll</artifactId>
-    	<scope>test</scope>
-    </dependency>
-  </dependencies>  
-=======
+    	<groupId>de.tudarmstadt.ukp.dkpro.core</groupId>
+    	<artifactId>de.tudarmstadt.ukp.dkpro.core.io.text-asl</artifactId>
+    	<scope>test</scope>
+    </dependency>
+    <dependency>
       <groupId>de.tudarmstadt.ukp.dkpro.core</groupId>
       <artifactId>de.tudarmstadt.ukp.dkpro.core.api.ner-asl</artifactId>
       <scope>test</scope>
     </dependency>
-  </dependencies>
->>>>>>> 58704049
+    <dependency>
+    	<groupId>de.tudarmstadt.ukp.clarin.webanno</groupId>
+    	<artifactId>webanno-api-dao</artifactId>
+    	<scope>test</scope>
+    </dependency>
+    <dependency>
+    	<groupId>de.tudarmstadt.ukp.clarin.webanno</groupId>
+    	<artifactId>webanno-export</artifactId>
+    	<scope>test</scope>
+    </dependency>
+    <dependency>
+    	<groupId>de.tudarmstadt.ukp.clarin.webanno</groupId>
+    	<artifactId>webanno-curation</artifactId>
+    	<scope>test</scope>
+    </dependency>
+    <dependency>
+    	<groupId>de.tudarmstadt.ukp.clarin.webanno</groupId>
+    	<artifactId>webanno-io-conll</artifactId>
+    	<scope>test</scope>
+    </dependency>
+    <dependency>
+    	<groupId>de.tudarmstadt.ukp.inception.app</groupId>
+    	<artifactId>inception-kb</artifactId>
+    	<scope>test</scope>
+    </dependency>
+    <!-- Testing END -->
+  </dependencies>  
 </project>