/*
 * Licensed to the Technische Universität Darmstadt under one
 * or more contributor license agreements.  See the NOTICE file
 * distributed with this work for additional information
 * regarding copyright ownership.  The Technische Universität Darmstadt 
 * licenses this file to you under the Apache License, Version 2.0 (the
 * "License"); you may not use this file except in compliance
 * with the License.
 *  
 * http://www.apache.org/licenses/LICENSE-2.0
 * 
 * Unless required by applicable law or agreed to in writing, software
 * distributed under the License is distributed on an "AS IS" BASIS,
 * WITHOUT WARRANTIES OR CONDITIONS OF ANY KIND, either express or implied.
 * See the License for the specific language governing permissions and
 * limitations under the License.
 */
package de.tudarmstadt.ukp.clarin.webanno.brat.render;

import static de.tudarmstadt.ukp.clarin.webanno.api.WebAnnoConst.CHAIN_TYPE;
import static de.tudarmstadt.ukp.clarin.webanno.api.annotation.util.TypeUtil.getUiLabelText;
import static de.tudarmstadt.ukp.clarin.webanno.api.annotation.util.WebAnnoCasUtil.selectAnnotationByAddr;
import static java.util.Arrays.asList;
import static java.util.Collections.emptyList;
import static java.util.stream.Collectors.groupingBy;
import static java.util.stream.Collectors.toList;
import static org.apache.commons.lang3.StringUtils.isNotBlank;
import static org.apache.commons.lang3.StringUtils.isNotEmpty;
import static org.apache.uima.fit.util.CasUtil.getType;
import static org.apache.uima.fit.util.CasUtil.select;
import static org.apache.uima.fit.util.CasUtil.selectCovered;

import java.text.BreakIterator;
import java.util.ArrayList;
import java.util.Comparator;
import java.util.HashMap;
import java.util.LinkedHashSet;
import java.util.List;
import java.util.Locale;
import java.util.Map;
import java.util.Queue;
import java.util.Set;

import org.apache.uima.cas.CAS;
import org.apache.uima.cas.Type;
import org.apache.uima.cas.text.AnnotationFS;
import org.apache.uima.fit.util.CasUtil;
import org.slf4j.Logger;
import org.slf4j.LoggerFactory;

import de.tudarmstadt.ukp.clarin.webanno.api.AnnotationSchemaService;
import de.tudarmstadt.ukp.clarin.webanno.api.annotation.adapter.TypeAdapter;
import de.tudarmstadt.ukp.clarin.webanno.api.annotation.coloring.ColoringRules;
import de.tudarmstadt.ukp.clarin.webanno.api.annotation.coloring.ColoringRulesTrait;
import de.tudarmstadt.ukp.clarin.webanno.api.annotation.coloring.ColoringService;
import de.tudarmstadt.ukp.clarin.webanno.api.annotation.coloring.ColoringStrategy;
import de.tudarmstadt.ukp.clarin.webanno.api.annotation.model.AnnotatorState;
import de.tudarmstadt.ukp.clarin.webanno.api.annotation.model.VID;
import de.tudarmstadt.ukp.clarin.webanno.api.annotation.paging.Unit;
import de.tudarmstadt.ukp.clarin.webanno.api.annotation.rendering.model.VAnnotationMarker;
import de.tudarmstadt.ukp.clarin.webanno.api.annotation.rendering.model.VArc;
import de.tudarmstadt.ukp.clarin.webanno.api.annotation.rendering.model.VComment;
import de.tudarmstadt.ukp.clarin.webanno.api.annotation.rendering.model.VDocument;
import de.tudarmstadt.ukp.clarin.webanno.api.annotation.rendering.model.VMarker;
import de.tudarmstadt.ukp.clarin.webanno.api.annotation.rendering.model.VSentenceMarker;
import de.tudarmstadt.ukp.clarin.webanno.api.annotation.rendering.model.VSpan;
import de.tudarmstadt.ukp.clarin.webanno.api.annotation.rendering.model.VTextMarker;
import de.tudarmstadt.ukp.clarin.webanno.api.annotation.util.TypeUtil;
import de.tudarmstadt.ukp.clarin.webanno.brat.annotation.BratAnnotationEditor;
import de.tudarmstadt.ukp.clarin.webanno.brat.config.BratAnnotationEditorProperties;
import de.tudarmstadt.ukp.clarin.webanno.brat.message.GetDocumentResponse;
import de.tudarmstadt.ukp.clarin.webanno.brat.render.model.AnnotationComment;
import de.tudarmstadt.ukp.clarin.webanno.brat.render.model.AnnotationMarker;
import de.tudarmstadt.ukp.clarin.webanno.brat.render.model.Argument;
import de.tudarmstadt.ukp.clarin.webanno.brat.render.model.Comment;
import de.tudarmstadt.ukp.clarin.webanno.brat.render.model.Entity;
import de.tudarmstadt.ukp.clarin.webanno.brat.render.model.EntityType;
import de.tudarmstadt.ukp.clarin.webanno.brat.render.model.Normalization;
import de.tudarmstadt.ukp.clarin.webanno.brat.render.model.Offsets;
import de.tudarmstadt.ukp.clarin.webanno.brat.render.model.Relation;
import de.tudarmstadt.ukp.clarin.webanno.brat.render.model.RelationType;
import de.tudarmstadt.ukp.clarin.webanno.brat.render.model.SentenceComment;
import de.tudarmstadt.ukp.clarin.webanno.brat.render.model.SentenceMarker;
import de.tudarmstadt.ukp.clarin.webanno.brat.render.model.TextMarker;
import de.tudarmstadt.ukp.clarin.webanno.model.AnnotationFeature;
import de.tudarmstadt.ukp.clarin.webanno.model.AnnotationLayer;
import de.tudarmstadt.ukp.clarin.webanno.model.LinkMode;
import de.tudarmstadt.ukp.clarin.webanno.model.Project;
import de.tudarmstadt.ukp.clarin.webanno.model.ScriptDirection;
import de.tudarmstadt.ukp.dkpro.core.api.lexmorph.type.pos.POS;
import de.tudarmstadt.ukp.dkpro.core.api.segmentation.TrimUtils;
import de.tudarmstadt.ukp.dkpro.core.api.segmentation.type.Sentence;
import de.tudarmstadt.ukp.dkpro.core.api.segmentation.type.Token;
import de.tudarmstadt.ukp.dkpro.core.api.syntax.type.dependency.Dependency;

/**
 * Render documents using brat. This class converts a UIMA annotation representation into the object
 * model used by brat. The result can be converted to JSON that the browser-side brat SVG renderer
 * can then use.
 */
public class BratRenderer
{
    private static final Logger LOG = LoggerFactory.getLogger(BratAnnotationEditor.class);

    private final AnnotationSchemaService schemaService;
    private final ColoringService coloringService;
    private final BratAnnotationEditorProperties properties;

    public BratRenderer(AnnotationSchemaService aSchemaService, ColoringService aColoringService,
            BratAnnotationEditorProperties aProperties)
    {
        schemaService = aSchemaService;
        coloringService = aColoringService;
        properties = aProperties;
    }

    public void render(GetDocumentResponse aResponse, AnnotatorState aState, VDocument aVDoc,
            CAS aCas)
    {
        render(aResponse, aState, aVDoc, aCas, null);
    }

    /**
     * Convert the visual representation to the brat representation.
     *
     * @param aResponse
     *            the response.
     * @param aState
     *            the annotator model.
     * @param aCas
     *            the CAS.
     */
    public void render(GetDocumentResponse aResponse, AnnotatorState aState, VDocument aVDoc,
            CAS aCas, ColoringStrategy aColoringStrategy)
    {
        aResponse.setRtlMode(ScriptDirection.RTL.equals(aState.getScriptDirection()));
        aResponse.setFontZoom(aState.getPreferences().getFontZoom());

        renderText(aCas, aResponse, aState);

        // The rows need to be rendered first because we use the row boundaries to split
        // cross-row spans into multiple ranges
        renderBratRowsFromUnits(aResponse, aState);

        if (properties.isUseCasTokens()) {
            renderBratTokensFromTokens(aCas, aResponse, aState);
        }
        else {
            renderBratTokensFromText(aCas, aResponse, aState);
        }

        Map<AnnotationFS, Integer> sentenceIndexes = null;

        // Render visible (custom) layers
        Map<String[], Queue<String>> colorQueues = new HashMap<>();
        for (AnnotationLayer layer : aState.getAllAnnotationLayers()) {
            ColoringStrategy coloringStrategy = aColoringStrategy != null ? aColoringStrategy
                    : coloringService.getStrategy(layer, aState.getPreferences(), colorQueues);

            // If the layer is not included in the rendering, then we skip here - but only after
            // we have obtained a coloring strategy for this layer and thus secured the layer
            // color. This ensures that the layer colors do not change depending on the number
            // of visible layers.
            if (!aVDoc.getAnnotationLayers().contains(layer)) {
                continue;
            }

            TypeAdapter typeAdapter = schemaService.getAdapter(layer);

            ColoringRules coloringRules = typeAdapter.getTraits(ColoringRulesTrait.class)
                    .map(ColoringRulesTrait::getColoringRules).orElse(null);

            for (VSpan vspan : aVDoc.spans(layer.getId())) {
                List<Offsets> offsets = vspan.getRanges().stream()
                        .flatMap(range -> split(aResponse.getSentenceOffsets(),
                                aCas.getDocumentText().substring(aState.getWindowBeginOffset(),
                                        aState.getWindowEndOffset()),
                                range.getBegin(), range.getEnd()).stream())
                        .map(range -> {
                            int[] span = { range.getBegin(), range.getEnd() };
                            TrimUtils.trim(aResponse.getText(), span);
                            range.setBegin(span[0]);
                            range.setEnd(span[1]);
                            return range;
                        }).collect(toList());

                String labelText = getUiLabelText(typeAdapter, vspan);

                String color = coloringStrategy.getColor(vspan, labelText, coloringRules);

                Entity entity = new Entity(vspan.getVid(), vspan.getType(), offsets, labelText,
                        color, vspan.isActionButtons());
                if (!layer.isShowTextInHover()) {
                    // If the layer is configured not to display the span text in the popup, then
                    // we simply set the popup to the empty string here.
                    // FIXME: This is obviously not optimal because it is a layer-level setting and
                    // we send it at the annotation level here. It would be better to send this
                    // along with the layer configuration (would save 4-5 characters in the server
                    // response for *every annotation on this layer*!)
                    entity.getAttributes().setHoverText("");
                }

                entity.getAttributes()
                        .setClippedAtStart(vspan.getRanges().get(0).isClippedAtBegin());
                entity.getAttributes().setClippedAtEnd(
                        vspan.getRanges().get(vspan.getRanges().size() - 1).isClippedAtEnd());

                aResponse.addEntity(entity);

                vspan.getLazyDetails().stream()
                        .map(d -> new Normalization(vspan.getVid(), d.getFeature(), d.getQuery()))
                        .forEach(aResponse::addNormalization);
            }

            for (VArc varc : aVDoc.arcs(layer.getId())) {
                String bratLabelText = getUiLabelText(typeAdapter, varc);
                String color = coloringStrategy.getColor(varc, bratLabelText, coloringRules);

                Relation arc = new Relation(varc.getVid(), varc.getType(),
                        getArgument(varc.getSource(), varc.getTarget()), bratLabelText, color);
                aResponse.addRelation(arc);

                varc.getLazyDetails().stream()
                        .map(d -> new Normalization(varc.getVid(), d.getFeature(), d.getQuery()))
                        .forEach(aResponse::addNormalization);
            }
        }

        for (VComment vcomment : aVDoc.comments()) {
            String type;
            switch (vcomment.getCommentType()) {
            case ERROR:
                type = AnnotationComment.ANNOTATION_ERROR;
                break;
            case INFO:
                type = AnnotationComment.ANNOTATOR_NOTES;
                break;
            case YIELD:
                type = "Yield";
                break;
            default:
                type = AnnotationComment.ANNOTATOR_NOTES;
                break;
            }

            AnnotationFS fs;
            if (!vcomment.getVid().isSynthetic()
                    && ((fs = selectAnnotationByAddr(aCas, vcomment.getVid().getId())) != null
                            && fs.getType().getName().equals(Sentence.class.getName()))) {
                // Lazily fetching the sentences because we only need them for the comments
                if (sentenceIndexes == null) {
                    sentenceIndexes = new HashMap<>();
                    int i = 1;
                    for (AnnotationFS s : select(aCas, getType(aCas, Sentence.class))) {
                        sentenceIndexes.put(s, i);
                        i++;
                    }
                }

                int index = sentenceIndexes.get(fs);
                aResponse.addComment(new SentenceComment(index, type, vcomment.getComment()));
            }
            else {
                aResponse.addComment(
                        new AnnotationComment(vcomment.getVid(), type, vcomment.getComment()));
            }
        }

        // Render markers
        for (VMarker vmarker : aVDoc.getMarkers()) {
            if (vmarker instanceof VAnnotationMarker) {
                VAnnotationMarker marker = (VAnnotationMarker) vmarker;
                aResponse.addMarker(new AnnotationMarker(vmarker.getType(), marker.getVid()));
            }
            else if (vmarker instanceof VSentenceMarker) {
                VSentenceMarker marker = (VSentenceMarker) vmarker;
                aResponse.addMarker(new SentenceMarker(vmarker.getType(), marker.getIndex()));
            }
            else if (vmarker instanceof VTextMarker) {
                VTextMarker marker = (VTextMarker) vmarker;
                aResponse.addMarker(
                        new TextMarker(marker.getType(), marker.getBegin(), marker.getEnd()));
            }
            else {
                LOG.warn("Unknown how to render marker: [" + vmarker + "]");
            }
        }
    }

    /**
     * Argument lists for the arc annotation
     */
    private static List<Argument> getArgument(VID aGovernorFs, VID aDependentFs)
    {
        return asList(new Argument("Arg1", aGovernorFs), new Argument("Arg2", aDependentFs));
    }

    public void renderText(CAS aCas, GetDocumentResponse aResponse, AnnotatorState aState)
    {
        int windowBegin = aState.getWindowBeginOffset();
        int windowEnd = aState.getWindowEndOffset();

        String visibleText = aCas.getDocumentText().substring(windowBegin, windowEnd);
        visibleText = sanitizeVisibleText(visibleText);
        aResponse.setText(visibleText);
    }

    /**
     * @deprecated We want to get away from this any use {@link #renderBratTokensFromText} instead.
     */
    @Deprecated
    private void renderBratTokensFromTokens(CAS aCas, GetDocumentResponse aResponse,
            AnnotatorState aState)
    {
        int winBegin = aState.getWindowBeginOffset();
        int winEnd = aState.getWindowEndOffset();
        Type tokenType = CasUtil.getType(aCas, Token.class);

        List<AnnotationFS> tokens = selectCovered(aCas, tokenType, winBegin, winEnd);
        for (AnnotationFS fs : tokens) {
            // attach type such as POS adds non-existing token element for ellipsis annotation
            // REC 2021-03-27: The bug that empty tokens were being added has been removed long
            // ago and there is a CAS Doctor check to ensure such tokens no longer exist. Possibly
            // this can be removed in one of the next refactoring iterations.
            if (fs.getBegin() == fs.getEnd()) {
                continue;
            }

            split(aResponse.getSentenceOffsets(), fs.getCoveredText(), fs.getBegin() - winBegin,
<<<<<<< HEAD
                    fs.getEnd() - winBegin).forEach(range -> {
                        aResponse.addToken(range.getBegin(), range.getEnd());
                    });
=======
                    fs.getEnd() - winBegin)
                            .forEach(range -> aResponse.addToken(range.getBegin(), range.getEnd()));
>>>>>>> 318f6cff
        }
    }

    private void renderBratTokensFromText(CAS aCas, GetDocumentResponse aResponse,
            AnnotatorState aState)
    {
        int winBegin = aState.getWindowBeginOffset();
        int winEnd = aState.getWindowEndOffset();
        List<Offsets> bratTokenOffsets = new ArrayList<>();
        String visibleText = aCas.getDocumentText().substring(winBegin, winEnd);
        BreakIterator bi = BreakIterator.getWordInstance(Locale.ROOT);
        bi.setText(visibleText);
        int last = bi.first();
        int cur = bi.next();
        while (cur != BreakIterator.DONE) {
            Offsets offsets = new Offsets(last, cur);
            trim(visibleText, offsets);
            if (offsets.getBegin() < offsets.getEnd()) {
                bratTokenOffsets.add(offsets);
            }
            last = cur;
            cur = bi.next();
        }

        for (Offsets offsets : bratTokenOffsets) {
            split(aResponse.getSentenceOffsets(),
                    visibleText.substring(offsets.getBegin(), offsets.getEnd()), offsets.getBegin(),
                    offsets.getEnd()).forEach(range -> {
                        aResponse.addToken(range.getBegin(), range.getEnd());
                    });
        }
    }

    private void renderBratRowsFromUnits(GetDocumentResponse aResponse, AnnotatorState aState)
    {
        int windowBegin = aState.getWindowBeginOffset();

        aResponse.setSentenceNumberOffset(aState.getFirstVisibleUnitIndex());

        // Render sentences
        int unitNum = aResponse.getSentenceNumberOffset();
        for (Unit unit : aState.getVisibleUnits()) {
            aResponse.addSentence(unit.getBegin() - windowBegin, unit.getEnd() - windowBegin);

            // If there is a sentence ID, then make it accessible to the user via a sentence-level
            // comment.
            if (isNotBlank(unit.getId())) {
                aResponse.addComment(new SentenceComment(unitNum, Comment.ANNOTATOR_NOTES,
                        String.format("Sentence ID: %s", unit.getId())));
            }

            unitNum++;
        }
    }

    /**
     * Calculate the ranges for the given span. A single range cannot cross row boundaries. So for
     * spans which cover multiple rows, they are split into multiple ranges.
     * 
     * @param aRows
     *            the row offsets (window-relative positions)
     * @param aBegin
     *            the span begin (window-relative positions)
     * @param aEnd
     *            (window-relative positions)
     * @return list of ranges.
     */
    private List<Offsets> split(List<Offsets> aRows, String aText, int aBegin, int aEnd)
    {
        // Zero-width spans never need to be split
        if (aBegin == aEnd) {
            return asList(new Offsets(aBegin, aEnd));
        }

        // If the annotation extends across the row boundaries, create multiple ranges for the
        // annotation, one for every row. Note that in UIMA annotations are
        // half-open intervals [begin,end) so that a begin offset must always be
        // smaller than the end of a covering annotation to be considered properly
        // covered.
        Offsets beginRow = aRows.stream()
                .filter(span -> span.getBegin() <= aBegin && aBegin < span.getEnd()).findFirst()
                .orElseThrow(() -> new IllegalArgumentException(
                        "Position [" + aBegin + "] is not in any row"));

        // Zero-width annotations that are on the boundary of two directly
        // adjacent sentences (i.e. without whitespace between them) are considered
        // to be at the end of the first sentence rather than at the beginning of the
        // second sentence.
        Offsets endRow = aRows.stream()
                .filter(span -> span.getBegin() <= aEnd && aEnd <= span.getEnd()).findFirst()
                .orElseThrow(() -> new IllegalArgumentException(
                        "Position [" + aEnd + "] is not in any row"));

        // No need to split
        if (beginRow == endRow) {
            return asList(new Offsets(aBegin, aEnd));
        }

        List<Offsets> coveredRows = aRows.subList(aRows.indexOf(beginRow),
                aRows.indexOf(endRow) + 1);

        List<Offsets> ranges = new ArrayList<>();
        for (Offsets row : coveredRows) {
            Offsets range;

            if (row.getBegin() <= aBegin && aBegin < row.getEnd()) {
                range = new Offsets(aBegin, row.getEnd());
            }
            else if (row.getBegin() <= aEnd && aEnd <= row.getEnd()) {
                range = new Offsets(row.getBegin(), aEnd);
            }
            else {
                range = new Offsets(row.getBegin(), row.getEnd());
            }

            trim(aText, range);

            ranges.add(range);
        }

        return ranges;
    }

    /**
     * Generates brat type definitions from the WebAnno layer definitions.
     *
     * @param aProject
     *            the project to which the layers belong
     * @param aAnnotationLayers
     *            the layers
     * @param aAnnotationService
     *            the annotation service
     * @return the brat type definitions
     */
    public static Set<EntityType> buildEntityTypes(Project aProject,
            List<AnnotationLayer> aAnnotationLayers, AnnotationSchemaService aAnnotationService)
    {
        // Sort layers
        List<AnnotationLayer> layers = new ArrayList<>(aAnnotationLayers);
        layers.sort(Comparator.comparing(AnnotationLayer::getName));

        // Look up all the features once to avoid hammering the database in the loop below
        Map<AnnotationLayer, List<AnnotationFeature>> layerToFeatures = aAnnotationService
                .listSupportedFeatures(aProject).stream()
                .collect(groupingBy(AnnotationFeature::getLayer));

        // Now build the actual configuration
        Set<EntityType> entityTypes = new LinkedHashSet<>();
        for (AnnotationLayer layer : layers) {
            EntityType entityType = configureEntityType(layer);

            List<RelationType> arcs = new ArrayList<>();

            // For link features, we also need to configure the arcs, even though there is no arc
            // layer here.
            boolean hasLinkFeatures = false;
            for (AnnotationFeature f : layerToFeatures.computeIfAbsent(layer, k -> emptyList())) {
                if (!LinkMode.NONE.equals(f.getLinkMode())) {
                    hasLinkFeatures = true;
                    break;
                }
            }

            if (hasLinkFeatures) {
                String bratTypeName = TypeUtil.getUiTypeName(layer);
                arcs.add(new RelationType(layer.getName(), layer.getUiName(), bratTypeName,
                        bratTypeName, null, "triangle,5", "3,3"));
            }

            // Styles for the remaining relation and chain layers
            for (AnnotationLayer attachingLayer : getAttachingLayers(layer, layers,
                    aAnnotationService)) {
                arcs.add(configureRelationType(layer, attachingLayer));
            }

            entityType.setArcs(arcs);
            entityTypes.add(entityType);
        }

        return entityTypes;
    }

    /**
     * Scan through the layers once to remember which layers attach to which layers.
     */
    private static List<AnnotationLayer> getAttachingLayers(AnnotationLayer aTarget,
            List<AnnotationLayer> aLayers, AnnotationSchemaService aAnnotationService)
    {
        List<AnnotationLayer> attachingLayers = new ArrayList<>();

        // Chains always attach to themselves
        if (CHAIN_TYPE.equals(aTarget.getType())) {
            attachingLayers.add(aTarget);
        }

        // FIXME This is a hack! Actually we should check the type of the attachFeature when
        // determine which layers attach to with other layers. Currently we only use attachType,
        // but do not follow attachFeature if it is set.
        if (aTarget.isBuiltIn() && aTarget.getName().equals(POS.class.getName())) {
            attachingLayers.add(
                    aAnnotationService.findLayer(aTarget.getProject(), Dependency.class.getName()));
        }

        // Custom layers
        for (AnnotationLayer l : aLayers) {
            if (aTarget.equals(l.getAttachType())) {
                attachingLayers.add(l);
            }
        }

        return attachingLayers;
    }

    private static EntityType configureEntityType(AnnotationLayer aLayer)
    {
        String bratTypeName = TypeUtil.getUiTypeName(aLayer);
        return new EntityType(aLayer.getName(), aLayer.getUiName(), bratTypeName);
    }

    private static RelationType configureRelationType(AnnotationLayer aLayer,
            AnnotationLayer aAttachingLayer)
    {
        String attachingLayerBratTypeName = TypeUtil.getUiTypeName(aAttachingLayer);

        // // FIXME this is a hack because the chain layer consists of two UIMA types, a "Chain"
        // // and a "Link" type. ChainAdapter always seems to use "Chain" but some places also
        // // still use "Link" - this should be cleaned up so that knowledge about "Chain" and
        // // "Link" types is local to the ChainAdapter and not known outside it!
        // if (aLayer.getType().equals(CHAIN_TYPE)) {
        // attachingLayerBratTypeName += ChainAdapter.LINK;
        // }

        // Handle arrow-head styles depending on linkedListBehavior
        String arrowHead;
        if (aLayer.getType().equals(CHAIN_TYPE) && !aLayer.isLinkedListBehavior()) {
            arrowHead = "none";
        }
        else {
            arrowHead = "triangle,5";
        }

        String dashArray;
        switch (aLayer.getType()) {
        case CHAIN_TYPE:
            dashArray = "5,1";
            break;
        default:
            dashArray = "";
            break;
        }

        String bratTypeName = TypeUtil.getUiTypeName(aLayer);
        return new RelationType(aAttachingLayer.getName(), aAttachingLayer.getUiName(),
                attachingLayerBratTypeName, bratTypeName, null, arrowHead, dashArray);
    }

    public static String abbreviate(String aName)
    {
        if (aName == null || aName.length() < 3) {
            return aName;
        }

        StringBuilder abbr = new StringBuilder();
        int ti = 0;
        boolean capitalizeNext = true;
        for (int i = 0; i < aName.length(); i++) {
            int ch = aName.charAt(i);

            if (Character.isWhitespace(ch)) {
                capitalizeNext = true;
                ti = 0;
            }
            else {
                if (ti < 3) {
                    if (capitalizeNext) {
                        ch = Character.toTitleCase(ch);
                        capitalizeNext = false;
                    }
                    abbr.append((char) ch);
                }
                ti++;
            }

        }

        if (abbr.length() + 3 >= aName.length()) {
            return aName;
        }
        else {
            abbr.append("...");
        }
        return abbr.toString();
    }

    /**
     * Remove trailing or leading whitespace from the annotation.
     * 
     * @param aText
     *            the text.
     * @param aOffsets
     *            the offsets.
     */
    static private void trim(CharSequence aText, Offsets aOffsets)
    {
        int begin = aOffsets.getBegin();
        int end = aOffsets.getEnd() - 1;

        // Remove whitespace at end
        while ((end > 0) && trimChar(aText.charAt(end))) {
            end--;
        }
        end++;

        // Remove whitespace at start
        while ((begin < end) && trimChar(aText.charAt(begin))) {
            begin++;
        }

        aOffsets.setBegin(begin);
        aOffsets.setEnd(end);
    }

    private static boolean trimChar(final char aChar)
    {
        switch (aChar) {
        case '\n': // Line break
        case '\r': // Carriage return
        case '\t': // Tab
        case '\u2000': // EN QUAD
        case '\u2001': // EM QUAD
        case '\u2002': // EN SPACE
        case '\u2003': // EM SPACE
        case '\u2004': // THREE-PER-EM SPACE
        case '\u2005': // FOUR-PER-EM SPACE
        case '\u2006': // SIX-PER-EM SPACE
        case '\u2007': // FIGURE SPACE
        case '\u2008': // PUNCTUATION SPACE
        case '\u2009': // THIN SPACE
        case '\u200A': // HAIR SPACE
        case '\u200B': // ZERO WIDTH SPACE
        case '\u200C': // ZERO WIDTH NON-JOINER
        case '\u200D': // ZERO WIDTH JOINER
        case '\u200E': // LEFT-TO-RIGHT MARK
        case '\u200F': // RIGHT-TO-LEFT MARK
        case '\u2028': // LINE SEPARATOR
        case '\u2029': // PARAGRAPH SEPARATOR
        case '\u202A': // LEFT-TO-RIGHT EMBEDDING
        case '\u202B': // RIGHT-TO-LEFT EMBEDDING
        case '\u202C': // POP DIRECTIONAL FORMATTING
        case '\u202D': // LEFT-TO-RIGHT OVERRIDE
        case '\u202E': // RIGHT-TO-LEFT OVERRIDE
        case '\u202F': // NARROW NO-BREAK SPACE
        case '\u2060': // WORD JOINER
        case '\u2061': // FUNCTION APPLICATION
        case '\u2062': // INVISIBLE TIMES
        case '\u2063': // INVISIBLE SEPARATOR
        case '\u2064': // INVISIBLE PLUS
        case '\u2065': // <unassigned>
        case '\u2066': // LEFT-TO-RIGHT ISOLATE
        case '\u2067': // RIGHT-TO-LEFT ISOLATE
        case '\u2068': // FIRST STRONG ISOLATE
        case '\u2069': // POP DIRECTIONAL ISOLATE
        case '\u206A': // INHIBIT SYMMETRIC SWAPPING
        case '\u206B': // ACTIVATE SYMMETRIC SWAPPING
        case '\u206C': // INHIBIT ARABIC FORM SHAPING
        case '\u206D': // ACTIVATE ARABIC FORM SHAPING
        case '\u206E': // NATIONAL DIGIT SHAPES
        case '\u206F': // NOMINAL DIGIT SHAPES
        default:
            return Character.isWhitespace(aChar);
        }
    }

    private String sanitizeVisibleText(String aText)
    {
        // NBSP is recognized by Firefox as a proper addressable character in
        // SVGText.getNumberOfChars()
        char whiteplaceReplacementChar = '\u00A0'; // NBSP
        if (isNotEmpty(properties.getWhiteSpaceReplacementCharacter())) {
            whiteplaceReplacementChar = properties.getWhiteSpaceReplacementCharacter().charAt(0);
        }

        char[] chars = aText.toCharArray();
        for (int i = 0; i < chars.length; i++) {
            switch (chars[i]) {
            // Replace newline characters before sending to the client to avoid
            // rendering glitches in the client-side brat rendering code
            case '\n':
            case '\r':
                chars[i] = ' ';
                break;
            // Some browsers (e.g. Firefox) do not count invisible chars in some functions
            // (e.g. SVGText.getNumberOfChars()) and this causes trouble. See:
            //
            // - https://github.com/webanno/webanno/issues/307
            // - https://github.com/inception-project/inception/issues/1849
            //
            // To avoid this, we replace the chars with a visible whitespace character before
            // sending the data to the browser. Hopefully this makes sense.
            case '\u2000': // EN QUAD
            case '\u2001': // EM QUAD
            case '\u2002': // EN SPACE
            case '\u2003': // EM SPACE
            case '\u2004': // THREE-PER-EM SPACE
            case '\u2005': // FOUR-PER-EM SPACE
            case '\u2006': // SIX-PER-EM SPACE
            case '\u2007': // FIGURE SPACE
            case '\u2008': // PUNCTUATION SPACE
            case '\u2009': // THIN SPACE
            case '\u200A': // HAIR SPACE
            case '\u200B': // ZERO WIDTH SPACE
            case '\u200C': // ZERO WIDTH NON-JOINER
            case '\u200D': // ZERO WIDTH JOINER
            case '\u200E': // LEFT-TO-RIGHT MARK
            case '\u200F': // RIGHT-TO-LEFT MARK
            case '\u2028': // LINE SEPARATOR
            case '\u2029': // PARAGRAPH SEPARATOR
            case '\u202A': // LEFT-TO-RIGHT EMBEDDING
            case '\u202B': // RIGHT-TO-LEFT EMBEDDING
            case '\u202C': // POP DIRECTIONAL FORMATTING
            case '\u202D': // LEFT-TO-RIGHT OVERRIDE
            case '\u202E': // RIGHT-TO-LEFT OVERRIDE
            case '\u202F': // NARROW NO-BREAK SPACE
            case '\u2060': // WORD JOINER
            case '\u2061': // FUNCTION APPLICATION
            case '\u2062': // INVISIBLE TIMES
            case '\u2063': // INVISIBLE SEPARATOR
            case '\u2064': // INVISIBLE PLUS
            case '\u2065': // <unassigned>
            case '\u2066': // LEFT-TO-RIGHT ISOLATE
            case '\u2067': // RIGHT-TO-LEFT ISOLATE
            case '\u2068': // FIRST STRONG ISOLATE
            case '\u2069': // POP DIRECTIONAL ISOLATE
            case '\u206A': // INHIBIT SYMMETRIC SWAPPING
            case '\u206B': // ACTIVATE SYMMETRIC SWAPPING
            case '\u206C': // INHIBIT ARABIC FORM SHAPING
            case '\u206D': // ACTIVATE ARABIC FORM SHAPING
            case '\u206E': // NATIONAL DIGIT SHAPES
            case '\u206F': // NOMINAL DIGIT SHAPES
                chars[i] = whiteplaceReplacementChar;
                break;
            default:
                // Nothing to do
            }
        }

        return new String(chars);
    }
}<|MERGE_RESOLUTION|>--- conflicted
+++ resolved
@@ -327,14 +327,8 @@
             }
 
             split(aResponse.getSentenceOffsets(), fs.getCoveredText(), fs.getBegin() - winBegin,
-<<<<<<< HEAD
-                    fs.getEnd() - winBegin).forEach(range -> {
-                        aResponse.addToken(range.getBegin(), range.getEnd());
-                    });
-=======
                     fs.getEnd() - winBegin)
                             .forEach(range -> aResponse.addToken(range.getBegin(), range.getEnd()));
->>>>>>> 318f6cff
         }
     }
 
