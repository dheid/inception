--- conflicted
+++ resolved
@@ -443,17 +443,10 @@
     leftSpans = undefined;
     rightSpans = undefined;
     annotatorNotes = undefined;
-<<<<<<< HEAD
-    comment = undefined;
-    labelText = undefined;
-    color = undefined
-    shadowClass = undefined;
-=======
     /** @type {Comment} */ comment = undefined;
     labelText = undefined;
     /** @type {string} */ color = undefined
     /** @type {string} */ shadowClass = undefined;
->>>>>>> 3e0dcc04
 
     constructor(id, triggerId, roles, klass) {
       Object.seal(this);
@@ -503,13 +496,8 @@
   class Arc {
     annotatorNotes = undefined;
     comment = undefined;
-<<<<<<< HEAD
-    origin;
-    target;
-=======
     /** @type {string} ID */ origin;
     /** @type {string} ID */ target;
->>>>>>> 3e0dcc04
     dist;
     type;
     /** @type {string} */ shadowClass;
@@ -519,12 +507,8 @@
     /** @type {boolean} */ relation = false;
     /** @type {[[string, string, string]]} */ normalizations = [];
     marked;
-<<<<<<< HEAD
-    normalized;
-=======
     /** @type {string} */ normalized;
     /** @type {boolean} */ hidden = false;
->>>>>>> 3e0dcc04
 
     /**
      *
@@ -2485,63 +2469,6 @@
           // the mark doesn't change the overall layout
           chunkFrom = Math.min(bx - this.markedSpanSize, chunkFrom);
           chunkTo = Math.max(bx + bw + this.markedSpanSize, chunkTo);
-<<<<<<< HEAD
-          fragmentHeight = Math.max(bh + 2 * this.markedSpanSize, fragmentHeight);
-          // WEBANNO EXTENSION END - Issue #273 - Layout doesn't space out labels sufficiently 
-          // .match() removes unconfigured shadows, whic    h were
-          // always showing up as black.
-          // TODO: don't hard-code configured shadowclasses.
-          if (span.shadowClass &&
-            span.shadowClass.match('True_positive|False_positive|False_negative|AnnotationError|AnnotationWarning|AnnotatorNotes|Normalized|AnnotationIncomplete|AnnotationUnconfirmed|rectEditHighlight|EditHighlight_arc|MissingAnnotation|ChangedAnnotation ')) {
-            shadowRect = this.svg.rect(fragment.group,
-              bx - this.rectShadowSize, by - this.rectShadowSize,
-              bw + 2 * this.rectShadowSize, bh + 2 * this.rectShadowSize, {
-              'class': 'shadow_' + span.shadowClass,
-              filter: 'url(#Gaussian_Blur)',
-              rx: this.rectShadowRounding,
-              ry: this.rectShadowRounding,
-            });
-            chunkFrom = Math.min(bx - this.rectShadowSize, chunkFrom);
-            chunkTo = Math.max(bx + bw + this.rectShadowSize, chunkTo);
-            fragmentHeight = Math.max(bh + 2 * this.rectShadowSize, fragmentHeight);
-          }
-          /*
-          fragment.rect = svg.rect(fragment.group,
-              bx, by, bw, bh, {
-
-              'class': rectClass,
-              fill: bgColor,
-              stroke: borderColor,
-              rx: Configuration.visual.margin.x,
-              ry: Configuration.visual.margin.y,
-              'data-span-id': span.id,
-              'data-fragment-id': span.segmentedOffsetsMap[fragment.id],
-              'strokeDashArray': span.attributeMerge.dashArray,
-            });*/
-          var bx1 = bx;
-          var bx2 = bx1 + bw;
-          var by1 = yy - Configuration.visual.margin.y - span.floor;
-          var by2 = by1 + bh;
-          var poly = [];
-          if (span.clippedAtStart && span.fragments[0] == fragment) {
-            poly.push([bx1, by2]);
-            poly.push([bx1 - bh / 2, (by1 + by2) / 2]);
-            poly.push([bx1, by1]);
-          }
-          else {
-            poly.push([bx1, by2]);
-            poly.push([bx1, by1]);
-          }
-
-          if (span.clippedAtEnd && span.fragments[span.fragments.length - 1] == fragment) {
-            poly.push([bx2, by1]);
-            poly.push([bx2 + bh / 2, (by1 + by2) / 2]);
-            poly.push([bx2, by2]);
-          }
-          else {
-            poly.push([bx2, by1]);
-            poly.push([bx2, by2]);
-=======
           let fragmentHeight = bh + 2 * this.markedSpanSize;
           let shadowRect;
           if (span.shadowClass && span.shadowClass.match(this.shadowClassPattern)) {
@@ -2549,7 +2476,6 @@
             chunkFrom = Math.min(bx - this.rectShadowSize, chunkFrom);
             chunkTo = Math.max(bx + bw + this.rectShadowSize, chunkTo);
             fragmentHeight = Math.max(bh + 2 * this.rectShadowSize, fragmentHeight);
->>>>>>> 3e0dcc04
           }
 
           fragment.rect = this.renderFragmentRect(bx, by, bw, bh, yy, fragment, rectClass, bgColor, borderColor);
@@ -3545,25 +3471,7 @@
                 rx: this.markedArcSize,
                 ry: this.markedArcSize,
               });
-<<<<<<< HEAD
-            }
-            if (arc.shadowClass) {
-              this.svg.rect(shadowGroup,
-                textBox.x - this.arcLabelShadowSize,
-                textBox.y - this.arcLabelShadowSize,
-                textBox.width + 2 * this.arcLabelShadowSize,
-                textBox.height + 2 * this.arcLabelShadowSize, {
-                'class': 'shadow_' + arc.shadowClass,
-                filter: 'url(#Gaussian_Blur)',
-                rx: this.arcLabelShadowRounding,
-                ry: this.arcLabelShadowRounding,
-              });
-            }
-            var textStart = textBox.x;
-            var textEnd = textBox.x + textBox.width;
-=======
-          }
->>>>>>> 3e0dcc04
+          }
 
           if (arc.shadowClass) {
             this.renderArcShadow(arc, shadowGroup, textBox);
@@ -3662,46 +3570,6 @@
               strokeWidth: this.markedArcStroke,
               'strokeDashArray': dashArray,
             });
-<<<<<<< HEAD
-            if (arc.marked) {
-              this.svg.path(shadowGroup, path, {
-                'class': 'shadow_EditHighlight_arc',
-                strokeWidth: this.markedArcStroke,
-                'strokeDashArray': dashArray,
-              });
-            }
-            if (arc.shadowClass) {
-              this.svg.path(shadowGroup, path, {
-                'class': 'shadow_' + arc.shadowClass,
-                strokeWidth: this.shadowStroke,
-                'strokeDashArray': dashArray,
-              });
-            }
-            if (!symmetric) {
-              myArrowHead = ((arcDesc && arcDesc.arrowHead) ||
-                (spanTypes.ARC_DEFAULT && spanTypes.ARC_DEFAULT.arrowHead));
-              arrowName = (leftToRight ?
-                myArrowHead || 'triangle,5' :
-                'none') + ',' + color;
-            }
-            var arrowType = arrows[arrowName];
-            var arrowDecl = arrowType && ('url(#' + arrowType + ')');
-
-            var arrowAtLabelAdjust = 0;
-            var labelArrowDecl = null;
-            var myLabelArrowHead = ((arcDesc && arcDesc.labelArrow) ||
-              (this.spanTypes.ARC_DEFAULT && this.spanTypes.ARC_DEFAULT.labelArrow));
-            if (myLabelArrowHead) {
-              var labelArrowName = (leftToRight ?
-                myLabelArrowHead || 'triangle,5' :
-                symmetric && myLabelArrowHead || 'none') + ',' + color;
-              var labelArrowSplit = labelArrowName.split(',');
-              arrowAtLabelAdjust = labelArrowSplit[0] != 'none' && parseInt(labelArrowSplit[1], 10) || 0;
-              var labelArrowType = arrows[labelArrowName];
-              var labelArrowDecl = labelArrowType && ('url(#' + labelArrowType + ')');
-              if (ufoCatcher) {
-                arrowAtLabelAdjust = -arrowAtLabelAdjust;
-=======
           }
 
           if (arc.shadowClass) {
@@ -3736,7 +3604,6 @@
             } else {
               if (!ufoCatcher && cornerx < arrowEnd + 1) {
                 cornerx = arrowEnd + 1;
->>>>>>> 3e0dcc04
               }
             }
             if (this.smoothArcCurves) {
@@ -3988,16 +3855,7 @@
             this.svg.remove(text);
             // TODO: using rectShadowSize, but this shadow should
             // probably have its own setting for shadow size
-<<<<<<< HEAD
-            shadowRect = this.svg.rect(sentNumGroup,
-              // WEBANNO EXTENSION BEGIN - RTL support - Sentence comment in margin
-              /*
-              box.x - rectShadowSize, box.y - rectShadowSize,
-              box.width + 2 * rectShadowSize, box.height + 2 * rectShadowSize, {
-              */
-=======
             this.svg.rect(sentNumGroup,
->>>>>>> 3e0dcc04
               this.rtlmode ? box.x + this.rowPadding + this.rectShadowSize : box.x - this.rectShadowSize,
               box.y - this.rectShadowSize,
               box.width + 2 * this.rectShadowSize,
