--- conflicted
+++ resolved
@@ -552,16 +552,7 @@
       <version>${javamelody.version}</version>
       </dependency>
     -->
-    <!--
-    <dependency>
-<<<<<<< HEAD
-      <groupId>org.apache.wicket</groupId>
-      <artifactId>wicket-native-websocket-javax</artifactId>
-    </dependency>
-    -->
-    <dependency>
-=======
->>>>>>> 4a6be77e
+    <dependency>
       <groupId>de.tudarmstadt.ukp.inception.app</groupId>
       <artifactId>inception-curation</artifactId>
     </dependency>
@@ -866,14 +857,7 @@
               <usedDependency>org.springframework.boot:spring-boot-starter-data-jpa</usedDependency>
               <usedDependency>org.springframework:spring-webmvc</usedDependency>
               <usedDependency>org.springframework:spring-expression</usedDependency>
-<<<<<<< HEAD
-              <!-- Spring Web MVC data conversion -->
-                <!--
-              <usedDependency>org.apache.wicket:wicket-native-websocket-javax</usedDependency>
-              -->
-=======
->>>>>>> 4a6be77e
-              <!-- Tutorial Js dependencies -->
+              <!-- Tutorial JS dependencies -->
               <usedDependency>org.webjars.bowergithub.xbsoftware:enjoyhint</usedDependency>
               <usedDependency>org.webjars.npm:kinetic</usedDependency>
               <usedDependency>org.webjars.bower:jquery.scrollTo</usedDependency>
