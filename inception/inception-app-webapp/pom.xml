<!--
  Licensed to the Technische Universität Darmstadt under one
  or more contributor license agreements.  See the NOTICE file
  distributed with this work for additional information
  regarding copyright ownership.  The Technische Universität Darmstadt 
  licenses this file to you under the Apache License, Version 2.0 (the
  "License"); you may not use this file except in compliance
  with the License.
   
  http://www.apache.org/licenses/LICENSE-2.0
  
  Unless required by applicable law or agreed to in writing, software
  distributed under the License is distributed on an "AS IS" BASIS,
  WITHOUT WARRANTIES OR CONDITIONS OF ANY KIND, either express or implied.
  See the License for the specific language governing permissions and
  limitations under the License.
-->
<project xmlns="http://maven.apache.org/POM/4.0.0" xmlns:xsi="http://www.w3.org/2001/XMLSchema-instance" xsi:schemaLocation="http://maven.apache.org/POM/4.0.0 http://maven.apache.org/xsd/maven-4.0.0.xsd">
  <modelVersion>4.0.0</modelVersion>
  <parent>
    <groupId>de.tudarmstadt.ukp.inception.app</groupId>
    <artifactId>inception-app</artifactId>
    <version>0.21.0-SNAPSHOT</version>
    <relativePath>..</relativePath>
  </parent>
  <artifactId>inception-app-webapp</artifactId>
  <name>INCEpTION - Web-Application</name>
  <packaging>war</packaging>
  <dependencies>
    <dependency>
      <groupId>org.eclipse.rdf4j</groupId>
      <artifactId>rdf4j-repository-api</artifactId>
    </dependency>
  
    <!-- INCEPTION - CORE DEPENDENCIES -->
    <dependency>
      <groupId>de.tudarmstadt.ukp.inception.app</groupId>
      <artifactId>inception-ui-core</artifactId>
    </dependency>
    <dependency>
      <groupId>de.tudarmstadt.ukp.inception.app</groupId>
      <artifactId>inception-ui-dashboard</artifactId>
    </dependency>
    <dependency>
      <groupId>de.tudarmstadt.ukp.inception.app</groupId>
      <artifactId>inception-doc</artifactId>
    </dependency>
    <dependency>
      <groupId>de.tudarmstadt.ukp.inception.app</groupId>
      <artifactId>inception-layer-docmetadata</artifactId>
    </dependency>
    <dependency>
      <groupId>de.tudarmstadt.ukp.inception.app</groupId>
      <artifactId>inception-image</artifactId>
    </dependency>
    <dependency>
      <groupId>de.tudarmstadt.ukp.inception.app</groupId>
      <artifactId>inception-ui-project</artifactId>
    </dependency>
    <dependency>
      <groupId>de.tudarmstadt.ukp.inception.app</groupId>
      <artifactId>inception-ui-annotation</artifactId>
    </dependency>
    <dependency>
      <groupId>de.tudarmstadt.ukp.inception.app</groupId>
      <artifactId>inception-ui-curation</artifactId>
    </dependency>
    <dependency>
      <groupId>de.tudarmstadt.ukp.inception.app</groupId>
      <artifactId>inception-ui-tagsets</artifactId>
    </dependency>

    <!-- INCEPTION - KNOWLEDGE BASE SUPPORT -->
    <dependency>
      <groupId>de.tudarmstadt.ukp.inception.app</groupId>
      <artifactId>inception-kb</artifactId>
    </dependency>
    <dependency>
      <groupId>de.tudarmstadt.ukp.inception.app</groupId>
      <artifactId>inception-ui-kb</artifactId>
    </dependency>

    <!-- INCEPTION - CONCEPT LINKING FUNCTIONALITY -->
    <dependency>
      <groupId>de.tudarmstadt.ukp.inception.app</groupId>
      <artifactId>inception-concept-linking</artifactId>
      <exclusions>
        <exclusion>
          <groupId>ch.qos.logback</groupId>
          <artifactId>logback-classic</artifactId>
        </exclusion>
        <exclusion>
          <groupId>org.languagetool</groupId>
          <artifactId>language-ja</artifactId>
        </exclusion>
      </exclusions>
    </dependency>

    <!-- INCEPTION - ANNOTATION RECOMMENDATION FUNCTIONALITY -->
    <dependency>
      <groupId>de.tudarmstadt.ukp.inception.app</groupId>
      <artifactId>inception-recommendation</artifactId>
    </dependency>
    <dependency>
      <groupId>de.tudarmstadt.ukp.inception.app</groupId>
      <artifactId>inception-recommendation-api</artifactId>
    </dependency>
    <!--
      <dependency>
      <groupId>de.tudarmstadt.ukp.inception.app</groupId>
      <artifactId>inception-imls-dl4j</artifactId>
      </dependency>
    -->
    <dependency>
      <groupId>de.tudarmstadt.ukp.inception.app</groupId>
      <artifactId>inception-imls-external</artifactId>
    </dependency>
    <dependency>
      <groupId>de.tudarmstadt.ukp.inception.app</groupId>
      <artifactId>inception-imls-lapps</artifactId>
    </dependency>
    <dependency>
      <groupId>de.tudarmstadt.ukp.inception.app</groupId>
      <artifactId>inception-imls-opennlp</artifactId>
    </dependency>
    <dependency>
      <groupId>de.tudarmstadt.ukp.inception.app</groupId>
      <artifactId>inception-imls-stringmatch</artifactId>
    </dependency>
    <dependency>
      <groupId>de.tudarmstadt.ukp.inception.app</groupId>
      <artifactId>inception-imls-weblicht</artifactId>
    </dependency>

    <!-- INCEPTION - ACTIVE LEARNING FUNCTIONALITY -->
    <dependency>
      <groupId>de.tudarmstadt.ukp.inception.app</groupId>
      <artifactId>inception-active-learning</artifactId>
    </dependency>

    <!-- INCEPTION - IN-PROJECT SEARCH FUNCTIONALITY -->
    <dependency>
      <groupId>de.tudarmstadt.ukp.inception.app</groupId>
      <artifactId>inception-ui-search</artifactId>
    </dependency>
    <dependency>
      <groupId>de.tudarmstadt.ukp.inception.app</groupId>
      <artifactId>inception-search-mtas</artifactId>
    </dependency>

    <!-- INCEPTION - IN-PROJECT SEARCH FUNCTIONALITY -->
    <dependency>
      <groupId>de.tudarmstadt.ukp.inception.app</groupId>
      <artifactId>inception-ui-external-search</artifactId>
    </dependency>
    <dependency>
      <groupId>de.tudarmstadt.ukp.inception.app</groupId>
      <artifactId>inception-external-search-elastic</artifactId>
    </dependency>
    <dependency>
      <groupId>de.tudarmstadt.ukp.inception.app</groupId>
      <artifactId>inception-external-search-solr</artifactId>
    </dependency>
    <dependency>
      <groupId>de.tudarmstadt.ukp.inception.app</groupId>
      <artifactId>inception-external-search-pubannotation</artifactId>
    </dependency>

    <!-- INCEPTION - EVENT LOG -->
    <dependency>
      <groupId>de.tudarmstadt.ukp.inception.app</groupId>
      <artifactId>inception-log</artifactId>
    </dependency>

    <!-- INCEPTION - ADDITIONAL EDITORS -->
    <dependency>
      <groupId>de.tudarmstadt.ukp.inception.app</groupId>
      <artifactId>inception-html-editor</artifactId>
    </dependency>
    <dependency>
      <groupId>de.tudarmstadt.ukp.inception.app</groupId>
      <artifactId>inception-html-recogito-editor</artifactId>
    </dependency>
    <dependency>
      <groupId>de.tudarmstadt.ukp.inception.app</groupId>
      <artifactId>inception-pdf-editor</artifactId>
    </dependency>
    <dependency>
      <groupId>de.tudarmstadt.ukp.inception.app</groupId>
      <artifactId>inception-review-editor</artifactId>
    </dependency>

    <!-- VERSIONING -->
    <dependency>
      <groupId>de.tudarmstadt.ukp.inception.app</groupId>
      <artifactId>inception-versioning</artifactId>
    </dependency>
    <!-- INCEPTION - SPRING WEBSOCKET -->
    <dependency>
    	<groupId>de.tudarmstadt.ukp.inception.app</groupId>
    	<artifactId>inception-websocket</artifactId>
    </dependency>

    <!-- READER/WRITER DEPENDENCIES -->
    <dependency>
      <groupId>de.tudarmstadt.ukp.inception.app</groupId>
      <artifactId>inception-io-json</artifactId>
    </dependency>
    <dependency>
      <groupId>de.tudarmstadt.ukp.inception.app</groupId>
      <artifactId>inception-io-webanno-tsv</artifactId>
    </dependency>
    <dependency>
      <groupId>de.tudarmstadt.ukp.inception.app</groupId>
      <artifactId>inception-io-text</artifactId>
    </dependency>
    <dependency>
      <groupId>de.tudarmstadt.ukp.inception.app</groupId>
      <artifactId>inception-io-tcf</artifactId>
    </dependency>
    <dependency>
      <groupId>de.tudarmstadt.ukp.inception.app</groupId>
      <artifactId>inception-io-conll</artifactId>
    </dependency>
    <dependency>
      <groupId>de.tudarmstadt.ukp.inception.app</groupId>
      <artifactId>inception-io-xmi</artifactId>
    </dependency>
    <dependency>
      <groupId>org.dkpro.core</groupId>
      <artifactId>dkpro-core-io-lif-asl</artifactId>
    </dependency>
    <dependency>
      <groupId>org.dkpro.core</groupId>
      <artifactId>dkpro-core-io-nif-asl</artifactId>
    </dependency>
    <dependency>
      <groupId>org.dkpro.core</groupId>
      <artifactId>dkpro-core-io-tei-asl</artifactId>
    </dependency>
    <dependency>
      <groupId>org.dkpro.core</groupId>
      <artifactId>dkpro-core-io-perseus-asl</artifactId>
    </dependency>
    <dependency>
      <groupId>org.dkpro.core</groupId>
      <artifactId>dkpro-core-io-xml-asl</artifactId>
    </dependency>
    <dependency>
      <groupId>org.dkpro.core</groupId>
      <artifactId>dkpro-core-io-imscwb-asl</artifactId>
    </dependency>
    <dependency>
      <groupId>org.dkpro.core</groupId>
      <artifactId>dkpro-core-api-ner-asl</artifactId>
    </dependency>

    <!-- WEBANNO DEPENDENCIES -->
    <dependency>
      <groupId>de.tudarmstadt.ukp.inception.app</groupId>
      <artifactId>inception-plugin-manager</artifactId>
    </dependency>
    <dependency>
      <groupId>de.tudarmstadt.ukp.inception.app</groupId>
      <artifactId>inception-plugin-api</artifactId>
    </dependency>
    <dependency>
      <groupId>de.tudarmstadt.ukp.inception.app</groupId>
      <artifactId>inception-api-annotation</artifactId>
    </dependency>
    <dependency>
      <groupId>de.tudarmstadt.ukp.inception.app</groupId>
      <artifactId>inception-brat-editor</artifactId>
      <exclusions>
        <exclusion>
          <groupId>org.slf4j</groupId>
          <artifactId>slf4j-log4j12</artifactId>
        </exclusion>
      </exclusions>
    </dependency>
    <dependency>
      <groupId>de.tudarmstadt.ukp.inception.app</groupId>
      <artifactId>inception-project</artifactId>
    </dependency>
    <dependency>
      <groupId>de.tudarmstadt.ukp.inception.app</groupId>
      <artifactId>inception-api-formats</artifactId>
    </dependency>
    <dependency>
      <groupId>de.tudarmstadt.ukp.inception.app</groupId>
      <artifactId>inception-support</artifactId>
    </dependency>
    <dependency>
      <groupId>de.tudarmstadt.ukp.inception.app</groupId>
      <artifactId>inception-support-standalone</artifactId>
    </dependency>
    <dependency>
      <groupId>de.tudarmstadt.ukp.inception.app</groupId>
      <artifactId>inception-ui-agreement</artifactId>
    </dependency>
    <dependency>
      <groupId>de.tudarmstadt.ukp.inception.app</groupId>
      <artifactId>inception-remote</artifactId>
    </dependency>
    <dependency>
      <groupId>de.tudarmstadt.ukp.inception.app</groupId>
      <artifactId>inception-security</artifactId>
    </dependency>
    <dependency>
      <groupId>de.tudarmstadt.ukp.inception.app</groupId>
      <artifactId>inception-model</artifactId>
    </dependency>
    <dependency>
      <groupId>de.tudarmstadt.ukp.inception.app</groupId>
      <artifactId>inception-api</artifactId>
    </dependency>
    <dependency>
      <groupId>de.tudarmstadt.ukp.inception.app</groupId>
      <artifactId>inception-telemetry</artifactId>
    </dependency>
    <dependency>
      <groupId>de.tudarmstadt.ukp.inception.app</groupId>
      <artifactId>inception-workload-ui</artifactId>
    </dependency>
    <dependency>
      <groupId>de.tudarmstadt.ukp.inception.app</groupId>
      <artifactId>inception-workload-matrix</artifactId>
    </dependency>
    <dependency>
      <groupId>de.tudarmstadt.ukp.inception.app</groupId>
      <artifactId>inception-workload-dynamic</artifactId>
    </dependency>
    <dependency>
      <groupId>de.tudarmstadt.ukp.inception.app</groupId>
      <artifactId>inception-sharing</artifactId>
    </dependency>
    <dependency>
      <groupId>de.tudarmstadt.ukp.inception.app</groupId>
      <artifactId>inception-preferences</artifactId>
    </dependency>


    <!-- UIMA DEPENDENCIES -->
    <dependency>
      <groupId>org.apache.uima</groupId>
      <artifactId>uimaj-core</artifactId>
    </dependency>
    <dependency>
      <groupId>org.apache.uima</groupId>
      <artifactId>uimafit-core</artifactId>
    </dependency>


    <!-- WICKET DEPENDENCIES -->
    <dependency>
      <groupId>org.apache.wicket</groupId>
      <artifactId>wicket-core</artifactId>
    </dependency>
    <dependency>
      <groupId>org.wicketstuff</groupId>
      <artifactId>wicketstuff-htmlcompressor</artifactId>
    </dependency>
    <dependency>
      <groupId>org.mozilla</groupId>
      <artifactId>rhino-runtime</artifactId>
      <version>1.7.12</version>
    </dependency>
    <dependency>
      <groupId>com.googlecode.wicket-jquery-ui</groupId>
      <artifactId>wicket-jquery-ui-theme-uilightness</artifactId>
    </dependency>
    <dependency>
      <groupId>com.googlecode.wicket-jquery-ui</groupId>
      <artifactId>wicket-kendo-ui-theme-bootstrap</artifactId>
    </dependency>

    <!-- Spring dependencies -->
    <dependency>
      <groupId>org.springframework</groupId>
      <artifactId>spring-core</artifactId>
    </dependency>
    <dependency>
      <groupId>org.springframework</groupId>
      <artifactId>spring-beans</artifactId>
    </dependency>
    <dependency>
      <groupId>org.springframework</groupId>
      <artifactId>spring-orm</artifactId>
    </dependency>
    <dependency>
      <groupId>org.springframework</groupId>
      <artifactId>spring-context</artifactId>
    </dependency>
    <dependency>
      <groupId>org.springframework</groupId>
      <artifactId>spring-expression</artifactId>
    </dependency>
    <dependency>
      <groupId>org.springframework</groupId>
      <artifactId>spring-webmvc</artifactId>
    </dependency>

    <!-- SPRING SECURITY -->
    <dependency>
      <groupId>org.springframework.security</groupId>
      <artifactId>spring-security-core</artifactId>
    </dependency>
    <dependency>
      <groupId>org.springframework.security</groupId>
      <artifactId>spring-security-config</artifactId>
    </dependency>
    <dependency>
      <groupId>org.springframework.security</groupId>
      <artifactId>spring-security-web</artifactId>
    </dependency>

    <!-- LOGGING DEPENDENCIES - SLF4J -->
    <dependency>
      <groupId>org.slf4j</groupId>
      <artifactId>slf4j-api</artifactId>
    </dependency>
    <dependency>
      <groupId>org.slf4j</groupId>
      <artifactId>jcl-over-slf4j</artifactId>
    </dependency>
    <dependency>
      <groupId>org.slf4j</groupId>
      <artifactId>log4j-over-slf4j</artifactId>
    </dependency>

    <!-- LOGGING DEPENDENCIES - LOG4J -->
    <dependency>
      <groupId>org.apache.logging.log4j</groupId>
      <artifactId>log4j-core</artifactId>
    </dependency>
    <dependency>
      <groupId>org.apache.logging.log4j</groupId>
      <artifactId>log4j-slf4j-impl</artifactId>
    </dependency>
    <dependency>
      <groupId>org.apache.logging.log4j</groupId>
      <artifactId>log4j-layout-template-json</artifactId>
    </dependency>

    <!-- LOGGING DEPENDENCIES - Avoid Commons Logging -->
    <dependency>
      <groupId>commons-logging</groupId>
      <artifactId>commons-logging</artifactId>
      <scope>provided</scope>
    </dependency>

    <dependency>
      <groupId>javax.servlet</groupId>
      <artifactId>javax.servlet-api</artifactId>
      <scope>provided</scope>
    </dependency>

    <!-- DATABASE / HIBERNATE -->

    <dependency>
      <groupId>org.liquibase</groupId>
      <artifactId>liquibase-core</artifactId>
    </dependency>

    <dependency>
      <groupId>org.hibernate</groupId>
      <artifactId>hibernate-entitymanager</artifactId>
    </dependency>
    <dependency>
      <groupId>org.hibernate</groupId>
      <artifactId>hibernate-jcache</artifactId>
    </dependency>
    <dependency>
      <groupId>org.ehcache</groupId>
      <artifactId>ehcache</artifactId>
    </dependency>

    <dependency>
      <groupId>org.hsqldb</groupId>
      <artifactId>hsqldb</artifactId>
    </dependency>
    <dependency>
      <groupId>org.mariadb.jdbc</groupId>
      <artifactId>mariadb-java-client</artifactId>
    </dependency>
    <dependency>
      <groupId>mysql</groupId>
      <artifactId>mysql-connector-java</artifactId>
    </dependency>

    <!-- JAXB DEPENDENCIES -->
    <dependency>
      <groupId>javax.xml.bind</groupId>
      <artifactId>jaxb-api</artifactId>
    </dependency>
    <dependency>
      <groupId>com.sun.xml.bind</groupId>
      <artifactId>jaxb-core</artifactId>
    </dependency>
    <dependency>
      <groupId>com.sun.xml.bind</groupId>
      <artifactId>jaxb-impl</artifactId>
    </dependency>
    <dependency>
      <groupId>javax.activation</groupId>
      <artifactId>javax.activation-api</artifactId>
    </dependency>

    <!-- Spring Boot dependencies -->
    <dependency>
      <groupId>org.springframework.boot</groupId>
      <artifactId>spring-boot</artifactId>
    </dependency>
    <!--
      <dependency>
      <groupId>org.springframework.boot</groupId>
      <artifactId>spring-boot-loader</artifactId>
      </dependency>
    -->
    <dependency>
      <groupId>org.springframework.boot</groupId>
      <artifactId>spring-boot-starter-web</artifactId>
    </dependency>
    <dependency>
      <groupId>org.springframework.boot</groupId>
      <artifactId>spring-boot-starter-tomcat</artifactId>
    </dependency>
    <dependency>
      <groupId>org.springframework.boot</groupId>
      <artifactId>spring-boot-starter-data-jpa</artifactId>
    </dependency>
    <dependency>
      <groupId>org.springframework.boot</groupId>
      <artifactId>spring-boot-starter-validation</artifactId>
    </dependency>
    <dependency>
      <groupId>org.springframework.boot</groupId>
      <artifactId>spring-boot-autoconfigure</artifactId>
    </dependency>
    <dependency>
      <groupId>jakarta.validation</groupId>
      <artifactId>jakarta.validation-api</artifactId>
    </dependency>
    <!--
      <dependency>
      <groupId>net.bull.javamelody</groupId>
      <artifactId>javamelody-spring-boot-starter</artifactId>
      <version>${javamelody.version}</version>
      </dependency>
    -->
    <dependency>
      <groupId>de.tudarmstadt.ukp.inception.app</groupId>
      <artifactId>inception-curation</artifactId>
    </dependency>
    <dependency>
<<<<<<< HEAD
      <groupId>org.webjars.bowergithub.xbsoftware</groupId>
      <artifactId>enjoyhint</artifactId>
    </dependency>
    <dependency>
      <groupId>org.webjars.npm</groupId>
      <artifactId>kinetic</artifactId>
    </dependency>
    <dependency>
      <groupId>org.webjars.bower</groupId>
      <artifactId>jquery.scrollTo</artifactId>
=======
      <groupId>com.fasterxml.jackson.module</groupId>
      <artifactId>jackson-module-kotlin</artifactId>
>>>>>>> 067928b2
    </dependency>
  </dependencies>
  <build>
    <plugins>
      <!--
        This module has a slight complex setup to allow making it work in a command line build
        as well as in an m2e build.

        The general procedure is:
        1) generate asciidoc HTML (also PDF when on the command line)
        2) sync generated HTML + images to a proper package under src/main/resources
        This is the reason why src/main/resources is excluded from version control
        3) let Maven pick up the stuff from src/main/resources and make it available to m2e
        workspace builds or package it into a JAR

        When running in m2e, building of PDFs is skipped.
        Mind that rebuilding of HTML from asciidoc works in Eclipse only on an explicit project clean.
        There is no incremental build!
      -->
      <plugin>
        <artifactId>maven-assembly-plugin</artifactId>
        <!-- 
          - Downgrade version to avoid exception during Eclipse builds:
          - 
          - Execution assemble-documentation of goal 
          - org.apache.maven.plugins:maven-assembly-plugin:3.2.0:single failed: 
          - An API incompatibility was encountered while executing 
          - org.apache.maven.plugins:maven-assembly-plugin:3.2.0:single: 
          - java.lang.NoSuchMethodError: 'void org.codehaus.plexus.util.DirectoryScanner
          -  .setFilenameComparator(java.util.Comparator)'
          -
          - Update 2021-05-18: Tried with assembly 3.3.0 and even tried adding plexus-utils 3.3.0
          -                    as a direct dependency, but both didn't fix the problem.
         -->
        <version>3.1.1</version>
        <executions>
          <execution>
            <id>assemble-documentation</id>
            <phase>generate-resources</phase>
            <goals>
              <goal>single</goal>
            </goals>
            <configuration>
              <attach>false</attach>
              <descriptors>
                <descriptor>src/assembly/documentation.xml</descriptor>
              </descriptors>
            </configuration>
          </execution>
        </executions>
      </plugin>
      <plugin>
        <groupId>org.asciidoctor</groupId>
        <artifactId>asciidoctor-maven-plugin</artifactId>
        <executions>
          <execution>
            <id>user-guide-html</id>
            <phase>generate-resources</phase>
            <goals>
              <goal>process-asciidoc</goal>
            </goals>
            <configuration>
              <backend>html5</backend>
              <sourceDocumentName>user-guide.adoc</sourceDocumentName>
              <attributes>
                <toc>left</toc>
                <include-dir>./user-guide/</include-dir>
                <source-dir>${project.basedir}/../</source-dir>
                <imagesDir>./user-guide/images</imagesDir>
              </attributes>
            </configuration>
          </execution>
          <execution>
            <id>developer-guide-html</id>
            <phase>generate-resources</phase>
            <goals>
              <goal>process-asciidoc</goal>
            </goals>
            <configuration>
              <backend>html5</backend>
              <sourceDocumentName>developer-guide.adoc</sourceDocumentName>
              <attributes>
                <toc>left</toc>
                <include-dir>./developer-guide/</include-dir>
                <source-dir>${project.basedir}/../</source-dir>
                <imagesDir>./developer-guide/images</imagesDir>
              </attributes>
            </configuration>
          </execution>
          <execution>
            <id>admin-guide-html</id>
            <phase>generate-resources</phase>
            <goals>
              <goal>process-asciidoc</goal>
            </goals>
            <configuration>
              <backend>html5</backend>
              <sourceDocumentName>admin-guide.adoc</sourceDocumentName>
              <attributes>
                <toc>left</toc>
                <include-dir>./admin-guide/</include-dir>
                <source-dir>${project.basedir}/../</source-dir>
              </attributes>
            </configuration>
          </execution>
        </executions>
      </plugin>
      <plugin>
        <groupId>org.apache.maven.plugins</groupId>
        <artifactId>maven-antrun-plugin</artifactId>
        <executions>
          <execution>
            <id>clean-copy-online-docs-to-classes</id>
            <phase>clean</phase>
            <goals>
              <goal>run</goal>
            </goals>
            <configuration>
              <target>
                <delete includeemptydirs="true" failonerror="false">
                  <fileset dir="src/main/resources/public/doc" includes="**/*" />
                </delete>
              </target>
            </configuration>
          </execution>
          <execution>
            <id>copy-online-docs-to-classes</id>
            <phase>generate-resources</phase>
            <goals>
              <goal>run</goal>
            </goals>
            <configuration>
              <target>
                <mkdir dir="src/main/resources/public/doc" />

                <!--
                  It is important that we SYNC here instead of delete/copy, otherwise we may run into
                  an endless build loop in Eclipse.
                -->
                <sync todir="src/main/resources/public/doc">
                  <fileset dir="target/generated-docs">
                    <include name="**/*.html" />
                    <include name="**/*.png" />
                    <include name="**/*.jpg" />
                  </fileset>
                </sync>

                <replace dir="src/main/resources/public/doc" failOnNoReplacements="true">
                  <include name="**/*.html" />
                  <replacefilter token="https://code.jquery.com/jquery-3.0.0.js" value="../wicket/resource/de.agilecoders.wicket.webjars.request.resource.WebjarsJavaScriptResourceReference/webjars/jquery/current/jquery.min.js" />
                  <replacefilter token="https://code.jquery.com/jquery-migrate-3.1.0.js" value="../wicket/resource/de.agilecoders.wicket.webjars.request.resource.WebjarsJavaScriptResourceReference/webjars/jquery-migrate/current/jquery-migrate.min.js" />
                  <replacefilter token="https://code.jquery.com/ui/1.12.1/jquery-ui.min.js" value="../wicket/resource/de.agilecoders.wicket.webjars.request.resource.WebjarsJavaScriptResourceReference/webjars/jquery-ui/current/jquery-ui.min.js" />
                  <replacefilter token="https://cdnjs.cloudflare.com/ajax/libs/jquery.tocify/1.9.0/javascripts/jquery.tocify.min.js" value="../wicket/resource/de.agilecoders.wicket.webjars.request.resource.WebjarsJavaScriptResourceReference/webjars/jquery.tocify.js/current/js/jquery.tocify.min.js" />
                </replace>

              </target>
            </configuration>
          </execution>
        </executions>
      </plugin>
    </plugins>
    <pluginManagement>
      <plugins>
        <plugin>
          <groupId>org.asciidoctor</groupId>
          <artifactId>asciidoctor-maven-plugin</artifactId>
          <version>${asciidoctor.plugin.version}</version>
          <configuration>
            <sourceDirectory>target/${project.artifactId}-${project.version}-documentation/META-INF/asciidoc</sourceDirectory>
            <attributes>
              <doctype>book</doctype>
              <toclevels>8</toclevels>
              <sectanchors>true</sectanchors>
              <docinfo1>true</docinfo1>
              <project-version>${project.version}</project-version>
              <revnumber>${project.version}</revnumber>
              <product-name>INCEpTION</product-name>
              <product-website-url>https://inception-project.github.io</product-website-url>
              <icons>font</icons>
            </attributes>
            <requires>
              <require>asciidoctor-diagram</require>
            </requires>
          </configuration>
          <dependencies>
            <dependency>
              <groupId>org.asciidoctor</groupId>
              <artifactId>asciidoctorj</artifactId>
              <version>${asciidoctor.version}</version>
            </dependency>
            <dependency>
              <groupId>org.asciidoctor</groupId>
              <artifactId>asciidoctorj-diagram</artifactId>
              <version>${asciidoctor-diagram.version}</version>
            </dependency>
          </dependencies>
        </plugin>
        <plugin>
          <groupId>org.apache.maven.plugins</groupId>
          <artifactId>maven-dependency-plugin</artifactId>
          <configuration>
            <ignoredDependencies>
              <!-- 
                - Detection of this dependency is flickering. We need it for a menu-item. So
                - for the moment, completely ignore it in the dependency checking.
                -->
              <ignoredDependency>de.tudarmstadt.ukp.inception.app:inception-ui-project</ignoredDependency>
            </ignoredDependencies>
            <ignoredUsedUndeclaredDependencies>
              <ignoredUsedUndeclaredDependency>org.apache.tomcat.embed:tomcat-embed-core</ignoredUsedUndeclaredDependency>
            </ignoredUsedUndeclaredDependencies>
            <usedDependencies>
              <!-- INCEpTION backend modules - used via Spring -->
              <usedDependency>de.tudarmstadt.ukp.inception.app:inception-image</usedDependency>
              <usedDependency>de.tudarmstadt.ukp.inception.app:inception-layer-docmetadata</usedDependency>
              <usedDependency>de.tudarmstadt.ukp.inception.app:inception-concept-linking</usedDependency>
              <usedDependency>de.tudarmstadt.ukp.inception.app:inception-imls-external</usedDependency>
              <usedDependency>de.tudarmstadt.ukp.inception.app:inception-imls-lapps</usedDependency>
              <usedDependency>de.tudarmstadt.ukp.inception.app:inception-imls-opennlp</usedDependency>
              <usedDependency>de.tudarmstadt.ukp.inception.app:inception-imls-weblicht</usedDependency>
              <!-- <usedDependency>de.tudarmstadt.ukp.inception.app:inception-ui-kb</usedDependency> -->
              <!-- <usedDependency>de.tudarmstadt.ukp.inception.app:inception-imls-stringmatch</usedDependency> -->
              <!-- <usedDependency>de.tudarmstadt.ukp.inception.app:inception-imls-dl4j</usedDependency> -->
              <usedDependency>de.tudarmstadt.ukp.inception.app:inception-ui-search</usedDependency>
              <usedDependency>de.tudarmstadt.ukp.inception.app:inception-ui-external-search</usedDependency>
              <usedDependency>de.tudarmstadt.ukp.inception.app:inception-search-mtas</usedDependency>
              <usedDependency>de.tudarmstadt.ukp.inception.app:inception-external-search-elastic</usedDependency>
              <usedDependency>de.tudarmstadt.ukp.inception.app:inception-external-search-solr</usedDependency>
              <usedDependency>de.tudarmstadt.ukp.inception.app:inception-external-search-pubannotation</usedDependency>
              <usedDependency>de.tudarmstadt.ukp.inception.app:inception-active-learning</usedDependency>
              <usedDependency>de.tudarmstadt.ukp.inception.app:inception-log</usedDependency>
              <usedDependency>de.tudarmstadt.ukp.inception.app:inception-curation</usedDependency>
              <usedDependency>de.tudarmstadt.ukp.inception.app:inception-workload-ui</usedDependency>
              <usedDependency>de.tudarmstadt.ukp.inception.app:inception-workload-dynamic</usedDependency>
              <usedDependency>de.tudarmstadt.ukp.inception.app:inception-workload-matrix</usedDependency>
              <!-- usedDependency>de.tudarmstadt.ukp.inception.app:inception-recommendation</usedDependency -->
              <usedDependency>de.tudarmstadt.ukp.inception.app:inception-ui-tagsets</usedDependency>
              <usedDependency>de.tudarmstadt.ukp.inception.app:inception-ui-annotation</usedDependency>
              <usedDependency>de.tudarmstadt.ukp.inception.app:inception-ui-curation</usedDependency>
              <usedDependency>de.tudarmstadt.ukp.inception.app:inception-ui-agreement</usedDependency>
              <usedDependency>de.tudarmstadt.ukp.inception.app:inception-sharing</usedDependency>
              <usedDependency>de.tudarmstadt.ukp.inception.app:inception-versioning</usedDependency>
              <usedDependency>de.tudarmstadt.ukp.inception.app:inception-websocket</usedDependency>
              <usedDependency>de.tudarmstadt.ukp.inception.app:inception-preferences</usedDependency>
              <!-- INCEpTION annotation editor modules - used via Spring -->
              <usedDependency>de.tudarmstadt.ukp.inception.app:inception-brat-editor</usedDependency>
              <usedDependency>de.tudarmstadt.ukp.inception.app:inception-html-editor</usedDependency>
              <usedDependency>de.tudarmstadt.ukp.inception.app:inception-html-recogito-editor</usedDependency>
              <usedDependency>de.tudarmstadt.ukp.inception.app:inception-pdf-editor</usedDependency>
              <usedDependency>de.tudarmstadt.ukp.inception.app:inception-review-editor</usedDependency>
              <!-- INCEpTION IO Modules - used via Spring -->
              <usedDependency>de.tudarmstadt.ukp.inception.app:inception-io-json</usedDependency>
              <usedDependency>de.tudarmstadt.ukp.inception.app:inception-io-webanno-tsv</usedDependency>
              <usedDependency>de.tudarmstadt.ukp.inception.app:inception-io-tcf</usedDependency>
              <usedDependency>de.tudarmstadt.ukp.inception.app:inception-io-xmi</usedDependency>
              <usedDependency>de.tudarmstadt.ukp.inception.app:inception-io-conll</usedDependency>
              <usedDependency>de.tudarmstadt.ukp.inception.app:inception-io-text</usedDependency>
              <!-- Documentation modules - needed but no Java dependency -->
              <usedDependency>de.tudarmstadt.ukp.inception.app:inception-doc</usedDependency>
              <!-- WebAnno backend modules - used via Spring -->
              <usedDependency>de.tudarmstadt.ukp.inception.app:inception-remote</usedDependency>
              <usedDependency>de.tudarmstadt.ukp.inception.app:inception-telemetry</usedDependency>
              <!-- JDBC drivers and database stuff - used via reflection -->
              <usedDependency>org.hibernate:hibernate-entitymanager</usedDependency>
              <usedDependency>org.hibernate:hibernate-jcache</usedDependency>
              <usedDependency>org.mariadb.jdbc:mariadb-java-client</usedDependency>
              <usedDependency>mysql:mysql-connector-java</usedDependency>
              <usedDependency>org.hsqldb:hsqldb</usedDependency>
              <usedDependency>org.ehcache:ehcache</usedDependency>
              <!-- Logging - used via reflection / optional -->
              <usedDependency>org.slf4j:log4j-over-slf4j</usedDependency>
              <usedDependency>org.slf4j:jcl-over-slf4j</usedDependency>
              <usedDependency>org.apache.logging.log4j:log4j-slf4j-impl</usedDependency>
              <usedDependency>org.apache.logging.log4j:log4j-core</usedDependency>
              <usedDependency>org.apache.logging.log4j:log4j-layout-template-json</usedDependency>
              <usedDependency>commons-logging:commons-logging</usedDependency>
              <!-- Themes -->
              <usedDependency>com.googlecode.wicket-jquery-ui:wicket-kendo-ui-theme-bootstrap</usedDependency>
              <usedDependency>com.googlecode.wicket-jquery-ui:wicket-jquery-ui-theme-uilightness</usedDependency>
              <!-- Wicket plugins -->
              <usedDependency>org.wicketstuff:wicketstuff-htmlcompressor</usedDependency>
              <usedDependency>org.mozilla:rhino-runtime</usedDependency>
              <!-- Spring configuration -->
              <usedDependency>org.springframework.boot:spring-boot-starter-web</usedDependency>
              <usedDependency>org.springframework.boot:spring-boot-starter-validation</usedDependency>
              <usedDependency>org.springframework.boot:spring-boot-starter-tomcat</usedDependency>
              <usedDependency>org.springframework.boot:spring-boot-starter-data-jpa</usedDependency>
              <usedDependency>org.springframework:spring-webmvc</usedDependency>
              <usedDependency>org.springframework:spring-expression</usedDependency>
<<<<<<< HEAD
              <!-- Tutorial Js dependencies -->
              <usedDependency>org.webjars.bowergithub.xbsoftware:enjoyhint</usedDependency>
              <usedDependency>org.webjars.npm:kinetic</usedDependency>
              <usedDependency>org.webjars.bower:jquery.scrollTo</usedDependency>
=======
              <!-- Spring Web MVC data conversion -->
              <usedDependency>org.apache.wicket:wicket-native-websocket-javax</usedDependency>
              <!-- Other -->
              <usedDependency>com.fasterxml.jackson.module:jackson-module-kotlin</usedDependency>
>>>>>>> 067928b2
            </usedDependencies>
          </configuration>
        </plugin>
      </plugins>
    </pluginManagement>
  </build>
  <profiles>
    <profile>
      <id>m2e</id>
      <activation>
        <property>
          <name>m2e.version</name>
        </property>
      </activation>
      <build>
        <pluginManagement>
          <plugins>
            <!--
              - This plugin's configuration is used to store Eclipse m2e settings only.
              - It has no influence on the Maven build itself.
            -->
            <plugin>
              <groupId>org.eclipse.m2e</groupId>
              <artifactId>lifecycle-mapping</artifactId>
              <version>1.0.0</version>
              <configuration>
                <lifecycleMappingMetadata>
                  <pluginExecutions>
                    <pluginExecution>
                      <pluginExecutionFilter>
                        <groupId>org.apache.maven.plugins</groupId>
                        <artifactId>maven-assembly-plugin</artifactId>
                        <versionRange>[1.0,)</versionRange>
                        <goals>
                          <goal>single</goal>
                        </goals>
                      </pluginExecutionFilter>
                      <action>
                        <execute />
                      </action>
                    </pluginExecution>
                    <pluginExecution>
                      <pluginExecutionFilter>
                        <groupId>org.apache.maven.plugins</groupId>
                        <artifactId>maven-antrun-plugin</artifactId>
                        <versionRange>[1.0,)</versionRange>
                        <goals>
                          <goal>run</goal>
                        </goals>
                      </pluginExecutionFilter>
                      <action>
                        <execute />
                      </action>
                    </pluginExecution>
                    <pluginExecution>
                      <pluginExecutionFilter>
                        <groupId>org.apache.maven.plugins</groupId>
                        <artifactId>build-helper-maven-plugin</artifactId>
                        <versionRange>[1.0,)</versionRange>
                        <goals>
                          <goal>add-resource</goal>
                        </goals>
                      </pluginExecutionFilter>
                      <action>
                        <execute />
                      </action>
                    </pluginExecution>
                    <pluginExecution>
                      <pluginExecutionFilter>
                        <groupId>org.asciidoctor</groupId>
                        <artifactId>asciidoctor-maven-plugin</artifactId>
                        <versionRange>[1.0,)</versionRange>
                        <goals>
                          <goal>process-asciidoc</goal>
                        </goals>
                      </pluginExecutionFilter>
                      <action>
                        <execute />
                      </action>
                    </pluginExecution>
                  </pluginExecutions>
                </lifecycleMappingMetadata>
              </configuration>
            </plugin>
          </plugins>
        </pluginManagement>
      </build>
    </profile>
    <profile>
      <id>non-m2e</id>
      <activation>
        <property>
          <name>!m2e.version</name>
        </property>
      </activation>
      <build>
        <plugins>
          <plugin>
            <!--
              This plugin must be declared before the ant-run plugin because during the package
              phase, it creates a the files which the "copy-war-to-jar" execution of the ant-run
              plugin running also in the package phase requires.
            -->
            <groupId>org.springframework.boot</groupId>
            <artifactId>spring-boot-maven-plugin</artifactId>
            <version>${spring.boot.version}</version>
            <executions>
              <execution>
                <goals>
                  <goal>repackage</goal>
                </goals>
                <configuration>
                  <executable>true</executable>
                  <layoutFactory implementation="de.tudarmstadt.ukp.inception.bootloader.ExtensibleClasspathEnabledWarLayoutFactory" />
                  <!--
                    We want the original file to be the WAR and the repackaged all-inclusive runnable
                    thing with the embedded Tomcat to be the JAR.
                  -->
                  <attach>false</attach>
                  <classifier>standalone</classifier>
                </configuration>
              </execution>
            </executions>
            <dependencies>
              <dependency>
                <groupId>de.tudarmstadt.ukp.inception.app</groupId>
                <artifactId>inception-boot-loader</artifactId>
                <version>${project.version}</version>
              </dependency>
            </dependencies>
          </plugin>
          <plugin>
            <groupId>org.apache.maven.plugins</groupId>
            <artifactId>maven-antrun-plugin</artifactId>
            <executions>
              <execution>
                <id>copy-war-to-jar</id>
                <phase>package</phase>
                <goals>
                  <goal>run</goal>
                </goals>
                <configuration>
                  <target>
                    <move file="target/${project.artifactId}-${project.version}-standalone.war" tofile="target/${project.artifactId}-${project.version}-standalone.jar" />
                  </target>
                </configuration>
              </execution>
            </executions>
          </plugin>
          <plugin>
            <groupId>org.codehaus.mojo</groupId>
            <artifactId>build-helper-maven-plugin</artifactId>
            <executions>
              <execution>
                <id>attach-artifacts</id>
                <phase>package</phase>
                <goals>
                  <goal>attach-artifact</goal>
                </goals>
                <configuration>
                  <artifacts>
                    <artifact>
                      <file>target/${project.artifactId}-${project.version}-standalone.jar</file>
                      <type>jar</type>
                      <classifier>standalone</classifier>
                    </artifact>
                  </artifacts>
                </configuration>
              </execution>
            </executions>
          </plugin>
        </plugins>
      </build>
    </profile>
    <profile>
      <id>pdf-documentation</id>
      <activation>
        <property>
          <name>!m2e.version</name>
        </property>
        <!--
          - Build PDFs currently does not work with Java 10 because of a problem parsing the
          - version string: https://github.com/jruby/jruby-openssl/issues/157
        -->
        <jdk>[,10)</jdk>
      </activation>
      <build>
        <pluginManagement>
          <plugins>
            <plugin>
              <groupId>org.asciidoctor</groupId>
              <artifactId>asciidoctor-maven-plugin</artifactId>
              <executions>
                <execution>
                  <id>user-guide-pdf</id>
                  <phase>generate-resources</phase>
                  <goals>
                    <goal>process-asciidoc</goal>
                  </goals>
                  <configuration>
                    <backend>pdf</backend>
                    <sourceDocumentName>user-guide.adoc</sourceDocumentName>
                    <attributes>
                      <toc>preamble</toc>
                      <include-dir>./user-guide/</include-dir>
                      <source-dir>${project.basedir}/../</source-dir>
                      <imagesDir>./user-guide/images</imagesDir>
                    </attributes>
                  </configuration>
                </execution>
                <execution>
                  <id>developer-guide-pdf</id>
                  <phase>generate-resources</phase>
                  <goals>
                    <goal>process-asciidoc</goal>
                  </goals>
                  <configuration>
                    <backend>pdf</backend>
                    <sourceDocumentName>developer-guide.adoc</sourceDocumentName>
                    <attributes>
                      <toc>preamble</toc>
                      <include-dir>./developer-guide/</include-dir>
                      <source-dir>${project.basedir}/../</source-dir>
                      <imagesDir>./developer-guide/images</imagesDir>
                    </attributes>
                  </configuration>
                </execution>
                <execution>
                  <id>admin-guide-pdf</id>
                  <phase>generate-resources</phase>
                  <goals>
                    <goal>process-asciidoc</goal>
                  </goals>
                  <configuration>
                    <backend>pdf</backend>
                    <sourceDocumentName>admin-guide.adoc</sourceDocumentName>
                    <attributes>
                      <toc>preamble</toc>
                      <include-dir>./admin-guide/</include-dir>
                      <source-dir>${project.basedir}/../</source-dir>
                    </attributes>
                  </configuration>
                </execution>
              </executions>
            </plugin>
          </plugins>
        </pluginManagement>
      </build>
    </profile>
    <profile>
      <id>doc-only</id>
      <properties>
        <maven.install.skip>true</maven.install.skip>
      </properties>
    </profile>
  </profiles>
</project><|MERGE_RESOLUTION|>--- conflicted
+++ resolved
@@ -67,6 +67,10 @@
     </dependency>
     <dependency>
       <groupId>de.tudarmstadt.ukp.inception.app</groupId>
+      <artifactId>inception-curation</artifactId>
+    </dependency>
+    <dependency>
+      <groupId>de.tudarmstadt.ukp.inception.app</groupId>
       <artifactId>inception-ui-tagsets</artifactId>
     </dependency>
 
@@ -549,25 +553,8 @@
       </dependency>
     -->
     <dependency>
-      <groupId>de.tudarmstadt.ukp.inception.app</groupId>
-      <artifactId>inception-curation</artifactId>
-    </dependency>
-    <dependency>
-<<<<<<< HEAD
-      <groupId>org.webjars.bowergithub.xbsoftware</groupId>
-      <artifactId>enjoyhint</artifactId>
-    </dependency>
-    <dependency>
-      <groupId>org.webjars.npm</groupId>
-      <artifactId>kinetic</artifactId>
-    </dependency>
-    <dependency>
-      <groupId>org.webjars.bower</groupId>
-      <artifactId>jquery.scrollTo</artifactId>
-=======
       <groupId>com.fasterxml.jackson.module</groupId>
       <artifactId>jackson-module-kotlin</artifactId>
->>>>>>> 067928b2
     </dependency>
   </dependencies>
   <build>
@@ -857,17 +844,10 @@
               <usedDependency>org.springframework.boot:spring-boot-starter-data-jpa</usedDependency>
               <usedDependency>org.springframework:spring-webmvc</usedDependency>
               <usedDependency>org.springframework:spring-expression</usedDependency>
-<<<<<<< HEAD
-              <!-- Tutorial Js dependencies -->
-              <usedDependency>org.webjars.bowergithub.xbsoftware:enjoyhint</usedDependency>
-              <usedDependency>org.webjars.npm:kinetic</usedDependency>
-              <usedDependency>org.webjars.bower:jquery.scrollTo</usedDependency>
-=======
               <!-- Spring Web MVC data conversion -->
               <usedDependency>org.apache.wicket:wicket-native-websocket-javax</usedDependency>
               <!-- Other -->
               <usedDependency>com.fasterxml.jackson.module:jackson-module-kotlin</usedDependency>
->>>>>>> 067928b2
             </usedDependencies>
           </configuration>
         </plugin>
