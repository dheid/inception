--- conflicted
+++ resolved
@@ -846,17 +846,10 @@
               <usedDependency>org.springframework.boot:spring-boot-starter-data-jpa</usedDependency>
               <usedDependency>org.springframework:spring-webmvc</usedDependency>
               <usedDependency>org.springframework:spring-expression</usedDependency>
-<<<<<<< HEAD
-              <!-- Tutorial JS dependencies -->
-              <usedDependency>org.webjars.bowergithub.xbsoftware:enjoyhint</usedDependency>
-              <usedDependency>org.webjars.npm:kinetic</usedDependency>
-              <usedDependency>org.webjars.bower:jquery.scrollTo</usedDependency>
-=======
               <!-- Spring Web MVC data conversion -->
               <usedDependency>org.apache.wicket:wicket-native-websocket-javax</usedDependency>
               <!-- Other -->
               <usedDependency>com.fasterxml.jackson.module:jackson-module-kotlin</usedDependency>
->>>>>>> 280aca1c
             </usedDependencies>
           </configuration>
         </plugin>
