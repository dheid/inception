--- conflicted
+++ resolved
@@ -79,18 +79,6 @@
 
 /**
  * Implementation of the Interface AnnotationSystemAPI within that package.
-<<<<<<< HEAD
- *
- * In order to activate this class, add 'websocket.enabled = true' in the application.yml file
- * 
- * @see inception-app-webapp/src/main/resources/application.yml
- *
- *      For further details @see interface class (AnnotationSystemAPI.class).
- *
- * @NOTE: This class also contains private support methods that are NOT contained in the Interface
- * @see AnnotationSystemAPI These can be found on the bottom end of this class.
- *
-=======
  * <p>
  * In order to activate this class, add 'websocket.enabled = true' in the application.yml file in
  * 'inception-app-webapp/src/main/resources/application.yml'
@@ -102,7 +90,6 @@
  * @see AnnotationSystemAPI
  *      <p>
  *      The private support methods can be found on the bottom end of this class.
->>>>>>> a3bf9100
  **/
 @Component
 @ConditionalOnProperty(prefix = "websocket", name = "enabled", havingValue = "true")
@@ -147,18 +134,6 @@
 
     /**
      * --------------------------------- handle() methods ------------------------------
-<<<<<<< HEAD
-     *
-     * @params aRequest: handle() methods always get a class representation containing all the data
-     *         required to perform their specific task. The classes have been generated from the
-     *         JSON string within a clients message payload.
-     *
-     * @NOTE: All handle() methods have a try-catch-block. Each catch-block logs the error and sends
-     *        a detailed message back to the client via createAdviceMessage()
-     *
-     *        For further details see Interface class
-     * @see AnnotationSystemAPI
-=======
      * <p>
      * Parameter - aRequest: handle() methods always get a class representation containing all the
      * data required to perform their specific task. The classes have been generated from the JSON
@@ -168,7 +143,6 @@
      * a detailed message back to the client via createAdviceMessage()
      * <p>
      * For further details see Interface class
->>>>>>> a3bf9100
      *
      * @see AnnotationSystemAPI
      **/
@@ -176,7 +150,6 @@
     public void handleDocumentRequest(DocumentRequest aDocumentRequest) throws IOException
     {
         try {
-<<<<<<< HEAD
             // For every viewport retrieve the annotations
             // REMARK: Every viewport has its own layers it is enabled to retrieve annotation from
 
@@ -186,17 +159,6 @@
                 CAS cas = getCasForDocument(aDocumentRequest.getAnnotatorName(),
                     aDocumentRequest.getProjectId(), viewport.getSourceDocumentId());
 
-=======
-            // Retrieve the CAS
-            CAS cas = getCasForDocument(aDocumentRequest.getAnnotatorName(),
-                    aDocumentRequest.getProjectId(), aDocumentRequest.getSourceDocumentId());
-            Pair<List<Span>, List<Arc>> annotations = null;
-
-            // For every viewport retrieve the annotations
-            // REMARK: Every viewport has its own layers it is enabled to retrieve annotation from
-            for (Viewport viewport : aDocumentRequest.getViewport()) {
-
->>>>>>> a3bf9100
                 // getAnnotations retrieve a two lists, one with Spans and the other with Arcs
                 // Therefore, a Pair element has been chosen
                 Pair<List<Span>, List<Arc>> retrievedAnnotations = getAnnotations(cas,
@@ -213,13 +175,7 @@
             }
 
             // Create the corresponding class and forward the data to the AnnotationProcessAPI
-<<<<<<< HEAD
             DocumentMessage message = new DocumentMessage(aDocumentRequest.getViewport());
-=======
-            DocumentMessage message = new DocumentMessage(aDocumentRequest.getViewport(),
-                    aDocumentRequest.getSourceDocumentId(), annotations.getLeft(),
-                    annotations.getRight());
->>>>>>> a3bf9100
             annotationProcessAPI.sendDocumentResponse(message, aDocumentRequest.getAnnotatorName());
         }
         catch (Exception e) {
@@ -369,15 +325,6 @@
 
     /**
      * ------------------------------ onEventListener() methods ------------------------------
-<<<<<<< HEAD
-     *
-     * @param aEvent:
-     *            Always contains the event that has been triggered on the server. The event
-     *            listening is realized via the @EventListener annotation.
-     *
-     *            For further details see Interface class @see AnnotationSystemAPI.class
-=======
->>>>>>> a3bf9100
      *
      * @param aEvent:
      *            Always contains the event that has been triggered on the server. The event
@@ -491,13 +438,8 @@
      * 
      * @see AnnotationSystemAPI
      *
-<<<<<<< HEAD
-     * @NOTE: All support methods should have a try-catch block surrounding them. The catch block
-     *        shall always log the exception for error-analysis and debugging purposes.
-=======
      *      NOTE: All support methods should have a try-catch block surrounding them. The catch
      *      block shall always log the exception for error-analysis and debugging purposes.
->>>>>>> a3bf9100
      *
      **/
 
@@ -551,12 +493,8 @@
      * @param aViewport
      *            Viewport within its borders (begin, end) is searched for annotation for specific
      *            layers
-<<<<<<< HEAD
      *
      * @return Pair<List<Span>,List<Arc>>
-=======
-     * @return Pair<List < Span>,List<Arc>>
->>>>>>> a3bf9100
      */
     private Pair<List<Span>, List<Arc>> getAnnotations(CAS aCas, long aProjectId,
             Viewport aViewport)
