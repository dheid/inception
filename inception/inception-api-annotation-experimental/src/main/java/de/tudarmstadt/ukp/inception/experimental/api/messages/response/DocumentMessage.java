--- conflicted
+++ resolved
@@ -27,14 +27,8 @@
  * DocumentMessage: Message published to a specific client containing the data for the requested document
  *
  * Attributes:
-<<<<<<< HEAD
- * @viewport: List of Viewports and their contents requested by the client
-=======
+
  * viewport: List of Viewports and their contents requested by the client
- * sourceDocumentId: The ID of the requested sourcedocument
- * spans: List of Spans contained in the requested viewport for a certain document
- * arcs: List of Arcs contained in the requested viewport for a certain document
->>>>>>> a3bf9100
  **/
 public class DocumentMessage
 {
