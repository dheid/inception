--- conflicted
+++ resolved
@@ -27,16 +27,10 @@
  * DocumentRequest: Request from Client to obtain a specific document
  *
  * Attributes:
-<<<<<<< HEAD
- * @annotatorName: String representation of the name of the annotator the annotation will belong to
- * @projectId: The ID of the project the annotation will belong to
- * @viewport: List of Viewports that the client want to obtain (including the viewports text, begin, end and layers
-=======
  * annotatorName: String representation of the name of the annotator the annotation will belong to
  * projectId: The ID of the project the annotation will belong to
  * sourceDocumentId: The ID of the sourcedocument requested by the client
  * viewport: List of Viewports that the client want to obtain (including the viewports text, begin, end and layers
->>>>>>> a3bf9100
  **/
 public class DocumentRequest
 {
