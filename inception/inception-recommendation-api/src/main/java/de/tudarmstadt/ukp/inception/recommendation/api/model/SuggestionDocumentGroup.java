--- conflicted
+++ resolved
@@ -53,13 +53,8 @@
      * Returns a SuggestionDocumentGroup where only suggestions of type V are added
      */
     @SuppressWarnings("unchecked")
-<<<<<<< HEAD
-    public static <V extends AnnotationSuggestion> SuggestionDocumentGroup<V> groupsOfType(Class<V> type,
-            List<AnnotationSuggestion> aSuggestions)
-=======
     public static <V extends AnnotationSuggestion> SuggestionDocumentGroup<V> groupsOfType(
             Class<V> type, List<AnnotationSuggestion> aSuggestions)
->>>>>>> 88bfc3a5
     {
         List<AnnotationSuggestion> filteredSuggestions = aSuggestions.stream()
                 .filter(type::isInstance) //
