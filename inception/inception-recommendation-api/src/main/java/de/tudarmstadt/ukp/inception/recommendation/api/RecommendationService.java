/*
 * Licensed to the Technische Universität Darmstadt under one
 * or more contributor license agreements.  See the NOTICE file
 * distributed with this work for additional information
 * regarding copyright ownership.  The Technische Universität Darmstadt 
 * licenses this file to you under the Apache License, Version 2.0 (the
 * "License"); you may not use this file except in compliance
 * with the License.
 *  
 * http://www.apache.org/licenses/LICENSE-2.0
 * 
 * Unless required by applicable law or agreed to in writing, software
 * distributed under the License is distributed on an "AS IS" BASIS,
 * WITHOUT WARRANTIES OR CONDITIONS OF ANY KIND, either express or implied.
 * See the License for the specific language governing permissions and
 * limitations under the License.
 */
package de.tudarmstadt.ukp.inception.recommendation.api;

import java.util.Collection;
import java.util.List;
import java.util.Optional;

import org.apache.uima.cas.CAS;

import de.tudarmstadt.ukp.clarin.webanno.model.AnnotationFeature;
import de.tudarmstadt.ukp.clarin.webanno.model.AnnotationLayer;
import de.tudarmstadt.ukp.clarin.webanno.model.Project;
import de.tudarmstadt.ukp.clarin.webanno.model.SourceDocument;
import de.tudarmstadt.ukp.clarin.webanno.security.model.User;
import de.tudarmstadt.ukp.clarin.webanno.support.logging.LogMessageGroup;
import de.tudarmstadt.ukp.inception.preferences.Key;
import de.tudarmstadt.ukp.inception.recommendation.api.model.EvaluatedRecommender;
import de.tudarmstadt.ukp.inception.recommendation.api.model.Predictions;
import de.tudarmstadt.ukp.inception.recommendation.api.model.Preferences;
import de.tudarmstadt.ukp.inception.recommendation.api.model.Progress;
import de.tudarmstadt.ukp.inception.recommendation.api.model.Recommender;
import de.tudarmstadt.ukp.inception.recommendation.api.model.RecommenderGeneralSettings;
import de.tudarmstadt.ukp.inception.recommendation.api.model.RelationSuggestion;
import de.tudarmstadt.ukp.inception.recommendation.api.model.SpanSuggestion;
import de.tudarmstadt.ukp.inception.recommendation.api.model.SuggestionGroup;
import de.tudarmstadt.ukp.inception.recommendation.api.recommender.RecommendationEngineFactory;
import de.tudarmstadt.ukp.inception.recommendation.api.recommender.RecommenderContext;
import de.tudarmstadt.ukp.inception.schema.adapter.AnnotationException;

/**
 * The main contact point of the Recommendation module. This interface can be injected in the Wicket
 * pages. It is used to pull the latest recommendations for an annotation layer and render them.
 */
public interface RecommendationService
{
    Key<RecommenderGeneralSettings> KEY_RECOMMENDER_GENERAL_SETTINGS = new Key<>(
            RecommenderGeneralSettings.class, "recommendation/general");

    String FEATURE_NAME_IS_PREDICTION = "inception_internal_predicted";
    String FEATURE_NAME_SCORE_SUFFIX = "_score";
    String FEATURE_NAME_SCORE_EXPLANATION_SUFFIX = "_score_explanation";
    String FEATURE_NAME_AUTO_ACCEPT_MODE_SUFFIX = "_auto_accept";

    int MAX_RECOMMENDATIONS_DEFAULT = 3;
    int MAX_RECOMMENDATIONS_CAP = 10;

    void createOrUpdateRecommender(Recommender aRecommender);

    void deleteRecommender(Recommender aRecommender);

    Recommender getRecommender(long aId);

    Optional<Recommender> getRecommender(Project aProject, String aName);

    boolean existsRecommender(Project aProject, String aName);

    List<Recommender> listRecommenders(Project aProject);

    boolean existsEnabledRecommender(Project aProject);

    List<Recommender> listRecommenders(AnnotationLayer aLayer);

    Optional<Recommender> getEnabledRecommender(long aRecommenderId);

    List<Recommender> listEnabledRecommenders(Project aProject);

    List<Recommender> listEnabledRecommenders(AnnotationLayer aLayer);

    /**
     * @param aProject
     *            the project
     * @return all annotation layers in the given project which have any enabled recommenders.
     */
    List<AnnotationLayer> listLayersWithEnabledRecommenders(Project aProject);

    /**
     * @param aRecommender
     *            the recommender
     * @return the recommender factory for the given recommender. This can be empty if e.g. a
     *         recommender is only available behind a feature flag that was once enabled and now is
     *         disabled.
     */
    Optional<RecommendationEngineFactory<?>> getRecommenderFactory(Recommender aRecommender);

    boolean hasActiveRecommenders(String aUser, Project aProject);

    List<EvaluatedRecommender> getActiveRecommenders(User aUser, Project aProject);

    void setEvaluatedRecommenders(User aUser, AnnotationLayer layer,
            List<EvaluatedRecommender> selectedClassificationTools);

    List<EvaluatedRecommender> getEvaluatedRecommenders(User aUser, AnnotationLayer aLayer);

    Optional<EvaluatedRecommender> getEvaluatedRecommender(User aUser, Recommender aRecommender);

    List<EvaluatedRecommender> getActiveRecommenders(User aUser, AnnotationLayer aLayer);

    void setPreferences(User aUser, Project aProject, Preferences aPreferences);

    Preferences getPreferences(User aUser, Project aProject);

    Predictions getPredictions(User aUser, Project aProject);

    Predictions getIncomingPredictions(User aUser, Project aProject);

    void putIncomingPredictions(User aUser, Project aProject, Predictions aPredictions);

    boolean switchPredictions(User aUser, Project aProject);

    /**
     * Returns the {@code RecommenderContext} for the given recommender if it exists.
     *
     * @param aUser
     *            The owner of the context
     * @param aRecommender
     *            The recommender to which the desired context belongs
     * @return The context of the given recommender if there is one, or an empty one
     */
    Optional<RecommenderContext> getContext(User aUser, Recommender aRecommender);

    /**
     * Publishes a new context for the given recommender.
     *
     * @param aUser
     *            The owner of the context.
     * @param aRecommender
     *            The recommender to which the desired context belongs.
     * @param aContext
     *            The new active context of the given recommender.
     */
    void putContext(User aUser, Recommender aRecommender, RecommenderContext aContext);

    /**
     * Uses the given annotation suggestion to create a new annotation or to update a feature in an
     * existing annotation.
<<<<<<< HEAD
     * 
=======
>>>>>>> 74990202
     * @param aDocument
     *            the source document to which the annotations belong
     * @param aUsername
     *            the annotator user to whom the annotations belong
     * @param aCas
     *            the CAS containing the annotations
     * @param layer
     *            the layer to upsert
     * @param aFeature
     *            the feature on the layer that should be upserted
     * @param aValue
     *            the new value
     * @param aBegin
     *            the position of the annotation (in case it is created)
     * @param aEnd
     *            the position of the annotation (in case it is created)
     * 
     * @return the CAS address of the created/updated annotation.
     * @throws AnnotationException
     *             if there was an annotation-level problem
     */
<<<<<<< HEAD
    int upsertSpanFeature(SourceDocument aDocument, String aUsername, CAS aCas,
            AnnotationLayer layer, AnnotationFeature aFeature, String aValue, int aBegin, int aEnd)
        throws AnnotationException;

    int upsertRelationFeature(SourceDocument aDocument, String aUsername, CAS aCas,
            AnnotationLayer layer, AnnotationFeature aFeature, RelationSuggestion aSuggestion)
=======
    int upsertSpanFeature(SourceDocument aDocument, String aUsername,
            CAS aCas, AnnotationLayer layer, AnnotationFeature aFeature, String aValue,
            int aBegin, int aEnd)
        throws AnnotationException;

    int upsertRelationFeature(SourceDocument aDocument, String aUsername,
            CAS aCas, AnnotationLayer layer, AnnotationFeature aFeature, RelationSuggestion aSuggestion)
>>>>>>> 74990202
        throws AnnotationException;

    /**
     * Compute predictions.
     *
     * @param aUser
     *            the user to compute the predictions for.
     * @param aProject
     *            the project to compute the predictions for.
     * @param aDocuments
     *            the documents to compute the predictions for.
     * @return the new predictions.
     */
    Predictions computePredictions(User aUser, Project aProject, List<SourceDocument> aDocuments);

    /**
     * Compute predictions.
     *
     * @param aUser
     *            the user to compute the predictions for.
     * @param aProject
     *            the project to compute the predictions for.
     * @param aCurrentDocument
     *            the document to compute the predictions for.
     * @param aInherit
     *            any documents for which to inherit the predictions from a previous run
     * @param aPredictionBegin
     *            begin of the prediction range (negative to predict from 0)
     * @param aPredictionEnd
     *            end of the prediction range (negative to predict until the end of the document)
     * @return the new predictions.
     */
    Predictions computePredictions(User aUser, Project aProject, SourceDocument aCurrentDocument,
            List<SourceDocument> aInherit, int aPredictionBegin, int aPredictionEnd);

    void calculateSpanSuggestionVisibility(SourceDocument aDocument, CAS aCas, String aUser,
            AnnotationLayer aLayer, Collection<SuggestionGroup<SpanSuggestion>> aRecommendations,
            int aWindowBegin, int aWindowEnd);

    void calculateRelationSuggestionVisibility(CAS aCas, String aUser, AnnotationLayer aLayer,
            Collection<SuggestionGroup<RelationSuggestion>> aRecommendations, int aWindowBegin,
            int aWindowEnd);

    void clearState(String aUsername);

    void triggerPrediction(String aUsername, String aEventName, SourceDocument aDocument);

    void triggerTrainingAndPrediction(String aUser, Project aProject, String aEventName,
            SourceDocument aCurrentDocument);

    void triggerSelectionTrainingAndPrediction(String aUser, Project aProject, String aEventName,
            SourceDocument aCurrentDocument);

    boolean isPredictForAllDocuments(String aUser, Project aProject);

    void setPredictForAllDocuments(String aUser, Project aProject, boolean aPredictForAllDocuments);

    List<LogMessageGroup> getLog(String aUser, Project aProject);

    /**
     * @return the total amount of enabled recommenders
     */
    long countEnabledRecommenders();

    Progress getProgressTowardsNextEvaluation(User aUser, Project aProject);
}<|MERGE_RESOLUTION|>--- conflicted
+++ resolved
@@ -149,10 +149,7 @@
     /**
      * Uses the given annotation suggestion to create a new annotation or to update a feature in an
      * existing annotation.
-<<<<<<< HEAD
      * 
-=======
->>>>>>> 74990202
      * @param aDocument
      *            the source document to which the annotations belong
      * @param aUsername
@@ -174,22 +171,12 @@
      * @throws AnnotationException
      *             if there was an annotation-level problem
      */
-<<<<<<< HEAD
     int upsertSpanFeature(SourceDocument aDocument, String aUsername, CAS aCas,
             AnnotationLayer layer, AnnotationFeature aFeature, String aValue, int aBegin, int aEnd)
         throws AnnotationException;
 
     int upsertRelationFeature(SourceDocument aDocument, String aUsername, CAS aCas,
             AnnotationLayer layer, AnnotationFeature aFeature, RelationSuggestion aSuggestion)
-=======
-    int upsertSpanFeature(SourceDocument aDocument, String aUsername,
-            CAS aCas, AnnotationLayer layer, AnnotationFeature aFeature, String aValue,
-            int aBegin, int aEnd)
-        throws AnnotationException;
-
-    int upsertRelationFeature(SourceDocument aDocument, String aUsername,
-            CAS aCas, AnnotationLayer layer, AnnotationFeature aFeature, RelationSuggestion aSuggestion)
->>>>>>> 74990202
         throws AnnotationException;
 
     /**
