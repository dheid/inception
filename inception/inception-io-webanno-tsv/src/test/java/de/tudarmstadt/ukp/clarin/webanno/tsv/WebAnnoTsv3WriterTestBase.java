--- conflicted
+++ resolved
@@ -23,15 +23,9 @@
 import static org.apache.uima.fit.util.JCasUtil.select;
 import static org.apache.uima.fit.util.JCasUtil.toText;
 import static org.assertj.core.api.Assertions.assertThat;
-<<<<<<< HEAD
 import static org.junit.jupiter.api.Assertions.assertEquals;
 import static org.junit.jupiter.api.Assumptions.assumeFalse;
 import static org.junit.jupiter.api.Assumptions.assumeTrue;
-=======
-import static org.junit.Assert.assertEquals;
-import static org.junit.Assume.assumeFalse;
-import static org.junit.Assume.assumeTrue;
->>>>>>> 732a7909
 
 import java.io.File;
 import java.io.IOException;
@@ -1830,8 +1824,6 @@
             n++;
         }
 
-<<<<<<< HEAD
-=======
         writeAndAssertEquals(jcas);
     }
 
@@ -1859,7 +1851,6 @@
         s.setValue("OTH");
         s.addToIndexes();
 
->>>>>>> 732a7909
         writeAndAssertEquals(jcas);
     }
 
@@ -1906,11 +1897,7 @@
         String reference = FileUtils.readFileToString(referenceFile, "UTF-8");
         String actual = FileUtils.readFileToString(actualFile, "UTF-8");
 
-<<<<<<< HEAD
         assertThat(reference).isEqualToNormalizingNewlines(actual);
-=======
-        assertThat(actual).isEqualToNormalizingNewlines(reference);
->>>>>>> 732a7909
     }
 
     private static JCas makeJCas() throws UIMAException
@@ -2024,5 +2011,4 @@
         aCas.addFsToIndexes(link);
         return link;
     }
-
 }