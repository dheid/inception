<!DOCTYPE html>
<!--
  Licensed to the Technische Universität Darmstadt under one
  or more contributor license agreements.  See the NOTICE file
  distributed with this work for additional information
  regarding copyright ownership.  The Technische Universität Darmstadt 
  licenses this file to you under the Apache License, Version 2.0 (the
  "License"); you may not use this file except in compliance
  with the License.
   
  http://www.apache.org/licenses/LICENSE-2.0
  
  Unless required by applicable law or agreed to in writing, software
  distributed under the License is distributed on an "AS IS" BASIS,
  WITHOUT WARRANTIES OR CONDITIONS OF ANY KIND, either express or implied.
  See the License for the specific language governing permissions and
  limitations under the License.
-->
<html xmlns:wicket="http://wicket.apache.org">
<wicket:panel>
<<<<<<< HEAD
    <div class="flex-content flex-v-container flex-gutter flex-only-internal-gutter">
        <div wicket:id="mainContainer" class="card flex-content">
            <div class="card-header">
                Search
            </div>
            <div class="card-body flex-v-container">
                <form wicket:id="searchForm">
                    <div class="flex-v-container" wicket:enclosure="queryInput">
                        <div class="form-group from-row">
                            <textarea wicket:id="queryInput" class="form-control"
                                      style="resize: vertical; word-break: break-all;" rows="5"></textarea>
                        </div>
                        <div class="form-group from-row flex-h-container flex-gutter flex-only-internal-gutter">
                            <button wicket:id="search" type="submit" class="btn btn-primary flex-content"
                                    wicket:message="title:search">
                                <i class="fas fa-search" aria-hidden="true"></i>
                                <span class="d-none d-xl-inline">&nbsp;<wicket:message key="search"/></span>
                            </button>
                            <button wicket:id="export" type="submit" class="btn btn-primary flex-content">
                                <i class="fas fa-download" aria-hidden="true"></i>
                                <wicket:message key="export"/>
                            </button>
                            <button wicket:id="toggleOptionsVisibility" type="button" class="btn btn-secondary">
                                <i class="fas fa-cog" aria-hidden="true"></i>
                            </button>
                        </div>
                    </div>

                    <div wicket:id="searchOptionsPanel" class="card">
                        <div class="card-header small">
                            <wicket:message key="options"/>
                            <div class="actions">
                                <button wicket:id="reindexProject" type="button" class="btn btn-sm btn-secondary">
                                    <i class="fas fa-sync" aria-hidden="true"></i>
                                    <wicket:message key="reindex"/>
                                </button>
                            </div>
                        </div>
                        <div class="card-body small">
                            <div class="form-group form-row" wicket:enclosure="limitedToCurrentDocument">
                                <div class="form-check">
                                    <input wicket:id="limitedToCurrentDocument" class="form-check-input"
                                           type="checkbox"/>
                                    <label wicket:for="limitedToCurrentDocument" class="form-check-label">
                                        <wicket:label key="limitedToCurrentDocument"/>
                                    </label>
                                </div>
                            </div>
                            <div class="form-group form-row" wicket:enclosure="lowLevelPaging">
                                <div class="form-check">
                                    <input wicket:id="lowLevelPaging" class="form-check-input" type="checkbox"/>
                                    <label wicket:for="lowLevelPaging" class="form-check-label">
                                        <wicket:label key="lowLevelPaging"/>
                                    </label>
                                </div>
                            </div>
                            <div class="mt-3">
                                <strong>
                                    <wicket:message key="groupingHeader"/>
                                </strong>
                            </div>
                            <div class="form-group form-row">
                                <label wicket:for="groupingLayer" class="col-form-label col-sm-4">
                                    <wicket:message key="groupingLayer"/>
                                </label>
                                <div class="col-sm-8">
                                    <select wicket:id="groupingLayer" class="form-control-sm"
                                            data-container="body"></select>
                                </div>
                            </div>
                            <div class="form-group form-row">
                                <label wicket:for="groupingFeature" class="col-form-label col-sm-4">
                                    <wicket:message key="groupingFeature"/>
                                </label>
                                <div class="col-sm-8">
                                    <select wicket:id="groupingFeature" class="form-control-sm"
                                            data-container="body"></select>
                                </div>
                            </div>
                            <div class="form-group form-row">
                                <label wicket:for="itemsPerPage" class="col-form-label col-sm-4">
                                    <wicket:message key="itemsPerPage"/>
                                </label>
                                <div class="col-sm-8">
                                    <select wicket:id="itemsPerPage" class="form-control-sm"
                                            data-container="body"></select>
                                </div>
                            </div>
                        </div>
                    </div>
                </form>

                <div>
                    <span wicket:id="numberOfResults" class="float-right"/>
                    <span wicket:id="pagingNavigator"/>
=======
  <div class="search-sidebar flex-content flex-v-container flex-gutter flex-only-internal-gutter">
    <div wicket:id="mainContainer" class="card flex-content">
      <div class="card-header">
        Search
      </div>
      <div class="card-body flex-v-container">
        <form wicket:id="searchForm">
          <div class="flex-v-container" wicket:enclosure="queryInput">
            <div class="form-group from-row">
              <textarea wicket:id="queryInput" class="form-control" style="resize: vertical; word-break: break-all;" rows="5"></textarea>
            </div>
            <div class="form-group from-row flex-h-container flex-gutter flex-only-internal-gutter">
              <div class="btn-group flex-content flex-h-container" role="group">
                <button wicket:id="search" type="submit" class="btn btn-primary flex-content" wicket:message="title:search">
                  <i class="fas fa-search" aria-hidden="true"></i>
                  <span class="d-none d-xl-inline">&nbsp;<wicket:message key="search"/></span>
                </button>
                <button wicket:id="toggleOptionsVisibility" type="button" class="btn btn-secondary border-left flex-static-item">
                  <i class="fas fa-cog" aria-hidden="true"></i>
                </button>
              </div>
            </div>
          </div>
          
          <div wicket:id="searchOptionsPanel" class="card">
            <div class="card-header small">
              <wicket:message key="options"/>
              <div class="actions">
                <button wicket:id="reindexProject" type="button" class="btn btn-sm btn-secondary">
                  <i class="fas fa-sync" aria-hidden="true"></i>
                  <wicket:message key="reindex"/>
                </button>
              </div>
            </div>
            <div class="card-body small">
              <div class="form-group form-row" wicket:enclosure="limitedToCurrentDocument">
                <div class="form-check">
                  <input wicket:id="limitedToCurrentDocument" class="form-check-input" type="checkbox"/>
                  <label wicket:for="limitedToCurrentDocument" class="form-check-label" >
                    <wicket:label key="limitedToCurrentDocument"/>
                  </label>
                </div>
              </div>
              <div class="form-group form-row" wicket:enclosure="lowLevelPaging">
                <div class="form-check">
                  <input wicket:id="lowLevelPaging" class="form-check-input" type="checkbox"/>
                  <label wicket:for="lowLevelPaging" class="form-check-label" >
                    <wicket:label key="lowLevelPaging"/>
                  </label>
                </div>
              </div>
              <div class="mt-3">
                <strong><wicket:message key="groupingHeader"/></strong>
              </div>
              <div class="form-group form-row">
                <label wicket:for="groupingLayer" class="col-form-label col-sm-4">
                  <wicket:message key="groupingLayer"/>
                </label>
                <div class="col-sm-8">
                  <select wicket:id="groupingLayer" class="form-control-sm" data-container="body"></select>
                </div>
              </div>
              <div class="form-group form-row">
                <label wicket:for="groupingFeature" class="col-form-label col-sm-4">
                  <wicket:message key="groupingFeature"/>
                </label>
                <div class="col-sm-8">
                  <select wicket:id="groupingFeature" class="form-control-sm" data-container="body"></select>
>>>>>>> 719f10c0
                </div>
                <div class="scrolling flex-content">
                    <table wicket:id="resultsGroupContainer" class="table table-striped table-sm">
                        <wicket:container wicket:id="searchResultGroups">
                            <tr valign="middle" style="line-height: 2em;">
                                <th class="headers" style="text-align: center; width: 15%" colspan="1">
                                    <label wicket:for="selectAllInGroup">
                                        <input wicket:id="selectAllInGroup" type="checkbox">
                                    </label>
                                </th>
                                <th class="headers" style="text-align: left; padding-left: 1em; width: 85%" colspan="1">
                                    <wicket:container wicket:id="groupTitle"/>
                                </th>
                            </tr>
                            <wicket:container wicket:id="group"/>
                        </wicket:container>
                    </table>
                </div>
<<<<<<< HEAD
                <form wicket:id="annotateForm" style="margin-top: 5px">
                    <div class="form-group flex-h-container flex-gutter flex-only-internal-gutter">
                        <button wicket:id="annotateAllButton" type="submit" class="btn btn-primary flex-content"
                                wicket:message="title:create">
                            <i class="fas fa-plus" aria-hidden="true"></i>
                            <span class="d-none d-xl-inline">&nbsp;<wicket:message key="create"/></span>
                        </button>
                        <button wicket:id="toggleCreateOptionsVisibility" type="button" class="btn btn-secondary">
                            <i class="fas fa-cog" aria-hidden="true"></i>
                        </button>
                    </div>
                    <form wicket:id="createOptions" class="card">
                        <div class="card-header small">
                            <wicket:message key="options"/>
                        </div>
                        <div class="card-body small">
                            <div class="form-group form-row" wicket:enclosure="overrideExistingAnnotations">
                                <div class="form-check">
                                    <input wicket:id="overrideExistingAnnotations" class="form-check-input"
                                           type="checkbox">
                                    <label wicket:for="overrideExistingAnnotations" class="form-check-label">
                                        <wicket:label key="overrideMode"/>
                                    </label>
                                </div>
                            </div>
                        </div>
                    </form>

                    <div class="form-group flex-h-container flex-gutter flex-only-internal-gutter">
                        <button wicket:id="deleteButton" type="submit" class="btn btn-danger flex-content"
                                wicket:message="title:delete">
                            <i class="fas fa-trash" aria-hidden="true"></i>
                            <span class="d-none d-xl-inline">&nbsp;<wicket:message key="delete"/></span>
                        </button>
                        <button wicket:id="toggleDeleteOptionsVisibility" type="button" class="btn btn-secondary">
                            <i class="fas fa-cog" aria-hidden="true"></i>
                        </button>
                    </div>
                    <form wicket:id="deleteOptions" class="card">
                        <div class="card-header small">
                            <wicket:message key="options"/>
                        </div>
                        <div class="card-body small">
                            <div class="form-group form-row" wicket:enclosure="deleteOnlyMatchingFeatureValues">
                                <div class="form-check">
                                    <input wicket:id="deleteOnlyMatchingFeatureValues" class="form-check-input"
                                           type="checkbox">
                                    <label wicket:for="deleteOnlyMatchingFeatureValues" class="form-check-label">
                                        <wicket:label key="deleteOnlyMatchingFeatureValues"/>
                                    </label>
                                </div>
                            </div>
                        </div>
                    </form>

                    <div class="form-group flex-h-container flex-gutter flex-only-internal-gutter">
                        <button wicket:id="clearButton" class="btn btn-secondary flex-content"
                                wicket:message="title:clear">
                            <i class="fas fa-times"></i>
                            <span class="d-none d-xl-inline">&nbsp;<wicket:message key="clear"/></span>
                        </button>
                    </div>
                </form>
            </div>
        </div>
=======
              </div>
            </div>
          </div>
        </form>
        
        <div>
          <span wicket:id="numberOfResults" class="float-right"/>
          <span wicket:id="pagingNavigator"/>
        </div>
        <div class="scrolling flex-content">
          <table wicket:id="resultsGroupContainer" class="table table-striped table-sm">
            <wicket:container wicket:id="searchResultGroups">
              <tr valign="middle" style="line-height: 2em;">
                <th class="ssb-group-header-control headers" colspan="1">
                  <label wicket:for="selectAllInGroup">
                    <input wicket:id="selectAllInGroup" type="checkbox">
                  </label>
                </th>
                <th class="ssb-group-header-title headers" colspan="1">
                  <wicket:container wicket:id="groupTitle" />
                </th>
              </tr>
              <wicket:container wicket:id="group" />
            </wicket:container>
          </table>
        </div>
        <form wicket:id="annotateForm" style="margin-top: 5px">
          <div class="form-group flex-h-container flex-gutter flex-only-internal-gutter">
            <div class="btn-group flex-content flex-h-container" role="group">
              <button wicket:id="annotateAllButton" type="submit" class="btn btn-primary flex-content" wicket:message="title:create">
                <i class="fas fa-plus" aria-hidden="true"></i>
                <span class="d-none d-xl-inline">&nbsp;<wicket:message key="create"/></span>
              </button>
              <button wicket:id="toggleCreateOptionsVisibility" type="button" class="btn btn-secondary border-left flex-static-item">
                <i class="fas fa-cog" aria-hidden="true"></i>
              </button>
            </div>
          </div>
          <form wicket:id="createOptions" class="card">
            <div class="card-header small">
              <wicket:message key="options"/>
            </div>
            <div class="card-body small">
              <div class="form-group form-row" wicket:enclosure="overrideExistingAnnotations">
                <div class="form-check">
                  <input wicket:id="overrideExistingAnnotations" class="form-check-input" type="checkbox">
                  <label wicket:for="overrideExistingAnnotations" class="form-check-label" >
                    <wicket:label key="overrideMode"/>
                  </label>
                </div>
              </div>
            </div>
          </form>

          <div class="form-group flex-h-container flex-gutter flex-only-internal-gutter">
            <div class="btn-group flex-content flex-h-container" role="group">
              <button wicket:id="deleteButton" type="submit" class="btn btn-danger flex-content" wicket:message="title:delete">
                <i class="fas fa-trash" aria-hidden="true"></i>
                <span class="d-none d-xl-inline">&nbsp;<wicket:message key="delete"/></span>
              </button>
              <button wicket:id="toggleDeleteOptionsVisibility" type="button" class="btn btn-secondary border-left flex-static-item">
                <i class="fas fa-cog" aria-hidden="true"></i>
              </button>
            </div>
          </div>
          <form wicket:id="deleteOptions" class="card">
            <div class="card-header small">
              <wicket:message key="options"/>
            </div>
            <div class="card-body small">
              <div class="form-group form-row" wicket:enclosure="deleteOnlyMatchingFeatureValues">
                <div class="form-check">
                  <input wicket:id="deleteOnlyMatchingFeatureValues" class="form-check-input" type="checkbox">
                  <label wicket:for="deleteOnlyMatchingFeatureValues" class="form-check-label">
                    <wicket:label key="deleteOnlyMatchingFeatureValues"/>
                  </label>
                </div>
              </div>
            </div>
          </form>
          
          <div class="form-group flex-h-container flex-gutter flex-only-internal-gutter mb-0">
            <button wicket:id="clearButton" class="btn btn-secondary flex-content" wicket:message="title:clear">
              <i class="fas fa-times"></i>
              <span class="d-none d-xl-inline">&nbsp;<wicket:message key="clear"/></span>
            </button>
          </div>
        </form>
      </div>
>>>>>>> 719f10c0
    </div>
</wicket:panel>
<wicket:fragment wicket:id="resultGroup">
<<<<<<< HEAD
    <tr wicket:id="results" style="display: table-row;">
        <td style="text-align: center;">
            <label wicket:for="selected">
                <input wicket:id="selected" type="checkbox">
            </label>
        </td>
        <td style="text-align: center;">
            <a wicket:id="showSelectedDocument"><span wicket:id="sentence"></span></a>
        </td>
    </tr>
=======
  <tr wicket:id="results" style="display: table-row;">
    <td class="ssb-result-control">
      <label wicket:for="selected">
        <input wicket:id="selected" type="checkbox">
      </label>
    </td>
    <td class="ssb-result-text">
      <a wicket:id="showSelectedDocument"><span wicket:id="sentence"></span></a>
    </td>
  </tr>
>>>>>>> 719f10c0
</wicket:fragment>
</html><|MERGE_RESOLUTION|>--- conflicted
+++ resolved
@@ -18,274 +18,127 @@
 -->
 <html xmlns:wicket="http://wicket.apache.org">
 <wicket:panel>
-<<<<<<< HEAD
-    <div class="flex-content flex-v-container flex-gutter flex-only-internal-gutter">
-        <div wicket:id="mainContainer" class="card flex-content">
-            <div class="card-header">
-                Search
-            </div>
-            <div class="card-body flex-v-container">
-                <form wicket:id="searchForm">
-                    <div class="flex-v-container" wicket:enclosure="queryInput">
-                        <div class="form-group from-row">
-                            <textarea wicket:id="queryInput" class="form-control"
-                                      style="resize: vertical; word-break: break-all;" rows="5"></textarea>
-                        </div>
-                        <div class="form-group from-row flex-h-container flex-gutter flex-only-internal-gutter">
-                            <button wicket:id="search" type="submit" class="btn btn-primary flex-content"
-                                    wicket:message="title:search">
-                                <i class="fas fa-search" aria-hidden="true"></i>
-                                <span class="d-none d-xl-inline">&nbsp;<wicket:message key="search"/></span>
-                            </button>
-                            <button wicket:id="export" type="submit" class="btn btn-primary flex-content">
-                                <i class="fas fa-download" aria-hidden="true"></i>
-                                <wicket:message key="export"/>
-                            </button>
-                            <button wicket:id="toggleOptionsVisibility" type="button" class="btn btn-secondary">
-                                <i class="fas fa-cog" aria-hidden="true"></i>
-                            </button>
-                        </div>
-                    </div>
-
-                    <div wicket:id="searchOptionsPanel" class="card">
-                        <div class="card-header small">
-                            <wicket:message key="options"/>
-                            <div class="actions">
-                                <button wicket:id="reindexProject" type="button" class="btn btn-sm btn-secondary">
-                                    <i class="fas fa-sync" aria-hidden="true"></i>
-                                    <wicket:message key="reindex"/>
-                                </button>
-                            </div>
-                        </div>
-                        <div class="card-body small">
-                            <div class="form-group form-row" wicket:enclosure="limitedToCurrentDocument">
-                                <div class="form-check">
-                                    <input wicket:id="limitedToCurrentDocument" class="form-check-input"
-                                           type="checkbox"/>
-                                    <label wicket:for="limitedToCurrentDocument" class="form-check-label">
-                                        <wicket:label key="limitedToCurrentDocument"/>
-                                    </label>
-                                </div>
-                            </div>
-                            <div class="form-group form-row" wicket:enclosure="lowLevelPaging">
-                                <div class="form-check">
-                                    <input wicket:id="lowLevelPaging" class="form-check-input" type="checkbox"/>
-                                    <label wicket:for="lowLevelPaging" class="form-check-label">
-                                        <wicket:label key="lowLevelPaging"/>
-                                    </label>
-                                </div>
-                            </div>
-                            <div class="mt-3">
-                                <strong>
-                                    <wicket:message key="groupingHeader"/>
-                                </strong>
-                            </div>
-                            <div class="form-group form-row">
-                                <label wicket:for="groupingLayer" class="col-form-label col-sm-4">
-                                    <wicket:message key="groupingLayer"/>
-                                </label>
-                                <div class="col-sm-8">
-                                    <select wicket:id="groupingLayer" class="form-control-sm"
-                                            data-container="body"></select>
-                                </div>
-                            </div>
-                            <div class="form-group form-row">
-                                <label wicket:for="groupingFeature" class="col-form-label col-sm-4">
-                                    <wicket:message key="groupingFeature"/>
-                                </label>
-                                <div class="col-sm-8">
-                                    <select wicket:id="groupingFeature" class="form-control-sm"
-                                            data-container="body"></select>
-                                </div>
-                            </div>
-                            <div class="form-group form-row">
-                                <label wicket:for="itemsPerPage" class="col-form-label col-sm-4">
-                                    <wicket:message key="itemsPerPage"/>
-                                </label>
-                                <div class="col-sm-8">
-                                    <select wicket:id="itemsPerPage" class="form-control-sm"
-                                            data-container="body"></select>
-                                </div>
-                            </div>
-                        </div>
-                    </div>
-                </form>
-
-                <div>
-                    <span wicket:id="numberOfResults" class="float-right"/>
-                    <span wicket:id="pagingNavigator"/>
-=======
-  <div class="search-sidebar flex-content flex-v-container flex-gutter flex-only-internal-gutter">
+  <div
+    class="search-sidebar flex-content flex-v-container flex-gutter flex-only-internal-gutter">
     <div wicket:id="mainContainer" class="card flex-content">
-      <div class="card-header">
-        Search
-      </div>
+      <div class="card-header">Search</div>
       <div class="card-body flex-v-container">
         <form wicket:id="searchForm">
           <div class="flex-v-container" wicket:enclosure="queryInput">
             <div class="form-group from-row">
-              <textarea wicket:id="queryInput" class="form-control" style="resize: vertical; word-break: break-all;" rows="5"></textarea>
-            </div>
-            <div class="form-group from-row flex-h-container flex-gutter flex-only-internal-gutter">
-              <div class="btn-group flex-content flex-h-container" role="group">
-                <button wicket:id="search" type="submit" class="btn btn-primary flex-content" wicket:message="title:search">
-                  <i class="fas fa-search" aria-hidden="true"></i>
-                  <span class="d-none d-xl-inline">&nbsp;<wicket:message key="search"/></span>
-                </button>
-                <button wicket:id="toggleOptionsVisibility" type="button" class="btn btn-secondary border-left flex-static-item">
+              <textarea wicket:id="queryInput" class="form-control"
+                style="resize: vertical; word-break: break-all;"
+                rows="5"></textarea>
+            </div>
+            <div
+              class="form-group from-row flex-h-container flex-gutter flex-only-internal-gutter">
+              <div class="btn-group flex-content flex-h-container"
+                role="group">
+                <button wicket:id="search" type="submit"
+                  class="btn btn-primary flex-content"
+                  wicket:message="title:search">
+                  <i class="fas fa-search" aria-hidden="true"></i> <span
+                    class="d-none d-xl-inline">&nbsp;<wicket:message
+                      key="search" /></span>
+                </button>
+                <button wicket:id="export" type="submit"
+                  class="btn btn-primary flex-content">
+                  <i class="fas fa-download" aria-hidden="true"></i>
+                  <wicket:message key="export" />
+                </button>
+                <button wicket:id="toggleOptionsVisibility"
+                  type="button"
+                  class="btn btn-secondary border-left flex-static-item">
                   <i class="fas fa-cog" aria-hidden="true"></i>
                 </button>
               </div>
             </div>
           </div>
-          
+
           <div wicket:id="searchOptionsPanel" class="card">
             <div class="card-header small">
-              <wicket:message key="options"/>
+              <wicket:message key="options" />
               <div class="actions">
-                <button wicket:id="reindexProject" type="button" class="btn btn-sm btn-secondary">
+                <button wicket:id="reindexProject" type="button"
+                  class="btn btn-sm btn-secondary">
                   <i class="fas fa-sync" aria-hidden="true"></i>
-                  <wicket:message key="reindex"/>
+                  <wicket:message key="reindex" />
                 </button>
               </div>
             </div>
             <div class="card-body small">
-              <div class="form-group form-row" wicket:enclosure="limitedToCurrentDocument">
-                <div class="form-check">
-                  <input wicket:id="limitedToCurrentDocument" class="form-check-input" type="checkbox"/>
-                  <label wicket:for="limitedToCurrentDocument" class="form-check-label" >
-                    <wicket:label key="limitedToCurrentDocument"/>
-                  </label>
-                </div>
-              </div>
-              <div class="form-group form-row" wicket:enclosure="lowLevelPaging">
-                <div class="form-check">
-                  <input wicket:id="lowLevelPaging" class="form-check-input" type="checkbox"/>
-                  <label wicket:for="lowLevelPaging" class="form-check-label" >
-                    <wicket:label key="lowLevelPaging"/>
+              <div class="form-group form-row"
+                wicket:enclosure="limitedToCurrentDocument">
+                <div class="form-check">
+                  <input wicket:id="limitedToCurrentDocument"
+                    class="form-check-input" type="checkbox" /> <label
+                    wicket:for="limitedToCurrentDocument"
+                    class="form-check-label"> <wicket:label
+                      key="limitedToCurrentDocument" />
+                  </label>
+                </div>
+              </div>
+              <div class="form-group form-row"
+                wicket:enclosure="lowLevelPaging">
+                <div class="form-check">
+                  <input wicket:id="lowLevelPaging"
+                    class="form-check-input" type="checkbox" /> <label
+                    wicket:for="lowLevelPaging" class="form-check-label">
+                    <wicket:label key="lowLevelPaging" />
                   </label>
                 </div>
               </div>
               <div class="mt-3">
-                <strong><wicket:message key="groupingHeader"/></strong>
+                <strong> <wicket:message key="groupingHeader" />
+                </strong>
               </div>
               <div class="form-group form-row">
-                <label wicket:for="groupingLayer" class="col-form-label col-sm-4">
-                  <wicket:message key="groupingLayer"/>
+                <label wicket:for="groupingLayer"
+                  class="col-form-label col-sm-4"> <wicket:message
+                    key="groupingLayer" />
                 </label>
                 <div class="col-sm-8">
-                  <select wicket:id="groupingLayer" class="form-control-sm" data-container="body"></select>
+                  <select wicket:id="groupingLayer"
+                    class="form-control-sm" data-container="body"></select>
                 </div>
               </div>
               <div class="form-group form-row">
-                <label wicket:for="groupingFeature" class="col-form-label col-sm-4">
-                  <wicket:message key="groupingFeature"/>
+                <label wicket:for="groupingFeature"
+                  class="col-form-label col-sm-4"> <wicket:message
+                    key="groupingFeature" />
                 </label>
                 <div class="col-sm-8">
-                  <select wicket:id="groupingFeature" class="form-control-sm" data-container="body"></select>
->>>>>>> 719f10c0
-                </div>
-                <div class="scrolling flex-content">
-                    <table wicket:id="resultsGroupContainer" class="table table-striped table-sm">
-                        <wicket:container wicket:id="searchResultGroups">
-                            <tr valign="middle" style="line-height: 2em;">
-                                <th class="headers" style="text-align: center; width: 15%" colspan="1">
-                                    <label wicket:for="selectAllInGroup">
-                                        <input wicket:id="selectAllInGroup" type="checkbox">
-                                    </label>
-                                </th>
-                                <th class="headers" style="text-align: left; padding-left: 1em; width: 85%" colspan="1">
-                                    <wicket:container wicket:id="groupTitle"/>
-                                </th>
-                            </tr>
-                            <wicket:container wicket:id="group"/>
-                        </wicket:container>
-                    </table>
-                </div>
-<<<<<<< HEAD
-                <form wicket:id="annotateForm" style="margin-top: 5px">
-                    <div class="form-group flex-h-container flex-gutter flex-only-internal-gutter">
-                        <button wicket:id="annotateAllButton" type="submit" class="btn btn-primary flex-content"
-                                wicket:message="title:create">
-                            <i class="fas fa-plus" aria-hidden="true"></i>
-                            <span class="d-none d-xl-inline">&nbsp;<wicket:message key="create"/></span>
-                        </button>
-                        <button wicket:id="toggleCreateOptionsVisibility" type="button" class="btn btn-secondary">
-                            <i class="fas fa-cog" aria-hidden="true"></i>
-                        </button>
-                    </div>
-                    <form wicket:id="createOptions" class="card">
-                        <div class="card-header small">
-                            <wicket:message key="options"/>
-                        </div>
-                        <div class="card-body small">
-                            <div class="form-group form-row" wicket:enclosure="overrideExistingAnnotations">
-                                <div class="form-check">
-                                    <input wicket:id="overrideExistingAnnotations" class="form-check-input"
-                                           type="checkbox">
-                                    <label wicket:for="overrideExistingAnnotations" class="form-check-label">
-                                        <wicket:label key="overrideMode"/>
-                                    </label>
-                                </div>
-                            </div>
-                        </div>
-                    </form>
-
-                    <div class="form-group flex-h-container flex-gutter flex-only-internal-gutter">
-                        <button wicket:id="deleteButton" type="submit" class="btn btn-danger flex-content"
-                                wicket:message="title:delete">
-                            <i class="fas fa-trash" aria-hidden="true"></i>
-                            <span class="d-none d-xl-inline">&nbsp;<wicket:message key="delete"/></span>
-                        </button>
-                        <button wicket:id="toggleDeleteOptionsVisibility" type="button" class="btn btn-secondary">
-                            <i class="fas fa-cog" aria-hidden="true"></i>
-                        </button>
-                    </div>
-                    <form wicket:id="deleteOptions" class="card">
-                        <div class="card-header small">
-                            <wicket:message key="options"/>
-                        </div>
-                        <div class="card-body small">
-                            <div class="form-group form-row" wicket:enclosure="deleteOnlyMatchingFeatureValues">
-                                <div class="form-check">
-                                    <input wicket:id="deleteOnlyMatchingFeatureValues" class="form-check-input"
-                                           type="checkbox">
-                                    <label wicket:for="deleteOnlyMatchingFeatureValues" class="form-check-label">
-                                        <wicket:label key="deleteOnlyMatchingFeatureValues"/>
-                                    </label>
-                                </div>
-                            </div>
-                        </div>
-                    </form>
-
-                    <div class="form-group flex-h-container flex-gutter flex-only-internal-gutter">
-                        <button wicket:id="clearButton" class="btn btn-secondary flex-content"
-                                wicket:message="title:clear">
-                            <i class="fas fa-times"></i>
-                            <span class="d-none d-xl-inline">&nbsp;<wicket:message key="clear"/></span>
-                        </button>
-                    </div>
-                </form>
-            </div>
-        </div>
-=======
+                  <select wicket:id="groupingFeature"
+                    class="form-control-sm" data-container="body"></select>
+                </div>
+              </div>
+              <div class="form-group form-row">
+                <label wicket:for="itemsPerPage"
+                  class="col-form-label col-sm-4"> <wicket:message
+                    key="itemsPerPage" />
+                </label>
+                <div class="col-sm-8">
+                  <select wicket:id="itemsPerPage"
+                    class="form-control-sm" data-container="body"></select>
+                </div>
               </div>
             </div>
           </div>
         </form>
-        
+
         <div>
-          <span wicket:id="numberOfResults" class="float-right"/>
-          <span wicket:id="pagingNavigator"/>
+          <span wicket:id="numberOfResults" class="float-right" /> <span
+            wicket:id="pagingNavigator" />
         </div>
         <div class="scrolling flex-content">
-          <table wicket:id="resultsGroupContainer" class="table table-striped table-sm">
+          <table wicket:id="resultsGroupContainer"
+            class="table table-striped table-sm">
             <wicket:container wicket:id="searchResultGroups">
               <tr valign="middle" style="line-height: 2em;">
                 <th class="ssb-group-header-control headers" colspan="1">
-                  <label wicket:for="selectAllInGroup">
-                    <input wicket:id="selectAllInGroup" type="checkbox">
-                  </label>
+                  <label wicket:for="selectAllInGroup"> <input
+                    wicket:id="selectAllInGroup" type="checkbox">
+                </label>
                 </th>
                 <th class="ssb-group-header-title headers" colspan="1">
                   <wicket:container wicket:id="groupTitle" />
@@ -296,94 +149,102 @@
           </table>
         </div>
         <form wicket:id="annotateForm" style="margin-top: 5px">
-          <div class="form-group flex-h-container flex-gutter flex-only-internal-gutter">
-            <div class="btn-group flex-content flex-h-container" role="group">
-              <button wicket:id="annotateAllButton" type="submit" class="btn btn-primary flex-content" wicket:message="title:create">
-                <i class="fas fa-plus" aria-hidden="true"></i>
-                <span class="d-none d-xl-inline">&nbsp;<wicket:message key="create"/></span>
-              </button>
-              <button wicket:id="toggleCreateOptionsVisibility" type="button" class="btn btn-secondary border-left flex-static-item">
+          <div
+            class="form-group flex-h-container flex-gutter flex-only-internal-gutter">
+            <div class="btn-group flex-content flex-h-container"
+              role="group">
+              <button wicket:id="annotateAllButton" type="submit"
+                class="btn btn-primary flex-content"
+                wicket:message="title:create">
+                <i class="fas fa-plus" aria-hidden="true"></i> <span
+                  class="d-none d-xl-inline">&nbsp;<wicket:message
+                    key="create" /></span>
+              </button>
+              <button wicket:id="toggleCreateOptionsVisibility"
+                type="button"
+                class="btn btn-secondary border-left flex-static-item">
                 <i class="fas fa-cog" aria-hidden="true"></i>
               </button>
             </div>
           </div>
           <form wicket:id="createOptions" class="card">
             <div class="card-header small">
-              <wicket:message key="options"/>
+              <wicket:message key="options" />
             </div>
             <div class="card-body small">
-              <div class="form-group form-row" wicket:enclosure="overrideExistingAnnotations">
-                <div class="form-check">
-                  <input wicket:id="overrideExistingAnnotations" class="form-check-input" type="checkbox">
-                  <label wicket:for="overrideExistingAnnotations" class="form-check-label" >
-                    <wicket:label key="overrideMode"/>
+              <div class="form-group form-row"
+                wicket:enclosure="overrideExistingAnnotations">
+                <div class="form-check">
+                  <input wicket:id="overrideExistingAnnotations"
+                    class="form-check-input" type="checkbox"> <label
+                    wicket:for="overrideExistingAnnotations"
+                    class="form-check-label"> <wicket:label
+                      key="overrideMode" />
                   </label>
                 </div>
               </div>
             </div>
           </form>
 
-          <div class="form-group flex-h-container flex-gutter flex-only-internal-gutter">
-            <div class="btn-group flex-content flex-h-container" role="group">
-              <button wicket:id="deleteButton" type="submit" class="btn btn-danger flex-content" wicket:message="title:delete">
-                <i class="fas fa-trash" aria-hidden="true"></i>
-                <span class="d-none d-xl-inline">&nbsp;<wicket:message key="delete"/></span>
-              </button>
-              <button wicket:id="toggleDeleteOptionsVisibility" type="button" class="btn btn-secondary border-left flex-static-item">
+          <div
+            class="form-group flex-h-container flex-gutter flex-only-internal-gutter">
+            <div class="btn-group flex-content flex-h-container"
+              role="group">
+              <button wicket:id="deleteButton" type="submit"
+                class="btn btn-danger flex-content"
+                wicket:message="title:delete">
+                <i class="fas fa-trash" aria-hidden="true"></i> <span
+                  class="d-none d-xl-inline">&nbsp;<wicket:message
+                    key="delete" /></span>
+              </button>
+              <button wicket:id="toggleDeleteOptionsVisibility"
+                type="button"
+                class="btn btn-secondary border-left flex-static-item">
                 <i class="fas fa-cog" aria-hidden="true"></i>
               </button>
             </div>
           </div>
           <form wicket:id="deleteOptions" class="card">
             <div class="card-header small">
-              <wicket:message key="options"/>
+              <wicket:message key="options" />
             </div>
             <div class="card-body small">
-              <div class="form-group form-row" wicket:enclosure="deleteOnlyMatchingFeatureValues">
-                <div class="form-check">
-                  <input wicket:id="deleteOnlyMatchingFeatureValues" class="form-check-input" type="checkbox">
-                  <label wicket:for="deleteOnlyMatchingFeatureValues" class="form-check-label">
-                    <wicket:label key="deleteOnlyMatchingFeatureValues"/>
+              <div class="form-group form-row"
+                wicket:enclosure="deleteOnlyMatchingFeatureValues">
+                <div class="form-check">
+                  <input wicket:id="deleteOnlyMatchingFeatureValues"
+                    class="form-check-input" type="checkbox"> <label
+                    wicket:for="deleteOnlyMatchingFeatureValues"
+                    class="form-check-label"> <wicket:label
+                      key="deleteOnlyMatchingFeatureValues" />
                   </label>
                 </div>
               </div>
             </div>
           </form>
-          
-          <div class="form-group flex-h-container flex-gutter flex-only-internal-gutter mb-0">
-            <button wicket:id="clearButton" class="btn btn-secondary flex-content" wicket:message="title:clear">
-              <i class="fas fa-times"></i>
-              <span class="d-none d-xl-inline">&nbsp;<wicket:message key="clear"/></span>
+
+          <div
+            class="form-group flex-h-container flex-gutter flex-only-internal-gutter mb-0">
+            <button wicket:id="clearButton"
+              class="btn btn-secondary flex-content"
+              wicket:message="title:clear">
+              <i class="fas fa-times"></i> <span
+                class="d-none d-xl-inline">&nbsp;<wicket:message
+                  key="clear" /></span>
             </button>
           </div>
         </form>
       </div>
->>>>>>> 719f10c0
     </div>
+  </div>
 </wicket:panel>
 <wicket:fragment wicket:id="resultGroup">
-<<<<<<< HEAD
-    <tr wicket:id="results" style="display: table-row;">
-        <td style="text-align: center;">
-            <label wicket:for="selected">
-                <input wicket:id="selected" type="checkbox">
-            </label>
-        </td>
-        <td style="text-align: center;">
-            <a wicket:id="showSelectedDocument"><span wicket:id="sentence"></span></a>
-        </td>
-    </tr>
-=======
   <tr wicket:id="results" style="display: table-row;">
-    <td class="ssb-result-control">
-      <label wicket:for="selected">
+    <td class="ssb-result-control"><label wicket:for="selected">
         <input wicket:id="selected" type="checkbox">
-      </label>
-    </td>
-    <td class="ssb-result-text">
-      <a wicket:id="showSelectedDocument"><span wicket:id="sentence"></span></a>
-    </td>
+    </label></td>
+    <td class="ssb-result-text"><a wicket:id="showSelectedDocument"><span
+        wicket:id="sentence"></span></a></td>
   </tr>
->>>>>>> 719f10c0
 </wicket:fragment>
 </html>