<!--
  Licensed to the Technische Universität Darmstadt under one
  or more contributor license agreements.  See the NOTICE file
  distributed with this work for additional information
  regarding copyright ownership.  The Technische Universität Darmstadt
  licenses this file to you under the Apache License, Version 2.0 (the
  "License"); you may not use this file except in compliance
  with the License.

  http://www.apache.org/licenses/LICENSE-2.0

  Unless required by applicable law or agreed to in writing, software
  distributed under the License is distributed on an "AS IS" BASIS,
  WITHOUT WARRANTIES OR CONDITIONS OF ANY KIND, either express or implied.
  See the License for the specific language governing permissions and
  limitations under the License.
-->
<project xmlns="http://maven.apache.org/POM/4.0.0" xmlns:xsi="http://www.w3.org/2001/XMLSchema-instance"
         xsi:schemaLocation="http://maven.apache.org/POM/4.0.0 http://maven.apache.org/xsd/maven-4.0.0.xsd">
    <modelVersion>4.0.0</modelVersion>
    <parent>
        <groupId>de.tudarmstadt.ukp.inception.app</groupId>
        <artifactId>inception-app</artifactId>
        <version>0.21.0-SNAPSHOT</version>
    </parent>
    <artifactId>inception-ui-search</artifactId>
    <name>INCEpTION - Search - UI</name>
    <dependencies>
        <dependency>
            <groupId>de.tudarmstadt.ukp.inception.app</groupId>
            <artifactId>inception-api-annotation</artifactId>
        </dependency>
        <dependency>
            <groupId>de.tudarmstadt.ukp.inception.app</groupId>
            <artifactId>inception-support</artifactId>
        </dependency>
        <dependency>
            <groupId>de.tudarmstadt.ukp.inception.app</groupId>
            <artifactId>inception-model</artifactId>
        </dependency>
        <dependency>
            <groupId>de.tudarmstadt.ukp.inception.app</groupId>
            <artifactId>inception-api</artifactId>
        </dependency>
        <dependency>
            <groupId>de.tudarmstadt.ukp.inception.app</groupId>
            <artifactId>inception-security</artifactId>
        </dependency>
        <dependency>
            <groupId>de.tudarmstadt.ukp.inception.app</groupId>
            <artifactId>inception-ui-annotation</artifactId>
        </dependency>

        <dependency>
            <groupId>org.apache.commons</groupId>
            <artifactId>commons-lang3</artifactId>
        </dependency>
        <dependency>
            <groupId>org.apache.commons</groupId>
            <artifactId>commons-collections4</artifactId>
        </dependency>

        <dependency>
            <groupId>org.springframework</groupId>
            <artifactId>spring-context</artifactId>
        </dependency>
        <dependency>
            <groupId>org.springframework.boot</groupId>
            <artifactId>spring-boot-autoconfigure</artifactId>
        </dependency>

        <dependency>
            <groupId>org.apache.uima</groupId>
            <artifactId>uimaj-core</artifactId>
        </dependency>
        <dependency>
            <groupId>org.apache.uima</groupId>
            <artifactId>uimafit-core</artifactId>
        </dependency>
        <dependency>
            <groupId>org.slf4j</groupId>
            <artifactId>slf4j-api</artifactId>
        </dependency>
        <dependency>
            <groupId>org.apache.commons</groupId>
            <artifactId>commons-csv</artifactId>
        </dependency>

        <!-- WICKET DEPENDENCIES -->
        <dependency>
            <groupId>org.apache.wicket</groupId>
            <artifactId>wicket-core</artifactId>
        </dependency>
        <dependency>
            <groupId>org.apache.wicket</groupId>
            <artifactId>wicket-spring</artifactId>
        </dependency>
        <dependency>
            <groupId>org.wicketstuff</groupId>
            <artifactId>wicketstuff-annotationeventdispatcher</artifactId>
        </dependency>
        <dependency>
            <groupId>de.tudarmstadt.ukp.inception.app</groupId>
            <artifactId>inception-search-core</artifactId>
        </dependency>
        <dependency>
            <groupId>org.danekja</groupId>
            <artifactId>jdk-serializable-functional</artifactId>
        </dependency>
        <dependency>
            <groupId>de.agilecoders.wicket</groupId>
            <artifactId>wicket-bootstrap-core</artifactId>
        </dependency>
        <dependency>
            <groupId>de.agilecoders.wicket</groupId>
            <artifactId>wicket-bootstrap-extensions</artifactId>
        </dependency>
        <dependency>
            <groupId>org.apache.wicket</groupId>
            <artifactId>wicket-util</artifactId>
        </dependency>

<<<<<<< HEAD
        <!-- TEST DEPENDENCIES -->
        <dependency>
            <groupId>org.junit.jupiter</groupId>
            <artifactId>junit-jupiter-api</artifactId>
            <scope>test</scope>
        </dependency>
    </dependencies>
=======
    <!-- WICKET DEPENDENCIES -->
    <dependency>
      <groupId>org.apache.wicket</groupId>
      <artifactId>wicket-core</artifactId>
    </dependency>
    <dependency>
      <groupId>org.apache.wicket</groupId>
      <artifactId>wicket-spring</artifactId>
    </dependency>
    <dependency>
      <groupId>org.wicketstuff</groupId>
      <artifactId>wicketstuff-annotationeventdispatcher</artifactId>
    </dependency>
    <dependency>
    	<groupId>de.tudarmstadt.ukp.inception.app</groupId>
    	<artifactId>inception-search-core</artifactId>
    </dependency>
    <dependency>
      <groupId>org.danekja</groupId>
      <artifactId>jdk-serializable-functional</artifactId>
    </dependency>
    <dependency>
      <groupId>de.agilecoders.wicket</groupId>
      <artifactId>wicket-bootstrap-core</artifactId>
    </dependency>
    <dependency>
      <groupId>de.agilecoders.wicket</groupId>
      <artifactId>wicket-bootstrap-extensions</artifactId>
    </dependency>
    <dependency>
      <groupId>de.agilecoders.wicket</groupId>
      <artifactId>wicket-bootstrap-sass</artifactId>
    </dependency>
  </dependencies>
>>>>>>> 719f10c0
</project><|MERGE_RESOLUTION|>--- conflicted
+++ resolved
@@ -1,8 +1,8 @@
 <!--
   Licensed to the Technische Universität Darmstadt under one
-  or more contributor license agreements.  See the NOTICE file
+  or more contributor license agreements. See the NOTICE file
   distributed with this work for additional information
-  regarding copyright ownership.  The Technische Universität Darmstadt
+  regarding copyright ownership. The Technische Universität Darmstadt
   licenses this file to you under the Apache License, Version 2.0 (the
   "License"); you may not use this file except in compliance
   with the License.
@@ -15,120 +15,82 @@
   See the License for the specific language governing permissions and
   limitations under the License.
 -->
-<project xmlns="http://maven.apache.org/POM/4.0.0" xmlns:xsi="http://www.w3.org/2001/XMLSchema-instance"
-         xsi:schemaLocation="http://maven.apache.org/POM/4.0.0 http://maven.apache.org/xsd/maven-4.0.0.xsd">
-    <modelVersion>4.0.0</modelVersion>
-    <parent>
-        <groupId>de.tudarmstadt.ukp.inception.app</groupId>
-        <artifactId>inception-app</artifactId>
-        <version>0.21.0-SNAPSHOT</version>
-    </parent>
-    <artifactId>inception-ui-search</artifactId>
-    <name>INCEpTION - Search - UI</name>
-    <dependencies>
-        <dependency>
-            <groupId>de.tudarmstadt.ukp.inception.app</groupId>
-            <artifactId>inception-api-annotation</artifactId>
-        </dependency>
-        <dependency>
-            <groupId>de.tudarmstadt.ukp.inception.app</groupId>
-            <artifactId>inception-support</artifactId>
-        </dependency>
-        <dependency>
-            <groupId>de.tudarmstadt.ukp.inception.app</groupId>
-            <artifactId>inception-model</artifactId>
-        </dependency>
-        <dependency>
-            <groupId>de.tudarmstadt.ukp.inception.app</groupId>
-            <artifactId>inception-api</artifactId>
-        </dependency>
-        <dependency>
-            <groupId>de.tudarmstadt.ukp.inception.app</groupId>
-            <artifactId>inception-security</artifactId>
-        </dependency>
-        <dependency>
-            <groupId>de.tudarmstadt.ukp.inception.app</groupId>
-            <artifactId>inception-ui-annotation</artifactId>
-        </dependency>
+<project xmlns="http://maven.apache.org/POM/4.0.0"
+  xmlns:xsi="http://www.w3.org/2001/XMLSchema-instance"
+  xsi:schemaLocation="http://maven.apache.org/POM/4.0.0 http://maven.apache.org/xsd/maven-4.0.0.xsd">
+  <modelVersion>4.0.0</modelVersion>
+  <parent>
+    <groupId>de.tudarmstadt.ukp.inception.app</groupId>
+    <artifactId>inception-app</artifactId>
+    <version>0.21.0-SNAPSHOT</version>
+  </parent>
+  <artifactId>inception-ui-search</artifactId>
+  <name>INCEpTION - Search - UI</name>
+  <dependencies>
+    <dependency>
+      <groupId>de.tudarmstadt.ukp.inception.app</groupId>
+      <artifactId>inception-api-annotation</artifactId>
+    </dependency>
+    <dependency>
+      <groupId>de.tudarmstadt.ukp.inception.app</groupId>
+      <artifactId>inception-support</artifactId>
+    </dependency>
+    <dependency>
+      <groupId>de.tudarmstadt.ukp.inception.app</groupId>
+      <artifactId>inception-model</artifactId>
+    </dependency>
+    <dependency>
+      <groupId>de.tudarmstadt.ukp.inception.app</groupId>
+      <artifactId>inception-api</artifactId>
+    </dependency>
+    <dependency>
+      <groupId>de.tudarmstadt.ukp.inception.app</groupId>
+      <artifactId>inception-security</artifactId>
+    </dependency>
+    <dependency>
+      <groupId>de.tudarmstadt.ukp.inception.app</groupId>
+      <artifactId>inception-ui-annotation</artifactId>
+    </dependency>
+    <dependency>
+      <groupId>de.tudarmstadt.ukp.inception.app</groupId>
+      <artifactId>inception-search-core</artifactId>
+    </dependency>
 
-        <dependency>
-            <groupId>org.apache.commons</groupId>
-            <artifactId>commons-lang3</artifactId>
-        </dependency>
-        <dependency>
-            <groupId>org.apache.commons</groupId>
-            <artifactId>commons-collections4</artifactId>
-        </dependency>
+    <dependency>
+      <groupId>org.apache.commons</groupId>
+      <artifactId>commons-lang3</artifactId>
+    </dependency>
+    <dependency>
+      <groupId>org.apache.commons</groupId>
+      <artifactId>commons-collections4</artifactId>
+    </dependency>
 
-        <dependency>
-            <groupId>org.springframework</groupId>
-            <artifactId>spring-context</artifactId>
-        </dependency>
-        <dependency>
-            <groupId>org.springframework.boot</groupId>
-            <artifactId>spring-boot-autoconfigure</artifactId>
-        </dependency>
+    <dependency>
+      <groupId>org.springframework</groupId>
+      <artifactId>spring-context</artifactId>
+    </dependency>
+    <dependency>
+      <groupId>org.springframework.boot</groupId>
+      <artifactId>spring-boot-autoconfigure</artifactId>
+    </dependency>
 
-        <dependency>
-            <groupId>org.apache.uima</groupId>
-            <artifactId>uimaj-core</artifactId>
-        </dependency>
-        <dependency>
-            <groupId>org.apache.uima</groupId>
-            <artifactId>uimafit-core</artifactId>
-        </dependency>
-        <dependency>
-            <groupId>org.slf4j</groupId>
-            <artifactId>slf4j-api</artifactId>
-        </dependency>
-        <dependency>
-            <groupId>org.apache.commons</groupId>
-            <artifactId>commons-csv</artifactId>
-        </dependency>
+    <dependency>
+      <groupId>org.apache.uima</groupId>
+      <artifactId>uimaj-core</artifactId>
+    </dependency>
+    <dependency>
+      <groupId>org.apache.uima</groupId>
+      <artifactId>uimafit-core</artifactId>
+    </dependency>
+    <dependency>
+      <groupId>org.slf4j</groupId>
+      <artifactId>slf4j-api</artifactId>
+    </dependency>
+    <dependency>
+      <groupId>org.apache.commons</groupId>
+      <artifactId>commons-csv</artifactId>
+    </dependency>
 
-        <!-- WICKET DEPENDENCIES -->
-        <dependency>
-            <groupId>org.apache.wicket</groupId>
-            <artifactId>wicket-core</artifactId>
-        </dependency>
-        <dependency>
-            <groupId>org.apache.wicket</groupId>
-            <artifactId>wicket-spring</artifactId>
-        </dependency>
-        <dependency>
-            <groupId>org.wicketstuff</groupId>
-            <artifactId>wicketstuff-annotationeventdispatcher</artifactId>
-        </dependency>
-        <dependency>
-            <groupId>de.tudarmstadt.ukp.inception.app</groupId>
-            <artifactId>inception-search-core</artifactId>
-        </dependency>
-        <dependency>
-            <groupId>org.danekja</groupId>
-            <artifactId>jdk-serializable-functional</artifactId>
-        </dependency>
-        <dependency>
-            <groupId>de.agilecoders.wicket</groupId>
-            <artifactId>wicket-bootstrap-core</artifactId>
-        </dependency>
-        <dependency>
-            <groupId>de.agilecoders.wicket</groupId>
-            <artifactId>wicket-bootstrap-extensions</artifactId>
-        </dependency>
-        <dependency>
-            <groupId>org.apache.wicket</groupId>
-            <artifactId>wicket-util</artifactId>
-        </dependency>
-
-<<<<<<< HEAD
-        <!-- TEST DEPENDENCIES -->
-        <dependency>
-            <groupId>org.junit.jupiter</groupId>
-            <artifactId>junit-jupiter-api</artifactId>
-            <scope>test</scope>
-        </dependency>
-    </dependencies>
-=======
     <!-- WICKET DEPENDENCIES -->
     <dependency>
       <groupId>org.apache.wicket</groupId>
@@ -143,10 +105,6 @@
       <artifactId>wicketstuff-annotationeventdispatcher</artifactId>
     </dependency>
     <dependency>
-    	<groupId>de.tudarmstadt.ukp.inception.app</groupId>
-    	<artifactId>inception-search-core</artifactId>
-    </dependency>
-    <dependency>
       <groupId>org.danekja</groupId>
       <artifactId>jdk-serializable-functional</artifactId>
     </dependency>
@@ -159,9 +117,19 @@
       <artifactId>wicket-bootstrap-extensions</artifactId>
     </dependency>
     <dependency>
+      <groupId>org.apache.wicket</groupId>
+      <artifactId>wicket-util</artifactId>
+    </dependency>
+    <dependency>
       <groupId>de.agilecoders.wicket</groupId>
       <artifactId>wicket-bootstrap-sass</artifactId>
     </dependency>
+
+    <!-- TEST DEPENDENCIES -->
+    <dependency>
+      <groupId>org.junit.jupiter</groupId>
+      <artifactId>junit-jupiter-api</artifactId>
+      <scope>test</scope>
+    </dependency>
   </dependencies>
->>>>>>> 719f10c0
 </project>