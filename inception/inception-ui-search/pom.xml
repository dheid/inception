<!--
  Licensed to the Technische Universität Darmstadt under one
  or more contributor license agreements.  See the NOTICE file
  distributed with this work for additional information
  regarding copyright ownership.  The Technische Universität Darmstadt
  licenses this file to you under the Apache License, Version 2.0 (the
  "License"); you may not use this file except in compliance
  with the License.

  http://www.apache.org/licenses/LICENSE-2.0

  Unless required by applicable law or agreed to in writing, software
  distributed under the License is distributed on an "AS IS" BASIS,
  WITHOUT WARRANTIES OR CONDITIONS OF ANY KIND, either express or implied.
  See the License for the specific language governing permissions and
  limitations under the License.
-->
<project xmlns="http://maven.apache.org/POM/4.0.0" xmlns:xsi="http://www.w3.org/2001/XMLSchema-instance"
         xsi:schemaLocation="http://maven.apache.org/POM/4.0.0 http://maven.apache.org/xsd/maven-4.0.0.xsd">
    <modelVersion>4.0.0</modelVersion>
    <parent>
        <groupId>de.tudarmstadt.ukp.inception.app</groupId>
        <artifactId>inception-app</artifactId>
        <version>0.21.0-SNAPSHOT</version>
    </parent>
    <artifactId>inception-ui-search</artifactId>
    <name>INCEpTION - Search - UI</name>
    <dependencies>
        <dependency>
            <groupId>de.tudarmstadt.ukp.inception.app</groupId>
            <artifactId>inception-api-annotation</artifactId>
        </dependency>
        <dependency>
            <groupId>de.tudarmstadt.ukp.inception.app</groupId>
            <artifactId>inception-support</artifactId>
        </dependency>
        <dependency>
            <groupId>de.tudarmstadt.ukp.inception.app</groupId>
            <artifactId>inception-model</artifactId>
        </dependency>
        <dependency>
            <groupId>de.tudarmstadt.ukp.inception.app</groupId>
            <artifactId>inception-api</artifactId>
        </dependency>
        <dependency>
            <groupId>de.tudarmstadt.ukp.inception.app</groupId>
            <artifactId>inception-security</artifactId>
        </dependency>
        <dependency>
            <groupId>de.tudarmstadt.ukp.inception.app</groupId>
            <artifactId>inception-ui-annotation</artifactId>
        </dependency>

        <dependency>
            <groupId>org.apache.commons</groupId>
            <artifactId>commons-lang3</artifactId>
        </dependency>
        <dependency>
            <groupId>org.apache.commons</groupId>
            <artifactId>commons-collections4</artifactId>
        </dependency>

        <dependency>
            <groupId>org.springframework</groupId>
            <artifactId>spring-context</artifactId>
        </dependency>
        <dependency>
            <groupId>org.springframework.boot</groupId>
            <artifactId>spring-boot-autoconfigure</artifactId>
        </dependency>

        <dependency>
            <groupId>org.apache.uima</groupId>
            <artifactId>uimaj-core</artifactId>
        </dependency>
        <dependency>
            <groupId>org.apache.uima</groupId>
            <artifactId>uimafit-core</artifactId>
        </dependency>
        <dependency>
            <groupId>org.slf4j</groupId>
            <artifactId>slf4j-api</artifactId>
        </dependency>
        <dependency>
            <groupId>org.apache.commons</groupId>
            <artifactId>commons-csv</artifactId>
        </dependency>

        <!-- WICKET DEPENDENCIES -->
        <dependency>
            <groupId>org.apache.wicket</groupId>
            <artifactId>wicket-core</artifactId>
        </dependency>
        <dependency>
            <groupId>org.apache.wicket</groupId>
            <artifactId>wicket-spring</artifactId>
        </dependency>
        <dependency>
            <groupId>org.wicketstuff</groupId>
            <artifactId>wicketstuff-annotationeventdispatcher</artifactId>
        </dependency>
        <dependency>
            <groupId>de.tudarmstadt.ukp.inception.app</groupId>
            <artifactId>inception-search-core</artifactId>
        </dependency>
        <dependency>
            <groupId>org.danekja</groupId>
            <artifactId>jdk-serializable-functional</artifactId>
        </dependency>
        <dependency>
            <groupId>de.agilecoders.wicket</groupId>
            <artifactId>wicket-bootstrap-core</artifactId>
        </dependency>
        <dependency>
            <groupId>de.agilecoders.wicket</groupId>
            <artifactId>wicket-bootstrap-extensions</artifactId>
        </dependency>
        <dependency>
            <groupId>org.apache.wicket</groupId>
            <artifactId>wicket-util</artifactId>
        </dependency>

        <!-- TEST DEPENDENCIES -->
        <dependency>
<<<<<<< HEAD
=======
            <groupId>junit</groupId>
            <artifactId>junit</artifactId>
            <scope>test</scope>
        </dependency>
        <dependency>
>>>>>>> fe94292c
            <groupId>org.junit.jupiter</groupId>
            <artifactId>junit-jupiter-api</artifactId>
            <scope>test</scope>
        </dependency>
    </dependencies>
</project><|MERGE_RESOLUTION|>--- conflicted
+++ resolved
@@ -122,14 +122,6 @@
 
         <!-- TEST DEPENDENCIES -->
         <dependency>
-<<<<<<< HEAD
-=======
-            <groupId>junit</groupId>
-            <artifactId>junit</artifactId>
-            <scope>test</scope>
-        </dependency>
-        <dependency>
->>>>>>> fe94292c
             <groupId>org.junit.jupiter</groupId>
             <artifactId>junit-jupiter-api</artifactId>
             <scope>test</scope>
