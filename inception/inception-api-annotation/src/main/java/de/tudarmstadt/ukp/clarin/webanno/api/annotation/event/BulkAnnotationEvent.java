/*
 * Licensed to the Technische Universität Darmstadt under one
 * or more contributor license agreements.  See the NOTICE file
 * distributed with this work for additional information
 * regarding copyright ownership.  The Technische Universität Darmstadt 
 * licenses this file to you under the Apache License, Version 2.0 (the
 * "License"); you may not use this file except in compliance
 * with the License.
 *  
 * http://www.apache.org/licenses/LICENSE-2.0
 * 
 * Unless required by applicable law or agreed to in writing, software
 * distributed under the License is distributed on an "AS IS" BASIS,
 * WITHOUT WARRANTIES OR CONDITIONS OF ANY KIND, either express or implied.
 * See the License for the specific language governing permissions and
 * limitations under the License.
 */
package de.tudarmstadt.ukp.clarin.webanno.api.annotation.event;

import de.tudarmstadt.ukp.clarin.webanno.api.annotation.adapter.TypeAdapter_ImplBase;
import de.tudarmstadt.ukp.clarin.webanno.api.annotation.model.Range;
import de.tudarmstadt.ukp.clarin.webanno.model.AnnotationLayer;
import de.tudarmstadt.ukp.clarin.webanno.model.Project;
import de.tudarmstadt.ukp.clarin.webanno.model.SourceDocument;

/**
 * Indicates that many annotations have been affected at once. This is used on bulk operations
 * instead of generating an event for every individual change.
 * 
 * @see TypeAdapter_ImplBase#silenceEvents()
 */
public class BulkAnnotationEvent
    extends AnnotationEvent
{
    private static final long serialVersionUID = -1187536069360130349L;

    public BulkAnnotationEvent(Object aSource, Project aProject, String aUser,
            AnnotationLayer aLayer)
    {
        super(aSource, aProject, aUser, aLayer);
    }

    public BulkAnnotationEvent(Object aSource, SourceDocument aDocument, String aUser,
            AnnotationLayer aLayer)
    {
        super(aSource, aDocument, aUser, aLayer);
    }

<<<<<<< HEAD
    @Override
    public Range getAffectedRange()
    {
        return Range.UNDEFINED;
=======
    public BulkAnnotationEvent(Object aSource, SourceDocument aDocument, String aUser)
    {
        super(aSource, aDocument, aUser);
>>>>>>> 4bbcf0cf
    }
}<|MERGE_RESOLUTION|>--- conflicted
+++ resolved
@@ -46,15 +46,14 @@
         super(aSource, aDocument, aUser, aLayer);
     }
 
-<<<<<<< HEAD
+    public BulkAnnotationEvent(Object aSource, SourceDocument aDocument, String aUser)
+    {
+        super(aSource, aDocument, aUser);
+    }
+
     @Override
     public Range getAffectedRange()
     {
         return Range.UNDEFINED;
-=======
-    public BulkAnnotationEvent(Object aSource, SourceDocument aDocument, String aUser)
-    {
-        super(aSource, aDocument, aUser);
->>>>>>> 4bbcf0cf
     }
 }