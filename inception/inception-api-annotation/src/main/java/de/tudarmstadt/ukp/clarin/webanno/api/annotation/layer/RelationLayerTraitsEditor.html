<!DOCTYPE html>
<!--
  Licensed to the Technische Universität Darmstadt under one
  or more contributor license agreements.  See the NOTICE file
  distributed with this work for additional information
  regarding copyright ownership.  The Technische Universität Darmstadt 
  licenses this file to you under the Apache License, Version 2.0 (the
  "License"); you may not use this file except in compliance
  with the License.
   
  http://www.apache.org/licenses/LICENSE-2.0
  
  Unless required by applicable law or agreed to in writing, software
  distributed under the License is distributed on an "AS IS" BASIS,
  WITHOUT WARRANTIES OR CONDITIONS OF ANY KIND, either express or implied.
  See the License for the specific language governing permissions and
  limitations under the License.
-->
<html xmlns:wicket="http://wicket.apache.org">
<wicket:extend>
<<<<<<< HEAD
  <div class="row form-row" wicket:enclosure="validationMode">
=======

  <div class="form-group form-row" wicket:enclosure="renderArcs">
    <div class="offset-sm-4 col-sm-8">
      <div class="form-check">
        <input wicket:id="renderArcs" class="form-check-input" type="checkbox" /> <label
          wicket:for="renderArcs" class="form-check-label"> <wicket:label key="renderArcs" />
        </label>
      </div>
    </div>
  </div>

  <div class="form-group form-row" wicket:enclosure="validationMode">
>>>>>>> b2f9c4c7
    <label wicket:for="validationMode" class="col-sm-4 col-form-label"> <wicket:label
        key="validationMode" />
    </label>
    <div class="col-sm-8">
      <select wicket:id="validationMode" class="form-select" data-container="body"/>
    </div>
  </div>
<<<<<<< HEAD
  <div class="row form-row" wicket:enclosure="overlapMode">
=======

  <div class="form-group form-row" wicket:enclosure="overlapMode">
>>>>>>> b2f9c4c7
    <label wicket:for="overlapMode" class="col-sm-4 col-form-label"> <wicket:label
        key="overlapMode" />
    </label>
    <div class="col-sm-8">
      <select wicket:id="overlapMode" class="form-select" data-container="body"/>
    </div>
  </div>
<<<<<<< HEAD
  <div class="row form-row" wicket:enclosure="crossSentence">
=======

  <div class="form-group form-row" wicket:enclosure="crossSentence">
>>>>>>> b2f9c4c7
    <div class="offset-sm-4 col-sm-8">
      <div class="form-check">
        <input wicket:id="crossSentence" class="form-check-input" type="checkbox" /> <label
          wicket:for="crossSentence" class="form-check-label"> <wicket:label
            key="allowCrossSentence" />
        </label>
      </div>
    </div>
  </div>
<<<<<<< HEAD
  <div class="row form-row" >
=======

  <div class="form-group form-row">
>>>>>>> b2f9c4c7
    <label class="col-sm-4 col-form-label">Coloring rules</label>
    <div class="col-sm-8">
      <div wicket:id="coloringRules" />
    </div>
  </div>
<<<<<<< HEAD
  <div class="row form-row" wicket:enclosure="onClickJavascriptAction">
    <label wicket:for="onClickJavascriptAction"><wicket:label key="onClickJavascriptAction"/></label>
=======
  <div class="form-group form-row" wicket:enclosure="onClickJavascriptAction">
    <label wicket:for="onClickJavascriptAction"><wicket:label key="onClickJavascriptAction" /></label>
>>>>>>> b2f9c4c7
    <textarea wicket:id="onClickJavascriptAction" rows="6" class="form-control"></textarea>
  </div>
</wicket:extend>
</html><|MERGE_RESOLUTION|>--- conflicted
+++ resolved
@@ -18,22 +18,17 @@
 -->
 <html xmlns:wicket="http://wicket.apache.org">
 <wicket:extend>
-<<<<<<< HEAD
-  <div class="row form-row" wicket:enclosure="validationMode">
-=======
-
-  <div class="form-group form-row" wicket:enclosure="renderArcs">
+  <div class="row form-row" wicket:enclosure="renderArcs">
     <div class="offset-sm-4 col-sm-8">
       <div class="form-check">
-        <input wicket:id="renderArcs" class="form-check-input" type="checkbox" /> <label
-          wicket:for="renderArcs" class="form-check-label"> <wicket:label key="renderArcs" />
+        <input wicket:id="renderArcs" class="form-check-input" type="checkbox" />
+        <label wicket:for="renderArcs" class="form-check-label">
+          <wicket:label key="renderArcs" />
         </label>
       </div>
     </div>
   </div>
-
-  <div class="form-group form-row" wicket:enclosure="validationMode">
->>>>>>> b2f9c4c7
+  <div class="row form-row" wicket:enclosure="validationMode">
     <label wicket:for="validationMode" class="col-sm-4 col-form-label"> <wicket:label
         key="validationMode" />
     </label>
@@ -41,12 +36,7 @@
       <select wicket:id="validationMode" class="form-select" data-container="body"/>
     </div>
   </div>
-<<<<<<< HEAD
   <div class="row form-row" wicket:enclosure="overlapMode">
-=======
-
-  <div class="form-group form-row" wicket:enclosure="overlapMode">
->>>>>>> b2f9c4c7
     <label wicket:for="overlapMode" class="col-sm-4 col-form-label"> <wicket:label
         key="overlapMode" />
     </label>
@@ -54,39 +44,24 @@
       <select wicket:id="overlapMode" class="form-select" data-container="body"/>
     </div>
   </div>
-<<<<<<< HEAD
   <div class="row form-row" wicket:enclosure="crossSentence">
-=======
-
-  <div class="form-group form-row" wicket:enclosure="crossSentence">
->>>>>>> b2f9c4c7
     <div class="offset-sm-4 col-sm-8">
       <div class="form-check">
-        <input wicket:id="crossSentence" class="form-check-input" type="checkbox" /> <label
-          wicket:for="crossSentence" class="form-check-label"> <wicket:label
-            key="allowCrossSentence" />
+        <input wicket:id="crossSentence" class="form-check-input" type="checkbox" /> 
+        <label wicket:for="crossSentence" class="form-check-label">
+          <wicket:label key="allowCrossSentence" />
         </label>
       </div>
     </div>
   </div>
-<<<<<<< HEAD
   <div class="row form-row" >
-=======
-
-  <div class="form-group form-row">
->>>>>>> b2f9c4c7
     <label class="col-sm-4 col-form-label">Coloring rules</label>
     <div class="col-sm-8">
       <div wicket:id="coloringRules" />
     </div>
   </div>
-<<<<<<< HEAD
   <div class="row form-row" wicket:enclosure="onClickJavascriptAction">
     <label wicket:for="onClickJavascriptAction"><wicket:label key="onClickJavascriptAction"/></label>
-=======
-  <div class="form-group form-row" wicket:enclosure="onClickJavascriptAction">
-    <label wicket:for="onClickJavascriptAction"><wicket:label key="onClickJavascriptAction" /></label>
->>>>>>> b2f9c4c7
     <textarea wicket:id="onClickJavascriptAction" rows="6" class="form-control"></textarea>
   </div>
 </wicket:extend>
