/*
 * Licensed to the Technische Universität Darmstadt under one
 * or more contributor license agreements.  See the NOTICE file
 * distributed with this work for additional information
 * regarding copyright ownership.  The Technische Universität Darmstadt 
 * licenses this file to you under the Apache License, Version 2.0 (the
 * "License"); you may not use this file except in compliance
 * with the License.
 *  
 * http://www.apache.org/licenses/LICENSE-2.0
 * 
 * Unless required by applicable law or agreed to in writing, software
 * distributed under the License is distributed on an "AS IS" BASIS,
 * WITHOUT WARRANTIES OR CONDITIONS OF ANY KIND, either express or implied.
 * See the License for the specific language governing permissions and
 * limitations under the License.
 */
package de.tudarmstadt.ukp.inception.search.index.mtas;

import de.tudarmstadt.ukp.clarin.webanno.api.DocumentService;
import de.tudarmstadt.ukp.clarin.webanno.api.ProjectService;
import de.tudarmstadt.ukp.clarin.webanno.api.config.RepositoryAutoConfiguration;
import de.tudarmstadt.ukp.clarin.webanno.api.dao.annotationservice.config.AnnotationSchemaServiceAutoConfiguration;
import de.tudarmstadt.ukp.clarin.webanno.api.dao.casstorage.CasStorageSession;
import de.tudarmstadt.ukp.clarin.webanno.api.dao.casstorage.config.CasStorageServiceAutoConfiguration;
import de.tudarmstadt.ukp.clarin.webanno.api.dao.docimexport.config.DocumentImportExportServiceAutoConfiguration;
import de.tudarmstadt.ukp.clarin.webanno.api.dao.documentservice.config.DocumentServiceAutoConfiguration;
import de.tudarmstadt.ukp.clarin.webanno.conll.config.ConllFormatsAutoConfiguration;
import de.tudarmstadt.ukp.clarin.webanno.model.AnnotationDocument;
import de.tudarmstadt.ukp.clarin.webanno.model.AnnotationLayer;
import de.tudarmstadt.ukp.clarin.webanno.model.Project;
import de.tudarmstadt.ukp.clarin.webanno.model.SourceDocument;
import de.tudarmstadt.ukp.clarin.webanno.project.config.ProjectServiceAutoConfiguration;
import de.tudarmstadt.ukp.clarin.webanno.project.initializers.config.ProjectInitializersAutoConfiguration;
import de.tudarmstadt.ukp.clarin.webanno.security.UserDao;
import de.tudarmstadt.ukp.clarin.webanno.security.config.SecurityAutoConfiguration;
import de.tudarmstadt.ukp.clarin.webanno.security.model.Role;
import de.tudarmstadt.ukp.clarin.webanno.security.model.User;
import de.tudarmstadt.ukp.clarin.webanno.support.ApplicationContextProvider;
import de.tudarmstadt.ukp.clarin.webanno.text.config.TextFormatsAutoConfiguration;
import de.tudarmstadt.ukp.dkpro.core.api.ner.type.NamedEntity;
import de.tudarmstadt.ukp.dkpro.core.api.segmentation.type.Token;
import de.tudarmstadt.ukp.inception.kb.config.KnowledgeBaseServiceAutoConfiguration;
import de.tudarmstadt.ukp.inception.scheduling.config.SchedulingServiceAutoConfiguration;
import de.tudarmstadt.ukp.inception.search.SearchResult;
import de.tudarmstadt.ukp.inception.search.SearchService;
import de.tudarmstadt.ukp.inception.search.config.SearchServiceAutoConfiguration;
import de.tudarmstadt.ukp.inception.search.index.mtas.config.MtasDocumentIndexAutoConfiguration;
import org.apache.commons.lang3.tuple.Pair;
import org.apache.uima.fit.factory.JCasBuilder;
import org.apache.uima.fit.factory.JCasFactory;
import org.apache.uima.jcas.JCas;
import org.junit.jupiter.api.BeforeAll;
import org.junit.jupiter.api.BeforeEach;
import org.junit.jupiter.api.MethodOrderer;
import org.junit.jupiter.api.Test;
import org.junit.jupiter.api.TestInfo;
import org.junit.jupiter.api.TestMethodOrder;
import org.slf4j.Logger;
import org.slf4j.LoggerFactory;
import org.springframework.beans.factory.annotation.Autowired;
import org.springframework.boot.SpringBootConfiguration;
import org.springframework.boot.autoconfigure.EnableAutoConfiguration;
import org.springframework.boot.autoconfigure.domain.EntityScan;
import org.springframework.boot.autoconfigure.liquibase.LiquibaseAutoConfiguration;
import org.springframework.boot.test.autoconfigure.orm.jpa.DataJpaTest;
import org.springframework.context.annotation.Bean;
import org.springframework.context.annotation.Import;
import org.springframework.transaction.annotation.Propagation;
import org.springframework.transaction.annotation.Transactional;
import org.springframework.util.FileSystemUtils;

import java.io.ByteArrayInputStream;
import java.io.File;
import java.io.InputStream;
import java.lang.reflect.Method;
import java.util.List;

<<<<<<< HEAD
import static java.nio.charset.StandardCharsets.UTF_8;
import static java.util.concurrent.TimeUnit.SECONDS;
import static org.assertj.core.api.Assertions.assertThat;
import static org.awaitility.Awaitility.await;

=======
>>>>>>> 407f6c45
@EnableAutoConfiguration
@EntityScan({ //
        "de.tudarmstadt.ukp.clarin.webanno.model", //
        "de.tudarmstadt.ukp.inception.search.model", //
        "de.tudarmstadt.ukp.inception.kb.model", //
        "de.tudarmstadt.ukp.clarin.webanno.security.model" })
@TestMethodOrder(MethodOrderer.MethodName.class)
@DataJpaTest(excludeAutoConfiguration = LiquibaseAutoConfiguration.class, showSql = false, //
        properties = { //
                "spring.main.banner-mode=off", //
                "repository.path=" + MtasDocumentIndexTest.TEST_OUTPUT_FOLDER })
// REC: Not particularly clear why Propagation.NEVER is required, but if it is not there, the test
// waits forever for the indexing to complete...
@Transactional(propagation = Propagation.NEVER)
@Import({ //
        TextFormatsAutoConfiguration.class, //
        ConllFormatsAutoConfiguration.class, //
        DocumentImportExportServiceAutoConfiguration.class, //
        DocumentServiceAutoConfiguration.class, //
        ProjectServiceAutoConfiguration.class, //
        ProjectInitializersAutoConfiguration.class, //
        CasStorageServiceAutoConfiguration.class, //
        RepositoryAutoConfiguration.class, //
        AnnotationSchemaServiceAutoConfiguration.class, //
        SecurityAutoConfiguration.class, //
        SearchServiceAutoConfiguration.class, //
        SchedulingServiceAutoConfiguration.class, //
        MtasDocumentIndexAutoConfiguration.class, //
        KnowledgeBaseServiceAutoConfiguration.class })
public class MtasDocumentIndexTest
{
    static final String TEST_OUTPUT_FOLDER = "target/test-output/MtasDocumentIndexTest";

    private final Logger log = LoggerFactory.getLogger(getClass());

    private @Autowired UserDao userRepository;
    private @Autowired ProjectService projectService;
    private @Autowired DocumentService documentService;
    private @Autowired SearchService searchService;

    @BeforeAll
    public static void setupClass()
    {
        FileSystemUtils.deleteRecursively(new File(TEST_OUTPUT_FOLDER));
    }

    @BeforeEach
    public void testWatcher(TestInfo aTestInfo)
    {
        String methodName = aTestInfo.getTestMethod().map(Method::getName).orElse("<unknown>");
        System.out.printf("\n=== %s === %s=====================\n", methodName,
                aTestInfo.getDisplayName());
    }

    @BeforeEach
    public void setUp()
    {
        if (!userRepository.exists("admin")) {
            userRepository.create(new User("admin", Role.ROLE_ADMIN));
        }
    }

    private void createProject(Project aProject) throws Exception
    {
        projectService.createProject(aProject);
        projectService.initializeProject(aProject);
    }

    @SafeVarargs
    private final void uploadDocument(Pair<SourceDocument, String>... aDocuments) throws Exception
    {
        Project project = null;
        try (CasStorageSession casStorageSession = CasStorageSession.open()) {
            for (Pair<SourceDocument, String> doc : aDocuments) {
                log.info("Uploading document via documentService.uploadSourceDocument: {}", doc);
                project = doc.getLeft().getProject();

                try (InputStream fileStream = new ByteArrayInputStream(
                        doc.getRight().getBytes(UTF_8))) {
                    documentService.uploadSourceDocument(fileStream, doc.getLeft());
                }
            }
        }

        // Avoid the compiler complaining about project not being an effectively final variable
        log.info("Waiting for uploaded documents to be indexed...");
        Project p = project;
        await("Waiting for indexing process to complete") //
                .atMost(60, SECONDS) //
                .pollInterval(5, SECONDS) //
                .until(() -> searchService.isIndexValid(p)
                        && searchService.getIndexProgress(p).isEmpty());
        log.info("Indexing complete!");
    }

    private void annotateDocument(Project aProject, User aUser, SourceDocument aSourceDocument)
        throws Exception
    {
        log.info("Preparing annotated document....");

        // Manually build annotated CAS
        JCas jCas = JCasFactory.createJCas();

        JCasBuilder builder = new JCasBuilder(jCas);

        builder.add("The", Token.class);
        builder.add(" ");
        builder.add("capital", Token.class);
        builder.add(" ");
        builder.add("of", Token.class);
        builder.add(" ");

        int begin = builder.getPosition();
        builder.add("Galicia", Token.class);

        NamedEntity ne = new NamedEntity(jCas, begin, builder.getPosition());
        ne.setValue("LOC");
        ne.addToIndexes();

        builder.add(" ");
        builder.add("is", Token.class);
        builder.add(" ");
        builder.add("Santiago", Token.class);
        builder.add(" ");
        builder.add("de", Token.class);
        builder.add(" ");
        builder.add("Compostela", Token.class);
        builder.add(" ");
        builder.add(".", Token.class);

        // Create annotation document
        AnnotationDocument annotationDocument = documentService
                .createOrGetAnnotationDocument(aSourceDocument, aUser);


        // Write annotated CAS to annotated document
        try (CasStorageSession casStorageSession = CasStorageSession.open()) {
            log.info("Writing annotated document using documentService.writeAnnotationCas");
            documentService.writeAnnotationCas(jCas.getCas(), annotationDocument, false);
        }

        log.info("Writing for annotated document to be indexed");
        await("Waiting for indexing process to complete") //
                .atMost(60, SECONDS) //
                .pollInterval(5, SECONDS) //
                .until(() -> searchService.isIndexValid(aProject)
                        && searchService.getIndexProgress(aProject).isEmpty());
        log.info("Indexing complete!");
    }

    @Test
    public void testRawTextQuery() throws Exception
    {
        Project project = new Project();
        project.setName("TestRawTextQuery");

        createProject(project);

        SourceDocument sourceDocument = new SourceDocument();

        sourceDocument.setName("Raw text document");
        sourceDocument.setProject(project);
        sourceDocument.setFormat("text");

        String fileContent = "The capital of Galicia is Santiago de Compostela.";

        uploadDocument(Pair.of(sourceDocument, fileContent));

        User user = userRepository.get("admin");

        String query = "Galicia";

        // Execute query
        List<SearchResult> results = searchService.query(user, project, query);

        // Test results
        SearchResult expectedResult = new SearchResult();
        expectedResult.setDocumentId(sourceDocument.getId());
        expectedResult.setDocumentTitle("Raw text document");
        expectedResult.setLeftContext("The capital of ");
        expectedResult.setText("Galicia");
        expectedResult.setRightContext(" is Santiago de");
        expectedResult.setOffsetStart(15);
        expectedResult.setOffsetEnd(22);
        expectedResult.setTokenStart(3);
        expectedResult.setTokenLength(1);

        assertThat(results).usingFieldByFieldElementComparator().containsExactly(expectedResult);
    }

    @Test
    public void thatLastTokenInDocumentCanBeFound() throws Exception
    {
        Project project = new Project();
        project.setName("LastTokenInDocumentCanBeFound");

        createProject(project);

        SourceDocument sourceDocument = new SourceDocument();

        sourceDocument.setName("Raw text document");
        sourceDocument.setProject(project);
        sourceDocument.setFormat("text");

        String fileContent = "The capital of Galicia is Santiago de Compostela.";

        uploadDocument(Pair.of(sourceDocument, fileContent));

        User user = userRepository.get("admin");

        String query = "\"\\.\"";

        // Execute query
        List<SearchResult> results = searchService.query(user, project, query);

        // Test results
        SearchResult expectedResult = new SearchResult();
        expectedResult.setDocumentId(sourceDocument.getId());
        expectedResult.setDocumentTitle("Raw text document");
        expectedResult.setLeftContext("Santiago de Compostela");
        expectedResult.setText(".");
        expectedResult.setRightContext("");
        expectedResult.setOffsetStart(48);
        expectedResult.setOffsetEnd(49);
        expectedResult.setTokenStart(8);
        expectedResult.setTokenLength(1);

        assertThat(results).usingFieldByFieldElementComparator().containsExactly(expectedResult);
    }

    @Test
    public void testLimitQueryToDocument() throws Exception
    {
        Project project = new Project();
        project.setName("TestLimitQueryToDocument");

        createProject(project);

        SourceDocument sourceDocument1 = new SourceDocument();
        sourceDocument1.setName("Raw text document 1");
        sourceDocument1.setProject(project);
        sourceDocument1.setFormat("text");
        String fileContent1 = "The capital of Galicia is Santiago de Compostela.";

        SourceDocument sourceDocument2 = new SourceDocument();
        sourceDocument2.setName("Raw text document 2");
        sourceDocument2.setProject(project);
        sourceDocument2.setFormat("text");
        String fileContent2 = "The capital of Portugal is Lissabon.";

        uploadDocument(Pair.of(sourceDocument1, fileContent1),
                Pair.of(sourceDocument2, fileContent2));

        User user = userRepository.get("admin");

        String query = "capital";

        // Execute query
        SourceDocument sourceDocument = documentService.getSourceDocument(project,
                "Raw text document 1");
        List<SearchResult> resultsNotLimited = searchService.query(user, project, query);
        List<SearchResult> resultsLimited = searchService.query(user, project, query,
                sourceDocument);

        // Test results
        SearchResult expectedResult1 = new SearchResult();
        expectedResult1.setDocumentId(sourceDocument1.getId());
        expectedResult1.setDocumentTitle("Raw text document 1");
        expectedResult1.setText("capital");
        expectedResult1.setLeftContext("The ");
        expectedResult1.setRightContext(" of Galicia is");
        expectedResult1.setOffsetStart(4);
        expectedResult1.setOffsetEnd(11);
        expectedResult1.setTokenStart(1);
        expectedResult1.setTokenLength(1);

        SearchResult expectedResult2 = new SearchResult();
        expectedResult2.setDocumentId(sourceDocument2.getId());
        expectedResult2.setDocumentTitle("Raw text document 2");
        expectedResult2.setText("capital");
        expectedResult2.setLeftContext("The ");
        expectedResult2.setRightContext(" of Portugal is");
        expectedResult2.setOffsetStart(4);
        expectedResult2.setOffsetEnd(11);
        expectedResult2.setTokenStart(1);
        expectedResult2.setTokenLength(1);

        assertThat(resultsLimited).usingFieldByFieldElementComparator()
                .containsExactly(expectedResult1);

        assertThat(resultsNotLimited).usingFieldByFieldElementComparator()
                .containsExactlyInAnyOrder(expectedResult1, expectedResult2);
    }

    @Test
    public void testSimplifiedTokenTextQuery() throws Exception
    {
        Project project = new Project();
        project.setName("SimplifiedTokenTextQuery");

        createProject(project);

        SourceDocument sourceDocument = new SourceDocument();

        sourceDocument.setName("Raw text document");
        sourceDocument.setProject(project);
        sourceDocument.setFormat("text");

        String fileContent = "The capital of Galicia is Santiago de Compostela.";

        uploadDocument(Pair.of(sourceDocument, fileContent));

        User user = userRepository.get("admin");

        String query = "\"Galicia\"";

        // Execute query
        List<SearchResult> results = searchService.query(user, project, query);

        // Test results
        SearchResult expectedResult = new SearchResult();
        expectedResult.setDocumentId(sourceDocument.getId());
        expectedResult.setDocumentTitle("Raw text document");
        expectedResult.setText("Galicia");
        expectedResult.setLeftContext("The capital of ");
        expectedResult.setRightContext(" is Santiago de");
        expectedResult.setOffsetStart(15);
        expectedResult.setOffsetEnd(22);
        expectedResult.setTokenStart(3);
        expectedResult.setTokenLength(1);

        assertThat(results).usingFieldByFieldElementComparator().containsExactly(expectedResult);
    }

    @Test
    public void testAnnotationQuery() throws Exception
    {
        Project project = new Project();
        project.setName("TestAnnotationQuery");

        createProject(project);

        User user = userRepository.get("admin");

        SourceDocument sourceDocument = new SourceDocument();

        sourceDocument.setName("Annotation document");
        sourceDocument.setProject(project);
        sourceDocument.setFormat("text");

        String fileContent = "The capital of Galicia is Santiago de Compostela.";

        uploadDocument(Pair.of(sourceDocument, fileContent));
        annotateDocument(project, user, sourceDocument);

        String query = "<Named_entity.value=\"LOC\"/>";

        List<SearchResult> results = searchService.query(user, project, query);

        // Test results
        SearchResult expectedResult = new SearchResult();
        expectedResult.setDocumentId(sourceDocument.getId());
        expectedResult.setDocumentTitle("Annotation document");
        // When searching for an annotation, we don't get the matching
        // text back... not sure why...
        expectedResult.setText("");
        expectedResult.setLeftContext("");
        expectedResult.setRightContext("");
        expectedResult.setOffsetStart(15);
        expectedResult.setOffsetEnd(22);
        expectedResult.setTokenStart(3);
        expectedResult.setTokenLength(1);

        assertThat(results).usingFieldByFieldElementComparator().containsExactly(expectedResult);
    }

<<<<<<< HEAD
    @Test
    public void testAnnotationQueryStatistics() throws Exception
    {
        Project project = new Project();
        project.setName("TestAnnotationQueryStatistics");

        createProject(project);

        User user = userRepository.get("admin");

        SourceDocument sourceDocument = new SourceDocument();
        sourceDocument.setName("Annotation document");
        sourceDocument.setProject(project);
        sourceDocument.setFormat("text");

        AnnotationLayer layer = new AnnotationLayer();
        layer.setName("Named Entity");
        String[] punctuationMarks = { ".", "!", "?", ",", ":", ";" };

        // String sourceContent = "Hello World x";
        //String sourceContent = "The capital of Galicia is Santiago de Compostela! Actually, its history is fascinating; nonetheless: Madrid is Spain's capital?";
        String sourceContent = "The capital of Galicia is Santiago de Compostela.";

        uploadDocument(Pair.of(sourceDocument, sourceContent));
        annotateDocument(project, user, sourceDocument);

        SourceDocument otherDocument = new SourceDocument();
        otherDocument.setName("Other document");
        otherDocument.setProject(project);
        otherDocument.setFormat("text");

        String otherContent = "Goodbye moon y";

        uploadDocument(Pair.of(otherDocument, otherContent));

        String statistic = "NumTokens";

        //System.out.println("number of tokens ="
        //        + searchService.getStatistic(user, project, statistic, sourceDocument, null, null));

        System.out.println("number of tokens ="
                    + searchService.getProjectTextStatistics(user, project, statistic, sourceDocument, layer, null, punctuationMarks));

        assertThat(0).isEqualTo(0);
    }

    @Test
    public void testMtas() throws Exception
    {
        Project project = new Project();
        project.setName("TestMtas");

        createProject(project);

        User user = userRepository.get("admin");

        SourceDocument sourceDocument = new SourceDocument();
        sourceDocument.setName("Annotation document");
        sourceDocument.setProject(project);
        sourceDocument.setFormat("text");

        //AnnotationLayer layer = new AnnotationLayer();
        //layer.setName("Named Entity");
        //String[] punctuationMarks = { ".", "!", "?", ",", ":", ";" };

        // String sourceContent = "Hello World x";
        //String sourceContent = "The capital of Galicia is Santiago de Compostela! Actually, its history is fascinating; nonetheless: Madrid is Spain's capital?";
        String sourceContent = "The capital of Galicia is Santiago de Compostela.";

        uploadDocument(Pair.of(sourceDocument, sourceContent));
        //annotateDocument(project, user, sourceDocument);

        SourceDocument otherDocument = new SourceDocument();
        otherDocument.setName("Other document");
        otherDocument.setProject(project);
        otherDocument.setFormat("text");

        String otherContent = "Goodbye moon y";

        uploadDocument(Pair.of(otherDocument, otherContent));

        String statistic = "NumTokens";

        //System.out.println("number of tokens ="
        //        + searchService.getStatistic(user, project, statistic, sourceDocument, null, null));

        searchService.executeTest(user, project, statistic, sourceDocument, null, null);

        assertThat(0).isEqualTo(0);
    }


=======
>>>>>>> 407f6c45
    @SpringBootConfiguration
    public static class TestContext
    {
        @Bean
        public ApplicationContextProvider contextProvider()
        {
            return new ApplicationContextProvider();
        }
    }
}<|MERGE_RESOLUTION|>--- conflicted
+++ resolved
@@ -16,6 +16,41 @@
  * limitations under the License.
  */
 package de.tudarmstadt.ukp.inception.search.index.mtas;
+
+import static java.nio.charset.StandardCharsets.UTF_8;
+import static java.util.concurrent.TimeUnit.SECONDS;
+import static org.assertj.core.api.Assertions.assertThat;
+import static org.awaitility.Awaitility.await;
+
+import java.io.ByteArrayInputStream;
+import java.io.File;
+import java.io.InputStream;
+import java.lang.reflect.Method;
+import java.util.List;
+
+import org.apache.commons.lang3.tuple.Pair;
+import org.apache.uima.fit.factory.JCasBuilder;
+import org.apache.uima.fit.factory.JCasFactory;
+import org.apache.uima.jcas.JCas;
+import org.junit.jupiter.api.BeforeAll;
+import org.junit.jupiter.api.BeforeEach;
+import org.junit.jupiter.api.MethodOrderer;
+import org.junit.jupiter.api.Test;
+import org.junit.jupiter.api.TestInfo;
+import org.junit.jupiter.api.TestMethodOrder;
+import org.slf4j.Logger;
+import org.slf4j.LoggerFactory;
+import org.springframework.beans.factory.annotation.Autowired;
+import org.springframework.boot.SpringBootConfiguration;
+import org.springframework.boot.autoconfigure.EnableAutoConfiguration;
+import org.springframework.boot.autoconfigure.domain.EntityScan;
+import org.springframework.boot.autoconfigure.liquibase.LiquibaseAutoConfiguration;
+import org.springframework.boot.test.autoconfigure.orm.jpa.DataJpaTest;
+import org.springframework.context.annotation.Bean;
+import org.springframework.context.annotation.Import;
+import org.springframework.transaction.annotation.Propagation;
+import org.springframework.transaction.annotation.Transactional;
+import org.springframework.util.FileSystemUtils;
 
 import de.tudarmstadt.ukp.clarin.webanno.api.DocumentService;
 import de.tudarmstadt.ukp.clarin.webanno.api.ProjectService;
@@ -46,44 +81,7 @@
 import de.tudarmstadt.ukp.inception.search.SearchService;
 import de.tudarmstadt.ukp.inception.search.config.SearchServiceAutoConfiguration;
 import de.tudarmstadt.ukp.inception.search.index.mtas.config.MtasDocumentIndexAutoConfiguration;
-import org.apache.commons.lang3.tuple.Pair;
-import org.apache.uima.fit.factory.JCasBuilder;
-import org.apache.uima.fit.factory.JCasFactory;
-import org.apache.uima.jcas.JCas;
-import org.junit.jupiter.api.BeforeAll;
-import org.junit.jupiter.api.BeforeEach;
-import org.junit.jupiter.api.MethodOrderer;
-import org.junit.jupiter.api.Test;
-import org.junit.jupiter.api.TestInfo;
-import org.junit.jupiter.api.TestMethodOrder;
-import org.slf4j.Logger;
-import org.slf4j.LoggerFactory;
-import org.springframework.beans.factory.annotation.Autowired;
-import org.springframework.boot.SpringBootConfiguration;
-import org.springframework.boot.autoconfigure.EnableAutoConfiguration;
-import org.springframework.boot.autoconfigure.domain.EntityScan;
-import org.springframework.boot.autoconfigure.liquibase.LiquibaseAutoConfiguration;
-import org.springframework.boot.test.autoconfigure.orm.jpa.DataJpaTest;
-import org.springframework.context.annotation.Bean;
-import org.springframework.context.annotation.Import;
-import org.springframework.transaction.annotation.Propagation;
-import org.springframework.transaction.annotation.Transactional;
-import org.springframework.util.FileSystemUtils;
-
-import java.io.ByteArrayInputStream;
-import java.io.File;
-import java.io.InputStream;
-import java.lang.reflect.Method;
-import java.util.List;
-
-<<<<<<< HEAD
-import static java.nio.charset.StandardCharsets.UTF_8;
-import static java.util.concurrent.TimeUnit.SECONDS;
-import static org.assertj.core.api.Assertions.assertThat;
-import static org.awaitility.Awaitility.await;
-
-=======
->>>>>>> 407f6c45
+
 @EnableAutoConfiguration
 @EntityScan({ //
         "de.tudarmstadt.ukp.clarin.webanno.model", //
@@ -218,7 +216,6 @@
         AnnotationDocument annotationDocument = documentService
                 .createOrGetAnnotationDocument(aSourceDocument, aUser);
 
-
         // Write annotated CAS to annotated document
         try (CasStorageSession casStorageSession = CasStorageSession.open()) {
             log.info("Writing annotated document using documentService.writeAnnotationCas");
@@ -460,7 +457,6 @@
         assertThat(results).usingFieldByFieldElementComparator().containsExactly(expectedResult);
     }
 
-<<<<<<< HEAD
     @Test
     public void testAnnotationQueryStatistics() throws Exception
     {
@@ -481,7 +477,8 @@
         String[] punctuationMarks = { ".", "!", "?", ",", ":", ";" };
 
         // String sourceContent = "Hello World x";
-        //String sourceContent = "The capital of Galicia is Santiago de Compostela! Actually, its history is fascinating; nonetheless: Madrid is Spain's capital?";
+        // String sourceContent = "The capital of Galicia is Santiago de Compostela! Actually, its
+        // history is fascinating; nonetheless: Madrid is Spain's capital?";
         String sourceContent = "The capital of Galicia is Santiago de Compostela.";
 
         uploadDocument(Pair.of(sourceDocument, sourceContent));
@@ -498,11 +495,11 @@
 
         String statistic = "NumTokens";
 
-        //System.out.println("number of tokens ="
-        //        + searchService.getStatistic(user, project, statistic, sourceDocument, null, null));
-
-        System.out.println("number of tokens ="
-                    + searchService.getProjectTextStatistics(user, project, statistic, sourceDocument, layer, null, punctuationMarks));
+        // System.out.println("number of tokens ="
+        // + searchService.getStatistic(user, project, statistic, sourceDocument, null, null));
+
+        System.out.println("number of tokens =" + searchService.getProjectTextStatistics(user,
+                project, statistic, sourceDocument, layer, null, punctuationMarks));
 
         assertThat(0).isEqualTo(0);
     }
@@ -522,16 +519,17 @@
         sourceDocument.setProject(project);
         sourceDocument.setFormat("text");
 
-        //AnnotationLayer layer = new AnnotationLayer();
-        //layer.setName("Named Entity");
-        //String[] punctuationMarks = { ".", "!", "?", ",", ":", ";" };
+        // AnnotationLayer layer = new AnnotationLayer();
+        // layer.setName("Named Entity");
+        // String[] punctuationMarks = { ".", "!", "?", ",", ":", ";" };
 
         // String sourceContent = "Hello World x";
-        //String sourceContent = "The capital of Galicia is Santiago de Compostela! Actually, its history is fascinating; nonetheless: Madrid is Spain's capital?";
+        // String sourceContent = "The capital of Galicia is Santiago de Compostela! Actually, its
+        // history is fascinating; nonetheless: Madrid is Spain's capital?";
         String sourceContent = "The capital of Galicia is Santiago de Compostela.";
 
         uploadDocument(Pair.of(sourceDocument, sourceContent));
-        //annotateDocument(project, user, sourceDocument);
+        // annotateDocument(project, user, sourceDocument);
 
         SourceDocument otherDocument = new SourceDocument();
         otherDocument.setName("Other document");
@@ -544,17 +542,14 @@
 
         String statistic = "NumTokens";
 
-        //System.out.println("number of tokens ="
-        //        + searchService.getStatistic(user, project, statistic, sourceDocument, null, null));
+        // System.out.println("number of tokens ="
+        // + searchService.getStatistic(user, project, statistic, sourceDocument, null, null));
 
         searchService.executeTest(user, project, statistic, sourceDocument, null, null);
 
         assertThat(0).isEqualTo(0);
     }
 
-
-=======
->>>>>>> 407f6c45
     @SpringBootConfiguration
     public static class TestContext
     {
