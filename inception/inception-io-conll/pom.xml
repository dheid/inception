<!--
  Licensed to the Technische Universität Darmstadt under one
  or more contributor license agreements.  See the NOTICE file
  distributed with this work for additional information
  regarding copyright ownership.  The Technische Universität Darmstadt 
  licenses this file to you under the Apache License, Version 2.0 (the
  "License"); you may not use this file except in compliance
  with the License.
   
  http://www.apache.org/licenses/LICENSE-2.0
  
  Unless required by applicable law or agreed to in writing, software
  distributed under the License is distributed on an "AS IS" BASIS,
  WITHOUT WARRANTIES OR CONDITIONS OF ANY KIND, either express or implied.
  See the License for the specific language governing permissions and
  limitations under the License.
-->
<project xmlns="http://maven.apache.org/POM/4.0.0" xmlns:xsi="http://www.w3.org/2001/XMLSchema-instance" xsi:schemaLocation="http://maven.apache.org/POM/4.0.0 http://maven.apache.org/xsd/maven-4.0.0.xsd">
  <modelVersion>4.0.0</modelVersion>
  <parent>
    <groupId>de.tudarmstadt.ukp.inception.app</groupId>
    <artifactId>inception-app</artifactId>
<<<<<<< HEAD
    <version>24.0-SNAPSHOT</version>
=======
    <version>25.0-SNAPSHOT</version>
>>>>>>> c959ffad
  </parent>
  <artifactId>inception-io-conll</artifactId>
  <name>INCEpTION - IO - CONLL</name>
  <dependencies>
    <dependency>
      <groupId>de.tudarmstadt.ukp.inception.app</groupId>
      <artifactId>inception-api-formats</artifactId>
    </dependency>
    <dependency>
      <groupId>de.tudarmstadt.ukp.inception.app</groupId>
      <artifactId>inception-model</artifactId>
    </dependency>
    <dependency>
      <groupId>org.springframework</groupId>
      <artifactId>spring-context</artifactId>
    </dependency>
    <dependency>
      <groupId>org.apache.uima</groupId>
      <artifactId>uimaj-core</artifactId>
    </dependency>
    <dependency>
      <groupId>org.apache.uima</groupId>
      <artifactId>uimafit-core</artifactId>
    </dependency>
    <dependency>
      <groupId>org.dkpro.core</groupId>
      <artifactId>dkpro-core-io-conll-asl</artifactId>
    </dependency>
  </dependencies>
</project><|MERGE_RESOLUTION|>--- conflicted
+++ resolved
@@ -20,11 +20,7 @@
   <parent>
     <groupId>de.tudarmstadt.ukp.inception.app</groupId>
     <artifactId>inception-app</artifactId>
-<<<<<<< HEAD
-    <version>24.0-SNAPSHOT</version>
-=======
     <version>25.0-SNAPSHOT</version>
->>>>>>> c959ffad
   </parent>
   <artifactId>inception-io-conll</artifactId>
   <name>INCEpTION - IO - CONLL</name>
