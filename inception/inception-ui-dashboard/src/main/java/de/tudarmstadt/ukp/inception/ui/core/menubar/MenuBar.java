--- conflicted
+++ resolved
@@ -131,8 +131,6 @@
         }
     }
 
-<<<<<<< HEAD
-=======
     private boolean userCanAccessProject(User aUser)
     {
         if (!project.isPresent().getObject() || !user.isPresent().getObject()) {
@@ -147,7 +145,6 @@
         return projectService.hasRole(aUser, project.getObject());
     }
 
->>>>>>> 4c6807ac
     private boolean requiresProjectsOverview(User aUser)
     {
         return userRepository.isAdministrator(aUser) || userRepository.isProjectCreator(aUser)
