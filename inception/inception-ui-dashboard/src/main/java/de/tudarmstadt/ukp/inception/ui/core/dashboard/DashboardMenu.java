/*
 * Licensed to the Technische Universität Darmstadt under one
 * or more contributor license agreements.  See the NOTICE file
 * distributed with this work for additional information
 * regarding copyright ownership.  The Technische Universität Darmstadt
 * licenses this file to you under the Apache License, Version 2.0 (the
 * "License"); you may not use this file except in compliance
 * with the License.
 *
 * http://www.apache.org/licenses/LICENSE-2.0
 *
 * Unless required by applicable law or agreed to in writing, software
 * distributed under the License is distributed on an "AS IS" BASIS,
 * WITHOUT WARRANTIES OR CONDITIONS OF ANY KIND, either express or implied.
 * See the License for the specific language governing permissions and
 * limitations under the License.
 */
package de.tudarmstadt.ukp.inception.ui.core.dashboard;

import static de.tudarmstadt.ukp.clarin.webanno.ui.core.page.ProjectPageBase.PAGE_PARAM_PROJECT;

import java.util.List;

import org.apache.wicket.Page;
import org.apache.wicket.behavior.AttributeAppender;
import org.apache.wicket.markup.head.CssHeaderItem;
import org.apache.wicket.markup.head.IHeaderResponse;
import org.apache.wicket.markup.html.basic.Label;
import org.apache.wicket.markup.html.link.BookmarkablePageLink;
import org.apache.wicket.markup.html.link.Link;
import org.apache.wicket.markup.html.list.ListItem;
import org.apache.wicket.markup.html.list.ListView;
import org.apache.wicket.markup.html.panel.Panel;
import org.apache.wicket.model.IModel;
import org.apache.wicket.request.mapper.parameter.PageParameters;

import de.agilecoders.wicket.core.markup.html.bootstrap.image.Icon;
import de.agilecoders.wicket.webjars.request.resource.WebjarsCssResourceReference;
import de.tudarmstadt.ukp.clarin.webanno.model.Project;
<<<<<<< HEAD
=======
import de.tudarmstadt.ukp.clarin.webanno.security.UserDao;
import de.tudarmstadt.ukp.clarin.webanno.security.model.User;
import de.tudarmstadt.ukp.clarin.webanno.support.lambda.LambdaAjaxLink;
import de.tudarmstadt.ukp.clarin.webanno.support.lambda.LambdaBehavior;
import de.tudarmstadt.ukp.clarin.webanno.support.lambda.LambdaModelAdapter;
>>>>>>> 702e4d21
import de.tudarmstadt.ukp.clarin.webanno.ui.core.menu.MenuItem;
import de.tudarmstadt.ukp.clarin.webanno.ui.core.menu.ProjectMenuItem;
import de.tudarmstadt.ukp.clarin.webanno.ui.core.page.ProjectPageBase;

public class DashboardMenu
    extends Panel
{
    private static final long serialVersionUID = 8582941766827165724L;

<<<<<<< HEAD
=======
    private @SpringBean UserDao userRepository;
    private @SpringBean PreferencesService userPrefService;

    private WebMarkupContainer spacer;
    private WebMarkupContainer wrapper;
    private IModel<Boolean> pinState;
    private LambdaAjaxLink pin;

    public static final Key<PinState> KEY_PINNED = new Key<>(PinState.class,
            "dashboard-menus/pinned");

>>>>>>> 702e4d21
    public DashboardMenu(String aId, final IModel<List<MenuItem>> aModel)
    {
        super(aId, aModel);
<<<<<<< HEAD
=======
        pinState = aPinState;
    }

    @Override
    protected void onInitialize()
    {
        super.onInitialize();
        setOutputMarkupId(true);

        spacer = new WebMarkupContainer("spacer");
        spacer.add(LambdaBehavior.visibleWhen(pinState.map(flag -> !flag)));
        add(spacer);

        wrapper = new WebMarkupContainer("wrapper");
        wrapper.add(AttributeModifier.append("class",
                pinState.map(flag -> flag ? "" : "collapsed expand-on-hover")));

        pin = new LambdaAjaxLink("pin", this::actionTogglePin);
        pin.add(AttributeModifier.append("class", pinState.map(flag -> flag ? "active" : "")));
        wrapper.add(pin);
>>>>>>> 702e4d21

        add(new ListView<MenuItem>("items", aModel)
        {
            private static final long serialVersionUID = 6345129880666905375L;

            @Override
            protected void populateItem(ListItem<MenuItem> aItem)
            {
                generateMenuItem(aItem);
            }
        });
<<<<<<< HEAD
=======

        add(wrapper);
    }

    @SuppressWarnings("unchecked")
    public IModel<List<MenuItem>> getModel()
    {
        return (IModel<List<MenuItem>>) getDefaultModel();
    }

    public IModel<Boolean> getPinState()
    {
        return pinState;
    }

    public void setPinState(IModel<Boolean> aPinState)
    {
        pinState = aPinState;
    }

    public DashboardMenu setPinnable(boolean aPinnable)
    {
        pin.setVisible(aPinnable);
        return this;
    }

    private void actionTogglePin(AjaxRequestTarget aTarget)
    {
        pinState.setObject(!pinState.getObject());
        aTarget.add(this);
>>>>>>> 702e4d21
    }

    private void generateMenuItem(ListItem<MenuItem> aItem)
    {
        MenuItem item = aItem.getModelObject();
        final Class<? extends Page> pageClass = item.getPageClass();

        Link<Void> menulink;
        if (item instanceof ProjectMenuItem) {
            ProjectMenuItem projectMenuItem = (ProjectMenuItem) item;
            ProjectPageBase currentPage = findParent(ProjectPageBase.class);

            if (currentPage == null) {
                throw new IllegalStateException(
                    "Menu item targetting a specific project must be on a project page");
            }

            Project project = currentPage.getProject();
            long projectId = project.getId();

            aItem.setVisible(projectMenuItem.applies(currentPage.getProject()));

            menulink = new BookmarkablePageLink<>("item", pageClass,
                new PageParameters().set(PAGE_PARAM_PROJECT, projectId));
        }
        else {
            menulink = new BookmarkablePageLink<>("item", pageClass);
        }

        menulink.add(new Icon("icon", item.getIcon()));
        menulink.add(new Label("label", item.getLabel()));
        menulink.add(AttributeAppender.append("class", () ->
            getPage().getClass().equals(pageClass) ? "active" : ""
        ));
        aItem.add(menulink);
    }

    @Override
    public void renderHead(IHeaderResponse aResponse)
    {
        super.renderHead(aResponse);

        aResponse.render(CssHeaderItem
            .forReference(new WebjarsCssResourceReference("hover/current/css/hover.css")));
    }
}<|MERGE_RESOLUTION|>--- conflicted
+++ resolved
@@ -37,14 +37,11 @@
 import de.agilecoders.wicket.core.markup.html.bootstrap.image.Icon;
 import de.agilecoders.wicket.webjars.request.resource.WebjarsCssResourceReference;
 import de.tudarmstadt.ukp.clarin.webanno.model.Project;
-<<<<<<< HEAD
-=======
 import de.tudarmstadt.ukp.clarin.webanno.security.UserDao;
 import de.tudarmstadt.ukp.clarin.webanno.security.model.User;
 import de.tudarmstadt.ukp.clarin.webanno.support.lambda.LambdaAjaxLink;
 import de.tudarmstadt.ukp.clarin.webanno.support.lambda.LambdaBehavior;
 import de.tudarmstadt.ukp.clarin.webanno.support.lambda.LambdaModelAdapter;
->>>>>>> 702e4d21
 import de.tudarmstadt.ukp.clarin.webanno.ui.core.menu.MenuItem;
 import de.tudarmstadt.ukp.clarin.webanno.ui.core.menu.ProjectMenuItem;
 import de.tudarmstadt.ukp.clarin.webanno.ui.core.page.ProjectPageBase;
@@ -54,8 +51,6 @@
 {
     private static final long serialVersionUID = 8582941766827165724L;
 
-<<<<<<< HEAD
-=======
     private @SpringBean UserDao userRepository;
     private @SpringBean PreferencesService userPrefService;
 
@@ -67,12 +62,9 @@
     public static final Key<PinState> KEY_PINNED = new Key<>(PinState.class,
             "dashboard-menus/pinned");
 
->>>>>>> 702e4d21
     public DashboardMenu(String aId, final IModel<List<MenuItem>> aModel)
     {
         super(aId, aModel);
-<<<<<<< HEAD
-=======
         pinState = aPinState;
     }
 
@@ -93,7 +85,6 @@
         pin = new LambdaAjaxLink("pin", this::actionTogglePin);
         pin.add(AttributeModifier.append("class", pinState.map(flag -> flag ? "active" : "")));
         wrapper.add(pin);
->>>>>>> 702e4d21
 
         add(new ListView<MenuItem>("items", aModel)
         {
@@ -105,8 +96,6 @@
                 generateMenuItem(aItem);
             }
         });
-<<<<<<< HEAD
-=======
 
         add(wrapper);
     }
@@ -137,7 +126,6 @@
     {
         pinState.setObject(!pinState.getObject());
         aTarget.add(this);
->>>>>>> 702e4d21
     }
 
     private void generateMenuItem(ListItem<MenuItem> aItem)
