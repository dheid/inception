<!--
  Licensed to the Technische Universität Darmstadt under one
  or more contributor license agreements.  See the NOTICE file
  distributed with this work for additional information
  regarding copyright ownership.  The Technische Universität Darmstadt 
  licenses this file to you under the Apache License, Version 2.0 (the
  "License"); you may not use this file except in compliance
  with the License.
   
  http://www.apache.org/licenses/LICENSE-2.0
  
  Unless required by applicable law or agreed to in writing, software
  distributed under the License is distributed on an "AS IS" BASIS,
  WITHOUT WARRANTIES OR CONDITIONS OF ANY KIND, either express or implied.
  See the License for the specific language governing permissions and
  limitations under the License.
-->
<project xmlns="http://maven.apache.org/POM/4.0.0" xmlns:xsi="http://www.w3.org/2001/XMLSchema-instance" xsi:schemaLocation="http://maven.apache.org/POM/4.0.0 http://maven.apache.org/xsd/maven-4.0.0.xsd">
  <modelVersion>4.0.0</modelVersion>
  <parent>
    <groupId>de.tudarmstadt.ukp.inception.app</groupId>
    <artifactId>inception-app</artifactId>
    <version>22.0-SNAPSHOT</version>
  </parent>
  <artifactId>inception-ui-dashboard</artifactId>
  <name>INCEpTION - UI - Dashboard</name>
  <packaging>jar</packaging>
  <dependencies>
    <dependency>
      <groupId>de.tudarmstadt.ukp.inception.app</groupId>
      <artifactId>inception-support</artifactId>
    </dependency>
    <dependency>
      <groupId>de.tudarmstadt.ukp.inception.app</groupId>
      <artifactId>inception-model</artifactId>
    </dependency>
    <dependency>
      <groupId>de.tudarmstadt.ukp.inception.app</groupId>
      <artifactId>inception-api</artifactId>
    </dependency>
    <dependency>
      <groupId>de.tudarmstadt.ukp.inception.app</groupId>
      <artifactId>inception-api-annotation</artifactId>
    </dependency>
    <dependency>
      <groupId>de.tudarmstadt.ukp.inception.app</groupId>
      <artifactId>inception-preferences</artifactId>
    </dependency>
    <dependency>
      <groupId>de.tudarmstadt.ukp.inception.app</groupId>
      <artifactId>inception-security</artifactId>
    </dependency>
    <dependency>
      <groupId>de.tudarmstadt.ukp.inception.app</groupId>
      <artifactId>inception-ui-core</artifactId>
    </dependency>
    <dependency>
      <groupId>de.tudarmstadt.ukp.inception.app</groupId>
      <artifactId>inception-ui-annotation</artifactId>
    </dependency>
    <dependency>
      <groupId>de.tudarmstadt.ukp.inception.app</groupId>
      <artifactId>inception-project-export</artifactId>
    </dependency>
    <dependency>
      <groupId>de.tudarmstadt.ukp.inception.app</groupId>
      <artifactId>inception-ui-project</artifactId>
    </dependency>
    <dependency>
      <groupId>de.tudarmstadt.ukp.inception.app</groupId>
      <artifactId>inception-workload</artifactId>
    </dependency>
    <dependency>
      <groupId>de.tudarmstadt.ukp.inception.app</groupId>
      <artifactId>inception-brat-editor</artifactId>
    </dependency>
  
    <dependency>
      <groupId>org.apache.commons</groupId>
      <artifactId>commons-lang3</artifactId>
    </dependency>
    
    <dependency>
      <groupId>org.springframework</groupId>
      <artifactId>spring-core</artifactId>
    </dependency>
    <dependency>
      <groupId>org.springframework</groupId>
      <artifactId>spring-beans</artifactId>
    </dependency>
    <dependency>
      <groupId>org.springframework</groupId>
      <artifactId>spring-context</artifactId>
    </dependency>
    <dependency>
      <groupId>org.springframework.boot</groupId>
      <artifactId>spring-boot-autoconfigure</artifactId>
    </dependency>

    <!-- Spring security dependencies -->
    <dependency>
      <groupId>org.springframework.security</groupId>
      <artifactId>spring-security-core</artifactId>
    </dependency>

    <dependency>
      <groupId>com.github.rjeschke</groupId>
      <artifactId>txtmark</artifactId>
    </dependency>

    <dependency>
      <groupId>org.slf4j</groupId>
      <artifactId>slf4j-api</artifactId>
    </dependency>

<<<<<<< HEAD
=======
    <dependency>
      <groupId>org.webjars.bower</groupId>
      <artifactId>hover</artifactId>
    </dependency>
    <dependency>
      <groupId>org.webjars.npm</groupId>
      <artifactId>axios</artifactId>
    </dependency>

    <dependency>
      <groupId>javax.servlet</groupId>
      <artifactId>javax.servlet-api</artifactId>
      <scope>provided</scope>
    </dependency>

>>>>>>> e7a164ec
    <!-- Wicket dependencies -->

    <dependency>
      <groupId>org.apache.wicket</groupId>
      <artifactId>wicket-core</artifactId>
    </dependency>
    <dependency>
      <groupId>org.apache.wicket</groupId>
      <artifactId>wicket-util</artifactId>
    </dependency>
    <dependency>
      <groupId>org.apache.wicket</groupId>
      <artifactId>wicket-spring</artifactId>
    </dependency>
    <dependency>
      <groupId>org.apache.wicket</groupId>
      <artifactId>wicket-auth-roles</artifactId>
    </dependency>
    <dependency>
      <groupId>org.apache.wicket</groupId>
      <artifactId>wicket-request</artifactId>
    </dependency>
    <dependency>
      <groupId>org.apache.wicket</groupId>
      <artifactId>wicket-extensions</artifactId>
    </dependency>
    <dependency>
      <groupId>org.wicketstuff</groupId>
      <artifactId>wicketstuff-annotation</artifactId>
    </dependency>
    <dependency>
      <groupId>org.wicketstuff</groupId>
      <artifactId>wicketstuff-annotationeventdispatcher</artifactId>
    </dependency>
    <dependency>
      <groupId>de.agilecoders.wicket</groupId>
      <artifactId>wicket-bootstrap-core</artifactId>
    </dependency>
    <dependency>
      <groupId>de.agilecoders.wicket</groupId>
      <artifactId>wicket-bootstrap-extensions</artifactId>
    </dependency>
    <dependency>
      <groupId>de.agilecoders.wicket.webjars</groupId>
      <artifactId>wicket-webjars</artifactId>
    </dependency>
    <dependency>
      <groupId>org.danekja</groupId>
      <artifactId>jdk-serializable-functional</artifactId>
    </dependency>
  </dependencies>
</project><|MERGE_RESOLUTION|>--- conflicted
+++ resolved
@@ -113,15 +113,9 @@
       <artifactId>slf4j-api</artifactId>
     </dependency>
 
-<<<<<<< HEAD
-=======
     <dependency>
       <groupId>org.webjars.bower</groupId>
       <artifactId>hover</artifactId>
-    </dependency>
-    <dependency>
-      <groupId>org.webjars.npm</groupId>
-      <artifactId>axios</artifactId>
     </dependency>
 
     <dependency>
@@ -130,7 +124,6 @@
       <scope>provided</scope>
     </dependency>
 
->>>>>>> e7a164ec
     <!-- Wicket dependencies -->
 
     <dependency>
@@ -182,4 +175,23 @@
       <artifactId>jdk-serializable-functional</artifactId>
     </dependency>
   </dependencies>
+  <build>
+    <pluginManagement>
+      <plugins>
+        <plugin>
+          <groupId>org.apache.maven.plugins</groupId>
+          <artifactId>maven-dependency-plugin</artifactId>
+          <configuration>
+            <usedDependencies>
+              <!--
+                - Maven doesn't detect the the webjar dependencies because there is
+                - no actual code dependency
+              -->
+              <usedDependency>org.webjars.bower:hover</usedDependency>
+            </usedDependencies>
+          </configuration>
+        </plugin>
+      </plugins>
+    </pluginManagement>
+  </build>
 </project>