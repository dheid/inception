--- conflicted
+++ resolved
@@ -188,14 +188,8 @@
     {
         AnnotatorState state = getModelObject();
         recommendationService.clearState(state.getUser().getUsername());
-<<<<<<< HEAD
-        recommendationService.triggerSelectionTrainingAndPrediction(
-                state.getUser().getUsername(), state.getProject(), "User request via sidebar",
-                state.getDocument());
-=======
         recommendationService.triggerSelectionTrainingAndPrediction(state.getUser().getUsername(),
                 state.getProject(), "User request via sidebar", state.getDocument());
->>>>>>> df0f03af
         info("Annotation state cleared - re-training from scratch...");
         getAnnotationPage().actionRefreshDocument(aTarget);
         aTarget.add(recommenderInfos);
