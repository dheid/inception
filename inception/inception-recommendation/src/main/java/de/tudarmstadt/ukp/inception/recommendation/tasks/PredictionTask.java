--- conflicted
+++ resolved
@@ -97,17 +97,10 @@
 
             recommendationService.putIncomingPredictions(sessionOwner, project, predictions);
 
-<<<<<<< HEAD
             appEventPublisher.publishEvent(RecommenderTaskNotificationEvent
                     .builder(this, project, sessionOwner.getUsername()) //
-                    .withMessage(LogMessage.info(this, "New preditions available")) //
+                    .withMessage(LogMessage.info(this, "New predictions available")) //
                     .build());
-=======
-            appEventPublisher.publishEvent(
-                    RecommenderTaskNotificationEvent.builder(this, project, user.getUsername()) //
-                            .withMessage(LogMessage.info(this, "New predictions available")) //
-                            .build());
->>>>>>> 61442922
 
             // We reset this in case the state was not properly cleared, e.g. the AL session
             // was started but then the browser closed. Places where it is set include
