--- conflicted
+++ resolved
@@ -150,16 +150,9 @@
                 Map<String, String> featureAnnotation = new HashMap<>();
                 featureAnnotation.put(ao.getFeature(), annotation);
 
-<<<<<<< HEAD
-                VSpan v = new VSpan(layer, vid, bratTypeName,
-                        new VRange(ao.getBegin() - aWindowBeginOffset,
-                                ao.getEnd() - aWindowBeginOffset),
-                        featureAnnotation, COLOR);
+                VSpan v = new VSpan(layer, vid, bratTypeName, range.get(), featureAnnotation,
+                        COLOR);
                 v.setActionButtons(recommenderProperties.isActionButtonsEnabled());
-=======
-                VSpan v = new VSpan(aLayer, vid, bratTypeName, range.get(), featureAnnotation,
-                        COLOR);
->>>>>>> f4baa252
                 v.addLazyDetails(featureSupport.getLazyDetails(feature, ao.getLabel()));
                 v.addLazyDetail(new VLazyDetailQuery(feature.getName(), ao.getLabel()));
                 vdoc.add(v);
