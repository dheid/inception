/*
 * Licensed to the Technische Universität Darmstadt under one
 * or more contributor license agreements.  See the NOTICE file
 * distributed with this work for additional information
 * regarding copyright ownership.  The Technische Universität Darmstadt 
 * licenses this file to you under the Apache License, Version 2.0 (the
 * "License"); you may not use this file except in compliance
 * with the License.
 *  
 * http://www.apache.org/licenses/LICENSE-2.0
 * 
 * Unless required by applicable law or agreed to in writing, software
 * distributed under the License is distributed on an "AS IS" BASIS,
 * WITHOUT WARRANTIES OR CONDITIONS OF ANY KIND, either express or implied.
 * See the License for the specific language governing permissions and
 * limitations under the License.
 */
package de.tudarmstadt.ukp.inception.recommendation.service;

import static de.tudarmstadt.ukp.clarin.webanno.api.CasUpgradeMode.AUTO_CAS_UPGRADE;
import static de.tudarmstadt.ukp.clarin.webanno.api.WebAnnoConst.FEAT_REL_SOURCE;
import static de.tudarmstadt.ukp.clarin.webanno.api.WebAnnoConst.FEAT_REL_TARGET;
import static de.tudarmstadt.ukp.clarin.webanno.api.WebAnnoConst.SPAN_TYPE;
import static de.tudarmstadt.ukp.clarin.webanno.api.annotation.util.WebAnnoCasUtil.getAddr;
import static de.tudarmstadt.ukp.clarin.webanno.api.annotation.util.WebAnnoCasUtil.isEquivalentSpanAnnotation;
import static de.tudarmstadt.ukp.clarin.webanno.api.casstorage.CasAccessMode.EXCLUSIVE_WRITE_ACCESS;
import static de.tudarmstadt.ukp.clarin.webanno.api.casstorage.CasAccessMode.SHARED_READ_ONLY_ACCESS;
import static de.tudarmstadt.ukp.inception.recommendation.api.model.AnnotationSuggestion.FLAG_ALL;
import static de.tudarmstadt.ukp.inception.recommendation.api.model.AnnotationSuggestion.FLAG_OVERLAP;
import static de.tudarmstadt.ukp.inception.recommendation.api.model.AnnotationSuggestion.FLAG_REJECTED;
import static de.tudarmstadt.ukp.inception.recommendation.api.model.AnnotationSuggestion.FLAG_SKIPPED;
import static de.tudarmstadt.ukp.inception.recommendation.api.recommender.RecommendationEngineCapability.TRAINING_NOT_SUPPORTED;
import static java.util.Comparator.comparingInt;
import static java.util.stream.Collectors.toList;
import static org.apache.uima.fit.util.CasUtil.getType;
import static org.apache.uima.fit.util.CasUtil.select;
import static org.apache.uima.fit.util.CasUtil.selectAt;
import static org.apache.uima.fit.util.CasUtil.selectCovered;

import java.io.IOException;
import java.util.ArrayList;
import java.util.Collection;
import java.util.HashSet;
import java.util.List;
import java.util.Map;
import java.util.Objects;
import java.util.Optional;
import java.util.Set;
import java.util.TreeMap;
import java.util.concurrent.ConcurrentHashMap;
import java.util.concurrent.ConcurrentMap;
import java.util.concurrent.atomic.AtomicInteger;

import javax.persistence.EntityManager;
import javax.persistence.NoResultException;

import org.apache.commons.collections4.MapIterator;
import org.apache.commons.collections4.MultiValuedMap;
import org.apache.commons.collections4.multimap.ArrayListValuedHashMap;
import org.apache.commons.collections4.multimap.HashSetValuedHashMap;
import org.apache.commons.lang3.Validate;
import org.apache.commons.lang3.builder.EqualsBuilder;
import org.apache.commons.lang3.builder.HashCodeBuilder;
import org.apache.uima.UIMAException;
import org.apache.uima.cas.CAS;
import org.apache.uima.cas.Feature;
import org.apache.uima.cas.Type;
import org.apache.uima.cas.text.AnnotationFS;
import org.apache.uima.fit.util.CasUtil;
import org.apache.uima.jcas.tcas.Annotation;
import org.apache.uima.resource.ResourceInitializationException;
import org.apache.uima.resource.metadata.FeatureDescription;
import org.apache.uima.resource.metadata.TypeDescription;
import org.apache.uima.resource.metadata.TypeSystemDescription;
import org.apache.wicket.MetaDataKey;
import org.apache.wicket.core.request.handler.IPageRequestHandler;
import org.apache.wicket.request.cycle.IRequestCycleListener;
import org.apache.wicket.request.cycle.PageRequestHandlerTracker;
import org.apache.wicket.request.cycle.RequestCycle;
import org.slf4j.Logger;
import org.slf4j.LoggerFactory;
import org.springframework.beans.factory.annotation.Autowired;
import org.springframework.context.ApplicationEventPublisher;
import org.springframework.context.event.EventListener;
import org.springframework.core.Ordered;
import org.springframework.core.annotation.Order;
import org.springframework.lang.Nullable;
import org.springframework.security.core.session.SessionDestroyedEvent;
import org.springframework.security.core.session.SessionInformation;
import org.springframework.security.core.session.SessionRegistry;
import org.springframework.transaction.annotation.Transactional;

import de.tudarmstadt.ukp.clarin.webanno.api.AnnotationSchemaService;
import de.tudarmstadt.ukp.clarin.webanno.api.DocumentService;
import de.tudarmstadt.ukp.clarin.webanno.api.ProjectService;
import de.tudarmstadt.ukp.clarin.webanno.api.WebAnnoConst;
import de.tudarmstadt.ukp.clarin.webanno.api.annotation.adapter.RelationAdapter;
import de.tudarmstadt.ukp.clarin.webanno.api.annotation.adapter.SpanAdapter;
import de.tudarmstadt.ukp.clarin.webanno.api.annotation.event.AnnotationEvent;
import de.tudarmstadt.ukp.clarin.webanno.api.annotation.event.DocumentOpenedEvent;
import de.tudarmstadt.ukp.clarin.webanno.api.annotation.exception.AnnotationException;
import de.tudarmstadt.ukp.clarin.webanno.api.annotation.model.AnnotatorState;
import de.tudarmstadt.ukp.clarin.webanno.api.annotation.page.AnnotationPageBase;
import de.tudarmstadt.ukp.clarin.webanno.api.annotation.util.WebAnnoCasUtil;
import de.tudarmstadt.ukp.clarin.webanno.api.dao.casstorage.CasStorageSession;
import de.tudarmstadt.ukp.clarin.webanno.api.event.AfterCasWrittenEvent;
import de.tudarmstadt.ukp.clarin.webanno.api.event.AfterDocumentCreatedEvent;
import de.tudarmstadt.ukp.clarin.webanno.api.event.AfterDocumentResetEvent;
import de.tudarmstadt.ukp.clarin.webanno.api.event.BeforeDocumentRemovedEvent;
import de.tudarmstadt.ukp.clarin.webanno.model.AnnotationFeature;
import de.tudarmstadt.ukp.clarin.webanno.model.AnnotationLayer;
import de.tudarmstadt.ukp.clarin.webanno.model.Project;
import de.tudarmstadt.ukp.clarin.webanno.model.SourceDocument;
import de.tudarmstadt.ukp.clarin.webanno.security.UserDao;
import de.tudarmstadt.ukp.clarin.webanno.security.model.User;
import de.tudarmstadt.ukp.clarin.webanno.support.StopWatch;
import de.tudarmstadt.ukp.clarin.webanno.support.logging.LogMessage;
import de.tudarmstadt.ukp.clarin.webanno.support.logging.LogMessageGroup;
import de.tudarmstadt.ukp.dkpro.core.api.segmentation.TrimUtils;
import de.tudarmstadt.ukp.dkpro.core.api.segmentation.type.Sentence;
import de.tudarmstadt.ukp.dkpro.core.api.segmentation.type.Token;
import de.tudarmstadt.ukp.inception.recommendation.api.LearningRecordService;
import de.tudarmstadt.ukp.inception.recommendation.api.RecommendationService;
import de.tudarmstadt.ukp.inception.recommendation.api.RecommenderFactoryRegistry;
import de.tudarmstadt.ukp.inception.recommendation.api.model.AnnotationSuggestion;
import de.tudarmstadt.ukp.inception.recommendation.api.model.EvaluatedRecommender;
import de.tudarmstadt.ukp.inception.recommendation.api.model.LearningRecord;
import de.tudarmstadt.ukp.inception.recommendation.api.model.LearningRecordType;
import de.tudarmstadt.ukp.inception.recommendation.api.model.Offset;
import de.tudarmstadt.ukp.inception.recommendation.api.model.Position;
import de.tudarmstadt.ukp.inception.recommendation.api.model.Predictions;
import de.tudarmstadt.ukp.inception.recommendation.api.model.Preferences;
import de.tudarmstadt.ukp.inception.recommendation.api.model.Recommender;
import de.tudarmstadt.ukp.inception.recommendation.api.model.RelationPosition;
import de.tudarmstadt.ukp.inception.recommendation.api.model.RelationSuggestion;
import de.tudarmstadt.ukp.inception.recommendation.api.model.SpanSuggestion;
import de.tudarmstadt.ukp.inception.recommendation.api.model.SuggestionDocumentGroup;
import de.tudarmstadt.ukp.inception.recommendation.api.model.SuggestionGroup;
import de.tudarmstadt.ukp.inception.recommendation.api.recommender.RecommendationEngine;
import de.tudarmstadt.ukp.inception.recommendation.api.recommender.RecommendationEngineFactory;
import de.tudarmstadt.ukp.inception.recommendation.api.recommender.RecommendationException;
import de.tudarmstadt.ukp.inception.recommendation.api.recommender.RecommenderContext;
import de.tudarmstadt.ukp.inception.recommendation.config.RecommenderServiceAutoConfiguration;
import de.tudarmstadt.ukp.inception.recommendation.event.RecommenderDeletedEvent;
import de.tudarmstadt.ukp.inception.recommendation.event.RecommenderUpdatedEvent;
import de.tudarmstadt.ukp.inception.recommendation.tasks.PredictionTask;
import de.tudarmstadt.ukp.inception.recommendation.tasks.SelectionTask;
import de.tudarmstadt.ukp.inception.recommendation.tasks.TrainingTask;
import de.tudarmstadt.ukp.inception.recommendation.util.OverlapIterator;
import de.tudarmstadt.ukp.inception.scheduling.SchedulingService;
import de.tudarmstadt.ukp.inception.scheduling.Task;

/**
 * The implementation of the RecommendationService.
 * <p>
 * This class is exposed as a Spring Component via
 * {@link RecommenderServiceAutoConfiguration#recommendationService}.
 * </p>
 */
public class RecommendationServiceImpl
    implements RecommendationService
{
    private final Logger log = LoggerFactory.getLogger(getClass());

    private static final int TRAININGS_PER_SELECTION = 5;

    private static final String PREDICTION_CAS = "predictionCas";

    private final EntityManager entityManager;

    private final SessionRegistry sessionRegistry;
    private final UserDao userRepository;
    private final RecommenderFactoryRegistry recommenderFactoryRegistry;
    private final SchedulingService schedulingService;
    private final AnnotationSchemaService annoService;
    private final DocumentService documentService;
    private final LearningRecordService learningRecordService;
    private final ProjectService projectService;
    private final ApplicationEventPublisher applicationEventPublisher;

    private final ConcurrentMap<RecommendationStateKey, AtomicInteger> trainingTaskCounter;
    private final ConcurrentMap<RecommendationStateKey, RecommendationState> states;

    /*
     * Marks user/projects to which annotations were added during this request.
     */
    @SuppressWarnings("serial")
    private static final MetaDataKey<Set<RecommendationStateKey>> DIRTIES = //
            new MetaDataKey<Set<RecommendationStateKey>>()
            {
            };

    /*
     * Marks for which CASes have been saved during this request (probably the ones to which
     * annotations have been added above).
     */
    @SuppressWarnings("serial")
    private static final MetaDataKey<Set<RecommendationStateKey>> COMMITTED = new MetaDataKey<>()
    {
    };

    @Autowired
    public RecommendationServiceImpl(SessionRegistry aSessionRegistry, UserDao aUserRepository,
            RecommenderFactoryRegistry aRecommenderFactoryRegistry,
            SchedulingService aSchedulingService, AnnotationSchemaService aAnnoService,
            DocumentService aDocumentService, LearningRecordService aLearningRecordService,
            ProjectService aProjectService, EntityManager aEntityManager,
            ApplicationEventPublisher aApplicationEventPublisher)
    {
        sessionRegistry = aSessionRegistry;
        userRepository = aUserRepository;
        recommenderFactoryRegistry = aRecommenderFactoryRegistry;
        schedulingService = aSchedulingService;
        annoService = aAnnoService;
        documentService = aDocumentService;
        learningRecordService = aLearningRecordService;
        projectService = aProjectService;
        entityManager = aEntityManager;
        applicationEventPublisher = aApplicationEventPublisher;

        trainingTaskCounter = new ConcurrentHashMap<>();
        states = new ConcurrentHashMap<>();
    }

    public RecommendationServiceImpl(SessionRegistry aSessionRegistry, UserDao aUserRepository,
            RecommenderFactoryRegistry aRecommenderFactoryRegistry,
            SchedulingService aSchedulingService, AnnotationSchemaService aAnnoService,
            DocumentService aDocumentService, LearningRecordService aLearningRecordService,
            EntityManager aEntityManager)
    {
        this(aSessionRegistry, aUserRepository, aRecommenderFactoryRegistry, aSchedulingService,
                aAnnoService, aDocumentService, aLearningRecordService, (ProjectService) null,
                aEntityManager, null);
    }

    public RecommendationServiceImpl(EntityManager aEntityManager)
    {
        this(null, null, null, null, null, null, null, (ProjectService) null, aEntityManager, null);
    }

    @Override
    public Predictions getPredictions(User aUser, Project aProject)
    {
        RecommendationState state = getState(aUser.getUsername(), aProject);
        return state.getActivePredictions();
    }

    @Override
    public Predictions getIncomingPredictions(User aUser, Project aProject)
    {
        RecommendationState state = getState(aUser.getUsername(), aProject);
        return state.getIncomingPredictions();
    }

    @Override
    public void putIncomingPredictions(User aUser, Project aProject, Predictions aPredictions)
    {
        RecommendationState state = getState(aUser.getUsername(), aProject);
        synchronized (state) {
            state.setIncomingPredictions(aPredictions);
        }
    }

    @Override
    public boolean hasActiveRecommenders(String aUser, Project aProject)
    {
        RecommendationState state = getState(aUser, aProject);
        synchronized (state) {
            return !state.getActiveRecommenders().isEmpty();
        }
    }

    @Override
    public void setEvaluatedRecommenders(User aUser, AnnotationLayer aLayer,
            List<EvaluatedRecommender> aRecommenders)
    {
        RecommendationState state = getState(aUser.getUsername(), aLayer.getProject());
        synchronized (state) {
            state.setEvaluatedRecommenders(aLayer, aRecommenders);
        }
    }

    @Override
    public List<EvaluatedRecommender> getEvaluatedRecommenders(User aUser, AnnotationLayer aLayer)
    {
        RecommendationState state = getState(aUser.getUsername(), aLayer.getProject());
        synchronized (state) {
            return new ArrayList<>(state.getEvaluatedRecommenders().get(aLayer));
        }
    }

    @Override
    public List<EvaluatedRecommender> getActiveRecommenders(User aUser, AnnotationLayer aLayer)
    {
        RecommendationState state = getState(aUser.getUsername(), aLayer.getProject());
        synchronized (state) {
            return new ArrayList<>(state.getActiveRecommenders().get(aLayer));
        }
    }

    @Override
    @Transactional
    public void createOrUpdateRecommender(Recommender aRecommender)
    {
        if (aRecommender.getId() == null) {
            entityManager.persist(aRecommender);
        }
        else {
            entityManager.merge(aRecommender);
        }

        if (applicationEventPublisher != null) {
            applicationEventPublisher.publishEvent(new RecommenderUpdatedEvent(this, aRecommender));
        }
    }

    @Override
    @Transactional
    public void deleteRecommender(Recommender aRecommender)
    {
        Recommender settings = aRecommender;

        if (!entityManager.contains(settings)) {
            settings = entityManager.merge(settings);
        }

        entityManager.remove(settings);

        if (applicationEventPublisher != null) {
            applicationEventPublisher.publishEvent(new RecommenderDeletedEvent(this, aRecommender));
        }
    }

    @Override
    @Transactional
    public List<Recommender> listRecommenders(Project aProject)
    {
        List<Recommender> settings = entityManager
                .createQuery("FROM Recommender WHERE project = :project ORDER BY name ASC",
                        Recommender.class)
                .setParameter("project", aProject).getResultList();
        return settings;
    }

    @Override
    public List<AnnotationLayer> listLayersWithEnabledRecommenders(Project aProject)
    {
        String query = "SELECT DISTINCT r.layer " + "FROM Recommender r "
                + "WHERE r.project = :project AND r.enabled = :enabled "
                + "ORDER BY r.layer.name ASC";

        return entityManager.createQuery(query, AnnotationLayer.class) //
                .setParameter("project", aProject) //
                .setParameter("enabled", true) //
                .getResultList();
    }

    @Override
    @Transactional(noRollbackFor = NoResultException.class)
    public Recommender getRecommender(long aId)
    {
        return entityManager.find(Recommender.class, aId);
    }

    @Override
    @Transactional
    public boolean existsRecommender(Project aProject, String aName)
    {
        String query = String.join("\n", //
                "SELECT COUNT(*)", "FROM Recommender ", //
                "WHERE name = :name ", //
                "AND project = :project");

        long count = entityManager.createQuery(query, Long.class) //
                .setParameter("name", aName) //
                .setParameter("project", aProject) //
                .getSingleResult();

        return count > 0;
    }

    @Override
    @Transactional
    public Optional<Recommender> getRecommender(Project aProject, String aName)
    {
        String query = String.join("\n", //
                "FROM Recommender ", //
                "WHERE name = :name ", //
                "AND project = :project");

        return entityManager.createQuery(query, Recommender.class) //
                .setParameter("name", aName) //
                .setParameter("project", aProject) //
                .getResultStream() //
                .findFirst();
    }

    @Override
    @Transactional
    public Optional<Recommender> getEnabledRecommender(long aRecommenderId)
    {
        String query = String.join("\n", //
                "FROM Recommender WHERE ", //
                "id = :id AND ", //
                "enabled = :enabled");

        return entityManager.createQuery(query, Recommender.class) //
                .setParameter("id", aRecommenderId) //
                .setParameter("enabled", true) //
                .getResultStream() //
                .findFirst();
    }

    @Override
    @Transactional
    public List<Recommender> listEnabledRecommenders(AnnotationLayer aLayer)
    {
        String query = String.join("\n", //
                "FROM Recommender WHERE ", //
                "project = :project AND", //
                "layer = :layer AND", //
                "enabled = :enabled", //
                "ORDER BY name ASC");

        return entityManager.createQuery(query, Recommender.class) //
                .setParameter("project", aLayer.getProject()) //
                .setParameter("layer", aLayer) //
                .setParameter("enabled", true) //
                .getResultList();
    }

    @Override
    @Transactional
    public List<Recommender> listEnabledRecommenders(Project aProject)
    {
        String query = String.join("\n", //
                "FROM Recommender WHERE", //
                "project = :project AND", //
                "enabled = :enabled", //
                "ORDER BY name ASC");

        return entityManager.createQuery(query, Recommender.class) //
                .setParameter("project", aProject) //
                .setParameter("enabled", true) //
                .getResultList();
    }

    @Override
    @Transactional
    public List<Recommender> listRecommenders(AnnotationLayer aLayer)
    {
        String query = String.join("\n", //
                "FROM Recommender WHERE ", //
                "layer = :layer", //
                "ORDER BY name ASC");

        return entityManager.createQuery(query, Recommender.class) //
                .setParameter("layer", aLayer) //
                .getResultList();
    }

    @EventListener
    public void onDocumentOpened(DocumentOpenedEvent aEvent)
    {
        Project project = aEvent.getDocument().getProject();
        String username = aEvent.getAnnotator();
        SourceDocument doc = aEvent.getDocument();

        // If there already is a state, we just re-use it. We only trigger a new training if there
        // is no state yet.
        if (!states.containsKey(new RecommendationStateKey(username, project))) {
            triggerTrainingAndClassification(username, project, "DocumentOpenedEvent", doc);
        }
        else {
            // If we already trained, predicted only for the last document and open a new
            // document, we start the predictions so that the user gets recommendations
            // as quickly as possible without any interaction needed
            User user = userRepository.get(username);
            if (user == null) {
                return;
            }
            Predictions predictions = getPredictions(user, project);
            if (predictions == null
                    || !predictions.hasRunPredictionOnDocument(aEvent.getDocument())) {
                log.debug("Starting prediction task after document was opened!");
                Task task = new PredictionTask(user, project, "DocumentOpenedEvent", doc);
                schedulingService.enqueue(task);
            }
        }

        // We reset this in case the state was not properly cleared, e.g. the AL session
        // was started but then the browser closed. Places where it is set include
        // - ActiveLearningSideBar::moveToNextRecommendation
        getState(username, project).setPredictForAllDocuments(false);
    }

    /*
     * There can be multiple annotation changes in a single user request. Thus, we do not trigger a
     * training on every action but rather mark the project/user as dirty and trigger the training
     * only when we get a CAS-written event on a dirty project/user.
     */
    @EventListener
    public void onAnnotation(AnnotationEvent aEvent)
    {
        RequestCycle requestCycle = RequestCycle.get();

        if (requestCycle == null) {
            return;
        }

        Set<RecommendationStateKey> dirties = requestCycle.getMetaData(DIRTIES);
        if (dirties == null) {
            dirties = new HashSet<>();
            requestCycle.setMetaData(DIRTIES, dirties);
        }

        dirties.add(new RecommendationStateKey(aEvent.getUser(), aEvent.getProject()));
    }

    /*
     * We only want to schedule training runs as a reaction to the user performing an action. We
     * don't need to keep training all the time if the user isn't even going to look at the results.
     * Thus, we make use of the Wicket RequestCycle here.
     */
    @EventListener
    public void onAfterCasWritten(AfterCasWrittenEvent aEvent)
    {
        RequestCycle requestCycle = RequestCycle.get();

        if (requestCycle == null) {
            return;
        }

        Set<RecommendationStateKey> committed = requestCycle.getMetaData(COMMITTED);
        if (committed == null) {
            committed = new HashSet<>();
            requestCycle.setMetaData(COMMITTED, committed);
        }

        committed.add(new RecommendationStateKey(aEvent.getDocument().getUser(),
                aEvent.getDocument().getProject()));

        boolean containsTrainingTrigger = false;
        for (IRequestCycleListener listener : requestCycle.getListeners()) {
            if (listener instanceof TriggerTrainingTaskListener) {
                containsTrainingTrigger = true;
            }
        }

        if (!containsTrainingTrigger) {
            // Hack to figure out which annotations the user is viewing. This obviously works only
            // if the user is viewing annotations through an AnnotationPageBase ... still not a
            // bad guess
            IPageRequestHandler handler = PageRequestHandlerTracker.getLastHandler(requestCycle);
            if (handler.isPageInstanceCreated()
                    && handler.getPage() instanceof AnnotationPageBase) {
                AnnotatorState state = ((AnnotationPageBase) handler.getPage()).getModelObject();
                requestCycle.getListeners()
                        .add(new TriggerTrainingTaskListener(state.getDocument()));
            }
            else {
                // Otherwise use the document from the event... mind that if there are multiple
                // events, we consider only the first one since after that the trigger listener
                // will be in the cycle and we do not add another one.
                // FIXME: This works as long as the user is working on a single document, but not if
                // the user is doing a bulk operation. If a bulk-operation is done, we get multiple
                // AfterCasWrittenEvent and we do not know which of them belongs to the document
                // which the user is currently viewing.
                requestCycle.getListeners()
                        .add(new TriggerTrainingTaskListener(aEvent.getDocument().getDocument()));
            }
        }
    }

    @EventListener
    public void onRecommenderUpdated(RecommenderUpdatedEvent aEvent)
    {
        clearState(aEvent.getRecommender().getProject());
    }

    @EventListener
    public void onRecommenderDelete(RecommenderDeletedEvent aEvent)
    {
        // When removing a recommender, it is sufficient to delete its predictions from the current
        // state. Since (so far) recommenders do not depend on each other, we wouldn't need to
        // trigger a training rung.
        removePredictions(aEvent.getRecommender());
    }

    @EventListener
    public void onDocumentCreated(AfterDocumentCreatedEvent aEvent)
    {
        clearState(aEvent.getDocument().getProject());
    }

    @EventListener
    public void onDocumentRemoval(BeforeDocumentRemovedEvent aEvent)
    {
        clearState(aEvent.getDocument().getProject());
    }

    @Override
    public void triggerTrainingAndClassification(String aUser, Project aProject, String aEventName,
            SourceDocument aCurrentDocument)
    {
        triggerRun(aUser, aProject, aEventName, aCurrentDocument, false);
    }

    @Override
    public void triggerSelectionTrainingAndClassification(String aUser, Project aProject,
            String aEventName, SourceDocument aCurrentDocument)
    {
        triggerRun(aUser, aProject, aEventName, aCurrentDocument, true);
    }

    private void triggerRun(String aUser, Project aProject, String aEventName,
            SourceDocument aCurrentDocument, boolean aForceSelection)
    {
        User user = userRepository.get(aUser);
        // do not trigger training during when viewing others' work
        if (user == null || !user.equals(userRepository.getCurrentUser())) {
            return;
        }

        // Update the task count
        AtomicInteger count = trainingTaskCounter.computeIfAbsent(
                new RecommendationStateKey(user.getUsername(), aProject),
                _key -> new AtomicInteger(0));

        // If there is no active recommender at all then let's try hard to make one active by
        // re-setting the count and thus force-scheduling a SelectionTask
        if (!hasActiveRecommenders(aUser, aProject)) {
            count.set(0);
        }

        if (aForceSelection || (count.getAndIncrement() % TRAININGS_PER_SELECTION == 0)) {
            // If it is time for a selection task, we just start a selection task.
            // The selection task then will start the training once its finished,
            // i.e. we do not start it here.
            Task task = new SelectionTask(user, aProject, aEventName, aCurrentDocument);
            schedulingService.enqueue(task);
        }
        else {
            Task task = new TrainingTask(user, aProject, aEventName, aCurrentDocument);
            schedulingService.enqueue(task);
        }
    }

    @Override
    public List<LogMessageGroup> getLog(String aUser, Project aProject)
    {
        Predictions activePredictions = getState(aUser, aProject).getActivePredictions();
        Predictions incomingPredictions = getState(aUser, aProject).getIncomingPredictions();

        List<LogMessageGroup> messageSets = new ArrayList<>();

        if (activePredictions != null) {
            messageSets.add(new LogMessageGroup("Active", activePredictions.getLog()));
        }

        if (incomingPredictions != null) {
            messageSets.add(new LogMessageGroup("Incoming", incomingPredictions.getLog()));
        }

        return messageSets;
    }

    @Override
    public boolean isPredictForAllDocuments(String aUser, Project aProject)
    {
        return getState(aUser, aProject).isPredictForAllDocuments();
    }

    @Override
    public void setPredictForAllDocuments(String aUser, Project aProject,
            boolean aPredictForAllDocuments)
    {
        getState(aUser, aProject).setPredictForAllDocuments(aPredictForAllDocuments);
    }

    @EventListener
    @Order(Ordered.HIGHEST_PRECEDENCE)
    public void onSessionDestroyed(SessionDestroyedEvent event)
    {
        SessionInformation info = sessionRegistry.getSessionInformation(event.getId());
        // Could be an anonymous session without information.
        if (info != null) {
            String username = (String) info.getPrincipal();
            clearState(username);
            schedulingService.stopAllTasksForUser(username);
        }
    }

    @EventListener
    public void afterDocumentReset(AfterDocumentResetEvent aEvent)
    {
        String userName = aEvent.getDocument().getUser();
        Project project = aEvent.getDocument().getProject();
        clearState(userName);
        triggerTrainingAndClassification(userName, project, "AfterDocumentResetEvent",
                aEvent.getDocument().getDocument());
    }

    @Override
    public Preferences getPreferences(User aUser, Project aProject)
    {
        RecommendationState state = getState(aUser.getUsername(), aProject);
        return state.getPreferences();
    }

    @Override
    public void setPreferences(User aUser, Project aProject, Preferences aPreferences)
    {
        RecommendationState state = getState(aUser.getUsername(), aProject);
        state.setPreferences(aPreferences);
    }

    @Override
    public Optional<RecommendationEngineFactory<?>> getRecommenderFactory(Recommender aRecommender)
    {
        return Optional.ofNullable(recommenderFactoryRegistry.getFactory(aRecommender.getTool()));
    }

    private RecommendationState getState(String aUsername, Project aProject)
    {
        synchronized (states) {
            return states.computeIfAbsent(new RecommendationStateKey(aUsername, aProject),
                    (v) -> new RecommendationState());
        }
    }

    @Override
    public void clearState(String aUsername)
    {
        Validate.notNull(aUsername, "Username must be specified");

        synchronized (states) {
            states.keySet().removeIf(key -> aUsername.equals(key.getUser()));
            trainingTaskCounter.keySet().removeIf(key -> aUsername.equals(key.getUser()));
        }
    }

    private void clearState(Project aProject)
    {
        Validate.notNull(aProject, "Project must be specified");

        synchronized (states) {
            states.keySet().removeIf(key -> Objects.equals(aProject.getId(), key.getProjectId()));
            trainingTaskCounter.keySet()
                    .removeIf(key -> Objects.equals(aProject.getId(), key.getProjectId()));
        }
    }

    private void removePredictions(Recommender aRecommender)
    {
        Validate.notNull(aRecommender, "Recommender must be specified");

        synchronized (states) {
            states.entrySet().stream()
                    .filter(entry -> Objects.equals(aRecommender.getProject().getId(),
                            entry.getKey().getProjectId()))
                    .forEach(entry -> entry.getValue().removePredictions(aRecommender));
        }
    }

    @Override
    public boolean switchPredictions(User aUser, Project aProject)
    {
        RecommendationState state = getState(aUser.getUsername(), aProject);
        synchronized (state) {
            return state.switchPredictions();
        }
    }

    @Override
    public Optional<RecommenderContext> getContext(User aUser, Recommender aRecommender)
    {
        RecommendationState state = getState(aUser.getUsername(), aRecommender.getProject());
        synchronized (state) {
            return state.getContext(aRecommender);
        }
    }

    @Override
    public void putContext(User aUser, Recommender aRecommender, RecommenderContext aContext)
    {
        RecommendationState state = getState(aUser.getUsername(), aRecommender.getProject());
        synchronized (state) {
            state.putContext(aRecommender, aContext);
        }
    }

    @Override
    public int upsertSpanFeature(AnnotationSchemaService annotationService,
            SourceDocument aDocument, String aUsername, CAS aCas, AnnotationLayer aLayer,
            AnnotationFeature aFeature, String aValue, int aBegin, int aEnd)
        throws AnnotationException
    {
        // The feature of the predicted label
        SpanAdapter adapter = (SpanAdapter) annotationService.getAdapter(aLayer);

        // Check if there is already an annotation of the target type at the given location
        Type type = CasUtil.getType(aCas, adapter.getAnnotationTypeName());
        AnnotationFS annoFS = selectAt(aCas, type, aBegin, aEnd).stream().findFirst().orElse(null);

        int address;
        if (annoFS == null || aLayer.isAllowStacking()) {
            // ... if not or if stacking is allowed, then we create a new annotation - this also
            // takes care of attaching to an annotation if necessary
            address = getAddr(adapter.add(aDocument, aUsername, aCas, aBegin, aEnd));
        }
        else {
            // ... if yes and stacking is now allowed, then we update the feature on the existing
            // annotation
            address = getAddr(annoFS);
        }

        // Update the feature value
        adapter.setFeatureValue(aDocument, aUsername, aCas, address, aFeature, aValue);

        return address;
    }

    @Override
    public int upsertRelationFeature(AnnotationSchemaService annotationService,
            SourceDocument aDocument, String aUsername, CAS aCas, AnnotationLayer layer,
            AnnotationFeature aFeature, RelationSuggestion aSuggestion)
        throws AnnotationException
    {
        RelationAdapter adapter = (RelationAdapter) annotationService.getAdapter(layer);

        int sourceBegin = aSuggestion.getPosition().getSourceBegin();
        int sourceEnd = aSuggestion.getPosition().getSourceEnd();
        int targetBegin = aSuggestion.getPosition().getTargetBegin();
        int targetEnd = aSuggestion.getPosition().getTargetEnd();

        // Check if there is already a relation for the given source and target
        Type type = CasUtil.getType(aCas, adapter.getAnnotationTypeName());
        Type attachType = CasUtil.getType(aCas, adapter.getAttachTypeName());

        Feature sourceFeature = type.getFeatureByBaseName(FEAT_REL_SOURCE);
        Feature targetFeature = type.getFeatureByBaseName(FEAT_REL_TARGET);

        // The begin and end feature of a relation in the CAS are of the dependent/target
        // annotation. See also RelationAdapter::createRelationAnnotation.
        // We use that fact to search for existing relations for this relation suggestion
        List<AnnotationFS> candidates = new ArrayList<>();
        for (AnnotationFS relationCandidate : selectAt(aCas, type, targetBegin, targetEnd)) {
            AnnotationFS source = (AnnotationFS) relationCandidate.getFeatureValue(sourceFeature);
            AnnotationFS target = (AnnotationFS) relationCandidate.getFeatureValue(targetFeature);

            if (source == null || target == null) {
                continue;
            }

            if (source.getBegin() == sourceBegin && source.getEnd() == sourceEnd
                    && target.getBegin() == targetBegin && target.getEnd() == targetEnd) {
                candidates.add(relationCandidate);
            }
        }

        AnnotationFS relation = null;
        if (candidates.size() == 1) {
            // One candidate, we just return it
            relation = candidates.get(0);
        }
        else if (candidates.size() == 2) {
            log.warn("Found multiple candidates for upserting relation from suggestion");
            relation = candidates.get(0);
        }

        // We did not find a relation for this suggestion, so we create a new one
        if (relation == null) {
            // FIXME: We get the first match for the (begin, end) span. With stacking, there can
            // be more than one and we need to get the right one then which does not need to be
            // the first. We wait for #2135 to fix this. When stacking is enabled, then also
            // consider creating a new relation instead of upserting an existing one.

            AnnotationFS source = selectAt(aCas, attachType, sourceBegin, sourceEnd).stream()
                    .findFirst().orElse(null);
            AnnotationFS target = selectAt(aCas, attachType, targetBegin, targetEnd).stream()
                    .findFirst().orElse(null);

            if (source == null || target == null) {
                String msg = "Cannot find source or target annotation for upserting relation";
                log.error(msg);
                throw new IllegalStateException(msg);
            }

            relation = adapter.add(aDocument, aUsername, source, target, aCas);
        }

        int address = getAddr(relation);

        // Update the feature value
        adapter.setFeatureValue(aDocument, aUsername, aCas, address, aFeature,
                aSuggestion.getLabel());

        return address;
    }

    private static class RecommendationStateKey
    {
        private final String user;
        private final long projectId;

        public RecommendationStateKey(String aUser, long aProjectId)
        {
            user = aUser;
            projectId = aProjectId;
        }

        public RecommendationStateKey(String aUser, Project aProject)
        {
            this(aUser, aProject.getId());
        }

        public long getProjectId()
        {
            return projectId;
        }

        public String getUser()
        {
            return user;
        }

        @Override
        public boolean equals(final Object other)
        {
            if (!(other instanceof RecommendationStateKey)) {
                return false;
            }
            RecommendationStateKey castOther = (RecommendationStateKey) other;
            return new EqualsBuilder().append(user, castOther.user)
                    .append(projectId, castOther.projectId).isEquals();
        }

        @Override
        public int hashCode()
        {
            return new HashCodeBuilder().append(user).append(projectId).toHashCode();
        }
    }

    /**
     * We are assuming that the user is actively working on one project at a time. Otherwise, the
     * RecommendationUserState might take up a lot of memory.
     */
    private static class RecommendationState
    {
        private Preferences preferences;
        private MultiValuedMap<AnnotationLayer, EvaluatedRecommender> evaluatedRecommenders;
        private Map<Recommender, RecommenderContext> contexts;
        private Predictions activePredictions;
        private Predictions incomingPredictions;
        private boolean predictForAllDocuments;

        {
            preferences = new Preferences();
            evaluatedRecommenders = new HashSetValuedHashMap<>();
            contexts = new ConcurrentHashMap<>();
        }

        public Preferences getPreferences()
        {
            return preferences;
        }

        public void setPreferences(Preferences aPreferences)
        {
            preferences = aPreferences;
        }

        public MultiValuedMap<AnnotationLayer, EvaluatedRecommender> getActiveRecommenders()
        {
            MultiValuedMap<AnnotationLayer, EvaluatedRecommender> active = new HashSetValuedHashMap<>();

            MapIterator<AnnotationLayer, EvaluatedRecommender> i = evaluatedRecommenders
                    .mapIterator();
            while (i.hasNext()) {
                i.next();
                if (i.getValue().isActive()) {
                    active.put(i.getKey(), i.getValue());
                }
            }

            return active;
        }

        public MultiValuedMap<AnnotationLayer, EvaluatedRecommender> getEvaluatedRecommenders()
        {
            return evaluatedRecommenders;
        }

        public void setEvaluatedRecommenders(AnnotationLayer aLayer,
                Collection<EvaluatedRecommender> aEvaluations)
        {
            evaluatedRecommenders.remove(aLayer);
            evaluatedRecommenders.putAll(aLayer, aEvaluations);
        }

        public void setEvaluatedRecommenders(
                MultiValuedMap<AnnotationLayer, EvaluatedRecommender> aEvaluatedRecommenders)
        {
            evaluatedRecommenders = aEvaluatedRecommenders;
        }

        public Predictions getActivePredictions()
        {
            return activePredictions;
        }

        public void setIncomingPredictions(Predictions aIncomingPredictions)
        {
            Validate.notNull(aIncomingPredictions, "Predictions must be specified");

            incomingPredictions = aIncomingPredictions;
        }

        public Predictions getIncomingPredictions()
        {
            return incomingPredictions;
        }

        public boolean switchPredictions()
        {
            if (incomingPredictions != null) {
                // This can be used for debugging purposes to get a longer history - do not
                // enable this for production!
                if (activePredictions != null) {
                    activePredictions.getLog().forEach(incomingPredictions::log);
                }
                activePredictions = incomingPredictions;
                incomingPredictions = null;
                return true;
            }
            else {
                return false;
            }
        }

        /**
         * Returns the context for the given recommender if there is one.
         */
        public Optional<RecommenderContext> getContext(Recommender aRecommender)
        {
            Validate.notNull(aRecommender, "Recommender must be specified");

            return Optional.ofNullable(contexts.get(aRecommender));
        }

        public void putContext(Recommender aRecommender, RecommenderContext aContext)
        {
            Validate.notNull(aRecommender, "Recommender must be specified");
            Validate.notNull(aContext, "Context must be specified");
            Validate.isTrue(aContext.isClosed(), "Context must be closed");

            contexts.put(aRecommender, aContext);
        }

        public void removePredictions(Recommender aRecommender)
        {
            // Remove incoming predictions
            if (incomingPredictions != null) {
                incomingPredictions.removePredictions(aRecommender.getId());
            }

            // Remove active predictions
            if (activePredictions != null) {
                activePredictions.removePredictions(aRecommender.getId());
            }

            // Remove trainedModel
            contexts.remove(aRecommender);

            // Remove from evaluatedRecommenders map.
            // We have to do this, otherwise training and prediction continues for the
            // recommender when a new task is triggered.
            MultiValuedMap<AnnotationLayer, EvaluatedRecommender> newEvaluatedRecommenders = //
                    new HashSetValuedHashMap<>();
            MapIterator<AnnotationLayer, EvaluatedRecommender> it = evaluatedRecommenders
                    .mapIterator();

            while (it.hasNext()) {
                AnnotationLayer layer = it.next();
                EvaluatedRecommender rec = it.getValue();
                if (!rec.getRecommender().equals(aRecommender)) {
                    newEvaluatedRecommenders.put(layer, rec);
                }
            }

            setEvaluatedRecommenders(newEvaluatedRecommenders);
        }

        public boolean isPredictForAllDocuments()
        {
            return predictForAllDocuments;
        }

        public void setPredictForAllDocuments(boolean aPredictForAllDocuments)
        {
            predictForAllDocuments = aPredictForAllDocuments;
        }
    }

    @Override
    public Predictions computePredictions(User aUser, Project aProject,
            List<SourceDocument> aDocuments, List<SourceDocument> aInherit)
    {
        CAS predictionCas = null;
        try {
            String username = aUser.getUsername();

            Predictions activePredictions = getPredictions(aUser, aProject);
            Predictions predictions = new Predictions(aUser, aProject);

            try {
                predictionCas = WebAnnoCasUtil.createCas();
                CasStorageSession.get().add(PREDICTION_CAS, EXCLUSIVE_WRITE_ACCESS, predictionCas);
            }
            catch (ResourceInitializationException e) {
                predictions.log(LogMessage.error(this,
                        "Cannot create prediction CAS, stopping predictions!"));
                log.error("Cannot create prediction CAS, stopping predictions!");
                return predictions;
            }

            // Inherit at the document level. If inheritance at a recommender level is possible,
            // this is done below.
            if (activePredictions != null) {
                for (SourceDocument document : aInherit) {
                    if (activePredictions.hasRunPredictionOnDocument(document)) {
                        List<AnnotationSuggestion> suggestions = inheritSuggestions(aProject,
                                activePredictions, document, username);
                        predictions.putPredictions(suggestions);
                        predictions.markDocumentAsPredictionCompleted(document);
                    }
                }
            }

            // Generate new predictions or inherit at the recommender level
            nextDocument: for (SourceDocument document : aDocuments) {
                Optional<CAS> originalCas = Optional.empty();
                nextLayer: for (AnnotationLayer layer : annoService
                        .listAnnotationLayer(document.getProject())) {
                    if (!layer.isEnabled()) {
                        continue nextLayer;
                    }

                    List<EvaluatedRecommender> recommenders = getActiveRecommenders(aUser, layer);

                    if (recommenders.isEmpty()) {
                        predictions.log(LogMessage.info(this,
                                "No active recommenders on layer [%s]", layer.getUiName()));
                        log.trace("[{}]: No active recommenders on layer [{}]", username,
                                layer.getUiName());
                        continue;
                    }

                    nextRecommender: for (EvaluatedRecommender r : recommenders) {

                        // Make sure we have the latest recommender config from the DB - the one
                        // from the active recommenders list may be outdated
                        Recommender recommender;

                        try {
                            recommender = getRecommender(r.getRecommender().getId());
                        }
                        catch (NoResultException e) {
                            predictions.log(LogMessage.info(r.getRecommender().getName(),
                                    "Recommender no longer available... skipping"));
                            log.info("[{}][{}]: Recommender no longer available... skipping",
                                    username, r.getRecommender().getName());
                            continue nextRecommender;
                        }

                        if (!recommender.isEnabled()) {
                            predictions.log(LogMessage.info(r.getRecommender().getName(),
                                    "Recommender disabled... skipping"));
                            log.debug("[{}][{}]: Disabled - skipping", username,
                                    r.getRecommender().getName());
                            continue nextRecommender;
                        }

                        Optional<RecommenderContext> context = getContext(aUser, recommender);

                        if (!context.isPresent()) {
                            predictions.log(LogMessage.info(r.getRecommender().getName(),
                                    "Recommender has no context... skipping"));
                            log.info("No context available for recommender [{}]({}) for user [{}] "
                                    + "on document [{}]({}) in project [{}]({}) - skipping recommender",
                                    recommender.getName(), recommender.getId(), username,
                                    document.getName(), document.getId(),
                                    document.getProject().getName(), document.getProject().getId());
                            continue nextRecommender;
                        }

                        RecommenderContext ctx = context.get();
                        ctx.setUser(aUser);

                        Optional<RecommendationEngineFactory<?>> maybeFactory = getRecommenderFactory(
                                recommender);

                        if (maybeFactory.isEmpty()) {
                            log.warn("[{}][{}]: No factory found - skipping recommender", username,
                                    r.getRecommender().getName());
                            continue nextRecommender;
                        }

                        RecommendationEngineFactory<?> factory = maybeFactory.get();

                        // Check that configured layer and feature are accepted
                        // by this type of recommender
                        if (!factory.accepts(recommender.getLayer(), recommender.getFeature())) {
                            predictions.log(LogMessage.info(r.getRecommender().getName(),
                                    "Recommender configured with invalid layer or feature... skipping"));
                            log.info(
                                    "[{}][{}]: Recommender configured with invalid layer or feature "
                                            + "- skipping recommender",
                                    username, r.getRecommender().getName());
                            continue nextRecommender;
                        }

                        // We lazily load the CAS only at this point because that allows us to skip
                        // loading the CAS entirely if there is no enabled layer or recommender.
                        // If the CAS cannot be loaded, then we skip to the next document.
                        if (originalCas.isEmpty()) {
                            try {
                                originalCas = Optional
                                        .of(documentService.readAnnotationCas(document, username,
                                                AUTO_CAS_UPGRADE, SHARED_READ_ONLY_ACCESS));
                            }
                            catch (IOException e) {
                                predictions.log(LogMessage.error(this,
                                        "Cannot read annotation CAS... skipping"));
                                log.error("Cannot read annotation CAS for user [{}] of document "
                                        + "[{}]({}) in project [{}]({}) - skipping document",
                                        username, document.getName(), document.getId(),
                                        document.getProject().getName(),
                                        document.getProject().getId(), e);
                                continue nextDocument;
                            }
                        }

                        try {
                            RecommendationEngine engine = factory.build(recommender);

                            if (!engine.isReadyForPrediction(ctx)) {
                                predictions.log(LogMessage.info(r.getRecommender().getName(),
                                        "Recommender context is not ready... skipping"));
                                log.info("Recommender context [{}]({}) for user [{}] in project "
                                        + "[{}]({}) is not ready for prediction - skipping recommender",
                                        recommender.getName(), recommender.getId(), username,
                                        document.getProject().getName(),
                                        document.getProject().getId());

                                // If possible, we inherit recommendations from a previous run while
                                // the recommender is still busy
                                if (activePredictions != null) {
                                    List<AnnotationSuggestion> suggestions = inheritSuggestions(
                                            recommender, activePredictions, document, username);
                                    if (!suggestions.isEmpty()) {
                                        predictions.putPredictions(suggestions);
                                    }

                                    predictions.log(LogMessage.info(r.getRecommender().getName(),
                                            "Inherited [%d] predictions from previous run",
                                            suggestions.size()));
                                }

                                continue nextRecommender;
                            }

                            predictions.log(LogMessage.info(r.getRecommender().getName(),
                                    "Generating predictions for layer [%s]...", layer.getUiName()));
                            log.trace("[{}][{}]: Generating predictions for layer [{}]", username,
                                    r.getRecommender().getName(), layer.getUiName());

                            cloneAndMonkeyPatchCAS(aProject, originalCas.get(), predictionCas);

                            List<AnnotationSuggestion> suggestions;

                            // If the recommender is not trainable and not sensitive to annotations,
                            // we can actually re-use the predictions.
                            if (TRAINING_NOT_SUPPORTED.equals(engine.getTrainingCapability())
                                    && activePredictions != null
                                    && activePredictions.hasRunPredictionOnDocument(document)) {
                                suggestions = inheritSuggestions(engine.getRecommender(),
                                        activePredictions, document, username);
                                predictions.log(LogMessage.info(r.getRecommender().getName(),
                                        "Inherited [%d] predictions from previous run",
                                        suggestions.size()));
                            }
                            else {
                                suggestions = generateSuggestions(ctx, engine, activePredictions,
                                        document, originalCas.get(), predictionCas, username);
                                predictions.log(LogMessage.info(r.getRecommender().getName(),
                                        "Generated [%d] predictions", suggestions.size()));
                            }

                            // Calculate the visibility of the suggestions. This happens via the
                            // original CAS which contains only the manually created annotations
                            // and *not* the suggestions.
                            SuggestionDocumentGroup<SpanSuggestion> groups = SuggestionDocumentGroup
                                    .filter(SpanSuggestion.class, suggestions);
                            calculateSpanSuggestionVisibility(originalCas.get(), username,
                                    recommender.getLayer(), groups, 0,
                                    originalCas.get().getDocumentText().length());

                            predictions.putPredictions(suggestions);
                        }
                        // Catching Throwable is intentional here as we want to continue the
                        // execution even if a particular recommender fails.
                        catch (Throwable e) {
                            predictions.log(LogMessage.error(r.getRecommender().getName(),
                                    "Failed: %s", e.getMessage()));
                            log.error(
                                    "Error applying recommender [{}]({}) for user [{}] to document "
                                            + "[{}]({}) in project [{}]({}) - skipping recommender",
                                    recommender.getName(), recommender.getId(), username,
                                    document.getName(), document.getId(),
                                    document.getProject().getName(), document.getProject().getId(),
                                    e);

                            // If there was a previous successful run of the recommender, inherit
                            // its suggestions to avoid that all the suggestions of the recommender
                            // simply disappear.
                            if (activePredictions != null) {
                                List<AnnotationSuggestion> suggestions = inheritSuggestions(
                                        recommender, activePredictions, document, username);
                                if (!suggestions.isEmpty()) {
                                    predictions.putPredictions(suggestions);
                                }
                                predictions.log(LogMessage.info(r.getRecommender().getName(),
                                        "Inherited [%d] predictions from previous run",
                                        suggestions.size()));
                            }

                            continue nextRecommender;
                        }
                    }
                }

                // When all recommenders have completed on the document, we mark it as "complete"
                predictions.markDocumentAsPredictionCompleted(document);
            }

            predictions.log(LogMessage.info(this, "Prediction complete"));
            log.debug("Prediction complete");

            return predictions;
        }
        finally {
            CasStorageSession.get().remove(predictionCas);
        }
    }

    /**
     * Extracts existing predictions from the last prediction run so we do not have to recalculate
     * them. This is useful when the engine is not trainable.
     */
    private List<AnnotationSuggestion> inheritSuggestions(Recommender aRecommender,
            Predictions activePredictions, SourceDocument document, String aUsername)
    {
        List<AnnotationSuggestion> suggestions = activePredictions
                .getPredictionsByRecommenderAndDocument(aRecommender, document.getName());

        log.debug(
                "[{}]({}) for user [{}] on document "
                        + "[{}]({}) in project [{}]({}) inherited {} predictions.",
                aRecommender.getName(), aRecommender.getId(), aUsername, document.getName(),
                document.getId(), aRecommender.getProject().getName(),
                aRecommender.getProject().getId(), suggestions.size());

        suggestions.forEach(s -> s.show(FLAG_ALL));

        return suggestions;
    }

    /**
     * Extracts existing predictions from the last prediction run so we do not have to recalculate
     * them. This is useful when the engine is not trainable.
     */
    private List<AnnotationSuggestion> inheritSuggestions(Project aProject,
            Predictions activePredictions, SourceDocument document, String aUsername)
    {
        List<AnnotationSuggestion> suggestions = activePredictions
                .getPredictionsByDocument(document.getName());

        log.debug(
                "[{}]({}) for user [{}] on document "
                        + "[{}]({}) in project [{}]({}) inherited {} predictions.",
                "ALL", "--", aUsername, document.getName(), document.getId(), aProject.getName(),
                aProject.getId(), suggestions.size());

        suggestions.forEach(s -> s.show(FLAG_ALL));

        return suggestions;
    }

    /**
     * Invokes the engine to produce new suggestions.
     */
    private List<AnnotationSuggestion> generateSuggestions(RecommenderContext ctx,
            RecommendationEngine engine, Predictions activePredictions, SourceDocument document,
            CAS originalCas, CAS predictionCas, String aUsername)
        throws RecommendationException
    {
        // Perform the actual prediction
        engine.predict(ctx, predictionCas);

        // Extract the suggestions from the data which the recommender has written into the CAS
        List<AnnotationSuggestion> suggestions = extractSuggestions(aUsername, originalCas,
                predictionCas, document, engine.getRecommender());

        return suggestions;
    }

    private List<AnnotationSuggestion> extractSuggestions(String aUsername, CAS aOriginalCas,
            CAS aPredictionCas, SourceDocument aDocument, Recommender aRecommender)
    {
        AnnotationLayer layer = aRecommender.getLayer();
        String typeName = layer.getName();
        String featureName = aRecommender.getFeature().getName();

        Type predictedType = CasUtil.getType(aPredictionCas, typeName);
        Feature predictedFeature = predictedType.getFeatureByBaseName(featureName);
        Feature governorFeature = predictedType.getFeatureByBaseName(FEAT_REL_SOURCE);
        Feature dependentFeature = predictedType.getFeatureByBaseName(FEAT_REL_TARGET);

        Feature scoreFeature = predictedType
                .getFeatureByBaseName(featureName + FEATURE_NAME_SCORE_SUFFIX);
        Feature scoreExplanationFeature = predictedType
                .getFeatureByBaseName(featureName + FEATURE_NAME_SCORE_EXPLANATION_SUFFIX);
        Feature predictionFeature = predictedType.getFeatureByBaseName(FEATURE_NAME_IS_PREDICTION);

        int predictionCount = 0;

        List<AnnotationSuggestion> result = new ArrayList<>();
        int id = 0;

        for (Annotation predictedAnnotation : aPredictionCas.<Annotation> select(predictedType)) {
            if (!predictedAnnotation.getBooleanValue(predictionFeature)) {
                continue;
            }

            String label = predictedAnnotation.getFeatureValueAsString(predictedFeature);
            double score = predictedAnnotation.getDoubleValue(scoreFeature);
            String scoreExplanation = predictedAnnotation.getStringValue(scoreExplanationFeature);
            String name = aRecommender.getName();

            AnnotationSuggestion suggestion;

            switch (layer.getType()) {
            case SPAN_TYPE: {
                Optional<Offset> targetOffsets = getOffsets(layer, aOriginalCas,
                        predictedAnnotation);

                if (!targetOffsets.isPresent()) {
                    continue;
                }

                suggestion = new SpanSuggestion(id, aRecommender.getId(), name, layer.getId(),
                        featureName, aDocument.getName(), targetOffsets.get().getBegin(),
                        targetOffsets.get().getEnd(), predictedAnnotation.getCoveredText(), label,
                        label, score, scoreExplanation);
                break;
            }
            case WebAnnoConst.RELATION_TYPE: {
                AnnotationFS governor = (AnnotationFS) predictedAnnotation
                        .getFeatureValue(governorFeature);
                AnnotationFS dependent = (AnnotationFS) predictedAnnotation
                        .getFeatureValue(dependentFeature);

                AnnotationFS originalGovernor = findEquivalent(aOriginalCas, governor).get();
                AnnotationFS originalDependent = findEquivalent(aOriginalCas, dependent).get();

                suggestion = new RelationSuggestion(id, aRecommender.getId(), name, layer.getId(),
                        featureName, aDocument.getName(), originalGovernor.getBegin(),
                        originalGovernor.getEnd(), originalDependent.getBegin(),
                        originalDependent.getEnd(), label, label, score, scoreExplanation);

                break;
            }
            default:
                throw new IllegalStateException("Unsupport layer type [" + layer.getType() + "]");
            }

            result.add(suggestion);
            id++;
            predictionCount++;
        }

        log.debug(
                "[{}]({}) for user [{}] on document "
                        + "[{}]({}) in project [{}]({}) generated {} predictions.",
                aRecommender.getName(), aRecommender.getId(), aUsername, aDocument.getName(),
                aDocument.getId(), aRecommender.getProject().getName(),
                aRecommender.getProject().getId(), predictionCount);

        return result;
    }

    /**
     * Locates an annotation in the given CAS which is equivalent of the provided annotation.
     *
     * @param aOriginalCas
     *            the original CAS.
     * @param aAnnotation
     *            an annotation in the prediction CAS. return the equivalent in the original CAS.
     */
    private Optional<Annotation> findEquivalent(CAS aOriginalCas, AnnotationFS aAnnotation)
    {
        return aOriginalCas.<Annotation> select(aAnnotation.getType())
                .filter(candidate -> isEquivalentSpanAnnotation(candidate, aAnnotation, null))
                .findFirst();
    }

    /**
     * Calculates the offsets of the given predicted annotation in the original CAS .
     *
     * @param aLayer
     *            the prediction layer definition.
     * @param aOriginalCas
     *            the original CAS.
     * @param aPredictedAnnotation
     *            the predicted annotation.
     * @return the proper offsets.
     */
    private Optional<Offset> getOffsets(AnnotationLayer aLayer, CAS aOriginalCas,
            Annotation aPredictedAnnotation)
    {
        Type tokenType = getType(aOriginalCas, Token.class);
        Type sentenceType = getType(aOriginalCas, Sentence.class);

        int begin;
        int end;
        switch (aLayer.getAnchoringMode()) {
        case CHARACTERS: {
            int[] offsets = { aPredictedAnnotation.getBegin(), aPredictedAnnotation.getEnd() };
            TrimUtils.trim(aPredictedAnnotation.getCAS().getDocumentText(), offsets);
            begin = offsets[0];
            end = offsets[1];
            break;
        }
        case SINGLE_TOKEN: {
            List<Annotation> tokens = aOriginalCas.<Annotation> select(tokenType)
                    .coveredBy(aPredictedAnnotation).limit(2).asList();

            if (tokens.isEmpty()) {
                // This can happen if a recommender uses different token boundaries (e.g. if a
                // remote service performs its own tokenization). We might be smart here by
                // looking for overlapping tokens instead of contained tokens.
                log.trace("Discarding suggestion because no covering token was found: {}",
                        aPredictedAnnotation);
                return Optional.empty();
            }

            if (tokens.size() > 1) {
                // We only want to accept single-token suggestions
                log.trace("Discarding suggestion because only single-token suggestions are "
                        + "accepted: {}", aPredictedAnnotation);
                return Optional.empty();
            }

            AnnotationFS token = tokens.get(0);
            begin = token.getBegin();
            end = token.getEnd();
            break;
        }
        case TOKENS: {
            List<Annotation> tokens = aOriginalCas.<Annotation> select(tokenType)
                    .coveredBy(aPredictedAnnotation).asList();

            if (tokens.isEmpty()) {
                // This can happen if a recommender uses different token boundaries (e.g. if a
                // remote service performs its own tokenization). We might be smart here by
                // looking for overlapping tokens instead of contained tokens.
                log.trace("Discarding suggestion because no covering tokens were found: {}",
                        aPredictedAnnotation);
                return Optional.empty();
            }

            begin = tokens.get(0).getBegin();
            end = tokens.get(tokens.size() - 1).getEnd();
            break;
        }
        case SENTENCES: {
            List<AnnotationFS> sentences = selectCovered(sentenceType, aPredictedAnnotation);
            if (sentences.isEmpty()) {
                // This can happen if a recommender uses different token boundaries (e.g. if a
                // remote service performs its own tokenization). We might be smart here by
                // looking for overlapping sentences instead of contained sentences.
                log.trace("Discarding suggestion because no covering sentences were found: {}",
                        aPredictedAnnotation);
                return Optional.empty();
            }

            begin = sentences.get(0).getBegin();
            end = sentences.get(sentences.size() - 1).getEnd();
            break;
        }
        default:
            throw new IllegalStateException(
                    "Unknown anchoring mode: [" + aLayer.getAnchoringMode() + "]");
        }

        return Optional.of(new Offset(begin, end));
    }

    /**
     * Goes through all SpanSuggestions and determines the visibility of each one
     */
    @Override
    public void calculateSpanSuggestionVisibility(CAS aCas, String aUser, AnnotationLayer aLayer,
            Collection<SuggestionGroup<SpanSuggestion>> aRecommendations, int aWindowBegin,
            int aWindowEnd)
    {
        Type type = getAnnotationType(aCas, aLayer);

        List<AnnotationFS> annotationsInWindow = getAnnotationsInWindow(aCas, type, aWindowBegin,
                aWindowEnd);

        if (annotationsInWindow.isEmpty()) {
            return;
        }

        // Collect all suggestions of the given layer within the view window
        List<SuggestionGroup<SpanSuggestion>> suggestionsInWindow = aRecommendations.stream()
                // Only suggestions for the given layer
                .filter(group -> group.getLayerId() == aLayer.getId())
                // ... and in the given window
                .filter(group -> {
                    Offset offset = (Offset) group.getPosition();
                    return aWindowBegin <= offset.getBegin() && offset.getEnd() <= aWindowEnd;
                }) //
                .collect(toList());

        // Get all the skipped/rejected entries for the current layer
        List<LearningRecord> recordedAnnotations = learningRecordService.listRecords(aUser, aLayer);

        for (AnnotationFeature feature : annoService.listSupportedFeatures(aLayer)) {
            Feature feat = type.getFeatureByBaseName(feature.getName());

            if (feat == null) {
                // The feature does not exist in the type system of the CAS. Probably it has not
                // been upgraded to the latest version of the type system yet. If this is the case,
                // we'll just skip.
                return;
            }

            // Reduce the annotations to the ones which have a non-null feature value. We need to
            // use a multi-valued map here because there may be multiple annotations at a
            // given position.
            MultiValuedMap<Offset, AnnotationFS> annotations = new ArrayListValuedHashMap<>();
            annotationsInWindow
                    .forEach(fs -> annotations.put(new Offset(fs.getBegin(), fs.getEnd()), fs));
            // We need to constructed a sorted list of the keys for the OverlapIterator below
            List<Offset> sortedAnnotationKeys = new ArrayList<>(annotations.keySet());
            sortedAnnotationKeys
                    .sort(comparingInt(Offset::getBegin).thenComparingInt(Offset::getEnd));

            // Reduce the suggestions to the ones for the given feature. We can use the tree here
            // since we only have a single SuggestionGroup for every position
            Map<Offset, SuggestionGroup<SpanSuggestion>> suggestions = new TreeMap<>(
                    comparingInt(Offset::getBegin).thenComparingInt(Offset::getEnd));
            suggestionsInWindow.stream()
                    .filter(group -> group.getFeature().equals(feature.getName()))
                    .forEach(group -> suggestions.put((Offset) group.getPosition(), group));

            // If there are no suggestions or no annotations, there is nothing to do here
            if (suggestions.isEmpty() || annotations.isEmpty()) {
                continue;
            }

            // This iterator gives us pairs of annotations and suggestions. Note that both lists
            // must be sorted in the same way. The suggestion offsets are sorted because they are
            // the keys in a TreeSet - and the annotation offsets are sorted in the same way
            // manually
            OverlapIterator oi = new OverlapIterator(new ArrayList<>(suggestions.keySet()),
                    sortedAnnotationKeys);

            // Bulk-hide any groups that overlap with existing annotations on the current layer
            // and for the current feature
            while (oi.hasNext()) {
                if (oi.getA().overlaps(oi.getB())) {
                    // Fetch the current suggestion and annotation
                    SuggestionGroup<SpanSuggestion> group = suggestions.get(oi.getA());
                    for (AnnotationFS annotation : annotations.get(oi.getB())) {
                        String label = annotation.getFeatureValueAsString(feat);
                        for (SpanSuggestion suggestion : group) {
                            // The suggestion would just create an annotation and not set any
                            // feature
                            if (suggestion.getLabel() == null) {
                                // If there is already an annotation, then we hide any suggestions
                                // that would just trigger the creation of the same annotation and
                                // not set any new feature. This applies whether stacking is allowed
                                // or not.
                                if (suggestion.getBegin() == annotation.getBegin()
                                        && suggestion.getEnd() == annotation.getEnd()) {
                                    suggestion.hide(FLAG_OVERLAP);
                                    continue;
                                }

                                // If stacking is enabled, we do allow suggestions that create an
                                // annotation with no label, but only if the offsets differ
                                if (aLayer.isAllowStacking()
                                        && (suggestion.getBegin() != annotation.getBegin()
                                                || suggestion.getEnd() != annotation.getEnd())) {
                                    suggestion.hide(FLAG_OVERLAP);
                                    continue;
                                }
                            }
                            // The suggestion would merge the suggested feature value into an
                            // existing annotation or create a new annotation with the feature if
                            // stacking were enabled.
                            else {
                                // Is the feature still unset in the current annotation - i.e. would
                                // accepting the suggestion merge the feature into it? If yes, we do
                                // not hide
                                if (label == null) {
                                    continue;
                                }

                                // Does the suggested label match the label of an existing
                                // annotation, then we hide
                                if (label.equals(suggestion.getLabel())) {
                                    suggestion.hide(FLAG_OVERLAP);
                                    continue;
                                }

                                // Would accepting the suggestion create a new annotation but
                                // stacking is not enabled - then we need to hide
                                if (!aLayer.isAllowStacking()) {
                                    suggestion.hide(FLAG_OVERLAP);
                                    continue;
                                }
                            }
                        }
                    }

                    // Do not want to process the group again since the relevant annotations are
                    // already hidden
                    oi.ignoraA();
                }
                oi.step();
            }

            // Anything that was not hidden so far might still have been rejected
            suggestions.values().stream().flatMap(SuggestionGroup::stream)
                    .filter(AnnotationSuggestion::isVisible)
                    .forEach(suggestion -> hideSuggestionsRejectedOrSkipped(suggestion,
                            recordedAnnotations));
        }
    }

    @Override
    public void calculateRelationSuggestionVisibility(CAS aCas, String aUser,
            AnnotationLayer aLayer,
            Collection<SuggestionGroup<RelationSuggestion>> aRecommendations, int aWindowBegin,
            int aWindowEnd)
    {
        Type type = getAnnotationType(aCas, aLayer);

        if (type == null) {
            return;
        }

        Feature governorFeature = type.getFeatureByBaseName(FEAT_REL_SOURCE);
        Feature dependentFeature = type.getFeatureByBaseName(FEAT_REL_TARGET);

        if (dependentFeature == null || governorFeature == null) {
            log.warn("Missing Dependent or Governor feature on [{}]", aLayer.getName());
            return;
        }

        List<AnnotationFS> annotationsInWindow = getAnnotationsInWindow(aCas, type, aWindowBegin,
                aWindowEnd);

        if (annotationsInWindow.isEmpty()) {
            return;
        }

        // Group annotations by relation position, that is (source, target) address
        MultiValuedMap<Position, AnnotationFS> groupedAnnotations = new ArrayListValuedHashMap<>();
        for (AnnotationFS annotationFS : annotationsInWindow) {
            AnnotationFS source = (AnnotationFS) annotationFS.getFeatureValue(governorFeature);
            AnnotationFS target = (AnnotationFS) annotationFS.getFeatureValue(dependentFeature);

            RelationPosition relationPosition = new RelationPosition(source.getBegin(),
                    source.getEnd(), target.getBegin(), target.getEnd());

            groupedAnnotations.put(relationPosition, annotationFS);
        }

        // Collect all suggestions of the given layer
        List<SuggestionGroup<RelationSuggestion>> groupedSuggestions = aRecommendations.stream()
                .filter(group -> group.getLayerId() == aLayer.getId()) //
                .collect(toList());

        // Get previously rejected suggestions
        MultiValuedMap<Position, LearningRecord> groupedRecordedAnnotations = new ArrayListValuedHashMap<>();
        for (LearningRecord learningRecord : learningRecordService.listRecords(aUser, aLayer)) {
            RelationPosition relationPosition = new RelationPosition(
                    learningRecord.getOffsetSourceBegin(), learningRecord.getOffsetSourceEnd(),
                    learningRecord.getOffsetTargetBegin(), learningRecord.getOffsetTargetEnd());

            groupedRecordedAnnotations.put(relationPosition, learningRecord);
        }

        for (AnnotationFeature feature : annoService.listSupportedFeatures(aLayer)) {
            Feature feat = type.getFeatureByBaseName(feature.getName());

            if (feat == null) {
                // The feature does not exist in the type system of the CAS. Probably it has not
                // been upgraded to the latest version of the type system yet. If this is the case,
                // we'll just skip.
                return;
            }

            for (SuggestionGroup<RelationSuggestion> group : groupedSuggestions) {
                if (!feature.getName().equals(group.getFeature())) {
                    continue;
                }

                Position position = group.getPosition();

                // If any annotation at this position has a non-null label for this feature,
                // then we hide the suggestion group
                for (AnnotationFS annotationFS : groupedAnnotations.get(position)) {
                    if (annotationFS.getFeatureValueAsString(feat) != null) {
                        for (RelationSuggestion suggestion : group) {
                            suggestion.hide(FLAG_OVERLAP);
                        }
                    }
                }

                // Hide previously rejected suggestions
                for (LearningRecord learningRecord : groupedRecordedAnnotations.get(position)) {
                    for (RelationSuggestion suggestion : group) {
                        if (suggestion.labelEquals(learningRecord.getAnnotation())) {
                            hideSuggestion(suggestion, learningRecord.getUserAction());
                        }

                    }
                }
            }
        }
    }

    private void hideSuggestion(AnnotationSuggestion aSuggestion, LearningRecordType aAction)
    {
        switch (aAction) {
        case REJECTED:
            aSuggestion.hide(FLAG_REJECTED);
            break;
        case SKIPPED:
            aSuggestion.hide(FLAG_SKIPPED);
            break;
        default:
            // Nothing to do for the other cases. ACCEPTED annotation are
            // filtered
            // out
            // because the overlap with a created annotation and the same for
            // CORRECTED
        }
    }

    private void hideSuggestionsRejectedOrSkipped(SpanSuggestion aSuggestion,
            List<LearningRecord> aRecordedRecommendations)
    {
        // If it was rejected or skipped, hide it
        for (LearningRecord record : aRecordedRecommendations) {
            boolean isAtTheSamePlace = record.getOffsetBegin() == aSuggestion.getBegin()
                    && record.getOffsetEnd() == aSuggestion.getEnd();
            if (isAtTheSamePlace && aSuggestion.labelEquals(record.getAnnotation())) {
                hideSuggestion(aSuggestion, record.getUserAction());
                return;
            }
        }
    }

    @Nullable
    private Type getAnnotationType(CAS aCas, AnnotationLayer aLayer)
    {
        // NOTE: In order to avoid having to upgrade the "original CAS" in computePredictions,this
        // method is implemented in such a way that it gracefully handles cases where the CAS and
        // the project type system are not in sync - specifically the CAS where the project defines
        // layers or features which do not exist in the CAS.

        try {
            return CasUtil.getType(aCas, aLayer.getName());
        }
        catch (IllegalArgumentException e) {
            // Type does not exist in the type system of the CAS. Probably it has not been upgraded
            // to the latest version of the type system yet. If this is the case, we'll just skip.
            return null;
        }
    }

    private List<AnnotationFS> getAnnotationsInWindow(CAS aCas, Type type, int aWindowBegin,
            int aWindowEnd)
    {
        if (type == null) {
            return List.of();
        }

        return select(aCas, type).stream()
                .filter(fs -> aWindowBegin <= fs.getBegin() && fs.getEnd() <= aWindowEnd)
                .collect(toList());
    }

    public CAS cloneAndMonkeyPatchCAS(Project aProject, CAS aSourceCas, CAS aTargetCas)
        throws UIMAException, IOException
    {
        try (StopWatch watch = new StopWatch(log, "adding score features")) {
            TypeSystemDescription tsd = annoService.getFullProjectTypeSystem(aProject);

            for (AnnotationLayer layer : annoService.listAnnotationLayer(aProject)) {
                TypeDescription td = tsd.getType(layer.getName());

                if (td == null) {
                    log.trace("Could not monkey patch type [{}]", layer.getName());
                    continue;
                }

                for (FeatureDescription feature : td.getFeatures()) {
                    String scoreFeatureName = feature.getName() + FEATURE_NAME_SCORE_SUFFIX;
                    td.addFeature(scoreFeatureName, "Score feature", CAS.TYPE_NAME_DOUBLE);

                    String scoreExplanationFeatureName = feature.getName()
                            + FEATURE_NAME_SCORE_EXPLANATION_SUFFIX;
                    td.addFeature(scoreExplanationFeatureName, "Score explanation feature",
                            CAS.TYPE_NAME_STRING);
                }

                td.addFeature(FEATURE_NAME_IS_PREDICTION, "Is Prediction", CAS.TYPE_NAME_BOOLEAN);
            }

            annoService.upgradeCas(aSourceCas, aTargetCas, tsd);
        }

        return aTargetCas;
    }

    private class TriggerTrainingTaskListener
        implements IRequestCycleListener
    {
        private final SourceDocument currentDocument;

        public TriggerTrainingTaskListener(SourceDocument aCurrentDocument)
        {
            currentDocument = aCurrentDocument;
        }

        @Override
        public void onEndRequest(RequestCycle cycle)
        {
            Set<RecommendationStateKey> dirties = cycle.getMetaData(DIRTIES);
            Set<RecommendationStateKey> committed = cycle.getMetaData(COMMITTED);

            if (dirties == null || committed == null) {
                return;
            }

            for (RecommendationStateKey committedKey : committed) {
                if (!dirties.contains(committedKey)) {
                    // Committed but not dirty, so nothing to do.
                    continue;
                }

                Project project = projectService.getProject(committedKey.getProjectId());
                if (project == null) {
                    // Concurrent action has deleted project, so we can ignore this
                    continue;
                }

                triggerTrainingAndClassification(committedKey.getUser(), project,
                        "Committed dirty CAS at end of request", currentDocument);
            }
        }
    }

    @Override
    public boolean existsEnabledRecommender(Project aProject)
    {
        String query = String.join("\n", //
                "FROM Recommender WHERE", //
                "enabled = :enabled AND", //
                "project = :project");

        List<Recommender> recommenders = entityManager.createQuery(query, Recommender.class) //
                .setParameter("enabled", true) //
                .setParameter("project", aProject) //
                .getResultList();

        return recommenders.stream() //
                .anyMatch(rec -> getRecommenderFactory(rec) != null);
    }

    @Override
    public long countEnabledRecommenders()
    {
        String query = String.join("\n", //
<<<<<<< HEAD
                "SELECT COUNT(*)", //
                "FROM Recommender WHERE", //
                "enabled = :enabled");

        return entityManager.createQuery(query, Long.class) //
                .setParameter("enabled", true) //
                .getSingleResult();
=======
                "FROM Recommender WHERE", //
                "enabled = :enabled");

        List<Recommender> recommenders = entityManager.createQuery(query, Recommender.class) //
                .setParameter("enabled", true) //
                .getResultList();

        return recommenders.stream() //
                .filter(rec -> getRecommenderFactory(rec) != null) //
                .count();
>>>>>>> ef2294d9
    }
}<|MERGE_RESOLUTION|>--- conflicted
+++ resolved
@@ -2003,15 +2003,6 @@
     public long countEnabledRecommenders()
     {
         String query = String.join("\n", //
-<<<<<<< HEAD
-                "SELECT COUNT(*)", //
-                "FROM Recommender WHERE", //
-                "enabled = :enabled");
-
-        return entityManager.createQuery(query, Long.class) //
-                .setParameter("enabled", true) //
-                .getSingleResult();
-=======
                 "FROM Recommender WHERE", //
                 "enabled = :enabled");
 
@@ -2022,6 +2013,5 @@
         return recommenders.stream() //
                 .filter(rec -> getRecommenderFactory(rec) != null) //
                 .count();
->>>>>>> ef2294d9
     }
 }