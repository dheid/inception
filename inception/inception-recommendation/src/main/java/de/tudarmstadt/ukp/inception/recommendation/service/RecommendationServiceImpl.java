--- conflicted
+++ resolved
@@ -34,10 +34,7 @@
 import static java.util.Comparator.comparingInt;
 import static java.util.stream.Collectors.toList;
 import static java.util.stream.Collectors.toMap;
-<<<<<<< HEAD
-=======
 import static org.apache.uima.cas.CAS.TYPE_NAME_STRING_ARRAY;
->>>>>>> 8a04d3c6
 import static org.apache.uima.fit.util.CasUtil.getType;
 import static org.apache.uima.fit.util.CasUtil.select;
 import static org.apache.uima.fit.util.CasUtil.selectAt;
@@ -1281,18 +1278,9 @@
         if (!context.isPresent()) {
             predictions.log(LogMessage.info(recommender.getName(),
                     "Recommender has no context... skipping"));
-<<<<<<< HEAD
-            log.info(
-                    "No context available for recommender [{}]({}) for user {} "
-                            + "on document [{}]({}) in project [{}]({}) - skipping recommender",
-                    recommender.getName(), recommender.getId(), aUser, aDocument.getName(),
-                    aDocument.getId(), aDocument.getProject().getName(),
-                    aDocument.getProject().getId());
-=======
             log.info("No context available for recommender {} for user {} on document {} in " //
                     + "project {} - skipping recommender", recommender, aUser, aDocument,
                     aDocument.getProject());
->>>>>>> 8a04d3c6
             return;
         }
 
@@ -1333,91 +1321,13 @@
             if (!engine.isReadyForPrediction(ctx)) {
                 predictions.log(LogMessage.info(recommender.getName(),
                         "Recommender context is not ready... skipping"));
-<<<<<<< HEAD
-                log.info(
-                        "Recommender context [{}]({}) for user {} in project "
-                                + "[{}]({}) is not ready for prediction - skipping recommender",
-                        recommender.getName(), recommender.getId(), aUser,
-                        aDocument.getProject().getName(), aDocument.getProject().getId());
-=======
                 log.info("Recommender context {} for user {} in project {} is not ready for " //
                         + "prediction - skipping recommender", recommender, aUser,
                         aDocument.getProject());
->>>>>>> 8a04d3c6
 
                 // If possible, we inherit recommendations from a previous run while
                 // the recommender is still busy
                 if (activePredictions != null) {
-<<<<<<< HEAD
-                    List<AnnotationSuggestion> suggestions = inheritSuggestions(originalCas,
-                            recommender, activePredictions, aDocument, aUser.getUsername());
-                    if (!suggestions.isEmpty()) {
-                        predictions.putPredictions(suggestions);
-                    }
-
-                    predictions.log(LogMessage.info(recommender.getName(),
-                            "Inherited [%d] predictions from previous run", suggestions.size()));
-                }
-
-                return;
-            }
-
-            predictions.log(LogMessage.info(recommender.getName(),
-                    "Generating predictions for layer [%s]...",
-                    recommender.getLayer().getUiName()));
-            log.trace("{}[{}]: Generating predictions for layer [{}]", aUser, recommender.getName(),
-                    recommender.getLayer().getUiName());
-
-            cloneAndMonkeyPatchCAS(project, originalCas, predictionCas);
-
-            List<AnnotationSuggestion> suggestions;
-
-            // If the recommender is not trainable and not sensitive to annotations,
-            // we can actually re-use the predictions.
-            if (TRAINING_NOT_SUPPORTED.equals(engine.getTrainingCapability())
-                    && activePredictions != null
-                    && activePredictions.hasRunPredictionOnDocument(aDocument)) {
-                suggestions = inheritSuggestions(originalCas, engine.getRecommender(),
-                        activePredictions, aDocument, aUser.getUsername());
-                predictions.log(LogMessage.info(recommender.getName(),
-                        "Inherited [%d] predictions from previous run", suggestions.size()));
-            }
-            else {
-                suggestions = generateSuggestions(ctx, engine, activePredictions, aDocument,
-                        originalCas, predictionCas, aUser.getUsername(), predictionBegin,
-                        predictionEnd);
-                predictions.log(LogMessage.info(recommender.getName(), "Generated [%d] predictions",
-                        suggestions.size()));
-            }
-
-            predictions.putPredictions(suggestions);
-        }
-        // Catching Throwable is intentional here as we want to continue the
-        // execution even if a particular recommender fails.
-        catch (Throwable e) {
-            predictions.log(LogMessage.error(recommender.getName(), "Failed: %s", e.getMessage()));
-            log.error(
-                    "Error applying recommender [{}]({}) for user {} to document "
-                            + "[{}]({}) in project [{}]({}) - skipping recommender",
-                    recommender.getName(), recommender.getId(), aUser, aDocument.getName(),
-                    aDocument.getId(), aDocument.getProject().getName(),
-                    aDocument.getProject().getId(), e);
-            applicationEventPublisher.publishEvent(new RecommenderTaskEvent(this,
-                    aUser.getUsername(), e.getMessage(), recommender));
-
-            // If there was a previous successful run of the recommender, inherit
-            // its suggestions to avoid that all the suggestions of the recommender
-            // simply disappear.
-            if (activePredictions != null) {
-                List<AnnotationSuggestion> suggestions = inheritSuggestions(originalCas,
-                        recommender, activePredictions, aDocument, aUser.getUsername());
-                if (!suggestions.isEmpty()) {
-                    predictions.putPredictions(suggestions);
-                }
-
-                predictions.log(LogMessage.info(recommender.getName(),
-                        "Inherited [%d] predictions from previous run", suggestions.size()));
-=======
                     inheritSuggestionsAtRecommenderLevel(predictions, originalCas, recommender,
                             activePredictions, aDocument, aUser);
                 }
@@ -1457,7 +1367,6 @@
             if (activePredictions != null) {
                 inheritSuggestionsAtRecommenderLevel(predictions, originalCas, recommender,
                         activePredictions, aDocument, aUser);
->>>>>>> 8a04d3c6
             }
 
             return;
@@ -1587,16 +1496,6 @@
         List<AnnotationSuggestion> suggestions = activePredictions
                 .getPredictionsByRecommenderAndDocument(aRecommender, document.getName());
 
-<<<<<<< HEAD
-        log.debug(
-                "[{}]({}) for user [{}] on document "
-                        + "[{}]({}) in project [{}]({}) inherited {} predictions.",
-                aRecommender.getName(), aRecommender.getId(), aUsername, document.getName(),
-                document.getId(), aRecommender.getProject().getName(),
-                aRecommender.getProject().getId(), suggestions.size());
-
-        return suggestions;
-=======
         if (suggestions.isEmpty()) {
             log.debug("{} for user {} on document {} in project {} there " //
                     + "are no inheritable predictions", aRecommender, aUser, document,
@@ -1614,20 +1513,6 @@
                 "Inherited [%d] predictions from previous run", suggestions.size()));
 
         predictions.putPredictions(suggestions);
->>>>>>> 8a04d3c6
-    }
-
-    private void inheritSuggestionsAtDocumentLevel(Project aProject, SourceDocument aDocument,
-            User aUser, Predictions aOldPredictions, Predictions aNewPredictions)
-    {
-        if (!aOldPredictions.hasRunPredictionOnDocument(aDocument)) {
-            return;
-        }
-
-        List<AnnotationSuggestion> suggestions = inheritSuggestions(aProject, aOldPredictions,
-                aDocument, aUser.getUsername());
-        aNewPredictions.putPredictions(suggestions);
-        aNewPredictions.markDocumentAsPredictionCompleted(aDocument);
     }
 
     /**
@@ -1655,15 +1540,9 @@
     /**
      * Invokes the engine to produce new suggestions.
      */
-<<<<<<< HEAD
-    private List<AnnotationSuggestion> generateSuggestions(RecommenderContext ctx,
-            RecommendationEngine engine, Predictions activePredictions, SourceDocument document,
-            CAS originalCas, CAS predictionCas, String aUsername, int aPredictionBegin,
-=======
     void generateSuggestions(Predictions aPredictions, RecommenderContext aCtx,
             RecommendationEngine aEngine, Predictions aActivePredictions, SourceDocument aDocument,
             CAS aOriginalCas, CAS aPredictionCas, User aUser, int aPredictionBegin,
->>>>>>> 8a04d3c6
             int aPredictionEnd)
         throws RecommendationException
     {
@@ -1675,12 +1554,8 @@
                 recommender.getLayer().getUiName());
 
         // Perform the actual prediction
-<<<<<<< HEAD
-        engine.predict(ctx, predictionCas, aPredictionBegin, aPredictionEnd);
-=======
         Range predictedRange = aEngine.predict(aCtx, aPredictionCas, aPredictionBegin,
                 aPredictionEnd);
->>>>>>> 8a04d3c6
 
         // Extract the suggestions from the data which the recommender has written into the CAS
         var suggestions = extractSuggestions(aOriginalCas, aPredictionCas, aDocument, recommender);
