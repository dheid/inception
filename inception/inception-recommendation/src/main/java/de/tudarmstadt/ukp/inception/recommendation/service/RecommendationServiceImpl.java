/*
 * Licensed to the Technische Universität Darmstadt under one
 * or more contributor license agreements.  See the NOTICE file
 * distributed with this work for additional information
 * regarding copyright ownership.  The Technische Universität Darmstadt 
 * licenses this file to you under the Apache License, Version 2.0 (the
 * "License"); you may not use this file except in compliance
 * with the License.
 *  
 * http://www.apache.org/licenses/LICENSE-2.0
 * 
 * Unless required by applicable law or agreed to in writing, software
 * distributed under the License is distributed on an "AS IS" BASIS,
 * WITHOUT WARRANTIES OR CONDITIONS OF ANY KIND, either express or implied.
 * See the License for the specific language governing permissions and
 * limitations under the License.
 */
package de.tudarmstadt.ukp.inception.recommendation.service;

import static de.tudarmstadt.ukp.clarin.webanno.api.CasUpgradeMode.AUTO_CAS_UPGRADE;
import static de.tudarmstadt.ukp.clarin.webanno.api.casstorage.CasAccessMode.EXCLUSIVE_WRITE_ACCESS;
import static de.tudarmstadt.ukp.clarin.webanno.api.casstorage.CasAccessMode.SHARED_READ_ONLY_ACCESS;
import static de.tudarmstadt.ukp.clarin.webanno.support.WebAnnoConst.FEAT_REL_SOURCE;
import static de.tudarmstadt.ukp.clarin.webanno.support.WebAnnoConst.FEAT_REL_TARGET;
import static de.tudarmstadt.ukp.clarin.webanno.support.WebAnnoConst.RELATION_TYPE;
import static de.tudarmstadt.ukp.clarin.webanno.support.WebAnnoConst.SPAN_TYPE;
import static de.tudarmstadt.ukp.inception.recommendation.api.model.AnnotationSuggestion.FLAG_OVERLAP;
import static de.tudarmstadt.ukp.inception.recommendation.api.model.AnnotationSuggestion.FLAG_REJECTED;
import static de.tudarmstadt.ukp.inception.recommendation.api.model.AnnotationSuggestion.FLAG_SKIPPED;
import static de.tudarmstadt.ukp.inception.recommendation.api.model.AnnotationSuggestion.FLAG_TRANSIENT_ACCEPTED;
import static de.tudarmstadt.ukp.inception.recommendation.api.model.AutoAcceptMode.ON_FIRST_ACCESS;
import static de.tudarmstadt.ukp.inception.recommendation.api.model.SuggestionDocumentGroup.groupsOfType;
import static de.tudarmstadt.ukp.inception.recommendation.api.recommender.TrainingCapability.TRAINING_NOT_SUPPORTED;
import static java.lang.Math.max;
import static java.lang.Math.min;
import static java.util.Comparator.comparingInt;
import static java.util.stream.Collectors.toList;
import static java.util.stream.Collectors.toMap;
import static org.apache.uima.cas.CAS.TYPE_NAME_BOOLEAN;
import static org.apache.uima.cas.CAS.TYPE_NAME_DOUBLE;
import static org.apache.uima.cas.CAS.TYPE_NAME_STRING;
import static org.apache.uima.cas.CAS.TYPE_NAME_STRING_ARRAY;
import static org.apache.uima.cas.text.AnnotationPredicates.colocated;
import static org.apache.uima.fit.util.CasUtil.getType;
import static org.apache.uima.fit.util.CasUtil.select;
import static org.apache.uima.fit.util.CasUtil.selectAt;

import java.io.IOException;
import java.lang.invoke.MethodHandles;
import java.util.ArrayList;
import java.util.Collection;
import java.util.HashSet;
import java.util.LinkedHashMap;
import java.util.List;
import java.util.Map;
import java.util.Objects;
import java.util.Optional;
import java.util.Set;
import java.util.TreeMap;
import java.util.concurrent.ConcurrentHashMap;
import java.util.concurrent.ConcurrentMap;
import java.util.concurrent.atomic.AtomicInteger;

import javax.persistence.EntityManager;
import javax.persistence.NoResultException;

import org.apache.commons.collections4.MapIterator;
import org.apache.commons.collections4.MultiValuedMap;
import org.apache.commons.collections4.multimap.ArrayListValuedHashMap;
import org.apache.commons.collections4.multimap.HashSetValuedHashMap;
import org.apache.commons.lang3.Validate;
import org.apache.commons.lang3.builder.EqualsBuilder;
import org.apache.commons.lang3.builder.HashCodeBuilder;
import org.apache.uima.UIMAException;
import org.apache.uima.cas.CAS;
import org.apache.uima.cas.Feature;
import org.apache.uima.cas.FeatureStructure;
import org.apache.uima.cas.Type;
import org.apache.uima.cas.text.AnnotationFS;
import org.apache.uima.fit.util.CasUtil;
import org.apache.uima.fit.util.FSUtil;
import org.apache.uima.jcas.tcas.Annotation;
import org.apache.uima.resource.ResourceInitializationException;
import org.apache.uima.resource.metadata.FeatureDescription;
import org.apache.uima.resource.metadata.TypeDescription;
import org.apache.uima.resource.metadata.TypeSystemDescription;
import org.apache.wicket.MetaDataKey;
import org.apache.wicket.ajax.AjaxRequestTarget;
import org.apache.wicket.core.request.handler.IPageRequestHandler;
import org.apache.wicket.request.cycle.IRequestCycleListener;
import org.apache.wicket.request.cycle.PageRequestHandlerTracker;
import org.apache.wicket.request.cycle.RequestCycle;
import org.slf4j.Logger;
import org.slf4j.LoggerFactory;
import org.springframework.beans.factory.annotation.Autowired;
import org.springframework.context.ApplicationEventPublisher;
import org.springframework.context.event.EventListener;
import org.springframework.core.Ordered;
import org.springframework.core.annotation.Order;
import org.springframework.lang.Nullable;
import org.springframework.security.core.session.SessionDestroyedEvent;
import org.springframework.security.core.session.SessionInformation;
import org.springframework.security.core.session.SessionRegistry;
import org.springframework.transaction.annotation.Transactional;

import de.tudarmstadt.ukp.clarin.webanno.api.DocumentService;
import de.tudarmstadt.ukp.clarin.webanno.api.ProjectService;
import de.tudarmstadt.ukp.clarin.webanno.api.annotation.page.AnnotationPageBase;
import de.tudarmstadt.ukp.clarin.webanno.api.annotation.util.WebAnnoCasUtil;
import de.tudarmstadt.ukp.clarin.webanno.api.event.AfterCasWrittenEvent;
import de.tudarmstadt.ukp.clarin.webanno.api.event.AfterDocumentCreatedEvent;
import de.tudarmstadt.ukp.clarin.webanno.api.event.AfterDocumentResetEvent;
import de.tudarmstadt.ukp.clarin.webanno.api.event.AfterProjectRemovedEvent;
import de.tudarmstadt.ukp.clarin.webanno.api.event.BeforeDocumentRemovedEvent;
import de.tudarmstadt.ukp.clarin.webanno.api.event.BeforeProjectRemovedEvent;
import de.tudarmstadt.ukp.clarin.webanno.model.AnchoringMode;
import de.tudarmstadt.ukp.clarin.webanno.model.AnnotationDocument;
import de.tudarmstadt.ukp.clarin.webanno.model.AnnotationDocumentState;
import de.tudarmstadt.ukp.clarin.webanno.model.AnnotationFeature;
import de.tudarmstadt.ukp.clarin.webanno.model.AnnotationLayer;
import de.tudarmstadt.ukp.clarin.webanno.model.Project;
import de.tudarmstadt.ukp.clarin.webanno.model.SourceDocument;
import de.tudarmstadt.ukp.clarin.webanno.security.UserDao;
import de.tudarmstadt.ukp.clarin.webanno.security.model.User;
import de.tudarmstadt.ukp.clarin.webanno.support.StopWatch;
import de.tudarmstadt.ukp.clarin.webanno.support.logging.LogMessage;
import de.tudarmstadt.ukp.clarin.webanno.support.logging.LogMessageGroup;
import de.tudarmstadt.ukp.clarin.webanno.support.uima.ICasUtil;
import de.tudarmstadt.ukp.clarin.webanno.support.wicket.WicketExceptionUtil;
import de.tudarmstadt.ukp.clarin.webanno.ui.annotation.AnnotationPage;
import de.tudarmstadt.ukp.dkpro.core.api.segmentation.TrimUtils;
import de.tudarmstadt.ukp.dkpro.core.api.segmentation.type.Sentence;
import de.tudarmstadt.ukp.dkpro.core.api.segmentation.type.Token;
import de.tudarmstadt.ukp.inception.annotation.events.AnnotationEvent;
import de.tudarmstadt.ukp.inception.annotation.events.DocumentOpenedEvent;
import de.tudarmstadt.ukp.inception.annotation.layer.relation.RelationAdapter;
import de.tudarmstadt.ukp.inception.annotation.layer.span.SpanAdapter;
import de.tudarmstadt.ukp.inception.annotation.storage.CasStorageSession;
import de.tudarmstadt.ukp.inception.preferences.PreferencesService;
import de.tudarmstadt.ukp.inception.recommendation.api.LearningRecordService;
import de.tudarmstadt.ukp.inception.recommendation.api.RecommendationService;
import de.tudarmstadt.ukp.inception.recommendation.api.RecommenderFactoryRegistry;
import de.tudarmstadt.ukp.inception.recommendation.api.model.AnnotationSuggestion;
import de.tudarmstadt.ukp.inception.recommendation.api.model.AutoAcceptMode;
import de.tudarmstadt.ukp.inception.recommendation.api.model.EvaluatedRecommender;
import de.tudarmstadt.ukp.inception.recommendation.api.model.LearningRecord;
import de.tudarmstadt.ukp.inception.recommendation.api.model.LearningRecordType;
import de.tudarmstadt.ukp.inception.recommendation.api.model.Offset;
import de.tudarmstadt.ukp.inception.recommendation.api.model.Position;
import de.tudarmstadt.ukp.inception.recommendation.api.model.Predictions;
import de.tudarmstadt.ukp.inception.recommendation.api.model.Preferences;
import de.tudarmstadt.ukp.inception.recommendation.api.model.Progress;
import de.tudarmstadt.ukp.inception.recommendation.api.model.Recommender;
import de.tudarmstadt.ukp.inception.recommendation.api.model.RelationPosition;
import de.tudarmstadt.ukp.inception.recommendation.api.model.RelationSuggestion;
import de.tudarmstadt.ukp.inception.recommendation.api.model.SpanSuggestion;
import de.tudarmstadt.ukp.inception.recommendation.api.model.SuggestionGroup;
import de.tudarmstadt.ukp.inception.recommendation.api.recommender.RecommendationEngine;
import de.tudarmstadt.ukp.inception.recommendation.api.recommender.RecommendationEngineFactory;
import de.tudarmstadt.ukp.inception.recommendation.api.recommender.RecommendationException;
import de.tudarmstadt.ukp.inception.recommendation.api.recommender.RecommenderContext;
import de.tudarmstadt.ukp.inception.recommendation.config.RecommenderServiceAutoConfiguration;
import de.tudarmstadt.ukp.inception.recommendation.event.RecommenderDeletedEvent;
import de.tudarmstadt.ukp.inception.recommendation.event.RecommenderTaskNotificationEvent;
import de.tudarmstadt.ukp.inception.recommendation.event.RecommenderUpdatedEvent;
import de.tudarmstadt.ukp.inception.recommendation.model.DirtySpot;
import de.tudarmstadt.ukp.inception.recommendation.tasks.NonTrainableRecommenderActivationTask;
import de.tudarmstadt.ukp.inception.recommendation.tasks.PredictionTask;
import de.tudarmstadt.ukp.inception.recommendation.tasks.SelectionTask;
import de.tudarmstadt.ukp.inception.recommendation.tasks.TrainingTask;
import de.tudarmstadt.ukp.inception.recommendation.util.OverlapIterator;
import de.tudarmstadt.ukp.inception.rendering.editorstate.AnnotatorState;
import de.tudarmstadt.ukp.inception.rendering.model.Range;
import de.tudarmstadt.ukp.inception.scheduling.SchedulingService;
import de.tudarmstadt.ukp.inception.scheduling.Task;
import de.tudarmstadt.ukp.inception.schema.AnnotationSchemaService;
import de.tudarmstadt.ukp.inception.schema.adapter.AnnotationComparisonUtils;
import de.tudarmstadt.ukp.inception.schema.adapter.AnnotationException;

/**
 * The implementation of the RecommendationService.
 * <p>
 * This class is exposed as a Spring Component via
 * {@link RecommenderServiceAutoConfiguration#recommendationService}.
 * </p>
 */
public class RecommendationServiceImpl
    implements RecommendationService
{
    private static final String AUTO_ACCEPT_ON_FIRST_ACCESS = "on-first-access";

    private static final Logger LOG = LoggerFactory.getLogger(MethodHandles.lookup().lookupClass());

    private static final int TRAININGS_PER_SELECTION = 5;

    private static final String PREDICTION_CAS = "predictionCas";

    private final EntityManager entityManager;

    private final SessionRegistry sessionRegistry;
    private final UserDao userRepository;
    private final RecommenderFactoryRegistry recommenderFactoryRegistry;
    private final SchedulingService schedulingService;
    private final AnnotationSchemaService schemaService;
    private final DocumentService documentService;
    private final LearningRecordService learningRecordService;
    private final ProjectService projectService;
    private final ApplicationEventPublisher applicationEventPublisher;
    private final PreferencesService preferencesService;

    private final ConcurrentMap<RecommendationStateKey, AtomicInteger> trainingTaskCounter;
    private final ConcurrentMap<RecommendationStateKey, RecommendationState> states;

    /*
     * Marks user/projects to which annotations were added during this request.
     */
    @SuppressWarnings("serial")
    private static final MetaDataKey<Set<DirtySpot>> DIRTIES = //
            new MetaDataKey<Set<DirtySpot>>()
            {
            };

    /*
     * Marks for which CASes have been saved during this request (probably the ones to which
     * annotations have been added above).
     */
    @SuppressWarnings("serial")
    private static final MetaDataKey<Set<CommittedDocument>> COMMITTED = new MetaDataKey<>()
    {
    };

    @Autowired
    public RecommendationServiceImpl(PreferencesService aPreferencesService,
            SessionRegistry aSessionRegistry, UserDao aUserRepository,
            RecommenderFactoryRegistry aRecommenderFactoryRegistry,
            SchedulingService aSchedulingService, AnnotationSchemaService aAnnoService,
            DocumentService aDocumentService, LearningRecordService aLearningRecordService,
            ProjectService aProjectService, EntityManager aEntityManager,
            ApplicationEventPublisher aApplicationEventPublisher)
    {
        preferencesService = aPreferencesService;
        sessionRegistry = aSessionRegistry;
        userRepository = aUserRepository;
        recommenderFactoryRegistry = aRecommenderFactoryRegistry;
        schedulingService = aSchedulingService;
        schemaService = aAnnoService;
        documentService = aDocumentService;
        learningRecordService = aLearningRecordService;
        projectService = aProjectService;
        entityManager = aEntityManager;
        applicationEventPublisher = aApplicationEventPublisher;

        trainingTaskCounter = new ConcurrentHashMap<>();
        states = new ConcurrentHashMap<>();
    }

    public RecommendationServiceImpl(PreferencesService aPreferencesService,
            SessionRegistry aSessionRegistry, UserDao aUserRepository,
            RecommenderFactoryRegistry aRecommenderFactoryRegistry,
            SchedulingService aSchedulingService, AnnotationSchemaService aAnnoService,
            DocumentService aDocumentService, LearningRecordService aLearningRecordService,
            EntityManager aEntityManager)
    {
        this(aPreferencesService, aSessionRegistry, aUserRepository, aRecommenderFactoryRegistry,
                aSchedulingService, aAnnoService, aDocumentService, aLearningRecordService,
                (ProjectService) null, aEntityManager, null);
    }

    @Override
    public Predictions getPredictions(User aUser, Project aProject)
    {
        RecommendationState state = getState(aUser.getUsername(), aProject);
        return state.getActivePredictions();
    }

    @Override
    public Predictions getIncomingPredictions(User aUser, Project aProject)
    {
        RecommendationState state = getState(aUser.getUsername(), aProject);
        return state.getIncomingPredictions();
    }

    @Override
    public void putIncomingPredictions(User aUser, Project aProject, Predictions aPredictions)
    {
        RecommendationState state = getState(aUser.getUsername(), aProject);
        synchronized (state) {
            state.setIncomingPredictions(aPredictions);
        }
    }

    @Override
    public boolean hasActiveRecommenders(String aUser, Project aProject)
    {
        RecommendationState state = getState(aUser, aProject);
        synchronized (state) {
            return !state.getActiveRecommenders().isEmpty();
        }
    }

    @Override
    public void setEvaluatedRecommenders(User aUser, AnnotationLayer aLayer,
            List<EvaluatedRecommender> aRecommenders)
    {
        RecommendationState state = getState(aUser.getUsername(), aLayer.getProject());
        synchronized (state) {
            state.setEvaluatedRecommenders(aLayer, aRecommenders);
        }
    }

    @Override
    public List<EvaluatedRecommender> getEvaluatedRecommenders(User aUser, AnnotationLayer aLayer)
    {
        RecommendationState state = getState(aUser.getUsername(), aLayer.getProject());
        synchronized (state) {
            return new ArrayList<>(state.getEvaluatedRecommenders().get(aLayer));
        }
    }

    @Override
    public Optional<EvaluatedRecommender> getEvaluatedRecommender(User aUser,
            Recommender aRecommender)
    {
        RecommendationState state = getState(aUser.getUsername(), aRecommender.getProject());
        synchronized (state) {
            return state.getEvaluatedRecommenders().get(aRecommender.getLayer()).stream()
                    .filter(r -> r.getRecommender().equals(aRecommender)).findAny();
        }
    }

    @Override
    public List<EvaluatedRecommender> getActiveRecommenders(User aUser, AnnotationLayer aLayer)
    {
        RecommendationState state = getState(aUser.getUsername(), aLayer.getProject());
        synchronized (state) {
            return new ArrayList<>(state.getActiveRecommenders().get(aLayer));
        }
    }

    @Override
    public List<EvaluatedRecommender> getActiveRecommenders(User aUser, Project aProject)
    {
        RecommendationState state = getState(aUser.getUsername(), aProject);
        synchronized (state) {
            return new ArrayList<>(state.getActiveRecommenders().values());
        }
    }

    @Override
    @Transactional
    public void createOrUpdateRecommender(Recommender aRecommender)
    {
        if (aRecommender.getId() == null) {
            entityManager.persist(aRecommender);
        }
        else {
            entityManager.merge(aRecommender);
        }

        if (applicationEventPublisher != null) {
            applicationEventPublisher.publishEvent(new RecommenderUpdatedEvent(this, aRecommender));
        }
    }

    @Override
    @Transactional
    public void deleteRecommender(Recommender aRecommender)
    {
        Recommender settings = aRecommender;

        if (!entityManager.contains(settings)) {
            settings = entityManager.merge(settings);
        }

        entityManager.remove(settings);

        if (applicationEventPublisher != null) {
            applicationEventPublisher.publishEvent(new RecommenderDeletedEvent(this, aRecommender));
        }
    }

    @Override
    @Transactional
    public List<Recommender> listRecommenders(Project aProject)
    {
        List<Recommender> settings = entityManager
                .createQuery("FROM Recommender WHERE project = :project ORDER BY name ASC",
                        Recommender.class)
                .setParameter("project", aProject).getResultList();
        return settings;
    }

    @Override
    public List<AnnotationLayer> listLayersWithEnabledRecommenders(Project aProject)
    {
        String query = "SELECT DISTINCT r.layer " + "FROM Recommender r "
                + "WHERE r.project = :project AND r.enabled = :enabled "
                + "ORDER BY r.layer.name ASC";

        return entityManager.createQuery(query, AnnotationLayer.class) //
                .setParameter("project", aProject) //
                .setParameter("enabled", true) //
                .getResultList();
    }

    @Override
    @Transactional(noRollbackFor = NoResultException.class)
    public Recommender getRecommender(long aId)
    {
        return entityManager.find(Recommender.class, aId);
    }

    @Override
    @Transactional
    public boolean existsRecommender(Project aProject, String aName)
    {
        String query = String.join("\n", //
                "SELECT COUNT(*)", "FROM Recommender ", //
                "WHERE name = :name ", //
                "AND project = :project");

        long count = entityManager.createQuery(query, Long.class) //
                .setParameter("name", aName) //
                .setParameter("project", aProject) //
                .getSingleResult();

        return count > 0;
    }

    @Override
    @Transactional
    public Optional<Recommender> getRecommender(Project aProject, String aName)
    {
        String query = String.join("\n", //
                "FROM Recommender ", //
                "WHERE name = :name ", //
                "AND project = :project");

        return entityManager.createQuery(query, Recommender.class) //
                .setParameter("name", aName) //
                .setParameter("project", aProject) //
                .getResultStream() //
                .findFirst();
    }

    @Override
    @Transactional
    public Optional<Recommender> getEnabledRecommender(long aRecommenderId)
    {
        String query = String.join("\n", //
                "FROM Recommender WHERE ", //
                "id = :id AND ", //
                "enabled = :enabled");

        return entityManager.createQuery(query, Recommender.class) //
                .setParameter("id", aRecommenderId) //
                .setParameter("enabled", true) //
                .getResultStream() //
                .findFirst();
    }

    @Override
    @Transactional
    public List<Recommender> listEnabledRecommenders(AnnotationLayer aLayer)
    {
        String query = String.join("\n", //
                "FROM Recommender WHERE ", //
                "project = :project AND", //
                "layer = :layer AND", //
                "enabled = :enabled", //
                "ORDER BY name ASC");

        return entityManager.createQuery(query, Recommender.class) //
                .setParameter("project", aLayer.getProject()) //
                .setParameter("layer", aLayer) //
                .setParameter("enabled", true) //
                .getResultList();
    }

    @Override
    @Transactional
    public List<Recommender> listEnabledRecommenders(Project aProject)
    {
        String query = String.join("\n", //
                "FROM Recommender WHERE", //
                "project = :project AND", //
                "enabled = :enabled", //
                "ORDER BY name ASC");

        return entityManager.createQuery(query, Recommender.class) //
                .setParameter("project", aProject) //
                .setParameter("enabled", true) //
                .getResultList();
    }

    @Override
    @Transactional
    public List<Recommender> listRecommenders(AnnotationLayer aLayer)
    {
        String query = String.join("\n", //
                "FROM Recommender WHERE ", //
                "layer = :layer", //
                "ORDER BY name ASC");

        return entityManager.createQuery(query, Recommender.class) //
                .setParameter("layer", aLayer) //
                .getResultList();
    }

    @EventListener
    public void onDocumentOpened(DocumentOpenedEvent aEvent)
    {
        Project project = aEvent.getDocument().getProject();
        String username = aEvent.getAnnotator();
        SourceDocument doc = aEvent.getDocument();
        Predictions predictions = getState(username, project).getActivePredictions();
        boolean predictionSessionExistedOnOpen = predictions != null;

        // If the user does not exist (also if the user is a pseudo-user like CURATION_USER
        // we do not apply recommendations
        User user = userRepository.get(username);
        if (user == null) {
            return;
        }

        // We want to get predictions from all trained recommenders immediately - be they externally
        // pre-trained or possibly internal recommenders that have been trained due to earlier
        // actions.
        String trigger = aEvent.getClass().getSimpleName();
        if (!predictionSessionExistedOnOpen) {
            // Activate all non-trainable recommenders - execute synchronously - blocking
            schedulingService
                    .executeSync(new NonTrainableRecommenderActivationTask(user, project, trigger));
        }

        // Check if we need to wait for the initial recommender run before displaying the document
        // to the user var predictionSessionExists =
        boolean predictionTriggered = nonTrainableRecommenderRunSync(doc, predictions, user,
                trigger);

        // Is it the first time a document has been opened? If yes, ther might be auto-accept
        // suggestions that need to be processed (in particular ones that may have been generated
        // by the non-trainable recommenders triggered above or from already existing predictions
        if (aEvent.getStateBeforeOpening() == AnnotationDocumentState.NEW) {
            autoAccept(aEvent.getRequestTarget(), user, doc, ON_FIRST_ACCESS);
        }

        // Trigger a training and prediction run if there is no prediction state yet
        if (!predictionSessionExistedOnOpen) {
            triggerTrainingAndPrediction(username, project, trigger, doc);
            return;
        }

        if (predictions != null && predictions.hasRunPredictionOnDocument(aEvent.getDocument())) {
            LOG.debug(
                    "Not scheduling prediction task after document was opened as we already have predictions");
            return;
        }

        // If we already trained, predicted only for the last document and open a new document, we
        // start the predictions so that the user gets recommendations as quickly as possible
        // without any interaction needed
        if (!predictionTriggered) {
            triggerPrediction(username, trigger, doc);
        }
    }

    private boolean nonTrainableRecommenderRunSync(SourceDocument doc, Predictions predictions,
            User user, String trigger)
    {
        if (predictions != null && predictions.hasRunPredictionOnDocument(doc)) {
            LOG.trace("Not running sync prediction for non-trainable recommenders as we already "
                    + "have predictions");
            return false;
        }

        var settings = preferencesService
                .loadDefaultTraitsForProject(KEY_RECOMMENDER_GENERAL_SETTINGS, doc.getProject());
        if (!settings.isWaitForRecommendersOnOpenDocument()) {
            LOG.trace("Not running sync prediction for non-trainable recommenders because the "
                    + "option is not enabled in the project settings");
            return false;
        }

        LOG.trace("Running sync prediction for non-trainable recommenders");
        schedulingService.executeSync(new PredictionTask(user, trigger, doc));
        switchPredictions(user, doc.getProject());

        return true;
    }

    private void autoAccept(AjaxRequestTarget aTarget, User aUser, SourceDocument aDocument,
            AutoAcceptMode aAutoAcceptMode)
    {
        if (aTarget == null) {
            LOG.trace("Not auto-accepting outside AJAX requests");
            return;
        }

        if (!(aTarget.getPage() instanceof AnnotationPage)) {
            LOG.trace("Not auto-accepting when not triggered through AnnotationPage");
            return;
        }

        var page = (AnnotationPage) aTarget.getPage();

        var predictions = getPredictions(aUser, aDocument.getProject());
        if (predictions == null || !predictions.hasPredictions()) {
            LOG.trace("Not auto-accepting because no predictions are available");
            return;
        }

        if (!page.isEditable()) {
            return;
        }

        CAS cas;
        try {
            cas = page.getEditorCas();
        }
        catch (IOException e) {
            LOG.error("Not auto-accepting because editor CAS could not be loaded", e);
            return;
        }

        var count = 0;
        for (var prediction : predictions.getPredictionsByDocument(aDocument.getName())) {
            if (prediction.getAutoAcceptMode() != aAutoAcceptMode) {
                continue;
            }

            // We do not clear auto-accept for on-first-access predictions because these should be
            // restored after a document reset but they won't be re-generated after a document
            // reset.
            if (prediction.getAutoAcceptMode() != AutoAcceptMode.ON_FIRST_ACCESS) {
                prediction.clearAutoAccept();
            }

            AnnotationLayer layer = annoService.getLayer(prediction.getLayerId());
            AnnotationFeature feature = annoService.getFeature(prediction.getFeature(), layer);

            try {
                if (prediction instanceof SpanSuggestion) {
                    var spanPrediction = (SpanSuggestion) prediction;
                    upsertSpanFeature(aDocument, aUser.getUsername(), cas, layer, feature,
                            spanPrediction.getLabel(), spanPrediction.getBegin(),
                            spanPrediction.getEnd());
                    prediction.hide(FLAG_TRANSIENT_ACCEPTED);
                    count++;
                }

                if (prediction instanceof RelationSuggestion) {
                    var relationPrediction = (RelationSuggestion) prediction;
                    upsertRelationFeature(aDocument, aUser.getUsername(), cas, layer, feature,
                            relationPrediction);
                    prediction.hide(FLAG_TRANSIENT_ACCEPTED);
                    count++;
                }
            }
            catch (AnnotationException e) {
                LOG.debug("Not auto-accepting suggestion: {}", e.getMessage());
            }
        }

        predictions.log(LogMessage.info(this, "Auto-accepted [%d] suggestions", count));
        LOG.debug("Auto-accepted [{}] suggestions", count);

        if (count > 0) {
            try {
                page.writeEditorCas(cas);
            }
            catch (Exception e) {
                WicketExceptionUtil.handleException(LOG, page, aTarget, e);
            }
        }
    }

    /*
     * There can be multiple annotation changes in a single user request. Thus, we do not trigger a
     * training on every action but rather mark the project/user as dirty and trigger the training
     * only when we get a CAS-written event on a dirty project/user.
     */
    @EventListener
    public void onAnnotation(AnnotationEvent aEvent)
    {
        RequestCycle requestCycle = RequestCycle.get();

        if (requestCycle == null) {
            return;
        }

        Set<DirtySpot> dirties = requestCycle.getMetaData(DIRTIES);
        if (dirties == null) {
            dirties = new HashSet<>();
            requestCycle.setMetaData(DIRTIES, dirties);
        }

        dirties.add(new DirtySpot(aEvent));
    }

    /*
     * We only want to schedule training runs as a reaction to the user performing an action. We
     * don't need to keep training all the time if the user isn't even going to look at the results.
     * Thus, we make use of the Wicket RequestCycle here.
     */
    @EventListener
    public void onAfterCasWritten(AfterCasWrittenEvent aEvent)
    {
        RequestCycle requestCycle = RequestCycle.get();

        if (requestCycle == null) {
            return;
        }

        Set<CommittedDocument> committed = requestCycle.getMetaData(COMMITTED);
        if (committed == null) {
            committed = new HashSet<>();
            requestCycle.setMetaData(COMMITTED, committed);
        }

        committed.add(new CommittedDocument(aEvent.getDocument()));

        boolean containsTrainingTrigger = false;
        for (IRequestCycleListener listener : requestCycle.getListeners()) {
            if (listener instanceof TriggerTrainingTaskListener) {
                containsTrainingTrigger = true;
            }
        }

        if (!containsTrainingTrigger) {
            // Hack to figure out which annotations the user is viewing. This obviously works only
            // if the user is viewing annotations through an AnnotationPageBase ... still not a
            // bad guess
            IPageRequestHandler handler = PageRequestHandlerTracker.getLastHandler(requestCycle);
            if (handler.isPageInstanceCreated()
                    && handler.getPage() instanceof AnnotationPageBase) {
                AnnotatorState state = ((AnnotationPageBase) handler.getPage()).getModelObject();
                requestCycle.getListeners()
                        .add(new TriggerTrainingTaskListener(state.getDocument()));
            }
            else {
                // Otherwise use the document from the event... mind that if there are multiple
                // events, we consider only the first one since after that the trigger listener
                // will be in the cycle and we do not add another one.
                // FIXME: This works as long as the user is working on a single document, but not if
                // the user is doing a bulk operation. If a bulk-operation is done, we get multiple
                // AfterCasWrittenEvent and we do not know which of them belongs to the document
                // which the user is currently viewing.
                requestCycle.getListeners()
                        .add(new TriggerTrainingTaskListener(aEvent.getDocument().getDocument()));
            }
        }
    }

    @EventListener
    public void onRecommenderUpdated(RecommenderUpdatedEvent aEvent)
    {
        clearState(aEvent.getRecommender().getProject());
    }

    @EventListener
    public void onRecommenderDelete(RecommenderDeletedEvent aEvent)
    {
        // When removing a recommender, it is sufficient to delete its predictions from the current
        // state. Since (so far) recommenders do not depend on each other, we wouldn't need to
        // trigger a training rung.
        removePredictions(aEvent.getRecommender());
    }

    @EventListener
    public void onDocumentCreated(AfterDocumentCreatedEvent aEvent)
    {
        clearState(aEvent.getDocument().getProject());
    }

    @EventListener
    public void onDocumentRemoval(BeforeDocumentRemovedEvent aEvent)
    {
        clearState(aEvent.getDocument().getProject());
    }

    @EventListener
    public void onBeforeProjectRemoved(BeforeProjectRemovedEvent aEvent)
    {
        clearState(aEvent.getProject());
    }

    @EventListener
    public void onAfterProjectRemoved(AfterProjectRemovedEvent aEvent)
    {
        clearState(aEvent.getProject());
    }

    @Override
    public void triggerPrediction(String aUsername, String aEventName, SourceDocument aDocument)
    {
        User user = userRepository.get(aUsername);
        if (user == null) {
            return;
        }

        schedulingService.enqueue(new PredictionTask(user, aEventName, aDocument));
    }

    @Override
    public void triggerTrainingAndPrediction(String aUser, Project aProject, String aEventName,
            SourceDocument aCurrentDocument)
    {
        triggerRun(aUser, aProject, aEventName, aCurrentDocument, false, null);
    }

    @Override
    public void triggerSelectionTrainingAndPrediction(String aUser, Project aProject,
            String aEventName, SourceDocument aCurrentDocument)
    {
        triggerRun(aUser, aProject, aEventName, aCurrentDocument, true, null);
    }

    private void triggerRun(String aUser, Project aProject, String aEventName,
            SourceDocument aCurrentDocument, boolean aForceSelection, Set<DirtySpot> aDirties)
    {
        User user = userRepository.get(aUser);
        // do not trigger training during when viewing others' work
        if (user == null || !user.equals(userRepository.getCurrentUser())) {
            return;
        }

        // Update the task count
        AtomicInteger count = trainingTaskCounter.computeIfAbsent(
                new RecommendationStateKey(user.getUsername(), aProject),
                _key -> new AtomicInteger(0));

        // If there is no active recommender at all then let's try hard to make one active by
        // re-setting the count and thus force-scheduling a SelectionTask
        if (!hasActiveRecommenders(aUser, aProject)) {
            count.set(0);
        }

        if (aForceSelection || (count.getAndIncrement() % TRAININGS_PER_SELECTION == 0)) {
            // If it is time for a selection task, we just start a selection task.
            // The selection task then will start the training once its finished,
            // i.e. we do not start it here.
            Task task = new SelectionTask(user, aProject, aEventName, aCurrentDocument);
            schedulingService.enqueue(task);

            RecommendationState state = getState(aUser, aProject);
            synchronized (state) {
                state.setPredictionsUntilNextEvaluation(TRAININGS_PER_SELECTION - 1);
                state.setPredictionsSinceLastEvaluation(0);
            }

            return;
        }

        Task task = new TrainingTask(user, aProject, aEventName, aCurrentDocument);
        schedulingService.enqueue(task);

        RecommendationState state = getState(aUser, aProject);
        synchronized (state) {
            int predictions = state.getPredictionsSinceLastEvaluation() + 1;
            state.setPredictionsSinceLastEvaluation(predictions);
            state.setPredictionsUntilNextEvaluation(TRAININGS_PER_SELECTION - predictions - 1);
        }
    }

    @Override
    public List<LogMessageGroup> getLog(String aUser, Project aProject)
    {
        Predictions activePredictions = getState(aUser, aProject).getActivePredictions();
        Predictions incomingPredictions = getState(aUser, aProject).getIncomingPredictions();

        List<LogMessageGroup> messageSets = new ArrayList<>();

        if (activePredictions != null) {
            messageSets.add(new LogMessageGroup("Active", activePredictions.getLog()));
        }

        if (incomingPredictions != null) {
            messageSets.add(new LogMessageGroup("Incoming", incomingPredictions.getLog()));
        }

        return messageSets;
    }

    @Override
    public boolean isPredictForAllDocuments(String aUser, Project aProject)
    {
        return getState(aUser, aProject).isPredictForAllDocuments();
    }

    @Override
    public void setPredictForAllDocuments(String aUser, Project aProject,
            boolean aPredictForAllDocuments)
    {
        getState(aUser, aProject).setPredictForAllDocuments(aPredictForAllDocuments);
    }

    @EventListener
    @Order(Ordered.HIGHEST_PRECEDENCE)
    public void onSessionDestroyed(SessionDestroyedEvent event)
    {
        SessionInformation info = sessionRegistry.getSessionInformation(event.getId());
        // Could be an anonymous session without information.
        if (info == null) {
            return;
        }

        String username = null;
        if (info.getPrincipal() instanceof String) {
            username = (String) info.getPrincipal();
        }

        if (info.getPrincipal() instanceof User) {
            username = ((User) info.getPrincipal()).getUsername();
        }

        if (username != null) {
            clearState(username);
        }
    }

    @EventListener
    public void afterDocumentReset(AfterDocumentResetEvent aEvent)
    {
        String userName = aEvent.getDocument().getUser();
        clearState(userName);
        // Project project = aEvent.getDocument().getProject();
        // triggerTrainingAndPrediction(userName, project, "AfterDocumentResetEvent",
        // aEvent.getDocument().getDocument());
    }

    @Override
    public Preferences getPreferences(User aUser, Project aProject)
    {
        RecommendationState state = getState(aUser.getUsername(), aProject);
        return state.getPreferences();
    }

    @Override
    public void setPreferences(User aUser, Project aProject, Preferences aPreferences)
    {
        RecommendationState state = getState(aUser.getUsername(), aProject);
        state.setPreferences(aPreferences);
    }

    @Override
    public Optional<RecommendationEngineFactory<?>> getRecommenderFactory(Recommender aRecommender)
    {
        return Optional.ofNullable(recommenderFactoryRegistry.getFactory(aRecommender.getTool()));
    }

    private RecommendationState getState(String aUsername, Project aProject)
    {
        synchronized (states) {
            return states.computeIfAbsent(new RecommendationStateKey(aUsername, aProject),
                    (v) -> new RecommendationState());
        }
    }

    @Override
    public void clearState(String aUsername)
    {
        Validate.notNull(aUsername, "Username must be specified");

        synchronized (states) {
            states.keySet().removeIf(key -> aUsername.equals(key.getUser()));
            trainingTaskCounter.keySet().removeIf(key -> aUsername.equals(key.getUser()));
        }
    }

    private void clearState(Project aProject)
    {
        Validate.notNull(aProject, "Project must be specified");

        synchronized (states) {
            states.keySet().removeIf(key -> Objects.equals(aProject.getId(), key.getProjectId()));
            trainingTaskCounter.keySet()
                    .removeIf(key -> Objects.equals(aProject.getId(), key.getProjectId()));
        }
    }

    private void removePredictions(Recommender aRecommender)
    {
        Validate.notNull(aRecommender, "Recommender must be specified");

        synchronized (states) {
            states.entrySet().stream()
                    .filter(entry -> Objects.equals(aRecommender.getProject().getId(),
                            entry.getKey().getProjectId()))
                    .forEach(entry -> entry.getValue().removePredictions(aRecommender));
        }
    }

    @Override
    public boolean switchPredictions(User aUser, Project aProject)
    {
        RecommendationState state = getState(aUser.getUsername(), aProject);
        synchronized (state) {
            return state.switchPredictions();
        }
    }

    @Override
    public Optional<RecommenderContext> getContext(User aUser, Recommender aRecommender)
    {
        RecommendationState state = getState(aUser.getUsername(), aRecommender.getProject());
        synchronized (state) {
            return state.getContext(aRecommender);
        }
    }

    @Override
    public void putContext(User aUser, Recommender aRecommender, RecommenderContext aContext)
    {
        RecommendationState state = getState(aUser.getUsername(), aRecommender.getProject());
        synchronized (state) {
            state.putContext(aRecommender, aContext);
        }
    }

    @Override
<<<<<<< HEAD
    public int upsertSpanFeature(SourceDocument aDocument, String aUsername, CAS aCas,
=======
    public int upsertSpanFeature(SourceDocument aDocument, String aDocumentOwner, CAS aCas,
>>>>>>> 74990202
            AnnotationLayer aLayer, AnnotationFeature aFeature, String aValue, int aBegin, int aEnd)
        throws AnnotationException
    {
        // The feature of the predicted label
<<<<<<< HEAD
        SpanAdapter adapter = (SpanAdapter) annoService.getAdapter(aLayer);
=======
        var adapter = (SpanAdapter) schemaService.getAdapter(aLayer);
>>>>>>> 74990202

        // Check if there is already an annotation of the target type at the given location
        var type = CasUtil.getType(aCas, adapter.getAnnotationTypeName());
        var annoFS = selectAt(aCas, type, aBegin, aEnd).stream().findFirst().orElse(null);

        int address;
        if (annoFS != null && adapter.getFeatureValue(aFeature, annoFS) == null) {
            // If there is an annotation where the predicted feature is unset, use it ...
            address = ICasUtil.getAddr(annoFS);
        }
        else if (annoFS == null || aLayer.isAllowStacking()) {
            // ... if not or if stacking is allowed, then we create a new annotation - this also
            // takes care of attaching to an annotation if necessary
            var newAnnotation = adapter.add(aDocument, aDocumentOwner, aCas, aBegin, aEnd);
            address = ICasUtil.getAddr(newAnnotation);
        }
        else {
            // ... if yes and stacking is not allowed, then we update the feature on the existing
            // annotation
            address = ICasUtil.getAddr(annoFS);
        }

        // Update the feature value
        adapter.setFeatureValue(aDocument, aDocumentOwner, aCas, address, aFeature, aValue);

        return address;
    }

    @Override
    public int upsertRelationFeature(SourceDocument aDocument, String aUsername, CAS aCas,
            AnnotationLayer layer, AnnotationFeature aFeature, RelationSuggestion aSuggestion)
        throws AnnotationException
    {
<<<<<<< HEAD
        RelationAdapter adapter = (RelationAdapter) annoService.getAdapter(layer);
=======
        var adapter = (RelationAdapter) schemaService.getAdapter(layer);
>>>>>>> 74990202

        int sourceBegin = aSuggestion.getPosition().getSourceBegin();
        int sourceEnd = aSuggestion.getPosition().getSourceEnd();
        int targetBegin = aSuggestion.getPosition().getTargetBegin();
        int targetEnd = aSuggestion.getPosition().getTargetEnd();

        // Check if there is already a relation for the given source and target
        Type type = CasUtil.getType(aCas, adapter.getAnnotationTypeName());
        Type attachType = CasUtil.getType(aCas, adapter.getAttachTypeName());

        Feature sourceFeature = type.getFeatureByBaseName(FEAT_REL_SOURCE);
        Feature targetFeature = type.getFeatureByBaseName(FEAT_REL_TARGET);

        // The begin and end feature of a relation in the CAS are of the dependent/target
        // annotation. See also RelationAdapter::createRelationAnnotation.
        // We use that fact to search for existing relations for this relation suggestion
        List<AnnotationFS> candidates = new ArrayList<>();
        for (AnnotationFS relationCandidate : selectAt(aCas, type, targetBegin, targetEnd)) {
            AnnotationFS source = (AnnotationFS) relationCandidate.getFeatureValue(sourceFeature);
            AnnotationFS target = (AnnotationFS) relationCandidate.getFeatureValue(targetFeature);

            if (source == null || target == null) {
                continue;
            }

            if (source.getBegin() == sourceBegin && source.getEnd() == sourceEnd
                    && target.getBegin() == targetBegin && target.getEnd() == targetEnd) {
                candidates.add(relationCandidate);
            }
        }

        AnnotationFS relation = null;
        if (candidates.size() == 1) {
            // One candidate, we just return it
            relation = candidates.get(0);
        }
        else if (candidates.size() == 2) {
            LOG.warn("Found multiple candidates for upserting relation from suggestion");
            relation = candidates.get(0);
        }

        // We did not find a relation for this suggestion, so we create a new one
        if (relation == null) {
            // FIXME: We get the first match for the (begin, end) span. With stacking, there can
            // be more than one and we need to get the right one then which does not need to be
            // the first. We wait for #2135 to fix this. When stacking is enabled, then also
            // consider creating a new relation instead of upserting an existing one.

            AnnotationFS source = selectAt(aCas, attachType, sourceBegin, sourceEnd).stream()
                    .findFirst().orElse(null);
            AnnotationFS target = selectAt(aCas, attachType, targetBegin, targetEnd).stream()
                    .findFirst().orElse(null);

            if (source == null || target == null) {
                String msg = "Cannot find source or target annotation for upserting relation";
                LOG.error(msg);
                throw new IllegalStateException(msg);
            }

            relation = adapter.add(aDocument, aUsername, source, target, aCas);
        }

        int address = ICasUtil.getAddr(relation);

        // Update the feature value
        adapter.setFeatureValue(aDocument, aUsername, aCas, address, aFeature,
                aSuggestion.getLabel());

        return address;
    }

    private static class CommittedDocument
    {
        private final long projectId;
        private final long documentId;
        private final String user;

        public CommittedDocument(AnnotationDocument aDocument)
        {
            projectId = aDocument.getProject().getId();
            documentId = aDocument.getId();
            user = aDocument.getUser();
        }

        public long getDocumentId()
        {
            return documentId;
        }

        @SuppressWarnings("unused")
        public long getProjectId()
        {
            return projectId;
        }

        public String getUser()
        {
            return user;
        }

        @Override
        public int hashCode()
        {
            return Objects.hash(documentId, projectId, user);
        }

        @Override
        public boolean equals(Object obj)
        {
            if (this == obj) {
                return true;
            }
            if (obj == null) {
                return false;
            }
            if (getClass() != obj.getClass()) {
                return false;
            }
            CommittedDocument other = (CommittedDocument) obj;
            return documentId == other.documentId && projectId == other.projectId
                    && Objects.equals(user, other.user);
        }
    }

    private static class RecommendationStateKey
    {
        private final String user;
        private final long projectId;

        public RecommendationStateKey(String aUser, long aProjectId)
        {
            user = aUser;
            projectId = aProjectId;
        }

        public RecommendationStateKey(String aUser, Project aProject)
        {
            this(aUser, aProject.getId());
        }

        public long getProjectId()
        {
            return projectId;
        }

        public String getUser()
        {
            return user;
        }

        @Override
        public boolean equals(final Object other)
        {
            if (!(other instanceof RecommendationStateKey)) {
                return false;
            }
            RecommendationStateKey castOther = (RecommendationStateKey) other;
            return new EqualsBuilder().append(user, castOther.user)
                    .append(projectId, castOther.projectId).isEquals();
        }

        @Override
        public int hashCode()
        {
            return new HashCodeBuilder().append(user).append(projectId).toHashCode();
        }
    }

    /**
     * We are assuming that the user is actively working on one project at a time. Otherwise, the
     * RecommendationUserState might take up a lot of memory.
     */
    private static class RecommendationState
    {
        private Preferences preferences;
        private MultiValuedMap<AnnotationLayer, EvaluatedRecommender> evaluatedRecommenders;
        private Map<Recommender, RecommenderContext> contexts;
        private Predictions activePredictions;
        private Predictions incomingPredictions;
        private boolean predictForAllDocuments;
        private int predictionsSinceLastEvaluation;
        private int predictionsUntilNextEvaluation;

        {
            preferences = new Preferences();
            evaluatedRecommenders = new HashSetValuedHashMap<>();
            contexts = new ConcurrentHashMap<>();
        }

        public Preferences getPreferences()
        {
            return preferences;
        }

        public void setPreferences(Preferences aPreferences)
        {
            preferences = aPreferences;
        }

        public MultiValuedMap<AnnotationLayer, EvaluatedRecommender> getActiveRecommenders()
        {
            MultiValuedMap<AnnotationLayer, EvaluatedRecommender> active = new HashSetValuedHashMap<>();

            MapIterator<AnnotationLayer, EvaluatedRecommender> i = evaluatedRecommenders
                    .mapIterator();
            while (i.hasNext()) {
                i.next();
                if (i.getValue().isActive()) {
                    active.put(i.getKey(), i.getValue());
                }
            }

            return active;
        }

        public MultiValuedMap<AnnotationLayer, EvaluatedRecommender> getEvaluatedRecommenders()
        {
            return evaluatedRecommenders;
        }

        public void setPredictionsSinceLastEvaluation(int aPredictionsSinceLastEvaluation)
        {
            predictionsSinceLastEvaluation = aPredictionsSinceLastEvaluation;
        }

        public int getPredictionsSinceLastEvaluation()
        {
            return predictionsSinceLastEvaluation;
        }

        public void setPredictionsUntilNextEvaluation(int aPredictionsUntilNextEvaluation)
        {
            predictionsUntilNextEvaluation = aPredictionsUntilNextEvaluation;
        }

        public int getPredictionsUntilNextEvaluation()
        {
            return predictionsUntilNextEvaluation;
        }

        public void setEvaluatedRecommenders(AnnotationLayer aLayer,
                Collection<EvaluatedRecommender> aEvaluations)
        {
            evaluatedRecommenders.remove(aLayer);
            evaluatedRecommenders.putAll(aLayer, aEvaluations);
        }

        public void setEvaluatedRecommenders(
                MultiValuedMap<AnnotationLayer, EvaluatedRecommender> aEvaluatedRecommenders)
        {
            evaluatedRecommenders = aEvaluatedRecommenders;
        }

        public Predictions getActivePredictions()
        {
            return activePredictions;
        }

        public void setIncomingPredictions(Predictions aIncomingPredictions)
        {
            Validate.notNull(aIncomingPredictions, "Predictions must be specified");

            incomingPredictions = aIncomingPredictions;
        }

        public Predictions getIncomingPredictions()
        {
            return incomingPredictions;
        }

        public boolean switchPredictions()
        {
            // If the predictions have already been switched, do not switch again
            RequestCycle requestCycle = RequestCycle.get();
            if (requestCycle != null) {
                Boolean switched = requestCycle.getMetaData(PredictionSwitchPerformedKey.INSTANCE);
                if (switched != null && switched) {
                    return false;
                }
            }

            if (incomingPredictions == null) {
                return false;
            }

            activePredictions = incomingPredictions;
            incomingPredictions = null;

            if (requestCycle != null) {
                requestCycle.setMetaData(PredictionSwitchPerformedKey.INSTANCE, true);
            }

            return true;
        }

        /**
         * @param aRecommender
         *            a recommender of interest
         * @return the context for the given recommender if there is one.
         */
        public Optional<RecommenderContext> getContext(Recommender aRecommender)
        {
            Validate.notNull(aRecommender, "Recommender must be specified");

            return Optional.ofNullable(contexts.get(aRecommender));
        }

        public void putContext(Recommender aRecommender, RecommenderContext aContext)
        {
            Validate.notNull(aRecommender, "Recommender must be specified");
            Validate.notNull(aContext, "Context must be specified");
            Validate.isTrue(aContext.isClosed(), "Context must be closed");

            contexts.put(aRecommender, aContext);
        }

        public void removePredictions(Recommender aRecommender)
        {
            // Remove incoming predictions
            if (incomingPredictions != null) {
                incomingPredictions.removePredictions(aRecommender.getId());
            }

            // Remove active predictions
            if (activePredictions != null) {
                activePredictions.removePredictions(aRecommender.getId());
            }

            // Remove trainedModel
            contexts.remove(aRecommender);

            // Remove from evaluatedRecommenders map.
            // We have to do this, otherwise training and prediction continues for the
            // recommender when a new task is triggered.
            MultiValuedMap<AnnotationLayer, EvaluatedRecommender> newEvaluatedRecommenders = //
                    new HashSetValuedHashMap<>();
            MapIterator<AnnotationLayer, EvaluatedRecommender> it = evaluatedRecommenders
                    .mapIterator();

            while (it.hasNext()) {
                AnnotationLayer layer = it.next();
                EvaluatedRecommender rec = it.getValue();
                if (!rec.getRecommender().equals(aRecommender)) {
                    newEvaluatedRecommenders.put(layer, rec);
                }
            }

            setEvaluatedRecommenders(newEvaluatedRecommenders);
        }

        public boolean isPredictForAllDocuments()
        {
            return predictForAllDocuments;
        }

        public void setPredictForAllDocuments(boolean aPredictForAllDocuments)
        {
            predictForAllDocuments = aPredictForAllDocuments;
        }
    }

    private void computePredictions(LazyCas aOriginalCas,
            EvaluatedRecommender aEvaluatedRecommender, Predictions predictions, CAS predictionCas,
            SourceDocument aDocument, User aUser, int aPredictionBegin, int aPredictionEnd)
        throws IOException
    {
        Project project = aDocument.getProject();
        Predictions activePredictions = getPredictions(aUser, project);
        int predictionBegin = aPredictionBegin;
        int predictionEnd = aPredictionEnd;

        // Make sure we have the latest recommender config from the DB - the one
        // from the active recommenders list may be outdated
        Recommender recommender = aEvaluatedRecommender.getRecommender();
        try {
            recommender = getRecommender(recommender.getId());
        }
        catch (NoResultException e) {
            predictions.log(LogMessage.info(recommender.getName(),
                    "Recommender no longer available... skipping"));
            LOG.info("{}[{}]: Recommender no longer available... skipping", aUser,
                    recommender.getName());
            return;
        }

        if (!recommender.isEnabled()) {
            predictions.log(
                    LogMessage.info(recommender.getName(), "Recommender disabled... skipping"));
            LOG.debug("{}[{}]: Disabled - skipping", aUser, recommender.getName());
            return;
        }

        Optional<RecommenderContext> context = getContext(aUser, recommender);

        if (!context.isPresent()) {
            predictions.log(LogMessage.info(recommender.getName(),
                    "Recommender has no context... skipping"));
            LOG.info("No context available for recommender {} for user {} on document {} in " //
                    + "project {} - skipping recommender", recommender, aUser, aDocument,
                    aDocument.getProject());
            return;
        }

        RecommenderContext ctx = context.get();
        ctx.setUser(aUser);

        Optional<RecommendationEngineFactory<?>> maybeFactory = getRecommenderFactory(recommender);

        if (maybeFactory.isEmpty()) {
            LOG.warn("{}[{}]: No factory found - skipping recommender", aUser,
                    recommender.getName());
            return;
        }

        RecommendationEngineFactory<?> factory = maybeFactory.get();

        // Check that configured layer and feature are accepted
        // by this type of recommender
        if (!factory.accepts(recommender.getLayer(), recommender.getFeature())) {
            predictions.log(LogMessage.info(recommender.getName(),
                    "Recommender configured with invalid layer or feature... skipping"));
            LOG.info("{}[{}]: Recommender configured with invalid layer or feature "
                    + "- skipping recommender", aUser, recommender.getName());
            return;
        }

        // We lazily load the CAS only at this point because that allows us to skip
        // loading the CAS entirely if there is no enabled layer or recommender.
        // If the CAS cannot be loaded, then we skip to the next document.
        CAS originalCas = aOriginalCas.get();
        predictionBegin = aPredictionBegin < 0 ? 0 : aPredictionBegin;
        predictionEnd = aPredictionEnd < 0 ? originalCas.getDocumentText().length()
                : aPredictionEnd;

        try {
            RecommendationEngine engine = factory.build(recommender);

            if (!engine.isReadyForPrediction(ctx)) {
                predictions.log(LogMessage.info(recommender.getName(),
                        "Recommender context is not ready... skipping"));
                LOG.info("Recommender context {} for user {} in project {} is not ready for " //
                        + "prediction - skipping recommender", recommender, aUser,
                        aDocument.getProject());

                // If possible, we inherit recommendations from a previous run while
                // the recommender is still busy
                if (activePredictions != null) {
                    inheritSuggestionsAtRecommenderLevel(predictions, originalCas, recommender,
                            activePredictions, aDocument, aUser);
                }

                return;
            }

            cloneAndMonkeyPatchCAS(project, originalCas, predictionCas);

            // If the recommender is not trainable and not sensitive to annotations,
            // we can actually re-use the predictions.
            if (TRAINING_NOT_SUPPORTED == engine.getTrainingCapability()
                    && activePredictions != null
                    && activePredictions.hasRunPredictionOnDocument(aDocument)) {
                inheritSuggestionsAtRecommenderLevel(predictions, originalCas,
                        engine.getRecommender(), activePredictions, aDocument, aUser);
            }
            else {
                generateSuggestions(predictions, ctx, engine, activePredictions, aDocument,
                        originalCas, predictionCas, aUser, predictionBegin, predictionEnd);
            }
        }
        // Catching Throwable is intentional here as we want to continue the
        // execution even if a particular recommender fails.
        catch (Throwable e) {
            predictions.log(LogMessage.error(recommender.getName(), "Failed: %s", e.getMessage()));
            LOG.error("Error applying recommender {} for user {} to document {} in project {} - " //
                    + "skipping recommender", recommender, aUser, aDocument, aDocument.getProject(),
                    e);

            applicationEventPublisher.publishEvent(
                    RecommenderTaskNotificationEvent.builder(this, project, aUser.getUsername()) //
                            .withMessage(LogMessage.error(this, "Recommender [%s] failed: %s",
                                    recommender.getName(), e.getMessage())) //
                            .build());

            // If there was a previous successful run of the recommender, inherit
            // its suggestions to avoid that all the suggestions of the recommender
            // simply disappear.
            if (activePredictions != null) {
                inheritSuggestionsAtRecommenderLevel(predictions, originalCas, recommender,
                        activePredictions, aDocument, aUser);
            }

            return;
        }
    }

    /**
     * @param aPredictions
     *            the predictions to populate
     * @param aPredictionCas
     *            the re-usable buffer CAS to use when calling recommenders
     * @param aDocument
     *            the current document
     * @param aUser
     *            the current annotation owner
     * @param aPredictionBegin
     *            begin of the prediction window (&lt; 0 for 0)
     * @param aPredictionEnd
     *            end of the prediction window (&lt; 0 for document-end)
     */
    private void computePredictions(Predictions aPredictions, CAS aPredictionCas,
            SourceDocument aDocument, User aUser, int aPredictionBegin, int aPredictionEnd)
    {
        try {
            List<EvaluatedRecommender> recommenders = getActiveRecommenders(aUser,
                    aDocument.getProject());
            if (recommenders.isEmpty()) {
                aPredictions.log(LogMessage.info(this, "No active recommenders"));
                LOG.trace("[{}]: No active recommenders", aUser);
                return;
            }

            LazyCas originalCas = new LazyCas(aDocument, aUser);
            for (EvaluatedRecommender r : recommenders) {
                AnnotationLayer layer = schemaService
                        .getLayer(r.getRecommender().getLayer().getId());
                if (!layer.isEnabled()) {
                    continue;
                }

                computePredictions(originalCas, r, aPredictions, aPredictionCas, aDocument, aUser,
                        aPredictionBegin, aPredictionEnd);
            }
        }
        catch (IOException e) {
            aPredictions.log(LogMessage.error(this, "Cannot read annotation CAS... skipping"));
            LOG.error(
                    "Cannot read annotation CAS for user {} of document "
                            + "[{}]({}) in project [{}]({}) - skipping document",
                    aUser, aDocument.getName(), aDocument.getId(), aDocument.getProject().getName(),
                    aDocument.getProject().getId(), e);
            return;
        }

        // When all recommenders have completed on the document, we mark it as "complete"
        aPredictions.markDocumentAsPredictionCompleted(aDocument);
    }

    @Override
    public Predictions computePredictions(User aUser, Project aProject,
            List<SourceDocument> aDocuments)
    {
        try (var casHolder = new PredictionCasHolder()) {
            Predictions predictions = new Predictions(aUser, aProject);
            // Generate new predictions or inherit at the recommender level
            for (SourceDocument document : aDocuments) {
                computePredictions(predictions, casHolder.cas, document, aUser, -1, -1);
            }

            predictions.log(LogMessage.info(this, "Prediction complete"));
            LOG.debug("Prediction complete");

            return predictions;
        }
        catch (ResourceInitializationException e) {
            Predictions predictions = new Predictions(aUser, aProject);
            predictions.log(
                    LogMessage.error(this, "Cannot create prediction CAS, stopping predictions!"));
            LOG.error("Cannot create prediction CAS, stopping predictions!");
            return predictions;
        }
    }

    @Override
    public Predictions computePredictions(User aUser, Project aProject,
            SourceDocument aCurrentDocument, List<SourceDocument> aInherit, int aPredictionBegin,
            int aPredictionEnd)
    {
        Predictions predictions = new Predictions(aUser, aProject);
        Predictions activePredictions = getPredictions(aUser, aProject);

        // Inherit at the document level. If inheritance at a recommender level is possible,
        // this is done below.
        if (activePredictions != null) {
            for (SourceDocument document : aInherit) {
                inheritSuggestionsAtDocumentLevel(aProject, document, aUser, activePredictions,
                        predictions);
            }
        }

        try (var casHolder = new PredictionCasHolder()) {
            final CAS predictionCas = casHolder.cas;

            // Generate new predictions or inherit at the recommender level
            computePredictions(predictions, predictionCas, aCurrentDocument, aUser,
                    aPredictionBegin, aPredictionEnd);

            predictions.log(LogMessage.info(this, "Prediction complete"));
            LOG.debug("Prediction complete");
        }
        catch (ResourceInitializationException e) {
            predictions.log(
                    LogMessage.error(this, "Cannot create prediction CAS, stopping predictions!"));
            LOG.error("Cannot create prediction CAS, stopping predictions!");
        }

        return predictions;
    }

    /**
     * Extracts existing predictions from the last prediction run so we do not have to recalculate
     * them. This is useful when the engine is not trainable.
     */
    private void inheritSuggestionsAtRecommenderLevel(Predictions predictions, CAS aOriginalCas,
            Recommender aRecommender, Predictions activePredictions, SourceDocument document,
            User aUser)
    {
        List<AnnotationSuggestion> suggestions = activePredictions
                .getPredictionsByRecommenderAndDocument(aRecommender, document.getName());

        if (suggestions.isEmpty()) {
            LOG.debug("{} for user {} on document {} in project {} there " //
                    + "are no inheritable predictions", aRecommender, aUser, document,
                    aRecommender.getProject());
            predictions.log(LogMessage.info(aRecommender.getName(),
                    "No inheritable suggestions from previous run"));
            return;
        }

        LOG.debug("{} for user {} on document {} in project {} inherited {} " //
                + "predictions", aRecommender, aUser, document, aRecommender.getProject(),
                suggestions.size());

        predictions.log(LogMessage.info(aRecommender.getName(),
                "Inherited [%d] predictions from previous run", suggestions.size()));

        predictions.putPredictions(suggestions);
    }

    /**
     * Extracts existing predictions from the last prediction run so we do not have to recalculate
     * them. This is useful when the engine is not trainable.
     */
    private void inheritSuggestionsAtDocumentLevel(Project aProject, SourceDocument aDocument,
            User aUser, Predictions aOldPredictions, Predictions aNewPredictions)
    {
        if (!aOldPredictions.hasRunPredictionOnDocument(aDocument)) {
            return;
        }

        List<AnnotationSuggestion> suggestions1 = aOldPredictions
                .getPredictionsByDocument(aDocument.getName());

        LOG.debug("[{}]({}) for user [{}] on document {} in project {} inherited {} predictions",
                "ALL", "--", aUser.getUsername(), aDocument, aProject, suggestions1.size());

        List<AnnotationSuggestion> suggestions = suggestions1;
        aNewPredictions.putPredictions(suggestions);
        aNewPredictions.markDocumentAsPredictionCompleted(aDocument);
    }

    /**
     * Invokes the engine to produce new suggestions.
     */
    void generateSuggestions(Predictions aPredictions, RecommenderContext aCtx,
            RecommendationEngine aEngine, Predictions aActivePredictions, SourceDocument aDocument,
            CAS aOriginalCas, CAS aPredictionCas, User aUser, int aPredictionBegin,
            int aPredictionEnd)
        throws RecommendationException
    {
        Recommender recommender = aEngine.getRecommender();

        aPredictions.log(LogMessage.info(recommender.getName(),
                "Generating predictions for layer [%s]...", recommender.getLayer().getUiName()));
        LOG.trace("{}[{}]: Generating predictions for layer [{}]", aUser, recommender.getName(),
                recommender.getLayer().getUiName());

        // Perform the actual prediction
        Range predictedRange = aEngine.predict(aCtx, aPredictionCas, aPredictionBegin,
                aPredictionEnd);

        // Extract the suggestions from the data which the recommender has written into the CAS
        var suggestions = extractSuggestions(aOriginalCas, aPredictionCas, aDocument, recommender);

        LOG.debug(
                "{} for user {} on document {} in project {} generated {} predictions within range {}",
                recommender, aUser, aDocument, recommender.getProject(), suggestions.size(),
                predictedRange);
        aPredictions.log(LogMessage.info(recommender.getName(), //
                "Generated [%d] predictions within range %s", suggestions.size(), predictedRange));

        if (aActivePredictions != null) {
            // Inherit annotations that are outside the range which was predicted. Note that the
            // engine might actually predict a different range from what was requested.
            List<AnnotationSuggestion> inheritableSuggestions = aActivePredictions
                    .getPredictionsByRecommenderAndDocument(recommender, aDocument.getName())
                    .stream().filter(s -> !s.coveredBy(predictedRange)) //
                    .collect(toList());

            LOG.debug("{} for user {} on document {} in project {} inherited {} " //
                    + "predictions", recommender, aUser, aDocument, recommender.getProject(),
                    inheritableSuggestions.size());
            aPredictions.log(LogMessage.info(recommender.getName(),
                    "Inherited [%d] predictions from previous run", inheritableSuggestions.size()));

            suggestions.addAll(inheritableSuggestions);
        }

        // Calculate the visibility of the suggestions. This happens via the original CAS which
        // contains only the manually created annotations and *not* the suggestions.
        var groupedSuggestions = groupsOfType(SpanSuggestion.class, suggestions);
        calculateSpanSuggestionVisibility(aDocument, aOriginalCas, aUser.getUsername(),
                aEngine.getRecommender().getLayer(), groupedSuggestions, 0,
                aOriginalCas.getDocumentText().length());

        aPredictions.putPredictions(suggestions);
    }

    static List<AnnotationSuggestion> extractSuggestions(CAS aOriginalCas, CAS aPredictionCas,
            SourceDocument aDocument, Recommender aRecommender)
    {
        var layer = aRecommender.getLayer();
        var featureName = aRecommender.getFeature().getName();
        var typeName = layer.getName();

        Type predictedType = CasUtil.getType(aPredictionCas, typeName);
        Feature labelFeature = predictedType.getFeatureByBaseName(featureName);
        Feature sourceFeature = predictedType.getFeatureByBaseName(FEAT_REL_SOURCE);
        Feature targetFeature = predictedType.getFeatureByBaseName(FEAT_REL_TARGET);
        Feature scoreFeature = predictedType
                .getFeatureByBaseName(featureName + FEATURE_NAME_SCORE_SUFFIX);
        Feature scoreExplanationFeature = predictedType
                .getFeatureByBaseName(featureName + FEATURE_NAME_SCORE_EXPLANATION_SUFFIX);
        Feature modeFeature = predictedType
                .getFeatureByBaseName(featureName + FEATURE_NAME_AUTO_ACCEPT_MODE_SUFFIX);
        Feature predictionFeature = predictedType.getFeatureByBaseName(FEATURE_NAME_IS_PREDICTION);
        var isMultiLabels = TYPE_NAME_STRING_ARRAY.equals(labelFeature.getRange().getName());

        List<AnnotationSuggestion> result = new ArrayList<>();
        int id = 0;

        var documentText = aOriginalCas.getDocumentText();
        for (FeatureStructure predictedFS : aPredictionCas.select(predictedType)) {
            if (!predictedFS.getBooleanValue(predictionFeature)) {
                continue;
            }

            var autoAcceptFeatureValue = predictedFS.getStringValue(modeFeature);
            var autoAcceptMode = AutoAcceptMode.NEVER;
            if (autoAcceptFeatureValue != null) {
                switch (autoAcceptFeatureValue) {
                case AUTO_ACCEPT_ON_FIRST_ACCESS:
                    autoAcceptMode = AutoAcceptMode.ON_FIRST_ACCESS;
                }
            }

            String[] labels = getPredictedLabels(predictedFS, labelFeature, isMultiLabels);
            double score = predictedFS.getDoubleValue(scoreFeature);
            String scoreExplanation = predictedFS.getStringValue(scoreExplanationFeature);

            for (String label : labels) {
                AnnotationSuggestion suggestion;

                switch (layer.getType()) {
                case SPAN_TYPE: {
                    var predictedAnnotation = (Annotation) predictedFS;
                    var targetOffsets = getOffsets(layer.getAnchoringMode(), aOriginalCas,
                            predictedAnnotation);

                    if (!targetOffsets.isPresent()) {
                        continue;
                    }

                    var offsets = targetOffsets.get();
                    var coveredText = documentText.substring(offsets.getBegin(), offsets.getEnd());

                    suggestion = new SpanSuggestion(id, aRecommender, layer.getId(), featureName,
                            aDocument.getName(), targetOffsets.get(), coveredText, label, label,
                            score, scoreExplanation, autoAcceptMode);
                    break;
                }
                case RELATION_TYPE: {
                    var source = (AnnotationFS) predictedFS.getFeatureValue(sourceFeature);
                    var target = (AnnotationFS) predictedFS.getFeatureValue(targetFeature);

                    var originalSource = findEquivalent(aOriginalCas, source).get();
                    var originalTarget = findEquivalent(aOriginalCas, target).get();

                    suggestion = new RelationSuggestion(id, aRecommender, layer.getId(),
                            featureName, aDocument.getName(), originalSource, originalTarget, label,
                            label, score, scoreExplanation, autoAcceptMode);
                    break;
                }
                default:
                    throw new IllegalStateException(
                            "Unsupported layer type [" + layer.getType() + "]");
                }

                result.add(suggestion);
                id++;
            }
        }

        return result;
    }

    private static String[] getPredictedLabels(FeatureStructure predictedFS,
            Feature predictedFeature, boolean isStringMultiValue)
    {
        String[] labels;
        if (isStringMultiValue) {
            labels = FSUtil.getFeature(predictedFS, predictedFeature, String[].class);
        }
        else {
            labels = new String[] { predictedFS.getFeatureValueAsString(predictedFeature) };
        }
        return labels;
    }

    /**
     * Locates an annotation in the given CAS which is equivalent of the provided annotation.
     *
     * @param aOriginalCas
     *            the original CAS.
     * @param aAnnotation
     *            an annotation in the prediction CAS. return the equivalent in the original CAS.
     */
    private static Optional<Annotation> findEquivalent(CAS aOriginalCas, AnnotationFS aAnnotation)
    {
        return aOriginalCas.<Annotation> select(aAnnotation.getType())
                .filter(candidate -> AnnotationComparisonUtils.isEquivalentSpanAnnotation(candidate,
                        aAnnotation, null))
                .findFirst();
    }

    /**
     * Calculates the offsets of the given predicted annotation in the original CAS .
     *
     * @param aMode
     *            the anchoring mode of the target layer
     * @param aOriginalCas
     *            the original CAS.
     * @param aPredictedAnnotation
     *            the predicted annotation.
     * @return the proper offsets.
     */
    static Optional<Offset> getOffsets(AnchoringMode aMode, CAS aOriginalCas,
            Annotation aPredictedAnnotation)
    {
        switch (aMode) {
        case CHARACTERS: {
            return getOffsetsAnchoredOnCharacters(aOriginalCas, aPredictedAnnotation);
        }
        case SINGLE_TOKEN: {
            return getOffsetsAnchoredOnSingleTokens(aOriginalCas, aPredictedAnnotation);
        }
        case TOKENS: {
            return getOffsetsAnchoredOnTokens(aOriginalCas, aPredictedAnnotation);
        }
        case SENTENCES: {
            return getOffsetsAnchoredOnSentences(aOriginalCas, aPredictedAnnotation);
        }
        default:
            throw new IllegalStateException("Unsupported anchoring mode: [" + aMode + "]");
        }
    }

    private static Optional<Offset> getOffsetsAnchoredOnCharacters(CAS aOriginalCas,
            Annotation aPredictedAnnotation)
    {
        int[] offsets = { max(aPredictedAnnotation.getBegin(), 0),
                min(aOriginalCas.getDocumentText().length(), aPredictedAnnotation.getEnd()) };
        TrimUtils.trim(aPredictedAnnotation.getCAS().getDocumentText(), offsets);
        var begin = offsets[0];
        var end = offsets[1];
        return Optional.of(new Offset(begin, end));
    }

    private static Optional<Offset> getOffsetsAnchoredOnSingleTokens(CAS aOriginalCas,
            Annotation aPredictedAnnotation)
    {
        Type tokenType = getType(aOriginalCas, Token.class);
        var tokens = aOriginalCas.<Annotation> select(tokenType) //
                .coveredBy(aPredictedAnnotation) //
                .limit(2).asList();

        if (tokens.isEmpty()) {
            // This can happen if a recommender uses different token boundaries (e.g. if a
            // remote service performs its own tokenization). We might be smart here by
            // looking for overlapping tokens instead of contained tokens.
            LOG.trace("Discarding suggestion because no covering token was found: {}",
                    aPredictedAnnotation);
            return Optional.empty();
        }

        if (tokens.size() > 1) {
            // We only want to accept single-token suggestions
            LOG.trace("Discarding suggestion because only single-token suggestions are "
                    + "accepted: {}", aPredictedAnnotation);
            return Optional.empty();
        }

        AnnotationFS token = tokens.get(0);
        var begin = token.getBegin();
        var end = token.getEnd();
        return Optional.of(new Offset(begin, end));
    }

    private static Optional<Offset> getOffsetsAnchoredOnSentences(CAS aOriginalCas,
            Annotation aPredictedAnnotation)
    {
        var sentences = aOriginalCas.select(Sentence.class) //
                .coveredBy(aPredictedAnnotation) //
                .asList();

        if (sentences.isEmpty()) {
            // This can happen if a recommender uses different token boundaries (e.g. if a
            // remote service performs its own tokenization). We might be smart here by
            // looking for overlapping sentences instead of covered sentences.
            LOG.trace("Discarding suggestion because no covered sentences were found: {}",
                    aPredictedAnnotation);
            return Optional.empty();
        }

        var begin = sentences.get(0).getBegin();
        var end = sentences.get(sentences.size() - 1).getEnd();
        return Optional.of(new Offset(begin, end));
    }

    static Optional<Offset> getOffsetsAnchoredOnTokens(CAS aOriginalCas,
            Annotation aPredictedAnnotation)
    {
        var tokens = aOriginalCas.select(Token.class) //
                .coveredBy(aPredictedAnnotation) //
                .asList();

        if (tokens.isEmpty()) {
            if (aPredictedAnnotation.getBegin() == aPredictedAnnotation.getEnd()) {
                var pos = aPredictedAnnotation.getBegin();
                var allTokens = aOriginalCas.select(Token.class).asList();
                Token prevToken = null;
                for (var token : allTokens) {
                    if (prevToken == null && pos < token.getBegin()) {
                        return Optional.of(new Offset(token.getBegin(), token.getBegin()));
                    }

                    if (token.covering(aPredictedAnnotation)) {
                        return Optional.of(new Offset(pos, pos));
                    }

                    if (prevToken != null && pos < token.getBegin()) {
                        return Optional.of(new Offset(prevToken.getEnd(), prevToken.getEnd()));
                    }

                    prevToken = token;
                }

                if (prevToken != null && pos >= prevToken.getEnd()) {
                    return Optional.of(new Offset(prevToken.getEnd(), prevToken.getEnd()));
                }
            }

            // This can happen if a recommender uses different token boundaries (e.g. if a
            // remote service performs its own tokenization). We might be smart here by
            // looking for overlapping tokens instead of covered tokens.
            LOG.trace("Discarding suggestion because no covered tokens were found: {}",
                    aPredictedAnnotation);
            return Optional.empty();
        }

        var begin = tokens.get(0).getBegin();
        var end = tokens.get(tokens.size() - 1).getEnd();
        return Optional.of(new Offset(begin, end));
    }

    /**
     * Goes through all SpanSuggestions and determines the visibility of each one
     */
    @Override
    public void calculateSpanSuggestionVisibility(SourceDocument aDocument, CAS aCas, String aUser,
            AnnotationLayer aLayer, Collection<SuggestionGroup<SpanSuggestion>> aRecommendations,
            int aWindowBegin, int aWindowEnd)
    {
        LOG.trace("calculateSpanSuggestionVisibility()");

        Type type = getAnnotationType(aCas, aLayer);
        if (type == null) {
            // The type does not exist in the type system of the CAS. Probably it has not
            // been upgraded to the latest version of the type system yet. If this is the case,
            // we'll just skip.
            return;
        }

        List<AnnotationFS> annotationsInWindow = getAnnotationsInWindow(aCas, type, aWindowBegin,
                aWindowEnd);

        // Collect all suggestions of the given layer within the view window
        List<SuggestionGroup<SpanSuggestion>> suggestionsInWindow = aRecommendations.stream()
                // Only suggestions for the given layer
                .filter(group -> group.getLayerId() == aLayer.getId())
                // ... and in the given window
                .filter(group -> {
                    Offset offset = (Offset) group.getPosition();
                    return aWindowBegin <= offset.getBegin() && offset.getEnd() <= aWindowEnd;
                }) //
                .collect(toList());

        // Get all the skipped/rejected entries for the current layer
        List<LearningRecord> recordedAnnotations = learningRecordService.listRecords(aUser, aLayer);

        for (AnnotationFeature feature : schemaService.listSupportedFeatures(aLayer)) {
            Feature feat = type.getFeatureByBaseName(feature.getName());

            if (feat == null) {
                // The feature does not exist in the type system of the CAS. Probably it has not
                // been upgraded to the latest version of the type system yet. If this is the case,
                // we'll just skip.
                return;
            }

            // Reduce the suggestions to the ones for the given feature. We can use the tree here
            // since we only have a single SuggestionGroup for every position
            Map<Offset, SuggestionGroup<SpanSuggestion>> suggestions = new TreeMap<>(
                    comparingInt(Offset::getBegin).thenComparingInt(Offset::getEnd));
            suggestionsInWindow.stream()
                    .filter(group -> group.getFeature().equals(feature.getName())) //
                    .map(group -> {
                        group.showAll(AnnotationSuggestion.FLAG_ALL);
                        return group;
                    }) //
                    .forEach(group -> suggestions.put((Offset) group.getPosition(), group));

            hideSpanSuggestionsThatOverlapWithAnnotations(annotationsInWindow, suggestionsInWindow,
                    feature, feat, suggestions);

            // Anything that was not hidden so far might still have been rejected
            suggestions.values().stream() //
                    .flatMap(SuggestionGroup::stream) //
                    .filter(AnnotationSuggestion::isVisible) //
                    .forEach(suggestion -> hideSuggestionsRejectedOrSkipped(suggestion,
                            recordedAnnotations));
        }
    }

    private void hideSpanSuggestionsThatOverlapWithAnnotations(
            List<AnnotationFS> annotationsInWindow,
            List<SuggestionGroup<SpanSuggestion>> suggestionsInWindow, AnnotationFeature feature,
            Feature feat, Map<Offset, SuggestionGroup<SpanSuggestion>> suggestions)
    {
        // If there are no suggestions or annotations, there is nothing to do here
        if (annotationsInWindow.isEmpty() || suggestions.isEmpty()) {
            return;
        }

        // Reduce the annotations to the ones which have a non-null feature value. We need to
        // use a multi-valued map here because there may be multiple annotations at a
        // given position.
        MultiValuedMap<Offset, AnnotationFS> annotations = new ArrayListValuedHashMap<>();
        annotationsInWindow
                .forEach(fs -> annotations.put(new Offset(fs.getBegin(), fs.getEnd()), fs));

        // We need to constructed a sorted list of the keys for the OverlapIterator below
        List<Offset> sortedAnnotationKeys = new ArrayList<>(annotations.keySet());
        sortedAnnotationKeys.sort(comparingInt(Offset::getBegin).thenComparingInt(Offset::getEnd));

        // This iterator gives us pairs of annotations and suggestions. Note that both lists
        // must be sorted in the same way. The suggestion offsets are sorted because they are
        // the keys in a TreeSet - and the annotation offsets are sorted in the same way
        // manually
        OverlapIterator oi = new OverlapIterator(new ArrayList<>(suggestions.keySet()),
                sortedAnnotationKeys);

        // Bulk-hide any groups that overlap with existing annotations on the current layer
        // and for the current feature
        while (oi.hasNext()) {
            if (oi.getA().overlaps(oi.getB())) {
                // Fetch the current suggestion and annotation
                SuggestionGroup<SpanSuggestion> group = suggestions.get(oi.getA());
                for (AnnotationFS annotation : annotations.get(oi.getB())) {
                    String label = annotation.getFeatureValueAsString(feat);
                    for (SpanSuggestion suggestion : group) {
                        // The suggestion would just create an annotation and not set any
                        // feature
                        if (suggestion.getLabel() == null) {
                            // If there is already an annotation, then we hide any suggestions
                            // that would just trigger the creation of the same annotation and
                            // not set any new feature. This applies whether stacking is allowed
                            // or not.
                            if (colocated(annotation, suggestion.getBegin(), suggestion.getEnd())) {
                                suggestion.hide(FLAG_OVERLAP);
                                continue;
                            }

                            // If stacking is enabled, we do allow suggestions that create an
                            // annotation with no label, but only if the offsets differ
                            if (feature.getLayer().isAllowStacking() && !colocated(annotation,
                                    suggestion.getBegin(), suggestion.getEnd())) {
                                suggestion.hide(FLAG_OVERLAP);
                                continue;
                            }
                        }
                        // The suggestion would merge the suggested feature value into an
                        // existing annotation or create a new annotation with the feature if
                        // stacking were enabled.
                        else {
                            // Is the feature still unset in the current annotation - i.e. would
                            // accepting the suggestion merge the feature into it? If yes, we do
                            // not hide
                            if (label == null && colocated(annotation, suggestion.getBegin(),
                                    suggestion.getEnd())) {
                                continue;
                            }

                            // Does the suggested label match the label of an existing
                            // annotation, then we hide
                            if (label != null && label.equals(suggestion.getLabel())) {
                                suggestion.hide(FLAG_OVERLAP);
                                continue;
                            }

                            // Would accepting the suggestion create a new annotation but
                            // stacking is not enabled - then we need to hide
                            if (!feature.getLayer().isAllowStacking()) {
                                suggestion.hide(FLAG_OVERLAP);
                                continue;
                            }
                        }
                    }
                }

                // Do not want to process the group again since the relevant annotations are
                // already hidden
                oi.ignoraA();
            }
            oi.step();
        }
    }

    @Override
    public void calculateRelationSuggestionVisibility(CAS aCas, String aUser,
            AnnotationLayer aLayer,
            Collection<SuggestionGroup<RelationSuggestion>> aRecommendations, int aWindowBegin,
            int aWindowEnd)
    {
        Type type = getAnnotationType(aCas, aLayer);

        if (type == null) {
            // The type does not exist in the type system of the CAS. Probably it has not
            // been upgraded to the latest version of the type system yet. If this is the case,
            // we'll just skip.
            return;
        }

        Feature governorFeature = type.getFeatureByBaseName(FEAT_REL_SOURCE);
        Feature dependentFeature = type.getFeatureByBaseName(FEAT_REL_TARGET);

        if (dependentFeature == null || governorFeature == null) {
            LOG.warn("Missing Dependent or Governor feature on [{}]", aLayer.getName());
            return;
        }

        List<AnnotationFS> annotationsInWindow = getAnnotationsInWindow(aCas, type, aWindowBegin,
                aWindowEnd);

        // Group annotations by relation position, that is (source, target) address
        MultiValuedMap<Position, AnnotationFS> groupedAnnotations = new ArrayListValuedHashMap<>();
        for (AnnotationFS annotationFS : annotationsInWindow) {
            AnnotationFS source = (AnnotationFS) annotationFS.getFeatureValue(governorFeature);
            AnnotationFS target = (AnnotationFS) annotationFS.getFeatureValue(dependentFeature);

            RelationPosition relationPosition = new RelationPosition(source.getBegin(),
                    source.getEnd(), target.getBegin(), target.getEnd());

            groupedAnnotations.put(relationPosition, annotationFS);
        }

        // Collect all suggestions of the given layer
        List<SuggestionGroup<RelationSuggestion>> groupedSuggestions = aRecommendations.stream()
                .filter(group -> group.getLayerId() == aLayer.getId()) //
                .collect(toList());

        // Get previously rejected suggestions
        MultiValuedMap<Position, LearningRecord> groupedRecordedAnnotations = new ArrayListValuedHashMap<>();
        for (LearningRecord learningRecord : learningRecordService.listRecords(aUser, aLayer)) {
            RelationPosition relationPosition = new RelationPosition(
                    learningRecord.getOffsetSourceBegin(), learningRecord.getOffsetSourceEnd(),
                    learningRecord.getOffsetTargetBegin(), learningRecord.getOffsetTargetEnd());

            groupedRecordedAnnotations.put(relationPosition, learningRecord);
        }

        for (AnnotationFeature feature : schemaService.listSupportedFeatures(aLayer)) {
            Feature feat = type.getFeatureByBaseName(feature.getName());

            if (feat == null) {
                // The feature does not exist in the type system of the CAS. Probably it has not
                // been upgraded to the latest version of the type system yet. If this is the case,
                // we'll just skip.
                return;
            }

            for (SuggestionGroup<RelationSuggestion> group : groupedSuggestions) {
                if (!feature.getName().equals(group.getFeature())) {
                    continue;
                }

                group.showAll(AnnotationSuggestion.FLAG_ALL);

                Position position = group.getPosition();

                // If any annotation at this position has a non-null label for this feature,
                // then we hide the suggestion group
                for (AnnotationFS annotationFS : groupedAnnotations.get(position)) {
                    if (annotationFS.getFeatureValueAsString(feat) != null) {
                        for (RelationSuggestion suggestion : group) {
                            suggestion.hide(FLAG_OVERLAP);
                        }
                    }
                }

                // Hide previously rejected suggestions
                for (LearningRecord learningRecord : groupedRecordedAnnotations.get(position)) {
                    for (RelationSuggestion suggestion : group) {
                        if (suggestion.labelEquals(learningRecord.getAnnotation())) {
                            hideSuggestion(suggestion, learningRecord.getUserAction());
                        }
                    }
                }
            }
        }
    }

    static boolean hideSuggestion(AnnotationSuggestion aSuggestion, LearningRecordType aAction)
    {
        switch (aAction) {
        case REJECTED:
            aSuggestion.hide(FLAG_REJECTED);
            return true;
        case SKIPPED:
            aSuggestion.hide(FLAG_SKIPPED);
            return true;
        default:
            // Nothing to do for the other cases.
            // ACCEPTED annotation are filtered out anyway because the overlap with a created
            // annotation and the same for CORRECTED
            return false;
        }
    }

    static void hideSuggestionsRejectedOrSkipped(SpanSuggestion aSuggestion,
            List<LearningRecord> aRecordedRecommendations)
    {
        aRecordedRecommendations.stream() //
                .filter(r -> Objects.equals(r.getLayer().getId(), aSuggestion.getLayerId()))
                .filter(r -> Objects.equals(r.getAnnotationFeature().getName(),
                        aSuggestion.getFeature()))
                .filter(r -> Objects.equals(r.getSourceDocument().getName(),
                        aSuggestion.getDocumentName()))
                .filter(r -> aSuggestion.labelEquals(r.getAnnotation()))
                .filter(r -> r.getOffsetBegin() == aSuggestion.getBegin()
                        && r.getOffsetEnd() == aSuggestion.getEnd())
                .filter(r -> hideSuggestion(aSuggestion, r.getUserAction())).findAny();
    }

    @Nullable
    private Type getAnnotationType(CAS aCas, AnnotationLayer aLayer)
    {
        // NOTE: In order to avoid having to upgrade the "original CAS" in computePredictions,this
        // method is implemented in such a way that it gracefully handles cases where the CAS and
        // the project type system are not in sync - specifically the CAS where the project defines
        // layers or features which do not exist in the CAS.

        try {
            return CasUtil.getType(aCas, aLayer.getName());
        }
        catch (IllegalArgumentException e) {
            // Type does not exist in the type system of the CAS. Probably it has not been upgraded
            // to the latest version of the type system yet. If this is the case, we'll just skip.
            return null;
        }
    }

    private List<AnnotationFS> getAnnotationsInWindow(CAS aCas, Type type, int aWindowBegin,
            int aWindowEnd)
    {
        if (type == null) {
            return List.of();
        }

        return select(aCas, type).stream()
                .filter(fs -> aWindowBegin <= fs.getBegin() && fs.getEnd() <= aWindowEnd)
                .collect(toList());
    }

    CAS cloneAndMonkeyPatchCAS(Project aProject, CAS aSourceCas, CAS aTargetCas)
        throws UIMAException, IOException
    {
        try (StopWatch watch = new StopWatch(LOG, "adding score features")) {
            TypeSystemDescription tsd = schemaService.getFullProjectTypeSystem(aProject);

            for (AnnotationLayer layer : schemaService.listAnnotationLayer(aProject)) {
                TypeDescription td = tsd.getType(layer.getName());

                if (td == null) {
                    LOG.trace("Could not monkey patch type [{}]", layer.getName());
                    continue;
                }

                for (FeatureDescription feature : td.getFeatures()) {
                    var scoreFeatureName = feature.getName() + FEATURE_NAME_SCORE_SUFFIX;
                    td.addFeature(scoreFeatureName, "Score feature", TYPE_NAME_DOUBLE);

                    var scoreExplanationFeatureName = feature.getName()
                            + FEATURE_NAME_SCORE_EXPLANATION_SUFFIX;
                    td.addFeature(scoreExplanationFeatureName, "Score explanation feature",
                            CAS.TYPE_NAME_STRING);

                    var modeFeatureName = feature.getName() + FEATURE_NAME_AUTO_ACCEPT_MODE_SUFFIX;
                    td.addFeature(modeFeatureName, "Suggestion mode", TYPE_NAME_STRING);
                }

                td.addFeature(FEATURE_NAME_IS_PREDICTION, "Is Prediction", TYPE_NAME_BOOLEAN);
            }

            schemaService.upgradeCas(aSourceCas, aTargetCas, tsd);
        }

        return aTargetCas;
    }

    private class TriggerTrainingTaskListener
        implements IRequestCycleListener
    {
        private final SourceDocument currentDocument;

        public TriggerTrainingTaskListener(SourceDocument aCurrentDocument)
        {
            currentDocument = aCurrentDocument;
        }

        @Override
        public void onEndRequest(RequestCycle cycle)
        {
            Set<DirtySpot> dirties = cycle.getMetaData(DIRTIES);
            Set<CommittedDocument> committed = cycle.getMetaData(COMMITTED);

            if (dirties == null || committed == null) {
                return;
            }

            // Any dirties which have not been committed can be ignored
            for (CommittedDocument committedDocument : committed) {
                dirties.removeIf(dirty -> dirty.affectsDocument(committedDocument.getDocumentId(),
                        committedDocument.getUser()));
            }

            // Concurrent action has deleted project, so we can ignore this
            var affectedProjects = dirties.stream() //
                    .map(d -> d.getProject()) //
                    .distinct() //
                    .collect(toMap(p -> p.getId(), p -> p));
            for (Project project : affectedProjects.values()) {
                if (projectService.getProject(project.getId()) == null) {
                    dirties.removeIf(dirty -> dirty.getProject().equals(project));
                }
            }

            Map<RecommendationStateKey, Set<DirtySpot>> dirtiesByContext = new LinkedHashMap<>();
            for (DirtySpot spot : dirties) {
                RecommendationStateKey key = new RecommendationStateKey(spot.getUser(),
                        spot.getProject().getId());
                dirtiesByContext.computeIfAbsent(key, k -> new HashSet<>()).add(spot);
            }

            for (var contextDirties : dirtiesByContext.entrySet()) {
                var key = contextDirties.getKey();
                triggerRun(key.getUser(), affectedProjects.get(key.getProjectId()),
                        "Committed dirty CAS at end of request", currentDocument, false,
                        contextDirties.getValue());
            }
        }
    }

    @Override
    public boolean existsEnabledRecommender(Project aProject)
    {
        String query = String.join("\n", //
                "FROM Recommender WHERE", //
                "enabled = :enabled AND", //
                "project = :project");

        List<Recommender> recommenders = entityManager.createQuery(query, Recommender.class) //
                .setParameter("enabled", true) //
                .setParameter("project", aProject) //
                .getResultList();

        return recommenders.stream() //
                .anyMatch(rec -> getRecommenderFactory(rec).isPresent());
    }

    @Override
    public long countEnabledRecommenders()
    {
        String query = String.join("\n", //
                "FROM Recommender WHERE", //
                "enabled = :enabled");

        List<Recommender> recommenders = entityManager.createQuery(query, Recommender.class) //
                .setParameter("enabled", true) //
                .getResultList();

        return recommenders.stream() //
                .filter(rec -> getRecommenderFactory(rec).isPresent()) //
                .count();
    }

    @Override
    public Progress getProgressTowardsNextEvaluation(User aUser, Project aProject)
    {
        RecommendationState state = getState(aUser.getUsername(), aProject);
        synchronized (state) {
            return new Progress(state.getPredictionsSinceLastEvaluation(),
                    state.getPredictionsUntilNextEvaluation());
        }
    }

    private class LazyCas
    {
        private final SourceDocument document;
        private final User user;

        private CAS originalCas;

        public LazyCas(SourceDocument aDocument, User aUser)
        {
            document = aDocument;
            user = aUser;
        }

        public CAS get() throws IOException
        {
            if (originalCas == null) {
                originalCas = documentService.readAnnotationCas(document, user.getUsername(),
                        AUTO_CAS_UPGRADE, SHARED_READ_ONLY_ACCESS);
            }

            return originalCas;
        }
    }

    private static class PredictionCasHolder
        implements AutoCloseable
    {

        private final CAS cas;

        public PredictionCasHolder() throws ResourceInitializationException
        {
            cas = WebAnnoCasUtil.createCas();
            CasStorageSession.get().add(PREDICTION_CAS, EXCLUSIVE_WRITE_ACCESS, cas);
        }

        @Override
        public void close()
        {
            CasStorageSession.get().remove(cas);
        }
    }
}<|MERGE_RESOLUTION|>--- conflicted
+++ resolved
@@ -636,8 +636,8 @@
                 prediction.clearAutoAccept();
             }
 
-            AnnotationLayer layer = annoService.getLayer(prediction.getLayerId());
-            AnnotationFeature feature = annoService.getFeature(prediction.getFeature(), layer);
+            AnnotationLayer layer = schemaService.getLayer(prediction.getLayerId());
+            AnnotationFeature feature = schemaService.getFeature(prediction.getFeature(), layer);
 
             try {
                 if (prediction instanceof SpanSuggestion) {
@@ -1019,20 +1019,12 @@
     }
 
     @Override
-<<<<<<< HEAD
-    public int upsertSpanFeature(SourceDocument aDocument, String aUsername, CAS aCas,
-=======
     public int upsertSpanFeature(SourceDocument aDocument, String aDocumentOwner, CAS aCas,
->>>>>>> 74990202
             AnnotationLayer aLayer, AnnotationFeature aFeature, String aValue, int aBegin, int aEnd)
         throws AnnotationException
     {
         // The feature of the predicted label
-<<<<<<< HEAD
-        SpanAdapter adapter = (SpanAdapter) annoService.getAdapter(aLayer);
-=======
         var adapter = (SpanAdapter) schemaService.getAdapter(aLayer);
->>>>>>> 74990202
 
         // Check if there is already an annotation of the target type at the given location
         var type = CasUtil.getType(aCas, adapter.getAnnotationTypeName());
@@ -1066,11 +1058,7 @@
             AnnotationLayer layer, AnnotationFeature aFeature, RelationSuggestion aSuggestion)
         throws AnnotationException
     {
-<<<<<<< HEAD
-        RelationAdapter adapter = (RelationAdapter) annoService.getAdapter(layer);
-=======
         var adapter = (RelationAdapter) schemaService.getAdapter(layer);
->>>>>>> 74990202
 
         int sourceBegin = aSuggestion.getPosition().getSourceBegin();
         int sourceEnd = aSuggestion.getPosition().getSourceEnd();
