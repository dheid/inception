/*
 * Licensed to the Technische Universität Darmstadt under one
 * or more contributor license agreements.  See the NOTICE file
 * distributed with this work for additional information
 * regarding copyright ownership.  The Technische Universität Darmstadt 
 * licenses this file to you under the Apache License, Version 2.0 (the
 * "License"); you may not use this file except in compliance
 * with the License.
 *  
 * http://www.apache.org/licenses/LICENSE-2.0
 * 
 * Unless required by applicable law or agreed to in writing, software
 * distributed under the License is distributed on an "AS IS" BASIS,
 * WITHOUT WARRANTIES OR CONDITIONS OF ANY KIND, either express or implied.
 * See the License for the specific language governing permissions and
 * limitations under the License.
 */
package de.tudarmstadt.ukp.inception.bootloader;

<<<<<<< HEAD
=======
import static java.lang.String.format;
import static java.lang.System.getProperty;

>>>>>>> c9dac32c
import java.awt.GraphicsEnvironment;
import java.nio.file.Files;
import java.nio.file.Path;
import java.nio.file.Paths;
import java.util.ArrayList;
import java.util.Iterator;
import java.util.List;

import org.springframework.boot.loader.PropertiesLauncher;
import org.springframework.boot.loader.archive.Archive;
import org.springframework.boot.loader.archive.JarFileArchive;

public class ExtensibleClasspathEnabledWarLauncher
    extends PropertiesLauncher
{
    private static final String DEBUG = "loader.debug";

    private static final String WEB_INF = "WEB-INF/";

    private static final String WEB_INF_CLASSES = WEB_INF + "classes/";

    private static final String WEB_INF_LIB = WEB_INF + "lib/";

    private static final String WEB_INF_LIB_PROVIDED = WEB_INF + "lib-provided/";

    private static final String EXTRA_LIB = "/lib";

    private final Archive archive;

    public ExtensibleClasspathEnabledWarLauncher()
    {
        try {
            archive = createArchive();
        }
        catch (Exception ex) {
            throw new IllegalStateException(ex);
        }
    }

    @Override
    protected Iterator<Archive> getClassPathArchivesIterator() throws Exception
    {
        return getClassPathArchives().iterator();
    }

    @Deprecated
    @Override
    protected List<Archive> getClassPathArchives() throws Exception
    {
        List<Archive> archives = new ArrayList<>();
        archive.getNestedArchives(this::isNestedArchive, candidateArchive -> true)
                .forEachRemaining(archives::add);

        Path extraLibPath = Paths.get(getApplicationHome() + EXTRA_LIB);

        if (Files.exists(extraLibPath)) {
            debug("Scanning for additional JARs in [" + extraLibPath + "]");

            for (Path jar : Files.newDirectoryStream(extraLibPath, "*.jar")) {
                debug("Registering JAR: [" + jar + "]");
                archives.add(new JarFileArchive(jar.toFile()));
            }
        }
        else {
            debug("Not scanning for additional JARs in [" + extraLibPath
                    + "] - path does not exist");
        }

        return archives;
    }

    protected boolean isNestedArchive(Archive.Entry entry)
    {
        if (entry.isDirectory()) {
            return entry.getName().equals(WEB_INF_CLASSES);
        }
        else {
            return entry.getName().startsWith(WEB_INF_LIB)
                    || entry.getName().startsWith(WEB_INF_LIB_PROVIDED);
        }
    }

    private void debug(String message)
    {
        if (Boolean.getBoolean(DEBUG)) {
            System.out.println(message);
        }
    }

    /**
     * Locate the settings file and return its location.
     * 
     * @return the location of the settings file or {@code null} if none could be found.
     */
    public static String getApplicationHome()
    {
        String appHome = System.getProperty("inception.home");
        String userHome = System.getProperty("user.home");

        if (appHome != null) {
            return appHome;
        }
        else {
            return userHome + "/" + ".inception";
        }
    }

<<<<<<< HEAD
    public static boolean checkSystemRequirements()
    {
        String verString = System.getProperty("java.specification.version");
=======
    public static int getJavaVersion()
    {
        String verString = getProperty("java.specification.version");
>>>>>>> c9dac32c
        int ver = 99;

        try {
            if (verString.contains(".")) {
                final String[] toParse = verString.split("\\.");
                if (toParse.length >= 1) {
                    ver = Integer.valueOf(toParse[0]);
                }
            }
            else {
                ver = Integer.valueOf(verString);
            }
        }
        catch (Exception e) {
            System.err.printf(
                    "Unable to determine your Java version from the version string [%s]. Let's "
                            + "assume it is compatible with Java 11 and start.%n",
                    verString);
        }

<<<<<<< HEAD
        if (ver < 11) {
            String message = String.format(
                    "INCEpTION requires at least Java 11, but you are running Java %s.", verString);
            if (!GraphicsEnvironment.isHeadless()) {
                UIMessage.displayMessage(message);
            }
            else {
                System.err.println(message);
=======
        return ver;
    }

    public static boolean checkSystemRequirements(int ver)
    {
        if (ver < 11) {
            StringBuilder message = new StringBuilder();
            message.append(
                    format("INCEpTION requires at least Java 11, but you are running Java %s.%n%n",
                            getProperty("java.specification.version")));
            message.append(format("Installation: %s%n", getProperty("java.home")));
            message.append(format("Vendor: %s%n", getProperty("java.vendor")));
            message.append(format("Version: %s%n", getProperty("java.version")));
            if (!GraphicsEnvironment.isHeadless()) {
                UIMessage.displayMessage(message.toString());
            }
            else {
                System.err.print(message);
>>>>>>> c9dac32c
            }

            return false;
        }

        return true;
    }

    public static void main(String[] args) throws Exception
    {
<<<<<<< HEAD
        boolean okToLaunch = checkSystemRequirements();
=======
        boolean okToLaunch = checkSystemRequirements(getJavaVersion());
>>>>>>> c9dac32c

        if (okToLaunch) {
            new ExtensibleClasspathEnabledWarLauncher().launch(args);
        }
    }
}<|MERGE_RESOLUTION|>--- conflicted
+++ resolved
@@ -17,12 +17,9 @@
  */
 package de.tudarmstadt.ukp.inception.bootloader;
 
-<<<<<<< HEAD
-=======
 import static java.lang.String.format;
 import static java.lang.System.getProperty;
 
->>>>>>> c9dac32c
 import java.awt.GraphicsEnvironment;
 import java.nio.file.Files;
 import java.nio.file.Path;
@@ -130,15 +127,9 @@
         }
     }
 
-<<<<<<< HEAD
-    public static boolean checkSystemRequirements()
-    {
-        String verString = System.getProperty("java.specification.version");
-=======
     public static int getJavaVersion()
     {
         String verString = getProperty("java.specification.version");
->>>>>>> c9dac32c
         int ver = 99;
 
         try {
@@ -159,16 +150,6 @@
                     verString);
         }
 
-<<<<<<< HEAD
-        if (ver < 11) {
-            String message = String.format(
-                    "INCEpTION requires at least Java 11, but you are running Java %s.", verString);
-            if (!GraphicsEnvironment.isHeadless()) {
-                UIMessage.displayMessage(message);
-            }
-            else {
-                System.err.println(message);
-=======
         return ver;
     }
 
@@ -187,7 +168,6 @@
             }
             else {
                 System.err.print(message);
->>>>>>> c9dac32c
             }
 
             return false;
@@ -198,11 +178,7 @@
 
     public static void main(String[] args) throws Exception
     {
-<<<<<<< HEAD
-        boolean okToLaunch = checkSystemRequirements();
-=======
         boolean okToLaunch = checkSystemRequirements(getJavaVersion());
->>>>>>> c9dac32c
 
         if (okToLaunch) {
             new ExtensibleClasspathEnabledWarLauncher().launch(args);
