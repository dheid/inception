<!DOCTYPE html>
<!--
  Licensed to the Technische Universität Darmstadt under one
  or more contributor license agreements.  See the NOTICE file
  distributed with this work for additional information
  regarding copyright ownership.  The Technische Universität Darmstadt 
  licenses this file to you under the Apache License, Version 2.0 (the
  "License"); you may not use this file except in compliance
  with the License.
   
  http://www.apache.org/licenses/LICENSE-2.0
  
  Unless required by applicable law or agreed to in writing, software
  distributed under the License is distributed on an "AS IS" BASIS,
  WITHOUT WARRANTIES OR CONDITIONS OF ANY KIND, either express or implied.
  See the License for the specific language governing permissions and
  limitations under the License.
-->
<html xmlns:wicket="http://wicket.apache.org">
<head>
  <wicket:head>
  <style type="text/css">
    .page-content {
      flex-direction: column !important;
    }
    
    .curation-sentence-number {
      border: 1px solid white;
      border-radius: 4px 4px 4px 4px;
      -moz-border-radius: 4px 4px 4px 4px;
      -webkit-border-radius: 4px 4px 4px 4px;
      margin: 1px 1px;
      padding: 1px 1px;
      display: inline-block;
      min-width: 4em;
      max-width: 7.9em;
      text-align: center;
    }

    .curation-sentence-number a {
      display: block;
      text-decoration: none !important;
      border-radius: 4px 4px 4px 4px;
      -moz-border-radius: 4px 4px 4px 4px;
      -webkit-border-radius: 4px 4px 4px 4px;
    }
    
    .hidden-view {
      background-color: #DFDFDF;
    }
    
    .in-range {
      border: 1px solid black;
    }
    
    .out-range {
      border: 1px solid white;
    }
    
    .agree {
      color: black !important;
      background-color: #FFFFFF;
    }

    .curated {
      color: black !important;
      background-color: #77dd77;
    }
    
    .disagree {
      color: black !important;
      background-color: #FF9999;
    }

    .stacked {
      color: white !important;
      background-color: #800080;
    }

    .incomplete {
      color: black !important;
      background-color: #DDA0DD;
    }
    
    .current {
      box-shadow: 0px 0px 5px 1px rgba(231,166,26,1);
      border: 1px solid rgba(231,166,26,1);
    }
  </style>
</wicket:head>
</head>
<body>
  <wicket:extend>
    <div class="annotation-editor-container flex-content flex-h-container flex-gutter">
      <div wicket:id="leftSidebar" class="flex-sidebar flex-v-container flex-gutter">
        <div class="flex-content card">
          <div class="card-header">
            Sentences
            <div class="actions">
              <button wicket:id="refresh" class="btn btn-action btn-secondary">
                <i class="fas fa-redo"></i>
                <span class="d-none d-lg-inline">
                  &nbsp;<wicket:message key="refresh" />
                </span>
              </button>
              <span class="dropdown" aria-haspopup="true" aria-expanded="false">
                <span class="btn-group" role="group">
                  <button class="btn btn-secondary btn-action" type="button">
                    Legend
                  </button>
                  <button class="btn btn-secondary btn-action dropdown-toggle flex-content border-start" type="button" data-bs-toggle="dropdown"></button>
                  <ul class="dropdown-menu shadow-lg" role="menu" style="min-width: 20em;">
                    <li class="dropdown-item-text agree">
                      <span class="badge badge-pill">&nbsp;</span>
                      Agreement
                      <div class="small text-muted ms-4">
                        There is no disagreement between annotators. There is nothing to
                        curate.
                      </div>
                    </li>
                    <li class="dropdown-item-text">
                      <span class="badge badge-pill curated">&nbsp;</span>
                      Curated
                      <div class="small text-muted ms-4">
                        For every position any annotator has annotated, the is a corresponding 
                        annotation at the same position in the curator's document.
                      </div>
                    </li>
                    <li class="dropdown-item-text">
                      <span class="badge badge-pill stacked">&nbsp;</span>
                      Stacked annotations
                      <div class="small text-muted ms-4">
                        A single annotator has made multiple annotations of the same layer at a
                        given position.
                      </div>
                    </li>
                    <li class="dropdown-item-text">
                      <span class="badge badge-pill incomplete">&nbsp;</span>
                      Incomplete annotation
                      <div class="small text-muted ms-4">
                        A position has been annoated by some annotators but not by all.
                      </div>
                    </li>
                    <li class="dropdown-item-text">
                      <span class="badge badge-pill disagree">&nbsp;</span>
                      Disagreement
                      <div class="small text-muted ms-4">
                        Multiple annotators have annotated a position, but different labels were
                        assigned.
                      </div>
                    </li>
                  </ul>
                </span>
              </span>
            </div>
          </div>
          <div class="scrolling card-body">
            <div wicket:id="unitOverview" style="border-collapse: collapse;">
              <span wicket:id="unit" class="curation-sentence-number">
                <a wicket:id="label"></a>
              </span>
            </div>
          </div>
        </div>
      </div>

      <div wicket:id="centerArea" class="flex-content flex-v-container pt-3 pb-3">
<<<<<<< HEAD
        <div wicket:id="splitter" class="flex-content border-0">
          <div class="card">
            <div class="card-header border-bottom-0">
              <span wicket:id="documentNamePanel"/> 
              <span wicket:id="numberOfPages" class="small text-muted float-end"/>
            </div>
            <div class="card-body flex-v-container" style="padding: 0px;">
              <nav wicket:id="actionBar" class="action-bar"/>
              <div wicket:id="annotationEditor" class="text-center flex-content flex-v-container"/>
=======
        <div wicket:id="splitter" class="flex-content border-0 shadow-none">
          <div class="pb-2 flex-content flex-v-container">
            <div class="card flex-content">
              <div class="card-header border-bottom-0">
                <span wicket:id="documentNamePanel"/> 
                <span wicket:id="numberOfPages" class="small text-muted float-right"/>
              </div>
              <div class="card-body flex-v-container" style="padding: 0px;">
                <nav wicket:id="actionBar" class="action-bar"/>
                <div wicket:id="annotationEditor" class="text-center flex-content flex-v-container"/>
              </div>
>>>>>>> 6a3b0ee7
            </div>
          </div>
          <div wicket:id="annotatorsPanel" class="pt-2"/>
        </div>
      </div>

      <div wicket:id="rightSidebar" class="flex-sidebar flex-v-container">
        <wicket:container wicket:id="annotationDetailEditorPanel"/>
      </div>
    </div>
  </wicket:extend>
</body>
</html><|MERGE_RESOLUTION|>--- conflicted
+++ resolved
@@ -165,29 +165,17 @@
       </div>
 
       <div wicket:id="centerArea" class="flex-content flex-v-container pt-3 pb-3">
-<<<<<<< HEAD
-        <div wicket:id="splitter" class="flex-content border-0">
-          <div class="card">
-            <div class="card-header border-bottom-0">
-              <span wicket:id="documentNamePanel"/> 
-              <span wicket:id="numberOfPages" class="small text-muted float-end"/>
-            </div>
-            <div class="card-body flex-v-container" style="padding: 0px;">
-              <nav wicket:id="actionBar" class="action-bar"/>
-              <div wicket:id="annotationEditor" class="text-center flex-content flex-v-container"/>
-=======
         <div wicket:id="splitter" class="flex-content border-0 shadow-none">
           <div class="pb-2 flex-content flex-v-container">
             <div class="card flex-content">
               <div class="card-header border-bottom-0">
                 <span wicket:id="documentNamePanel"/> 
-                <span wicket:id="numberOfPages" class="small text-muted float-right"/>
+                <span wicket:id="numberOfPages" class="small text-muted float-end"/>
               </div>
               <div class="card-body flex-v-container" style="padding: 0px;">
                 <nav wicket:id="actionBar" class="action-bar"/>
                 <div wicket:id="annotationEditor" class="text-center flex-content flex-v-container"/>
               </div>
->>>>>>> 6a3b0ee7
             </div>
           </div>
           <div wicket:id="annotatorsPanel" class="pt-2"/>
