--- conflicted
+++ resolved
@@ -133,11 +133,7 @@
 
     // tag::predict1[]
     @Override
-<<<<<<< HEAD
-    public void predict(RecommenderContext aContext, CAS aCas, int aBegin, int aEnd)
-=======
     public Range predict(RecommenderContext aContext, CAS aCas, int aBegin, int aEnd)
->>>>>>> 8a04d3c6
         throws RecommendationException
     {
         DataMajorityModel model = aContext.get(KEY_MODEL).orElseThrow(
