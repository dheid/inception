--- conflicted
+++ resolved
@@ -20,11 +20,7 @@
   <parent>
     <groupId>de.tudarmstadt.ukp.inception.app</groupId>
     <artifactId>inception-plugin-parent</artifactId>
-<<<<<<< HEAD
-    <version>24.0-SNAPSHOT</version>
-=======
     <version>25.0-SNAPSHOT</version>
->>>>>>> c959ffad
     <relativePath>../inception-plugin-parent</relativePath>
   </parent>
   <artifactId>inception-example-imls-data-majority</artifactId>
