--- conflicted
+++ resolved
@@ -36,16 +36,11 @@
   private showInlineLabels = false
   private showEmptyHighlights = false
 
-<<<<<<< HEAD
   private data? : AnnotatedText
 
-  private removePingMarkers: (() => void)[] = []
-  private removePingMarkersTimeout: number | undefined = undefined
-=======
   private removeTransientMarkers: (() => void)[] = []
   private removeTransientMarkersTimeout: number | undefined = undefined
 
->>>>>>> ac35c161
   private alpha = '55'
 
   constructor (element: Element, ajax: DiamAjax) {
