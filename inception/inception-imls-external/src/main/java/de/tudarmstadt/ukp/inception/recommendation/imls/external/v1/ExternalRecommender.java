/*
 * Licensed to the Technische Universität Darmstadt under one
 * or more contributor license agreements.  See the NOTICE file
 * distributed with this work for additional information
 * regarding copyright ownership.  The Technische Universität Darmstadt 
 * licenses this file to you under the Apache License, Version 2.0 (the
 * "License"); you may not use this file except in compliance
 * with the License.
 *  
 * http://www.apache.org/licenses/LICENSE-2.0
 * 
 * Unless required by applicable law or agreed to in writing, software
 * distributed under the License is distributed on an "AS IS" BASIS,
 * WITHOUT WARRANTIES OR CONDITIONS OF ANY KIND, either express or implied.
 * See the License for the specific language governing permissions and
 * limitations under the License.
 */
package de.tudarmstadt.ukp.inception.recommendation.imls.external.v1;

import static de.tudarmstadt.ukp.clarin.webanno.api.annotation.util.WebAnnoCasUtil.getRealCas;
import static de.tudarmstadt.ukp.inception.recommendation.api.recommender.TrainingCapability.TRAINING_NOT_SUPPORTED;
import static de.tudarmstadt.ukp.inception.recommendation.api.recommender.TrainingCapability.TRAINING_REQUIRED;
import static java.lang.String.format;
import static java.nio.charset.StandardCharsets.UTF_8;
import static org.apache.commons.lang3.StringUtils.appendIfMissing;
import static org.springframework.http.MediaType.APPLICATION_JSON_VALUE;

import java.io.IOException;
import java.io.InputStream;
import java.io.StringWriter;
import java.net.URI;
import java.net.http.HttpClient;
import java.net.http.HttpRequest;
import java.net.http.HttpRequest.BodyPublishers;
import java.net.http.HttpResponse;
import java.net.http.HttpResponse.BodyHandlers;
import java.util.ArrayList;
import java.util.List;

import org.apache.commons.io.IOUtils;
import org.apache.uima.cas.CAS;
import org.apache.uima.cas.CASException;
import org.apache.uima.cas.CASRuntimeException;
import org.apache.uima.cas.impl.XmiCasDeserializer;
import org.apache.uima.cas.impl.XmiCasSerializer;
import org.apache.uima.fit.util.JCasUtil;
import org.apache.uima.util.TypeSystemUtil;
import org.apache.uima.util.XMLSerializer;
import org.slf4j.Logger;
import org.slf4j.LoggerFactory;
import org.springframework.http.HttpHeaders;
import org.xml.sax.SAXException;

import com.fasterxml.jackson.databind.ObjectMapper;

import de.tudarmstadt.ukp.clarin.webanno.api.annotation.model.Range;
import de.tudarmstadt.ukp.clarin.webanno.api.annotation.util.WebAnnoCasUtil;
import de.tudarmstadt.ukp.clarin.webanno.api.type.CASMetadata;
import de.tudarmstadt.ukp.clarin.webanno.model.AnnotationLayer;
import de.tudarmstadt.ukp.clarin.webanno.support.JSONUtil;
import de.tudarmstadt.ukp.inception.recommendation.api.evaluation.DataSplitter;
import de.tudarmstadt.ukp.inception.recommendation.api.evaluation.EvaluationResult;
import de.tudarmstadt.ukp.inception.recommendation.api.model.Recommender;
import de.tudarmstadt.ukp.inception.recommendation.api.recommender.RecommendationEngine;
import de.tudarmstadt.ukp.inception.recommendation.api.recommender.RecommendationException;
import de.tudarmstadt.ukp.inception.recommendation.api.recommender.RecommenderContext;
import de.tudarmstadt.ukp.inception.recommendation.api.recommender.RecommenderContext.Key;
import de.tudarmstadt.ukp.inception.recommendation.api.recommender.TrainingCapability;
import de.tudarmstadt.ukp.inception.recommendation.imls.external.v1.config.ExternalRecommenderProperties;
import de.tudarmstadt.ukp.inception.recommendation.imls.external.v1.messages.PredictionRequest;
import de.tudarmstadt.ukp.inception.recommendation.imls.external.v1.messages.PredictionResponse;
import de.tudarmstadt.ukp.inception.recommendation.imls.external.v1.messages.TrainingRequest;
import de.tudarmstadt.ukp.inception.recommendation.imls.external.v1.model.Document;
import de.tudarmstadt.ukp.inception.recommendation.imls.external.v1.model.Metadata;

public class ExternalRecommender
    extends RecommendationEngine
{
    public static final Key<Boolean> KEY_TRAINING_COMPLETE = new Key<>("training_complete");

    private static final Logger LOG = LoggerFactory.getLogger(ExternalRecommender.class);

    private static final int HTTP_TOO_MANY_REQUESTS = 429;
    private static final int HTTP_BAD_REQUEST = 400;

    private final ExternalRecommenderProperties properties;
    private final ExternalRecommenderTraits traits;
    private final HttpClient client;

    public ExternalRecommender(ExternalRecommenderProperties aProperties, Recommender aRecommender,
            ExternalRecommenderTraits aTraits)
    {
        super(aRecommender);

        properties = aProperties;
        traits = aTraits;
        client = HttpClient.newBuilder().connectTimeout(properties.getConnectTimeout()).build();
    }

    @Override
    public boolean isReadyForPrediction(RecommenderContext aContext)
    {
        if (traits.isTrainable()) {
            return aContext.get(KEY_TRAINING_COMPLETE).orElse(false);
        }
        else {
            return true;
        }
    }

    @Override
    public void train(RecommenderContext aContext, List<CAS> aCasses) throws RecommendationException
    {
        TrainingRequest trainingRequest = new TrainingRequest();
        List<Document> documents = new ArrayList<>();

        // We assume that the type system for all CAS are the same
        String typeSystem = serializeTypeSystem(aCasses.get(0));
        trainingRequest.setTypeSystem(typeSystem);

        // Fill in metadata. We use the type system of the first CAS in the list
        // for all the other CAS. It could happen that training happens while
        // the type system changes, e.g. by adding a layer or feature during training.
        // Then the type system of the first CAS might not match the type system
        // of the other CAS. This should happen really rarely, therefore this potential
        // error is neglected.

        trainingRequest.setMetadata(buildMetadata(aCasses.get(0)));

        for (CAS cas : aCasses) {
            documents.add(buildDocument(cas));
        }

        trainingRequest.setDocuments(documents);

        HttpRequest request = HttpRequest.newBuilder() //
                .uri(URI.create(appendIfMissing(traits.getRemoteUrl(), "/")).resolve("train")) //
                .header(HttpHeaders.CONTENT_TYPE, APPLICATION_JSON_VALUE) //
                .timeout(properties.getReadTimeout())
                .POST(BodyPublishers.ofString(toJson(trainingRequest), UTF_8)).build();

        HttpResponse<String> response = sendRequest(request);
        if (response.statusCode() == HTTP_TOO_MANY_REQUESTS) {
            LOG.info("External recommender is already training");
        }

        // If the response indicates that the request was not successful,
        // then it does not make sense to go on and try to decode the XMI
        else if (response.statusCode() >= HTTP_BAD_REQUEST) {
            String responseBody = getResponseBody(response);
            String msg = format("Request was not successful: [%d] - [%s]", response.statusCode(),
                    responseBody);
            throw new RecommendationException(msg);
        }

        aContext.put(KEY_TRAINING_COMPLETE, true);
    }

    @Override
<<<<<<< HEAD
    public void predict(RecommenderContext aContext, CAS aCas, int aBegin, int aEnd)
=======
    public Range predict(RecommenderContext aContext, CAS aCas, int aBegin, int aEnd)
>>>>>>> 8a04d3c6
        throws RecommendationException
    {
        String typeSystem = serializeTypeSystem(aCas);

        PredictionRequest predictionRequest = new PredictionRequest();
        predictionRequest.setTypeSystem(typeSystem);
        predictionRequest.setDocument(buildDocument(aCas));

        // Fill in metadata
        predictionRequest.setMetadata(buildMetadata(aCas));

        HttpRequest request = HttpRequest.newBuilder() //
                .uri(URI.create(appendIfMissing(traits.getRemoteUrl(), "/")).resolve("predict")) //
                .header(HttpHeaders.CONTENT_TYPE, APPLICATION_JSON_VALUE) //
                .timeout(properties.getReadTimeout()) //
                .POST(BodyPublishers.ofString(toJson(predictionRequest), UTF_8)).build();

        HttpResponse<String> response = sendRequest(request);
        // If the response indicates that the request was not successful,
        // then it does not make sense to go on and try to decode the XMI
        if (response.statusCode() >= HTTP_BAD_REQUEST) {
            String responseBody = getResponseBody(response);
            String msg = format("Request was not successful: [%d] - [%s]", response.statusCode(),
                    responseBody);
            throw new RecommendationException(msg);
        }

        PredictionResponse predictionResponse = deserializePredictionResponse(response);

        try (InputStream is = IOUtils.toInputStream(predictionResponse.getDocument(), UTF_8)) {
            XmiCasDeserializer.deserialize(is, WebAnnoCasUtil.getRealCas(aCas), true);
        }
        catch (SAXException | IOException e) {
            throw new RecommendationException("Error while deserializing CAS!", e);
        }

        return new Range(aCas);
    }

    private String serializeTypeSystem(CAS aCas) throws RecommendationException
    {
        try (StringWriter out = new StringWriter()) {
            TypeSystemUtil.typeSystem2TypeSystemDescription(aCas.getTypeSystem()).toXML(out);
            return out.toString();
        }
        catch (CASRuntimeException | SAXException | IOException e) {
            throw new RecommendationException("Coud not serialize type system", e);
        }
    }

    private String serializeCas(CAS aCas) throws RecommendationException
    {
        try (StringWriter out = new StringWriter()) {
            // Passing "null" as the type system to the XmiCasSerializer means that we want
            // to serialize all types (i.e. no filtering for a specific target type system).
            XmiCasSerializer xmiCasSerializer = new XmiCasSerializer(null);
            XMLSerializer sax2xml = new XMLSerializer(out, true);
            xmiCasSerializer.serialize(getRealCas(aCas), sax2xml.getContentHandler(), null, null,
                    null);
            return out.toString();
        }
        catch (CASRuntimeException | SAXException | IOException e) {
            throw new RecommendationException("Error while serializing CAS!", e);
        }
    }

    private Document buildDocument(CAS aCas) throws RecommendationException
    {
        CASMetadata casMetadata = getCasMetadata(aCas);
        String xmi = serializeCas(aCas);
        long documentId = casMetadata.getSourceDocumentId();
        String userId = casMetadata.getUsername();

        return new Document(xmi, documentId, userId);
    }

    private CASMetadata getCasMetadata(CAS aCas) throws RecommendationException
    {
        try {
            return JCasUtil.selectSingle(aCas.getJCas(), CASMetadata.class);
        }
        catch (CASException | IllegalArgumentException e) {
            throw new RecommendationException("Error while reading CAS metadata!", e);
        }
    }

    private Metadata buildMetadata(CAS aCas) throws RecommendationException
    {
        CASMetadata casMetadata = getCasMetadata(aCas);
        AnnotationLayer layer = recommender.getLayer();
        return new Metadata(layer.getName(), recommender.getFeature().getName(),
                casMetadata.getProjectId(), layer.getAnchoringMode().getId(),
                layer.isCrossSentence());
    }

    private PredictionResponse deserializePredictionResponse(HttpResponse<String> response)
        throws RecommendationException
    {
        ObjectMapper objectMapper = new ObjectMapper();
        try {
            return objectMapper.readValue(response.body(), PredictionResponse.class);
        }
        catch (IOException e) {
            throw new RecommendationException("Error while deserializing prediction response!", e);
        }
    }

    private String toJson(Object aObject) throws RecommendationException
    {
        try {
            return JSONUtil.toJsonString(aObject);
        }
        catch (IOException e) {
            throw new RecommendationException("Error while serializing JSON!", e);
        }
    }

    private HttpResponse<String> sendRequest(HttpRequest aRequest) throws RecommendationException
    {
        try {
            return client.send(aRequest, BodyHandlers.ofString(UTF_8));
        }
        catch (IOException | InterruptedException e) {
            throw new RecommendationException("Error while sending request: " + e.getMessage(), e);
        }
    }

    private String getResponseBody(HttpResponse<String> response) throws RecommendationException
    {
        if (response.body() != null) {
            return response.body();
        }
        else {
            return "";
        }
    }

    @Override
    public int estimateSampleCount(List<CAS> aCasses)
    {
        return -1;
    }

    @Override
    public EvaluationResult evaluate(List<CAS> aCasses, DataSplitter aDataSplitter)
    {
        EvaluationResult result = new EvaluationResult();
        result.setEvaluationSkipped(true);
        result.setErrorMsg("ExternalRecommender does not support evaluation.");
        return result;
    }

    @Override
    public TrainingCapability getTrainingCapability()
    {
        if (traits.isTrainable()) {
            //
            // return TRAINING_SUPPORTED;
            // We need to get at least one training CAS because we need to extract the type system
            return TRAINING_REQUIRED;
        }
        else {
            return TRAINING_NOT_SUPPORTED;
        }
    }
}<|MERGE_RESOLUTION|>--- conflicted
+++ resolved
@@ -157,11 +157,7 @@
     }
 
     @Override
-<<<<<<< HEAD
-    public void predict(RecommenderContext aContext, CAS aCas, int aBegin, int aEnd)
-=======
     public Range predict(RecommenderContext aContext, CAS aCas, int aBegin, int aEnd)
->>>>>>> 8a04d3c6
         throws RecommendationException
     {
         String typeSystem = serializeTypeSystem(aCas);
