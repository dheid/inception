/*
 * Licensed to the Technische Universität Darmstadt under one
 * or more contributor license agreements.  See the NOTICE file
 * distributed with this work for additional information
 * regarding copyright ownership.  The Technische Universität Darmstadt 
 * licenses this file to you under the Apache License, Version 2.0 (the
 * "License"); you may not use this file except in compliance
 * with the License.
 *  
 * http://www.apache.org/licenses/LICENSE-2.0
 * 
 * Unless required by applicable law or agreed to in writing, software
 * distributed under the License is distributed on an "AS IS" BASIS,
 * WITHOUT WARRANTIES OR CONDITIONS OF ANY KIND, either express or implied.
 * See the License for the specific language governing permissions and
 * limitations under the License.
 */
package de.tudarmstadt.ukp.inception.conceptlinking.recommender;

import static de.tudarmstadt.ukp.clarin.webanno.api.annotation.util.WebAnnoCasUtil.selectOverlapping;
import static org.apache.uima.fit.util.CasUtil.getType;

import java.util.ArrayList;
import java.util.Collection;
import java.util.List;
import java.util.Optional;
import java.util.stream.Collectors;

import org.apache.commons.lang3.tuple.ImmutablePair;
import org.apache.uima.cas.CAS;
import org.apache.uima.cas.Feature;
import org.apache.uima.cas.Type;
import org.apache.uima.cas.text.AnnotationFS;
import org.apache.uima.jcas.tcas.Annotation;

import de.tudarmstadt.ukp.clarin.webanno.api.annotation.feature.FeatureSupportRegistry;
import de.tudarmstadt.ukp.clarin.webanno.api.annotation.model.Range;
import de.tudarmstadt.ukp.clarin.webanno.model.AnnotationFeature;
import de.tudarmstadt.ukp.dkpro.core.api.segmentation.type.Sentence;
import de.tudarmstadt.ukp.inception.conceptlinking.service.ConceptLinkingService;
import de.tudarmstadt.ukp.inception.kb.ConceptFeatureTraits;
import de.tudarmstadt.ukp.inception.kb.KnowledgeBaseService;
import de.tudarmstadt.ukp.inception.kb.graph.KBHandle;
import de.tudarmstadt.ukp.inception.kb.model.KnowledgeBase;
import de.tudarmstadt.ukp.inception.recommendation.api.evaluation.DataSplitter;
import de.tudarmstadt.ukp.inception.recommendation.api.evaluation.EvaluationResult;
import de.tudarmstadt.ukp.inception.recommendation.api.model.Recommender;
import de.tudarmstadt.ukp.inception.recommendation.api.recommender.RecommendationEngine;
import de.tudarmstadt.ukp.inception.recommendation.api.recommender.RecommendationException;
import de.tudarmstadt.ukp.inception.recommendation.api.recommender.RecommenderContext;
import de.tudarmstadt.ukp.inception.recommendation.api.recommender.RecommenderContext.Key;
import de.tudarmstadt.ukp.inception.recommendation.api.recommender.TrainingCapability;

public class NamedEntityLinker
    extends RecommendationEngine
{
    private NamedEntityLinkerTraits traits;

    private KnowledgeBaseService kbService;
    private ConceptLinkingService clService;
    private FeatureSupportRegistry fsRegistry;
    private ConceptFeatureTraits featureTraits;

    public static final Key<Collection<ImmutablePair<String, Collection<AnnotationFS>>>> KEY_MODEL = new Key<>(
            "model");

    public NamedEntityLinker(Recommender aRecommender, NamedEntityLinkerTraits aTraits,
            KnowledgeBaseService aKbService, ConceptLinkingService aClService,
            FeatureSupportRegistry aFsRegistry, ConceptFeatureTraits aFeatureTraits)
    {
        super(aRecommender);

        traits = aTraits;
        kbService = aKbService;
        clService = aClService;
        fsRegistry = aFsRegistry;
        featureTraits = aFeatureTraits;
    }

    @Override
    public boolean isReadyForPrediction(RecommenderContext aContext)
    {
        return true;
    }

    @Override
    public void train(RecommenderContext aContext, List<CAS> aCasList)
    {
        // Training not supported
    }

    @Override
<<<<<<< HEAD
    public void predict(RecommenderContext aContext, CAS aCas, int aBegin, int aEnd)
=======
    public Range predict(RecommenderContext aContext, CAS aCas, int aBegin, int aEnd)
>>>>>>> 8a04d3c6
        throws RecommendationException
    {
        Type predictedType = getPredictedType(aCas);

<<<<<<< HEAD
        for (AnnotationFS sentence : selectOverlapping(aCas, getType(aCas, Sentence.class), aBegin,
                aEnd)) {
=======
        var sentences = selectOverlapping(aCas, getType(aCas, Sentence.class), aBegin, aEnd);

        for (AnnotationFS sentence : sentences) {
>>>>>>> 8a04d3c6

            for (Annotation annotation : aCas.<Annotation> select(predictedType)
                    .coveredBy(sentence)) {
                int begin = annotation.getBegin();
                int end = annotation.getEnd();
                predictSingle(annotation.getCoveredText(), begin, end, aCas);
            }
        }

        return new Range(sentences);
    }

    private void predictSingle(String aCoveredText, int aBegin, int aEnd, CAS aCas)
    {
        List<KBHandle> handles = new ArrayList<>();

        AnnotationFeature feat = recommender.getFeature();
        ConceptFeatureTraits conceptFeatureTraits = fsRegistry.readTraits(feat,
                ConceptFeatureTraits::new);

        if (conceptFeatureTraits.getRepositoryId() != null) {
            Optional<KnowledgeBase> kb = kbService.getKnowledgeBaseById(recommender.getProject(),
                    conceptFeatureTraits.getRepositoryId());
            if (kb.isPresent() && kb.get().isSupportConceptLinking()) {
                handles.addAll(readCandidates(kb.get(), aCoveredText, aBegin, aCas));
            }
        }
        else {
            for (KnowledgeBase kb : kbService.getEnabledKnowledgeBases(recommender.getProject())) {
                if (kb.isSupportConceptLinking()) {
                    handles.addAll(readCandidates(kb, aCoveredText, aBegin, aCas));
                }
            }
        }

        Type predictedType = getPredictedType(aCas);
        Feature scoreFeature = getScoreFeature(aCas);
        Feature predictedFeature = getPredictedFeature(aCas);
        Feature isPredictionFeature = getIsPredictionFeature(aCas);

        for (KBHandle prediction : handles.stream().limit(recommender.getMaxRecommendations())
                .collect(Collectors.toList())) {
            AnnotationFS annotation = aCas.createAnnotation(predictedType, aBegin, aEnd);
            annotation.setStringValue(predictedFeature, prediction.getIdentifier());
            annotation.setBooleanValue(isPredictionFeature, true);
            aCas.addFsToIndexes(annotation);
        }
    }

    private List<KBHandle> readCandidates(KnowledgeBase kb, String aCoveredText, int aBegin,
            CAS aCas)
    {
        return kbService.read(kb, (conn) -> clService.disambiguate(kb, featureTraits.getScope(),
                featureTraits.getAllowedValueType(), null, aCoveredText, aBegin, aCas));
    }

    @Override
    public TrainingCapability getTrainingCapability()
    {
        return TrainingCapability.TRAINING_SUPPORTED;
    }

    @Override
    public EvaluationResult evaluate(List<CAS> aCasses, DataSplitter aDataSplitter)
    {
        EvaluationResult result = new EvaluationResult();
        result.setEvaluationSkipped(true);
        result.setErrorMsg("NamedEntityLinker does not support evaluation.");
        return result;
    }

    @Override
    public int estimateSampleCount(List<CAS> aCasses)
    {
        return -1;
    }
}<|MERGE_RESOLUTION|>--- conflicted
+++ resolved
@@ -90,23 +90,14 @@
     }
 
     @Override
-<<<<<<< HEAD
-    public void predict(RecommenderContext aContext, CAS aCas, int aBegin, int aEnd)
-=======
     public Range predict(RecommenderContext aContext, CAS aCas, int aBegin, int aEnd)
->>>>>>> 8a04d3c6
         throws RecommendationException
     {
         Type predictedType = getPredictedType(aCas);
 
-<<<<<<< HEAD
-        for (AnnotationFS sentence : selectOverlapping(aCas, getType(aCas, Sentence.class), aBegin,
-                aEnd)) {
-=======
         var sentences = selectOverlapping(aCas, getType(aCas, Sentence.class), aBegin, aEnd);
 
         for (AnnotationFS sentence : sentences) {
->>>>>>> 8a04d3c6
 
             for (Annotation annotation : aCas.<Annotation> select(predictedType)
                     .coveredBy(sentence)) {
