/*
 * Licensed to the Technische Universität Darmstadt under one
 * or more contributor license agreements.  See the NOTICE file
 * distributed with this work for additional information
 * regarding copyright ownership.  The Technische Universität Darmstadt 
 * licenses this file to you under the Apache License, Version 2.0 (the
 * "License"); you may not use this file except in compliance
 * with the License.
 *  
 * http://www.apache.org/licenses/LICENSE-2.0
 * 
 * Unless required by applicable law or agreed to in writing, software
 * distributed under the License is distributed on an "AS IS" BASIS,
 * WITHOUT WARRANTIES OR CONDITIONS OF ANY KIND, either express or implied.
 * See the License for the specific language governing permissions and
 * limitations under the License.
 */
package de.tudarmstadt.ukp.clarin.webanno.api.dao.export;

import static de.tudarmstadt.ukp.clarin.webanno.api.WebAnnoConst.CURATION_USER;
import static de.tudarmstadt.ukp.clarin.webanno.api.export.ProjectExportRequest.FORMAT_AUTO;

import java.io.File;
import java.io.FileOutputStream;
import java.io.IOException;
import java.io.OutputStream;
import java.util.List;

import org.apache.commons.io.FileUtils;
import org.springframework.beans.factory.annotation.Autowired;

import de.tudarmstadt.ukp.clarin.webanno.api.DocumentImportExportService;
import de.tudarmstadt.ukp.clarin.webanno.api.DocumentService;
import de.tudarmstadt.ukp.clarin.webanno.api.WebAnnoConst;
import de.tudarmstadt.ukp.clarin.webanno.api.dao.casstorage.CasStorageSession;
import de.tudarmstadt.ukp.clarin.webanno.api.export.ProjectExportException;
import de.tudarmstadt.ukp.clarin.webanno.api.export.ProjectExportRequest;
import de.tudarmstadt.ukp.clarin.webanno.api.export.ProjectExportService;
import de.tudarmstadt.ukp.clarin.webanno.api.export.ProjectExportTaskHandle;
import de.tudarmstadt.ukp.clarin.webanno.api.export.ProjectExportTaskMonitor;
import de.tudarmstadt.ukp.clarin.webanno.api.format.FormatSupport;
import de.tudarmstadt.ukp.clarin.webanno.model.Mode;
import de.tudarmstadt.ukp.clarin.webanno.model.Project;
import de.tudarmstadt.ukp.clarin.webanno.model.SourceDocumentState;
import de.tudarmstadt.ukp.clarin.webanno.support.ZipUtils;
import de.tudarmstadt.ukp.clarin.webanno.support.logging.LogMessage;
import de.tudarmstadt.ukp.clarin.webanno.tsv.WebAnnoTsv3FormatSupport;

public class ProjectExportCuratedDocumentsTask
    extends ProjectExportTask_ImplBase
{
    private static final String CURATION_AS_SERIALISED_CAS = "/curation_ser/";
    private static final String CURATION_FOLDER = "/curation/";

    private @Autowired ProjectExportService exportService;
    private @Autowired DocumentService documentService;
    private @Autowired DocumentImportExportService importExportService;

    public ProjectExportCuratedDocumentsTask(ProjectExportTaskHandle aHandle,
            ProjectExportTaskMonitor aMonitor, ProjectExportRequest aRequest, String aUsername)
    {
        super(aHandle, aMonitor, aRequest, aUsername);
    }

    @Override
    public File export(ProjectExportRequest aRequest, ProjectExportTaskMonitor aMonitor)
        throws ProjectExportException
    {
        Project project = aRequest.getProject();
        File exportFile = null;
        File exportTempDir = null;
        try {
            exportTempDir = File.createTempFile("webanno", "export");
            exportTempDir.delete();
            exportTempDir.mkdirs();

            boolean curationDocumentExist = documentService.existsCurationDocument(project);

            if (!curationDocumentExist) {
                throw new ProjectExportException(
                        "No curation document created yet for this document");
            }

            ProjectExportRequest request = aRequest;
            request.setProject(project);
            exportCuratedDocuments(request, exportTempDir, false, aMonitor);

            exportFile = new File(exportTempDir.getAbsolutePath() + "_curated_documents.zip");
            ZipUtils.zipFolder(exportTempDir, exportFile);
        }
        catch (Exception e) {
            if (exportFile != null) {
                try {
                    FileUtils.forceDelete(exportTempDir);
                }
                catch (IOException ex) {
                    aMonitor.addMessage(LogMessage.error(this,
                            "Unable to export file after export failed: %s", ex.getMessage()));
                }
            }
            throw new ProjectExportException(e);
        }
        finally {
            if (exportTempDir != null) {
                try {
                    FileUtils.forceDelete(exportTempDir);
                }
                catch (IOException e) {
                    aMonitor.addMessage(LogMessage.error(this, "Unable to delete temp file: %s",
                            e.getMessage()));
                }
            }
        }

        return exportFile;
    }

    /**
     * Copy, if exists, curation documents to a folder that will be exported as Zip file
     * 
     * @param aCopyDir
     *            The folder where curated documents are copied to be exported as Zip File
     * @throws InterruptedException 
     */
    private void exportCuratedDocuments(ProjectExportRequest aModel, File aCopyDir,
            boolean aIncludeInProgress, ProjectExportTaskMonitor aMonitor)
        throws ProjectExportException, IOException, InterruptedException
    {
        Project project = aModel.getProject();

        // Get all the source documents from the project
        List<de.tudarmstadt.ukp.clarin.webanno.model.SourceDocument> documents = documentService
                .listSourceDocuments(project);

        // Determine which format to use for export.
        FormatSupport format;
        if (FORMAT_AUTO.equals(aModel.getFormat())) {
            format = new WebAnnoTsv3FormatSupport();
        }
        else {
            format = importExportService.getWritableFormatById(aModel.getFormat()).orElseGet(() -> {
                // LOG.info(
                // "Format [{}] is not writable - exporting as WebAnno TSV3 instead.",
                // aModel.getFormat());
                return new WebAnnoTsv3FormatSupport();
            });
        }

        int initProgress = aMonitor.getProgress() - 1;
        int i = 1;
        for (de.tudarmstadt.ukp.clarin.webanno.model.SourceDocument sourceDocument : documents) {
<<<<<<< HEAD
            try (CasStorageSession session = CasStorageSession.openNested()) {
                File curationCasDir = new File(
                        aCopyDir + CURATION_AS_SERIALISED_CAS + sourceDocument.getName());
                FileUtils.forceMkdir(curationCasDir);

                File curationDir = new File(aCopyDir + CURATION_FOLDER + sourceDocument.getName());
                FileUtils.forceMkdir(curationDir);

                // If depending on aInProgress, include only the the curation documents that are
                // finished or also the ones that are in progress
                if ((aIncludeInProgress && SourceDocumentState.CURATION_IN_PROGRESS
                        .equals(sourceDocument.getState()))
                        || SourceDocumentState.CURATION_FINISHED
                                .equals(sourceDocument.getState())) {
                    if (documentService.existsCas(sourceDocument, CURATION_USER)) {
                        // Copy CAS - this is used when importing the project again
                        try (OutputStream os = new FileOutputStream(
                                new File(curationDir, CURATION_USER + ".ser"))) {
                            documentService.exportCas(sourceDocument, CURATION_USER, os);
                        }

                        // Copy secondary export format for convenience - not used during import
                        try {
                            File curationFile = importExportService.exportAnnotationDocument(
                                    sourceDocument, WebAnnoConst.CURATION_USER, format,
                                    WebAnnoConst.CURATION_USER, Mode.CURATION);
                            FileUtils.copyFileToDirectory(curationFile, curationDir);
                            FileUtils.forceDelete(curationFile);
                        }
                        catch (Exception e) {
                            // error("Unexpected error while exporting project: " +
                            // ExceptionUtils.getRootCauseMessage(e) );
                            throw new ProjectExportException(
                                    "Aborting due to unrecoverable error while exporting!");
                        }
=======
            // check if the export has been cancelled
            if (Thread.interrupted()) {
                throw new InterruptedException();
            }
            
            File curationCasDir = new File(
                    aCopyDir + CURATION_AS_SERIALISED_CAS + sourceDocument.getName());
            FileUtils.forceMkdir(curationCasDir);

            File curationDir = new File(aCopyDir + CURATION_FOLDER + sourceDocument.getName());
            FileUtils.forceMkdir(curationDir);

            // If depending on aInProgress, include only the the curation documents that are
            // finished or also the ones that are in progress
            if ((aIncludeInProgress
                    && SourceDocumentState.CURATION_IN_PROGRESS.equals(sourceDocument.getState()))
                    || SourceDocumentState.CURATION_FINISHED.equals(sourceDocument.getState())) {
                File curationCasFile = documentService.getCasFile(sourceDocument,
                        WebAnnoConst.CURATION_USER);
                if (curationCasFile.exists()) {
                    // Copy CAS - this is used when importing the project again
                    FileUtils.copyFileToDirectory(curationCasFile, curationCasDir);

                    // Copy secondary export format for convenience - not used during import
                    try {
                        File curationFile = importExportService.exportAnnotationDocument(
                                sourceDocument, WebAnnoConst.CURATION_USER, format,
                                WebAnnoConst.CURATION_USER, Mode.CURATION);
                        FileUtils.copyFileToDirectory(curationFile, curationDir);
                        FileUtils.forceDelete(curationFile);
                    }
                    catch (Exception e) {
                        // error("Unexpected error while exporting project: " +
                        // ExceptionUtils.getRootCauseMessage(e) );
                        throw new ProjectExportException(
                                "Aborting due to unrecoverable error while exporting!");
>>>>>>> 1ebcb87f
                    }
                }
            }
            aMonitor.setProgress(
                    initProgress + (int) Math.ceil(((double) i) / documents.size() * 10.0));
            i++;
        }
    }
}<|MERGE_RESOLUTION|>--- conflicted
+++ resolved
@@ -149,7 +149,11 @@
         int initProgress = aMonitor.getProgress() - 1;
         int i = 1;
         for (de.tudarmstadt.ukp.clarin.webanno.model.SourceDocument sourceDocument : documents) {
-<<<<<<< HEAD
+            // check if the export has been cancelled
+            if (Thread.interrupted()) {
+                throw new InterruptedException();
+            }
+
             try (CasStorageSession session = CasStorageSession.openNested()) {
                 File curationCasDir = new File(
                         aCopyDir + CURATION_AS_SERIALISED_CAS + sourceDocument.getName());
@@ -185,44 +189,6 @@
                             throw new ProjectExportException(
                                     "Aborting due to unrecoverable error while exporting!");
                         }
-=======
-            // check if the export has been cancelled
-            if (Thread.interrupted()) {
-                throw new InterruptedException();
-            }
-            
-            File curationCasDir = new File(
-                    aCopyDir + CURATION_AS_SERIALISED_CAS + sourceDocument.getName());
-            FileUtils.forceMkdir(curationCasDir);
-
-            File curationDir = new File(aCopyDir + CURATION_FOLDER + sourceDocument.getName());
-            FileUtils.forceMkdir(curationDir);
-
-            // If depending on aInProgress, include only the the curation documents that are
-            // finished or also the ones that are in progress
-            if ((aIncludeInProgress
-                    && SourceDocumentState.CURATION_IN_PROGRESS.equals(sourceDocument.getState()))
-                    || SourceDocumentState.CURATION_FINISHED.equals(sourceDocument.getState())) {
-                File curationCasFile = documentService.getCasFile(sourceDocument,
-                        WebAnnoConst.CURATION_USER);
-                if (curationCasFile.exists()) {
-                    // Copy CAS - this is used when importing the project again
-                    FileUtils.copyFileToDirectory(curationCasFile, curationCasDir);
-
-                    // Copy secondary export format for convenience - not used during import
-                    try {
-                        File curationFile = importExportService.exportAnnotationDocument(
-                                sourceDocument, WebAnnoConst.CURATION_USER, format,
-                                WebAnnoConst.CURATION_USER, Mode.CURATION);
-                        FileUtils.copyFileToDirectory(curationFile, curationDir);
-                        FileUtils.forceDelete(curationFile);
-                    }
-                    catch (Exception e) {
-                        // error("Unexpected error while exporting project: " +
-                        // ExceptionUtils.getRootCauseMessage(e) );
-                        throw new ProjectExportException(
-                                "Aborting due to unrecoverable error while exporting!");
->>>>>>> 1ebcb87f
                     }
                 }
             }
