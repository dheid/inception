--- conflicted
+++ resolved
@@ -58,12 +58,8 @@
     {
         projectService = Mockito.mock(ProjectService.class);
 
-<<<<<<< HEAD
-        sut = new InviteServiceImpl(null, projectService, testEntityManager.getEntityManager());
-=======
         sut = new InviteServiceImpl(null, projectService, null,
                 testEntityManager.getEntityManager());
->>>>>>> 0c73222e
         testProject = new Project("testProject");
         testProject.setState(ANNOTATION_IN_PROGRESS);
         testEntityManager.persist(testProject);
