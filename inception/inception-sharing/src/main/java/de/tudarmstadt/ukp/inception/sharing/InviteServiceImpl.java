/*
 * Licensed to the Technische Universität Darmstadt under one
 * or more contributor license agreements.  See the NOTICE file
 * distributed with this work for additional information
 * regarding copyright ownership.  The Technische Universität Darmstadt
 * licenses this file to you under the Apache License, Version 2.0 (the
 * "License"); you may not use this file except in compliance
 * with the License.
 *
 * http://www.apache.org/licenses/LICENSE-2.0
 *
 * Unless required by applicable law or agreed to in writing, software
 * distributed under the License is distributed on an "AS IS" BASIS,
 * WITHOUT WARRANTIES OR CONDITIONS OF ANY KIND, either express or implied.
 * See the License for the specific language governing permissions and
 * limitations under the License.
 */
package de.tudarmstadt.ukp.inception.sharing;

import static de.tudarmstadt.ukp.clarin.webanno.model.PermissionLevel.ANNOTATOR;
import static de.tudarmstadt.ukp.clarin.webanno.model.ProjectState.ANNOTATION_IN_PROGRESS;
import static de.tudarmstadt.ukp.clarin.webanno.model.ProjectState.NEW;
import static de.tudarmstadt.ukp.clarin.webanno.security.UserDao.EMPTY_PASSWORD;
import static de.tudarmstadt.ukp.clarin.webanno.security.UserDao.REALM_PROJECT_PREFIX;
import static de.tudarmstadt.ukp.clarin.webanno.security.model.Role.ROLE_USER;
<<<<<<< HEAD
=======
import static de.tudarmstadt.ukp.clarin.webanno.ui.core.page.ProjectPageBase.NS_PROJECT;
>>>>>>> 0c73222e
import static de.tudarmstadt.ukp.inception.sharing.model.Mandatoriness.NOT_ALLOWED;
import static java.util.Arrays.asList;

import java.io.IOException;
import java.security.SecureRandom;
import java.util.Base64;
import java.util.Calendar;
import java.util.Date;
import java.util.List;
import java.util.Optional;
import java.util.Set;

import javax.persistence.EntityManager;
import javax.persistence.PersistenceContext;

import org.apache.commons.lang3.StringUtils;
import org.apache.commons.lang3.Validate;
import org.apache.wicket.request.Url;
import org.apache.wicket.request.cycle.RequestCycle;
import org.apache.wicket.request.mapper.parameter.PageParameters;
import org.springframework.context.event.EventListener;
import org.springframework.transaction.annotation.Transactional;

import de.tudarmstadt.ukp.clarin.webanno.api.ProjectService;
import de.tudarmstadt.ukp.clarin.webanno.api.event.BeforeProjectRemovedEvent;
import de.tudarmstadt.ukp.clarin.webanno.model.Project;
import de.tudarmstadt.ukp.clarin.webanno.security.UserDao;
import de.tudarmstadt.ukp.clarin.webanno.security.model.User;
import de.tudarmstadt.ukp.clarin.webanno.ui.core.page.NameUtil;
import de.tudarmstadt.ukp.inception.sharing.config.InviteServiceAutoConfiguration;
import de.tudarmstadt.ukp.inception.sharing.config.InviteServiceProperties;
import de.tudarmstadt.ukp.inception.sharing.model.ProjectInvite;

/**
 * <p>
 * This class is exposed as a Spring Component via
 * {@link InviteServiceAutoConfiguration#inviteService}.
 * </p>
 */
public class InviteServiceImpl
    implements InviteService
{
    public static final int INVITE_ID_BYTE_LENGTH = 16;
    public static final int RANDOM_USERNAME_BYTE_LENGTH = 16;

    private @PersistenceContext EntityManager entityManager;

    private final UserDao userRepository;
    private final ProjectService projectService;
<<<<<<< HEAD

    private final SecureRandom random;

    public InviteServiceImpl(UserDao aUserRepository, ProjectService aProjectService)
=======
    private final InviteServiceProperties inviteProperties;

    private final SecureRandom random;

    public InviteServiceImpl(UserDao aUserRepository, ProjectService aProjectService,
            InviteServiceProperties aInviteProperties)
>>>>>>> 0c73222e
    {
        random = new SecureRandom();
        userRepository = aUserRepository;
        projectService = aProjectService;
<<<<<<< HEAD
    }

    public InviteServiceImpl(UserDao aUserRepository, ProjectService aProjectService,
                             EntityManager aEntitymanager)
    {
        this(aUserRepository, aProjectService);
=======
        inviteProperties = aInviteProperties;
    }

    public InviteServiceImpl(UserDao aUserRepository, ProjectService aProjectService,
            InviteServiceProperties aInviteProperties, EntityManager aEntitymanager)
    {
        this(aUserRepository, aProjectService, aInviteProperties);
>>>>>>> 0c73222e
        entityManager = aEntitymanager;
    }

    @Override
    @Transactional
    public String generateInviteID(Project aProject)
    {
        // remove old invite if necessary
        removeInviteID(aProject);
        // set expiration date one year from now
        Date expirationDate = getDateOneYearForth(new Date());
        String inviteID = generateNewInvite(aProject, expirationDate);

        return inviteID;
    }

    private String generateNewInvite(Project aProject, Date expirationDate)
    {
        // generate id
        byte[] bytes = new byte[INVITE_ID_BYTE_LENGTH];
        random.nextBytes(bytes);
        String inviteID = Base64.getUrlEncoder().withoutPadding().encodeToString(bytes);

        entityManager.persist(new ProjectInvite(aProject, inviteID, expirationDate));
        return inviteID;
    }

    private String generateRandomUsername()
    {
        nextName: while (true) {
            byte[] bytes = new byte[RANDOM_USERNAME_BYTE_LENGTH];
            random.nextBytes(bytes);
            String randomUserId = Base64.getUrlEncoder().withoutPadding().encodeToString(bytes);

            // Do not accept base64 values which contain characters that are not safe for file
            // names / not valid as usernames
            if (!NameUtil.isNameValid(randomUserId)) {
                continue nextName;
            }

            if (!userRepository.exists(randomUserId)) {
                return randomUserId;
            }
        }
    }

    /**
     * Get date one year from the given one
     */
    private Date getDateOneYearForth(Date aDate)
    {
        Calendar calendar = Calendar.getInstance();
        calendar.setTime(aDate);
        calendar.add(Calendar.YEAR, 1);
        Date futureDate = calendar.getTime();
        return futureDate;
    }

    @Override
    @Transactional
    public void removeInviteID(Project aProject)
    {
        ProjectInvite invite = readProjectInvite(aProject);

        if (invite == null) {
            return;
        }

        entityManager.remove(invite);
        entityManager.flush();
    }

    @Override
    @Transactional
    public ProjectInvite readProjectInvite(Project aProject)
    {
        Validate.notNull(aProject, "Project must be given");

        String query = "FROM ProjectInvite " //
            + "WHERE project = :givenProject";
        List<ProjectInvite> inviteIDs = entityManager.createQuery(query, ProjectInvite.class)
            .setParameter("givenProject", aProject) //
            .getResultList();

        if (inviteIDs.isEmpty()) {
            return null;
        }

        return inviteIDs.get(0);
    }

    @Override
    @Transactional
    public void writeProjectInvite(ProjectInvite aInvite)
    {
        if (!aInvite.isGuestAccessible()) {
            aInvite.setAskForEMail(NOT_ALLOWED);
        }

        if (aInvite.getId() == null) {
            entityManager.persist(aInvite);
        }
        else {
            entityManager.merge(aInvite);
        }
    }

    @Override
    public String getValidInviteID(Project aProject)
    {
        Validate.notNull(aProject, "Project must be given");
        Validate.notNull(aProject.getId(), "Project be saved");

        ProjectInvite invite = readProjectInvite(aProject);

        if (invite == null) {
            return null;
        }

        if (isDateExpired(invite) || isProjectAnnotationComplete(invite)
<<<<<<< HEAD
            || isMaxAnnotatorCountReached(invite)) {
=======
                || isMaxAnnotatorCountReached(invite)) {
>>>>>>> 0c73222e
            return null;
        }

        return invite.getInviteId();
    }

    @Override
    public boolean isProjectAnnotationComplete(ProjectInvite aInvite)
    {
        if (!aInvite.isDisableOnAnnotationComplete()) {
            return false;
        }

        // Get the freshest project state from the DB
        Project project = projectService.getProject(aInvite.getProject().getId());
        return !asList(NEW, ANNOTATION_IN_PROGRESS).contains(project.getState());
    }

    @Override
    public boolean isDateExpired(ProjectInvite aInvite)
    {
        if (aInvite.getExpirationDate() == null) {
            return false;
        }

        return aInvite.getExpirationDate().before(new Date());
    }

    @Override
    public boolean isMaxAnnotatorCountReached(ProjectInvite aInvite)
    {
        if (aInvite.getMaxAnnotatorCount() <= 0) {
            return false;
        }

        int annotatorCount = projectService
<<<<<<< HEAD
            .listProjectUsersWithPermissions(aInvite.getProject(), ANNOTATOR).size();
=======
                .listProjectUsersWithPermissions(aInvite.getProject(), ANNOTATOR).size();
>>>>>>> 0c73222e

        return annotatorCount >= aInvite.getMaxAnnotatorCount();
    }

    @Override
    public boolean isValidInviteLink(Project aProject, String aInviteId)
    {
        if (aInviteId == null) {
            return false;
        }

        String expectedId = getValidInviteID(aProject);
        return expectedId != null && aInviteId.equals(expectedId);
    }

    @Override
    public Date getExpirationDate(Project aProject)
    {
        ProjectInvite invite = readProjectInvite(aProject);
        if (invite == null) {
            return null;
        }
        return invite.getExpirationDate();
    }

    @Transactional
    @Override
    public void extendInviteLinkDate(Project aProject)
    {
        ProjectInvite invite = readProjectInvite(aProject);
        if (invite == null) {
            return;
        }
        Date newExpirationDate = getDateOneYearForth(invite.getExpirationDate());
        invite.setExpirationDate(newExpirationDate);
        entityManager.merge(invite);
    }

    @Override
    @Transactional
    public boolean generateInviteWithExpirationDate(Project aProject, Date aExpirationDate)
    {
        if (aExpirationDate.getTime() < new Date().getTime()) {
            return false;
        }
        ProjectInvite invite = readProjectInvite(aProject);
        if (invite == null) {
            generateNewInvite(aProject, aExpirationDate);
            return true;
        }
        invite.setExpirationDate(aExpirationDate);
        entityManager.merge(invite);
        return true;
    }

    @Override
    public Optional<User> getProjectUser(Project aProject, String aUsername)
    {
        String realm = REALM_PROJECT_PREFIX + aProject.getId();

        return Optional.ofNullable(userRepository.getUserByRealmAndUiName(realm, aUsername));
    }

    @Override
<<<<<<< HEAD
=======
    public String getFullInviteLinkUrl(ProjectInvite aInvite)
    {
        // If a base URL is set in the properties, we use that.
        if (StringUtils.isNotBlank(inviteProperties.getInviteBaseUrl())) {
            StringBuilder url = new StringBuilder();
            url.append(inviteProperties.getInviteBaseUrl().trim());
            while (url.charAt(url.length() - 1) == '/') {
                url.setLength(url.length() - 1);
            }
            url.append(NS_PROJECT);
            url.append("/");
            url.append(aInvite.getProject().getId());
            url.append("/");
            url.append("join-project");
            url.append("/");
            url.append(aInvite.getInviteId());
            return url.toString();
        }

        // If we are in a Wicket context, we can use Wicket to render the URL for us
        RequestCycle cycle = RequestCycle.get();
        if (cycle != null) {
            CharSequence url = cycle.urlFor(AcceptInvitePage.class,
                    new PageParameters()
                            .set(AcceptInvitePage.PAGE_PARAM_PROJECT, aInvite.getProject().getId())
                            .set(AcceptInvitePage.PAGE_PARAM_INVITE_ID, aInvite.getInviteId()));

            return RequestCycle.get().getUrlRenderer().renderFullUrl(Url.parse(url));
        }

        throw new IllegalStateException("Please set the property [sharing.invites.invite-base-url] "
                + "in the settings.properties file");
    }

    @Override
>>>>>>> 0c73222e
    @Transactional
    public User getOrCreateProjectUser(Project aProject, String aUsername)
    {
        String realm = REALM_PROJECT_PREFIX + aProject.getId();

        User user = userRepository.getUserByRealmAndUiName(realm, aUsername);

        if (user != null) {
            return user;
        }

        User u = new User();
        u.setUsername(generateRandomUsername());
        u.setUiName(aUsername);
        u.setPassword(EMPTY_PASSWORD);
        u.setRealm(REALM_PROJECT_PREFIX + aProject.getId());
        u.setEnabled(true);
        u.setRoles(Set.of(ROLE_USER));
        userRepository.create(u);

        return u;
    }

    @EventListener
    @Transactional
    public void beforeProjectRemove(BeforeProjectRemovedEvent aEvent) throws IOException
    {
        userRepository.deleteAllUsersFromRealm(REALM_PROJECT_PREFIX + aEvent.getProject().getId());
    }
}<|MERGE_RESOLUTION|>--- conflicted
+++ resolved
@@ -23,10 +23,7 @@
 import static de.tudarmstadt.ukp.clarin.webanno.security.UserDao.EMPTY_PASSWORD;
 import static de.tudarmstadt.ukp.clarin.webanno.security.UserDao.REALM_PROJECT_PREFIX;
 import static de.tudarmstadt.ukp.clarin.webanno.security.model.Role.ROLE_USER;
-<<<<<<< HEAD
-=======
 import static de.tudarmstadt.ukp.clarin.webanno.ui.core.page.ProjectPageBase.NS_PROJECT;
->>>>>>> 0c73222e
 import static de.tudarmstadt.ukp.inception.sharing.model.Mandatoriness.NOT_ALLOWED;
 import static java.util.Arrays.asList;
 
@@ -76,31 +73,16 @@
 
     private final UserDao userRepository;
     private final ProjectService projectService;
-<<<<<<< HEAD
-
-    private final SecureRandom random;
-
-    public InviteServiceImpl(UserDao aUserRepository, ProjectService aProjectService)
-=======
     private final InviteServiceProperties inviteProperties;
 
     private final SecureRandom random;
 
     public InviteServiceImpl(UserDao aUserRepository, ProjectService aProjectService,
             InviteServiceProperties aInviteProperties)
->>>>>>> 0c73222e
     {
         random = new SecureRandom();
         userRepository = aUserRepository;
         projectService = aProjectService;
-<<<<<<< HEAD
-    }
-
-    public InviteServiceImpl(UserDao aUserRepository, ProjectService aProjectService,
-                             EntityManager aEntitymanager)
-    {
-        this(aUserRepository, aProjectService);
-=======
         inviteProperties = aInviteProperties;
     }
 
@@ -108,7 +90,6 @@
             InviteServiceProperties aInviteProperties, EntityManager aEntitymanager)
     {
         this(aUserRepository, aProjectService, aInviteProperties);
->>>>>>> 0c73222e
         entityManager = aEntitymanager;
     }
 
@@ -229,11 +210,7 @@
         }
 
         if (isDateExpired(invite) || isProjectAnnotationComplete(invite)
-<<<<<<< HEAD
-            || isMaxAnnotatorCountReached(invite)) {
-=======
                 || isMaxAnnotatorCountReached(invite)) {
->>>>>>> 0c73222e
             return null;
         }
 
@@ -270,11 +247,7 @@
         }
 
         int annotatorCount = projectService
-<<<<<<< HEAD
-            .listProjectUsersWithPermissions(aInvite.getProject(), ANNOTATOR).size();
-=======
                 .listProjectUsersWithPermissions(aInvite.getProject(), ANNOTATOR).size();
->>>>>>> 0c73222e
 
         return annotatorCount >= aInvite.getMaxAnnotatorCount();
     }
@@ -339,8 +312,6 @@
     }
 
     @Override
-<<<<<<< HEAD
-=======
     public String getFullInviteLinkUrl(ProjectInvite aInvite)
     {
         // If a base URL is set in the properties, we use that.
@@ -376,7 +347,6 @@
     }
 
     @Override
->>>>>>> 0c73222e
     @Transactional
     public User getOrCreateProjectUser(Project aProject, String aUsername)
     {
