/*
 * Licensed to the Technische Universität Darmstadt under one
 * or more contributor license agreements.  See the NOTICE file
 * distributed with this work for additional information
 * regarding copyright ownership.  The Technische Universität Darmstadt
 * licenses this file to you under the Apache License, Version 2.0 (the
 * "License"); you may not use this file except in compliance
 * with the License.
 *
 * http://www.apache.org/licenses/LICENSE-2.0
 *
 * Unless required by applicable law or agreed to in writing, software
 * distributed under the License is distributed on an "AS IS" BASIS,
 * WITHOUT WARRANTIES OR CONDITIONS OF ANY KIND, either express or implied.
 * See the License for the specific language governing permissions and
 * limitations under the License.
 */
package de.tudarmstadt.ukp.inception.sharing;

import static de.tudarmstadt.ukp.clarin.webanno.model.PermissionLevel.ANNOTATOR;
import static de.tudarmstadt.ukp.clarin.webanno.support.lambda.LambdaBehavior.enabledWhen;
import static de.tudarmstadt.ukp.clarin.webanno.support.lambda.LambdaBehavior.visibleWhen;
import static de.tudarmstadt.ukp.clarin.webanno.ui.core.page.ProjectPageBase.NS_PROJECT;
import static de.tudarmstadt.ukp.clarin.webanno.ui.core.page.ProjectPageBase.PAGE_PARAM_PROJECT;
import static de.tudarmstadt.ukp.inception.sharing.AcceptInvitePage.PAGE_PARAM_INVITE_ID;
import static de.tudarmstadt.ukp.inception.sharing.model.Mandatoriness.MANDATORY;
import static de.tudarmstadt.ukp.inception.sharing.model.Mandatoriness.NOT_ALLOWED;
import static org.apache.commons.lang3.StringUtils.isBlank;

import java.io.Serializable;
import java.lang.invoke.MethodHandles;
import java.util.Optional;
import java.util.Set;
import java.util.stream.Collectors;

import org.apache.wicket.AttributeModifier;
import org.apache.wicket.ajax.AjaxRequestTarget;
import org.apache.wicket.feedback.IFeedback;
import org.apache.wicket.markup.html.WebMarkupContainer;
import org.apache.wicket.markup.html.basic.Label;
import org.apache.wicket.markup.html.form.CheckBox;
import org.apache.wicket.markup.html.form.EmailTextField;
import org.apache.wicket.markup.html.form.Form;
import org.apache.wicket.markup.html.form.PasswordTextField;
import org.apache.wicket.markup.html.form.RequiredTextField;
import org.apache.wicket.model.CompoundPropertyModel;
import org.apache.wicket.model.IModel;
import org.apache.wicket.model.LoadableDetachableModel;
import org.apache.wicket.request.mapper.parameter.PageParameters;
import org.apache.wicket.spring.injection.annot.SpringBean;
import org.slf4j.Logger;
import org.slf4j.LoggerFactory;
import org.springframework.security.authentication.UsernamePasswordAuthenticationToken;
import org.springframework.security.core.Authentication;
import org.springframework.security.core.GrantedAuthority;
import org.springframework.security.core.authority.SimpleGrantedAuthority;
import org.springframework.security.core.session.SessionRegistry;
import org.wicketstuff.annotation.mount.MountPath;

import com.github.rjeschke.txtmark.Processor;

import de.tudarmstadt.ukp.clarin.webanno.api.ProjectService;
import de.tudarmstadt.ukp.clarin.webanno.model.ProjectPermission;
import de.tudarmstadt.ukp.clarin.webanno.security.UserDao;
import de.tudarmstadt.ukp.clarin.webanno.security.model.User;
import de.tudarmstadt.ukp.clarin.webanno.support.lambda.LambdaAjaxButton;
import de.tudarmstadt.ukp.clarin.webanno.support.lambda.LambdaAjaxFormComponentUpdatingBehavior;
import de.tudarmstadt.ukp.clarin.webanno.ui.core.ApplicationSession;
import de.tudarmstadt.ukp.clarin.webanno.ui.core.login.LoginProperties;
import de.tudarmstadt.ukp.clarin.webanno.ui.core.page.ProjectPageBase;
import de.tudarmstadt.ukp.inception.sharing.config.InviteServiceProperties;
import de.tudarmstadt.ukp.inception.sharing.model.ProjectInvite;
import de.tudarmstadt.ukp.inception.ui.core.dashboard.project.ProjectDashboardPage;

@MountPath(value = NS_PROJECT + "/${" + PAGE_PARAM_PROJECT + "}/join-project/${"
    + PAGE_PARAM_INVITE_ID + "}")
public class AcceptInvitePage
    extends ProjectPageBase
{
    private static final Logger LOG = LoggerFactory.getLogger(MethodHandles.lookup().lookupClass());

    private static final long serialVersionUID = 5160703195387357692L;

    public static final String PAGE_PARAM_INVITE_ID = "i";

    private @SpringBean InviteService inviteService;
    private @SpringBean ProjectService projectService;
    private @SpringBean UserDao userRepository;
    private @SpringBean LoginProperties loginProperties;
    private @SpringBean SessionRegistry sessionRegistry;
    private @SpringBean InviteServiceProperties inviteServiceProperties;

    private final IModel<FormData> formModel;
    private final IModel<ProjectInvite> invite;
    private final IModel<Boolean> invitationIsValid;
    private final WebMarkupContainer tooManyUsersNotice;

    public AcceptInvitePage(final PageParameters aPageParameters)
    {
        super(aPageParameters);

        invitationIsValid = LoadableDetachableModel.of(this::checkInvitation);
        invite = LoadableDetachableModel.of(() -> inviteService.readProjectInvite(getProject()));

        User user = userRepository.getCurrentUser();

        // If the current user has already accepted the invitation, directly forward to the project
        if (user != null && invitationIsValid.getObject()) {
            if (projectService.existsProjectPermissionLevel(user, getProject(), ANNOTATOR)) {
                backToProjectPage();
            }
        }

        add(new WebMarkupContainer("expirationNotice")
            .add(visibleWhen(() -> !invitationIsValid.orElse(false).getObject())));

        formModel = new CompoundPropertyModel<>(new FormData());
        formModel.getObject().registeredLogin = !invite.getObject().isGuestAccessible()
<<<<<<< HEAD
            || !inviteServiceProperties.isGuestsEnabled();
        formModel.getObject().askForEMail = invite.getObject().isGuestAccessible()
            && invite.getObject().getAskForEMail() != NOT_ALLOWED
            && inviteServiceProperties.isGuestsEnabled();
=======
                || !inviteServiceProperties.isGuestsEnabled();
        formModel.getObject().askForEMail = invite.getObject().isGuestAccessible()
                && invite.getObject().getAskForEMail() != NOT_ALLOWED
                && inviteServiceProperties.isGuestsEnabled();
>>>>>>> 0c73222e

        Form<FormData> form = new Form<>("acceptInvitationForm", formModel);
        // form.add(new Label("project", PropertyModel.of(getProject(), "name")));
        form.add(new RequiredTextField<String>("username") //
            .add(AttributeModifier.replace("placeholder",
                LoadableDetachableModel.of(
                    () -> getUserIdPlaceholder(formModel.getObject().registeredLogin))))
            .add(visibleWhen(() -> user == null)));
        form.add(new PasswordTextField("password") //
<<<<<<< HEAD
            .add(visibleWhen(() -> user == null && formModel.getObject().registeredLogin)));
        form.add(new EmailTextField("eMail") //
            .setRequired(invite.getObject().getAskForEMail() == MANDATORY)
            .add(visibleWhen(() -> user == null && formModel.getObject().askForEMail
                && !formModel.getObject().registeredLogin)));
=======
                .add(visibleWhen(() -> user == null && formModel.getObject().registeredLogin)));
        form.add(new EmailTextField("eMail") //
                .setRequired(invite.getObject().getAskForEMail() == MANDATORY)
                .add(visibleWhen(() -> user == null && formModel.getObject().askForEMail
                        && !formModel.getObject().registeredLogin)));
>>>>>>> 0c73222e
        form.add(new LambdaAjaxButton<>("join", this::actionJoinProject));
        form.add(new CheckBox("registeredLogin") //
            .setOutputMarkupPlaceholderTag(true) //
            .add(visibleWhen(() -> invite.getObject().isGuestAccessible()
                && inviteServiceProperties.isGuestsEnabled() && user == null))
            .add(new LambdaAjaxFormComponentUpdatingBehavior("change",
                _target -> _target.add(form))));
        form.add(new Label("invitationText", LoadableDetachableModel.of(this::getInvitationText))
            .setEscapeModelStrings(false));

        tooManyUsersNotice = new WebMarkupContainer("tooManyUsersNotice");
        tooManyUsersNotice.add(visibleWhen(this::isTooManyUsers));
        form.add(tooManyUsersNotice);

        form.add(visibleWhen(() -> invitationIsValid.orElse(false).getObject()));
        form.add(enabledWhen(() -> !isTooManyUsers()));
        add(form);
    }

    private String getUserIdPlaceholder(boolean aRegisteredLogin)
    {
        if (aRegisteredLogin || invite.getObject() == null
            || isBlank(invite.getObject().getUserIdPlaceholder())) {
            return "User ID";
        }

        return invite.getObject().getUserIdPlaceholder();
    }

    private String getInvitationText()
    {
        if (invite.getObject() == null) {
            return "Invitation does not exist.";
        }

        String invitationText;
        if (isBlank(invite.getObject().getInvitationText())) {
            invitationText = String.join("\n", //
                "## Welcome!", //
                "", //
                "You have been invited to join the project", //
                "**" + getProject().getName() + "**", //
                "as an annotator.", //
                "", //
                "Would you like to join?");
        }
        else {
            invitationText = invite.getObject().getInvitationText();
        }

        return Processor.process(invitationText, true);
    }

    private String getInviteId()
    {
        return getPageParameters().get(PAGE_PARAM_INVITE_ID).toOptionalString();
    }

    private boolean checkInvitation()
    {
        return getProject() != null && inviteService.isValidInviteLink(getProject(), getInviteId());
    }

    private void actionJoinProject(AjaxRequestTarget aTarget, Form<FormData> aForm)
    {
        if (!checkInvitation()) {
            error("Invitation has expired.");
            aTarget.addChildren(getPage(), IFeedback.class);
            return;
        }

        User user;
        if (aForm.getModelObject().registeredLogin) {
            user = signInAsRegisteredUserIfNecessary(aTarget);
        }
        else {
            user = signInAsProjectUser(aForm.getModelObject());
        }

        if (user == null) {
            error("Login failed");
            aTarget.addChildren(getPage(), IFeedback.class);
            return;
        }

        setResponsePage(ProjectDashboardPage.class, new PageParameters()
            .set(ProjectDashboardPage.PAGE_PARAM_PROJECT, getProject().getId()));
    }

    private Authentication asAuthentication(User aUser)
    {
        Set<GrantedAuthority> authorities = userRepository.listAuthorities(aUser).stream()
            .map(_role -> new SimpleGrantedAuthority(_role.getAuthority()))
            .collect(Collectors.toSet());
        return new UsernamePasswordAuthenticationToken(aUser.getUsername(), null, authorities);

    }

    private User signInAsProjectUser(FormData aFormData)
    {
        Optional<User> existingUser = inviteService.getProjectUser(getProject(),
<<<<<<< HEAD
            aFormData.username);
=======
                aFormData.username);
>>>>>>> 0c73222e
        String storedEMail = existingUser.map(User::getEmail).orElse(null);
        if (storedEMail != null && !storedEMail.equals(aFormData.eMail)) {
            error("Provided eMail address does not match stored eMail address");
            return null;
        }

        User user = inviteService.getOrCreateProjectUser(getProject(), aFormData.username);
        if (aFormData.eMail != null && user.getEmail() == null) {
            user.setEmail(aFormData.eMail);
            userRepository.update(user);
        }

        ApplicationSession.get().signIn(asAuthentication(user));
        createProjectPermissionsIfNecessary(user);

        return user;
    }

    private User signInAsRegisteredUserIfNecessary(AjaxRequestTarget aTarget)
    {
        User user = userRepository.getCurrentUser();

        if (user == null) {
            FormData data = formModel.getObject();
            if (!ApplicationSession.get().signIn(data.username, data.password)) {
                return null;
            }
            user = userRepository.getCurrentUser();
        }

        if (user != null) {
            createProjectPermissionsIfNecessary(user);
        }

        return user;
    }

    private void createProjectPermissionsIfNecessary(User aUser)
    {
        if (!projectService.existsProjectPermissionLevel(aUser, getProject(), ANNOTATOR)) {
            projectService.createProjectPermission(
                new ProjectPermission(getProject(), aUser.getUsername(), ANNOTATOR));
            getSession().success("You have successfully joined the project.");
        }
        else {
            getSession().info("You were already an annotator on this project.");
        }
    }

    /**
     * Check if settings property is set and there will be more users logged in (with current one)
     * than max users allowed.
     */
    private boolean isTooManyUsers()
    {
        long maxUsers = loginProperties.getMaxConcurrentSessions();
        return maxUsers > 0 && sessionRegistry.getAllPrincipals().size() >= maxUsers;
    }

    private static class FormData
        implements Serializable
    {
        private static final long serialVersionUID = -2338711546557816393L;

        String username;
        String password;
        String eMail;
        boolean registeredLogin;
        boolean askForEMail;
    }
}<|MERGE_RESOLUTION|>--- conflicted
+++ resolved
@@ -116,17 +116,11 @@
 
         formModel = new CompoundPropertyModel<>(new FormData());
         formModel.getObject().registeredLogin = !invite.getObject().isGuestAccessible()
-<<<<<<< HEAD
-            || !inviteServiceProperties.isGuestsEnabled();
-        formModel.getObject().askForEMail = invite.getObject().isGuestAccessible()
-            && invite.getObject().getAskForEMail() != NOT_ALLOWED
-            && inviteServiceProperties.isGuestsEnabled();
-=======
+
                 || !inviteServiceProperties.isGuestsEnabled();
         formModel.getObject().askForEMail = invite.getObject().isGuestAccessible()
                 && invite.getObject().getAskForEMail() != NOT_ALLOWED
                 && inviteServiceProperties.isGuestsEnabled();
->>>>>>> 0c73222e
 
         Form<FormData> form = new Form<>("acceptInvitationForm", formModel);
         // form.add(new Label("project", PropertyModel.of(getProject(), "name")));
@@ -136,19 +130,11 @@
                     () -> getUserIdPlaceholder(formModel.getObject().registeredLogin))))
             .add(visibleWhen(() -> user == null)));
         form.add(new PasswordTextField("password") //
-<<<<<<< HEAD
-            .add(visibleWhen(() -> user == null && formModel.getObject().registeredLogin)));
-        form.add(new EmailTextField("eMail") //
-            .setRequired(invite.getObject().getAskForEMail() == MANDATORY)
-            .add(visibleWhen(() -> user == null && formModel.getObject().askForEMail
-                && !formModel.getObject().registeredLogin)));
-=======
                 .add(visibleWhen(() -> user == null && formModel.getObject().registeredLogin)));
         form.add(new EmailTextField("eMail") //
                 .setRequired(invite.getObject().getAskForEMail() == MANDATORY)
                 .add(visibleWhen(() -> user == null && formModel.getObject().askForEMail
                         && !formModel.getObject().registeredLogin)));
->>>>>>> 0c73222e
         form.add(new LambdaAjaxButton<>("join", this::actionJoinProject));
         form.add(new CheckBox("registeredLogin") //
             .setOutputMarkupPlaceholderTag(true) //
@@ -250,11 +236,7 @@
     private User signInAsProjectUser(FormData aFormData)
     {
         Optional<User> existingUser = inviteService.getProjectUser(getProject(),
-<<<<<<< HEAD
-            aFormData.username);
-=======
                 aFormData.username);
->>>>>>> 0c73222e
         String storedEMail = existingUser.map(User::getEmail).orElse(null);
         if (storedEMail != null && !storedEMail.equals(aFormData.eMail)) {
             error("Provided eMail address does not match stored eMail address");
