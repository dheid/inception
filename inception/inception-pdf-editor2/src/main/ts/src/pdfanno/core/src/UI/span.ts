--- conflicted
+++ resolved
@@ -3,56 +3,6 @@
 import { getGlyphsInRange, findGlyphAtPointWithinPage } from '../../../page/textLayer'
 import { mergeRects } from '../render/renderSpan'
 
-<<<<<<< HEAD
-function scale () {
-  return globalThis.PDFViewerApplication.pdfViewer.getPageView(0).viewport.scale
-}
-
-/**
- * Merge user selections.
- */
-export function mergeRects (glyphs: VGlyph[]) {
-  if (glyphs.length === 0) {
-    return []
-  }
-
-  // a vertical margin of error.
-  const error = 5 * scale()
-
-  let tmp = new Rectangle(glyphs[0].bbox)
-  const newRects = [tmp]
-  for (let i = 1; i < glyphs.length; i++) {
-    const rect = glyphs[i].bbox
-
-    // if (tmp.p !== rect.p) {
-    //   console.log('Page switch')
-    // }
-
-    if (tmp.p === rect.p && withinMargin(rect.top, tmp.top, error)) {
-      // Same line/same page -> Merge rects.
-      tmp.setPosition({
-        top: Math.min(tmp.top, rect.top),
-        left: Math.min(tmp.left, rect.left),
-        right: Math.max(tmp.right, rect.right),
-        bottom: Math.max(tmp.bottom, rect.bottom)
-      })
-    } else {
-      // New line/new page -> Create a new rect.
-      tmp = new Rectangle(rect)
-      newRects.push(tmp)
-    }
-  }
-
-  return newRects
-}
-
-/**
- * Check the value(x) within the range.
- */
-function withinMargin (x: number, base: number, margin: number) {
-  return (base - margin) <= x && x <= (base + margin)
-}
-=======
 let mouseDown = false
 let initPosition: number | null = null
 let selectionBegin: number | null = null
@@ -60,7 +10,6 @@
 let currentPage: number | null = null
 let currentSelectionHighlight: SpanAnnotation | null = null
 let otherAnnotationTreating = false
->>>>>>> ec39095a
 
 export function installSpanSelection () {
   const viewer = document.getElementById('viewer')
