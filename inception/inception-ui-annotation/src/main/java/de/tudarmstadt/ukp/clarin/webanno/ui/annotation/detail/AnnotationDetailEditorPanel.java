/*
 * Licensed to the Technische Universität Darmstadt under one
 * or more contributor license agreements.  See the NOTICE file
 * distributed with this work for additional information
 * regarding copyright ownership.  The Technische Universität Darmstadt 
 * licenses this file to you under the Apache License, Version 2.0 (the
 * "License"); you may not use this file except in compliance
 * with the License.
 *  
 * http://www.apache.org/licenses/LICENSE-2.0
 * 
 * Unless required by applicable law or agreed to in writing, software
 * distributed under the License is distributed on an "AS IS" BASIS,
 * WITHOUT WARRANTIES OR CONDITIONS OF ANY KIND, either express or implied.
 * See the License for the specific language governing permissions and
 * limitations under the License.
 */
package de.tudarmstadt.ukp.clarin.webanno.ui.annotation.detail;

import static de.tudarmstadt.ukp.clarin.webanno.api.WebAnnoConst.CHAIN_TYPE;
import static de.tudarmstadt.ukp.clarin.webanno.api.WebAnnoConst.COREFERENCE_RELATION_FEATURE;
import static de.tudarmstadt.ukp.clarin.webanno.api.WebAnnoConst.COREFERENCE_TYPE_FEATURE;
import static de.tudarmstadt.ukp.clarin.webanno.api.WebAnnoConst.RELATION_TYPE;
import static de.tudarmstadt.ukp.clarin.webanno.api.annotation.util.WebAnnoCasUtil.getAddr;
import static de.tudarmstadt.ukp.clarin.webanno.api.annotation.util.WebAnnoCasUtil.getNextToken;
import static de.tudarmstadt.ukp.clarin.webanno.api.annotation.util.WebAnnoCasUtil.getSentenceNumber;
import static de.tudarmstadt.ukp.clarin.webanno.api.annotation.util.WebAnnoCasUtil.isSame;
import static de.tudarmstadt.ukp.clarin.webanno.api.annotation.util.WebAnnoCasUtil.selectAnnotationByAddr;
import static de.tudarmstadt.ukp.clarin.webanno.api.annotation.util.WebAnnoCasUtil.selectFsByAddr;
import static de.tudarmstadt.ukp.clarin.webanno.api.annotation.util.WebAnnoCasUtil.setFeature;
import static de.tudarmstadt.ukp.clarin.webanno.support.lambda.LambdaBehavior.enabledWhen;
import static de.tudarmstadt.ukp.clarin.webanno.support.lambda.LambdaBehavior.visibleWhen;
import static java.util.Arrays.asList;
import static org.apache.uima.fit.util.CasUtil.selectAt;
import static wicket.contrib.input.events.EventType.click;
import static wicket.contrib.input.events.key.KeyType.Delete;
import static wicket.contrib.input.events.key.KeyType.Left;
import static wicket.contrib.input.events.key.KeyType.Right;
import static wicket.contrib.input.events.key.KeyType.Shift;

import java.io.IOException;
import java.io.Serializable;
import java.lang.invoke.MethodHandles;
import java.util.ArrayList;
import java.util.HashSet;
import java.util.Iterator;
import java.util.LinkedHashMap;
import java.util.List;
import java.util.Map;
import java.util.Objects;
import java.util.Optional;
import java.util.Set;

import javax.persistence.NoResultException;

import org.apache.commons.lang3.StringUtils;
import org.apache.commons.lang3.exception.ExceptionUtils;
import org.apache.uima.UIMAException;
import org.apache.uima.cas.CAS;
import org.apache.uima.cas.Feature;
import org.apache.uima.cas.FeatureStructure;
import org.apache.uima.cas.Type;
import org.apache.uima.cas.text.AnnotationFS;
import org.apache.uima.fit.util.CasUtil;
import org.apache.uima.fit.util.FSUtil;
import org.apache.uima.jcas.tcas.Annotation;
import org.apache.wicket.Component;
import org.apache.wicket.ajax.AjaxPreventSubmitBehavior;
import org.apache.wicket.ajax.AjaxRequestTarget;
import org.apache.wicket.ajax.attributes.AjaxRequestAttributes;
import org.apache.wicket.ajax.form.AjaxFormComponentUpdatingBehavior;
import org.apache.wicket.feedback.IFeedback;
import org.apache.wicket.markup.html.WebMarkupContainer;
import org.apache.wicket.markup.html.form.Form;
import org.apache.wicket.markup.html.panel.Panel;
import org.apache.wicket.model.CompoundPropertyModel;
import org.apache.wicket.model.IModel;
import org.apache.wicket.model.Model;
import org.apache.wicket.model.StringResourceModel;
import org.apache.wicket.request.Request;
import org.apache.wicket.request.cycle.RequestCycle;
import org.apache.wicket.spring.injection.annot.SpringBean;
import org.slf4j.Logger;
import org.slf4j.LoggerFactory;
import org.wicketstuff.event.annotation.OnEvent;

import com.googlecode.wicket.kendo.ui.form.TextField;

import de.tudarmstadt.ukp.clarin.webanno.api.AnnotationSchemaService;
import de.tudarmstadt.ukp.clarin.webanno.api.AttachedAnnotation;
import de.tudarmstadt.ukp.clarin.webanno.api.annotation.action.AnnotationActionHandler;
import de.tudarmstadt.ukp.clarin.webanno.api.annotation.adapter.ChainAdapter;
import de.tudarmstadt.ukp.clarin.webanno.api.annotation.adapter.RelationAdapter;
import de.tudarmstadt.ukp.clarin.webanno.api.annotation.adapter.SpanAdapter;
import de.tudarmstadt.ukp.clarin.webanno.api.annotation.adapter.TypeAdapter;
import de.tudarmstadt.ukp.clarin.webanno.api.annotation.config.AnnotationEditorProperties;
import de.tudarmstadt.ukp.clarin.webanno.api.annotation.event.BulkAnnotationEvent;
import de.tudarmstadt.ukp.clarin.webanno.api.annotation.exception.AnnotationException;
import de.tudarmstadt.ukp.clarin.webanno.api.annotation.exception.IllegalPlacementException;
import de.tudarmstadt.ukp.clarin.webanno.api.annotation.feature.event.LinkFeatureDeletedEvent;
import de.tudarmstadt.ukp.clarin.webanno.api.annotation.model.AnnotatorState;
import de.tudarmstadt.ukp.clarin.webanno.api.annotation.model.FeatureState;
import de.tudarmstadt.ukp.clarin.webanno.api.annotation.model.LinkWithRoleModel;
import de.tudarmstadt.ukp.clarin.webanno.api.annotation.model.Selection;
import de.tudarmstadt.ukp.clarin.webanno.api.annotation.model.VID;
import de.tudarmstadt.ukp.clarin.webanno.api.annotation.page.AnnotationPageBase;
import de.tudarmstadt.ukp.clarin.webanno.api.annotation.rendering.event.SelectionChangedEvent;
import de.tudarmstadt.ukp.clarin.webanno.api.annotation.util.WebAnnoCasUtil;
import de.tudarmstadt.ukp.clarin.webanno.constraints.evaluator.Evaluator;
import de.tudarmstadt.ukp.clarin.webanno.constraints.evaluator.PossibleValue;
import de.tudarmstadt.ukp.clarin.webanno.constraints.evaluator.RulesIndicator;
import de.tudarmstadt.ukp.clarin.webanno.constraints.evaluator.ValuesGenerator;
import de.tudarmstadt.ukp.clarin.webanno.model.AnnotationFeature;
import de.tudarmstadt.ukp.clarin.webanno.model.AnnotationLayer;
import de.tudarmstadt.ukp.clarin.webanno.model.Project;
import de.tudarmstadt.ukp.clarin.webanno.model.ReorderableTag;
import de.tudarmstadt.ukp.clarin.webanno.model.SourceDocument;
import de.tudarmstadt.ukp.clarin.webanno.model.Tag;
import de.tudarmstadt.ukp.clarin.webanno.model.TagSet;
import de.tudarmstadt.ukp.clarin.webanno.support.dialog.ConfirmationDialog;
import de.tudarmstadt.ukp.clarin.webanno.support.lambda.LambdaAjaxLink;
import de.tudarmstadt.ukp.clarin.webanno.support.lambda.LambdaBehavior;
import de.tudarmstadt.ukp.clarin.webanno.support.wicket.input.InputBehavior;
import de.tudarmstadt.ukp.clarin.webanno.ui.annotation.event.DefaultLayerChangedEvent;
import wicket.contrib.input.events.key.KeyType;

/**
 * Annotation Detail Editor Panel.
 */
public abstract class AnnotationDetailEditorPanel
    extends Panel
    implements AnnotationActionHandler
{
    private static final long serialVersionUID = 7324241992353693848L;

    private static final Logger LOG = LoggerFactory.getLogger(MethodHandles.lookup().lookupClass());

    private static final String KEY_BACKSPACE = "8";
    private static final String KEY_ENTER = "13";

    private @SpringBean AnnotationSchemaService annotationService;
    private @SpringBean AnnotationEditorProperties annotationEditorProperties;

    // Top-level containers
    private final LayerSelectionPanel layerSelectionPanel;
    private final AnnotationInfoPanel selectedAnnotationInfoPanel;
    private final FeatureEditorListPanel featureEditorListPanel;
    private final WebMarkupContainer buttonContainer;
    private final WebMarkupContainer navContainer;
    private final AttachedAnnotationListPanel relationListPanel;

    // Components
    private final ConfirmationDialog deleteAnnotationDialog;
    private final ConfirmationDialog replaceAnnotationDialog;
    private final AnnotationPageBase editorPage;

    private TextField<String> forwardAnnotationTextField;
    private String forwardAnnotationKeySequence = "";

    public AnnotationDetailEditorPanel(String id, AnnotationPageBase aPage,
            IModel<AnnotatorState> aModel)
    {
        super(id, new CompoundPropertyModel<>(aModel));

        editorPage = aPage;

        setOutputMarkupPlaceholderTag(true);
        setMarkupId("annotationDetailEditorPanel");

        add(createForwardAnnotationKeySequenceCapturingForm());

        add(deleteAnnotationDialog = new ConfirmationDialog("deleteAnnotationDialog",
                new StringResourceModel("DeleteDialog.title", this, null)));
        add(replaceAnnotationDialog = new ConfirmationDialog("replaceAnnotationDialog",
                new StringResourceModel("ReplaceDialog.title", this, null),
                new StringResourceModel("ReplaceDialog.text", this, null)));
        add(layerSelectionPanel = new LayerSelectionPanel("layerContainer", getModel(), this));
        add(selectedAnnotationInfoPanel = new AnnotationInfoPanel("infoContainer", getModel(),
                this));
        add(featureEditorListPanel = new FeatureEditorListPanel("featureEditorListPanel",
                getModel(), this));
        add(relationListPanel = new AttachedAnnotationListPanel("relationListContainer", aPage,
                this, aModel));
        relationListPanel.setOutputMarkupPlaceholderTag(true);

        buttonContainer = new WebMarkupContainer("buttonContainer");
        buttonContainer.setOutputMarkupPlaceholderTag(true);
        buttonContainer.add(createDeleteButton());
        buttonContainer.add(createReverseButton());
        buttonContainer.add(createClearButton());
        add(buttonContainer);

        navContainer = new WebMarkupContainer("navContainer");
        navContainer
                .add(visibleWhen(() -> getModelObject().getSelection().getAnnotation().isSet()));
        navContainer.setOutputMarkupPlaceholderTag(true);
        navContainer.add(createNextAnnotationButton());
        navContainer.add(createPreviousAnnotationButton());
        add(navContainer);
    }

    private LambdaAjaxLink createNextAnnotationButton()
    {
        LambdaAjaxLink link = new LambdaAjaxLink("nextAnnotation", this::actionNextAnnotation);
        link.add(new InputBehavior(new KeyType[] { Shift, Right }, click));
        return link;
    }

    private LambdaAjaxLink createPreviousAnnotationButton()
    {
        LambdaAjaxLink link = new LambdaAjaxLink("previousAnnotation",
                this::actionPreviousAnnotation);
        link.add(new InputBehavior(new KeyType[] { Shift, Left }, click));
        return link;
    }

    private void actionNextAnnotation(AjaxRequestTarget aTarget)
        throws IOException, AnnotationException
    {
        Selection sel = getModelObject().getSelection();
        if (!sel.isSet()) {
            return;
        }

        CAS cas = getEditorCas();
        AnnotationFS cur = WebAnnoCasUtil.selectByAddr(cas, AnnotationFS.class,
                sel.getAnnotation().getId());
        AnnotationFS next = WebAnnoCasUtil.getNext(cur);

        if (next != null) {
            actionSelectAndJump(aTarget, next);
        }
    }

    private void actionPreviousAnnotation(AjaxRequestTarget aTarget)
        throws IOException, AnnotationException
    {
        Selection sel = getModelObject().getSelection();
        if (!sel.isSet()) {
            return;
        }

        CAS cas = getEditorCas();
        AnnotationFS cur = WebAnnoCasUtil.selectByAddr(cas, AnnotationFS.class,
                sel.getAnnotation().getId());
        AnnotationFS prev = WebAnnoCasUtil.getPrev(cur);

        if (prev != null) {
            actionSelectAndJump(aTarget, prev);
        }
    }

    private Component createForwardAnnotationKeySequenceCapturingForm()
    {
        Form<Void> form = new Form<>("forwardForm");
        form.setVisible(annotationEditorProperties.isForwardAnnotationEnabled());

        TextField<String> textfield = new TextField<>("forwardAnno");
        textfield.setModel(Model.of());
        textfield.setOutputMarkupId(true);
        // We don't want the form to be submitted when the user pressed ENTER. Instead, we want to
        // capture the key event and send it as part of the AJAX request. Note that the
        // AjaxPreventSubmitBehavior triggers on "keydown" while our
        // AjaxFormComponentUpdatingBehavior has to trigger on "keyup", otherwise the pressed key
        // does not end up in the TextField's model.
        textfield.add(new AjaxPreventSubmitBehavior());
        textfield.add(new AjaxFormComponentUpdatingBehavior("keyup")
        {
            private static final long serialVersionUID = 4554834769861958396L;

            @Override
            protected void updateAjaxAttributes(AjaxRequestAttributes attributes)
            {
                super.updateAjaxAttributes(attributes);

                attributes.getDynamicExtraParameters()
                        .add("return { 'keycode': Wicket.Event.keyCode(attrs.event) };");
            }

            @Override
            protected void onUpdate(AjaxRequestTarget aTarget)
            {
                AnnotatorState state = getModelObject();

                // Forward annotation mode only works on span layers
                if (!state.getSelection().isSpan()) {
                    return;
                }

                // If the user has selected an annotation of a different type or no annotation at
                // all, then the forward-annotation key bindings must not be considered.
                AnnotationLayer layer = state.getSelectedAnnotationLayer();
                if (layer == null || !layer.equals(state.getDefaultAnnotationLayer())) {
                    return;
                }

                try {
                    final Request request = RequestCycle.get().getRequest();
                    final String jsKeycode = request.getRequestParameters()
                            .getParameterValue("keycode").toString("");

                    if (KEY_ENTER.equals(jsKeycode)) {
                        CAS cas = getEditorCas();
                        actionCreateForward(aTarget, cas);
                        setForwardAnnotationKeySequence(null, "complete annotation (space)");
                        return;
                    }
                    else if (KEY_BACKSPACE.equals(jsKeycode)) {
                        FeatureState featureState = getModelObject().getFeatureStates().get(0);
                        featureState.value = null;
                        setForwardAnnotationKeySequence(null, "delete annotation (backspace)");
                        CAS cas = getEditorCas();
                        actionCreateForward(aTarget, cas);
                    }
                    else {
                        String newTag = (textfield.getModelObject() == null ? ""
                                : textfield.getModelObject().charAt(0))
                                + getForwardAnnotationKeySequence();
                        setForwardAnnotationKeySequence(newTag, "cycle tags");

                        Map<String, String> bindTags = buildKeySequenceToTagMap();
                        if (!bindTags.isEmpty()) {
                            FeatureState featureState = getModelObject().getFeatureStates().get(0);
                            featureState.value = getTagForKeySequence(
                                    getForwardAnnotationKeySequence(), bindTags);
                        }
                    }

                    aTarget.add(textfield);

                    getFeatureEditorListPanel().getFirstFeatureEditor().ifPresent(aTarget::add);
                }
                catch (Exception e) {
                    handleException(textfield, aTarget, e);
                }
            }
        });
        form.add(textfield);

        forwardAnnotationTextField = textfield;

        return form;
    }

    /**
     * Part of <i>forward annotation</i> mode with tagsets: when the forward annotation mode is used
     * on a string feature with a tagset, the user presses the first letter of a tag repeatedly to
     * cycle through the tags starting with that letter. Thus e.g. {@code nn} means <i>the second
     * tag starting with an {@code n}</i>. This class field stores the key sequence. The <i>key</i>
     * in the method name does not refer to a keyboard key, but rather to being a key in the map
     * returned by {@link #buildKeySequenceToTagMap()}.
     * 
     * @see #getTagForKeySequence(String, Map)
     */
    protected void setForwardAnnotationKeySequence(String aSelectedTag, String aReason)
    {
        LOG.trace("setForwardAnnotationKeySequence({}) - {}", aSelectedTag, aReason);

        forwardAnnotationKeySequence = aSelectedTag;
    }

    /**
     * Part of <i>forward annotation</i> mode with tagsets: for details see
     * {@link #setForwardAnnotationKeySequence(String, String)}.
     * 
     * @see #setForwardAnnotationKeySequence(String, String)
     */
    protected String getForwardAnnotationKeySequence()
    {
        return forwardAnnotationKeySequence;
    }

    /**
     * Part of <i>forward annotation</i> mode with tagsets: returns a map which assigns key
     * sequences to tags from the tagset associated with the forward feature, e.g.:
     * <ul>
     * <li>{@code a} -> {@code ADJ}</li>
     * <li>{@code aa} -> {@code ADP}</li>
     * <li>{@code n} -> {@code NOUN}</li>
     * <li>{@code nn} -> {@code NUM}</li>
     * <li>...</li>
     * </ul>
     * 
     * @see #getTagForKeySequence(String, Map)
     */
    private Map<String, String> buildKeySequenceToTagMap()
    {
        AnnotationFeature f = annotationService
                .listAnnotationFeature(getModelObject().getDefaultAnnotationLayer()).get(0);
        TagSet tagSet = f.getTagset();
        Map<Character, String> tagNames = new LinkedHashMap<>();
        Map<String, String> bindTag2Key = new LinkedHashMap<>();
        for (Tag tag : annotationService.listTags(tagSet)) {
            if (tagNames.containsKey(tag.getName().toLowerCase().charAt(0))) {
                String oldBinding = tagNames.get(tag.getName().toLowerCase().charAt(0));
                String newBinding = oldBinding + tag.getName().toLowerCase().charAt(0);
                tagNames.put(tag.getName().toLowerCase().charAt(0), newBinding);
                bindTag2Key.put(newBinding, tag.getName());
            }
            else {
                tagNames.put(tag.getName().toLowerCase().charAt(0),
                        tag.getName().toLowerCase().substring(0, 1));
                bindTag2Key.put(tag.getName().toLowerCase().substring(0, 1), tag.getName());
            }
        }
        return bindTag2Key;
    }

    /**
     * Part of <i>forward annotation</i> mode: returns the tag associated with the given key
     * sequence.
     * 
     * This method has a side-effect on {@link #setForwardAnnotationKeySequence(String, String)}: If
     * the sequence is is too long (e.g. {@code nnn} when there are only two tags starting with an
     * {@code n}) then the sequence is suitably truncated. If the sequence consists of different
     * characters, it is truncated to the last character in order to select tags starting with that
     * character.
     * 
     * @see #buildKeySequenceToTagMap()
     */
    private String getTagForKeySequence(String aSequence, Map<String, String> aBindTags)
    {
        // check if all the key pressed are the same character
        // if not, just check a Tag for the last char pressed
        if (aSequence.isEmpty()) {
            return aBindTags.get(aBindTags.keySet().iterator().next());
        }
        char prevC = aSequence.charAt(0);
        for (char ch : aSequence.toCharArray()) {
            if (ch != prevC) {
                break;
            }
        }

        if (aBindTags.get(aSequence) != null) {
            return aBindTags.get(aSequence);
        }
        // re-cycle suggestions
        if (aBindTags.containsKey(aSequence.substring(0, 1))) {
            setForwardAnnotationKeySequence(aSequence.substring(0, 1), "reset tag cycling");
            return aBindTags.get(aSequence.substring(0, 1));
        }
        // set it to the first in the tag list , when arbitrary key is pressed
        return aBindTags.get(aBindTags.keySet().iterator().next());
    }

    private void createNewAnnotation(AjaxRequestTarget aTarget, TypeAdapter aAdapter, CAS aCas)
        throws AnnotationException, IOException
    {
        AnnotatorState state = getModelObject();

        if (state.getSelection().isArc()) {
            if (aAdapter instanceof SpanAdapter) {
                error("Layer [" + aAdapter.getLayer().getUiName()
                        + "] does not support arc annotation.");
                aTarget.addChildren(getPage(), IFeedback.class);
            }
            else if (aAdapter instanceof RelationAdapter) {
                createNewRelationAnnotation((RelationAdapter) aAdapter, aCas);
            }
            else if (aAdapter instanceof ChainAdapter) {
                createNewChainLinkAnnotation((ChainAdapter) aAdapter, aCas);
            }
            else {
                throw new IllegalStateException("I don't know how to use ["
                        + aAdapter.getClass().getSimpleName() + "] in this situation.");
            }
        }
        else {
            if (aAdapter instanceof SpanAdapter) {
                createNewSpanAnnotation(aTarget, (SpanAdapter) aAdapter, aCas);
            }
            else if (aAdapter instanceof ChainAdapter) {
                createNewChainElement(aTarget, (ChainAdapter) aAdapter, aCas);
            }
            else {
                throw new IllegalStateException("I don't know how to use ["
                        + aAdapter.getClass().getSimpleName() + "] in this situation.");
            }
        }
    }

    private void createNewRelationAnnotation(RelationAdapter aAdapter, CAS aCas)
        throws AnnotationException
    {
        LOG.trace("createNewRelationAnnotation()");

        AnnotatorState state = getModelObject();
        Selection selection = state.getSelection();

        AnnotationFS originFs = selectAnnotationByAddr(aCas, selection.getOrigin());
        AnnotationFS targetFs = selectAnnotationByAddr(aCas, selection.getTarget());

        // Creating a relation
        AnnotationFS arc = aAdapter.add(state.getDocument(), state.getUser().getUsername(),
                originFs, targetFs, aCas);
        selection.selectArc(new VID(arc), originFs, targetFs);
    }

    private void createNewSpanAnnotation(AjaxRequestTarget aTarget, SpanAdapter aAdapter, CAS aCas)
        throws IOException, AnnotationException
    {
        AnnotatorState state = getModelObject();

        Selection selection = state.getSelection();

        AnnotationFS annoFs = aAdapter.add(state.getDocument(), state.getUser().getUsername(), aCas,
                selection.getBegin(), selection.getEnd());
        selection.selectSpan(annoFs);
    }

    private void createNewChainElement(AjaxRequestTarget aTarget, ChainAdapter aAdapter, CAS aCas)
        throws AnnotationException
    {
        AnnotatorState state = getModelObject();
        Selection selection = state.getSelection();

        AnnotationFS annoFs = aAdapter.addSpan(state.getDocument(), state.getUser().getUsername(),
                aCas, selection.getBegin(), selection.getEnd());
        selection.selectSpan(annoFs);
    }

    private void createNewChainLinkAnnotation(ChainAdapter aAdapter, CAS aCas)
    {
        LOG.trace("createNewChainLinkAnnotation()");

        AnnotatorState state = getModelObject();
        Selection selection = state.getSelection();

        AnnotationFS originFs = selectAnnotationByAddr(aCas, selection.getOrigin());
        AnnotationFS targetFs = selectAnnotationByAddr(aCas, selection.getTarget());

        // Creating a new chain link
        int addr = aAdapter.addArc(state.getDocument(), state.getUser().getUsername(), aCas,
                originFs, targetFs);
        selection.selectArc(new VID(addr), originFs, targetFs);
    }

    @Override
    public void actionFillSlot(AjaxRequestTarget aTarget, CAS aCas, int aSlotFillerBegin,
            int aSlotFillerEnd)
        throws AnnotationException, IOException
    {
        AnnotatorState state = getModelObject();

        if (CAS.TYPE_NAME_ANNOTATION.equals(state.getArmedFeature().feature.getType())) {
            throw new IllegalPlacementException(
                    "Unable to create annotation of type [" + CAS.TYPE_NAME_ANNOTATION
                            + "]. Please click an annotation in stead of selecting new text.");
        }

        SpanAdapter adapter = (SpanAdapter) annotationService.getAdapter(annotationService
                .findLayer(state.getProject(), state.getArmedFeature().feature.getType()));

        VID slotFillerVid = new VID(adapter.add(state.getDocument(), state.getUser().getUsername(),
                aCas, aSlotFillerBegin, aSlotFillerEnd));

        actionFillSlot(aTarget, aCas, slotFillerVid);
    }

    @Override
    public void actionFillSlot(AjaxRequestTarget aTarget, CAS aCas, VID aExistingSlotFillerId)
        throws AnnotationException, IOException
    {
        assert aCas != null;

        AnnotatorState state = getModelObject();

        editorPage.ensureIsEditable();

        // If this method is called when no slot is armed, it must be a bug!
        if (!state.isSlotArmed()) {
            throw new IllegalStateException("No slot is armed.");
        }

        // If the user did not select an existing annotation but simply marked a span of text to
        // fill a slot, then we try to create a new span annotation corresponding to the slot
        // filler type defined in the feature. However, this only works if the slot filler is a
        // concrete span type defined in the project, not if the user simply defined
        // CAS.TYPE_NAME_ANNOTATION to allow for arbitrary slot fillers. In the latter case, we
        // abort the operation with an IllegalPlacementException.
        int slotFillerAddr = aExistingSlotFillerId.getId();

        // Inject the slot filler into the respective slot
        FeatureStructure slotHostFS = selectFsByAddr(aCas, state.getArmedFeature().vid.getId());
        AnnotationLayer slotHostLayer = annotationService.findLayer(state.getProject(), slotHostFS);
        TypeAdapter slotHostAdapter = annotationService.getAdapter(slotHostLayer);
        List<LinkWithRoleModel> links = (List<LinkWithRoleModel>) state.getArmedFeature().value;
        LinkWithRoleModel link = links.get(state.getArmedSlot());
        link.targetAddr = slotFillerAddr;
        link.label = selectAnnotationByAddr(aCas, slotFillerAddr).getCoveredText();
        commitFeatureStatesToFeatureStructure(aTarget, state.getDocument(),
                state.getUser().getUsername(), aCas, state.getArmedFeature().vid.getId(),
                slotHostAdapter, asList(state.getArmedFeature()));

        // NOTE: we do NOT delegate to actionCreateOrUpdate here because most of the things
        // that actionCreateOrUpdate does are not required for slot filling and we also because
        // slot filling requires special treatment. This also means, we don't delegate to
        // internalCommitAnnotation and repeat the necessary code here. However, we DO delegate
        // to internalCompleteAnnotation to save the CAS after the annotation.

        internalCompleteAnnotation(aTarget, aCas);

        // If the armed slot is located in the annotation detail editor panel (right side) update
        // the annotator state with the changes that we made to the CAS
        if (state.getSelection().getAnnotation().equals(state.getArmedFeature().vid)) {
            // Loading feature editor values from CAS
            loadFeatureEditorModels(aTarget);
        }
        // ... if the SLOT HOST annotation is NOT open in the detail panel on the right, then
        // select SLOT FILLER an open it there
        else {
            state.getSelection().selectSpan(selectAnnotationByAddr(aCas, slotFillerAddr));
            actionSelect(aTarget);
        }

        state.clearArmedSlot();
    }

    @Override
    public void actionSelect(AjaxRequestTarget aTarget) throws IOException, AnnotationException
    {
        // Edit existing annotation
        loadFeatureEditorModels(aTarget);

        if (aTarget != null) {
            refresh(aTarget);
        }
    }

    @Override
    public void actionSelect(AjaxRequestTarget aTarget, AnnotationFS annoFs)
        throws IOException, AnnotationException
    {
        AnnotatorState state = getModelObject();

        TypeAdapter adapter = annotationService
                .getAdapter(annotationService.findLayer(state.getProject(), annoFs));

        adapter.select(getModelObject(), annoFs);
        actionSelect(aTarget);
    }

    @Override
    public void actionSelect(AjaxRequestTarget aTarget, VID aVid)
        throws IOException, AnnotationException
    {
        actionSelect(aTarget, selectAnnotationByAddr(editorPage.getEditorCas(), aVid.getId()));
    }

    @Override
    public void actionJump(AjaxRequestTarget aTarget, AnnotationFS aFS)
        throws IOException, AnnotationException
    {
        editorPage.actionShowSelectedDocument(aTarget, getModelObject().getDocument(),
                aFS.getBegin(), aFS.getEnd());
    }

    @Override
    public void actionJump(AjaxRequestTarget aTarget, VID aVid)
        throws IOException, AnnotationException
    {
        actionJump(aTarget, selectAnnotationByAddr(editorPage.getEditorCas(), aVid.getId()));
    }

    @Override
    public void actionSelectAndJump(AjaxRequestTarget aTarget, AnnotationFS annoFs)
        throws IOException, AnnotationException
    {
        actionSelect(aTarget, annoFs);
        editorPage.actionShowSelectedDocument(aTarget, getModelObject().getDocument(),
                annoFs.getBegin(), annoFs.getEnd());
    }

    @Override
    public void actionSelectAndJump(AjaxRequestTarget aTarget, VID aVid)
        throws IOException, AnnotationException
    {
        CAS cas = editorPage.getEditorCas();
        AnnotationFS annoFs = selectAnnotationByAddr(cas, aVid.getId());
        actionSelectAndJump(aTarget, annoFs);
    }

    @Override
    public void actionCreateOrUpdate(AjaxRequestTarget aTarget, CAS aCas)
        throws IOException, AnnotationException
    {
        LOG.trace("actionAnnotate");

        editorPage.ensureIsEditable();

        AnnotatorState state = getModelObject();
        if (!state.getSelection().isSet()) {
            return;
        }

        // Creating or updating an annotation should not change the current default layer - even
        // though it might temporarily do so as e.g. a relation is created.
        AnnotationLayer savedDefaultLayer = state.getDefaultAnnotationLayer();

        // Note that refresh changes the selected layer if a relation is created. Then the layer
        // switches from the selected span layer to the relation layer that is attached to the span
        try {
            if (state.getSelection().isArc()) {
                LOG.trace("actionAnnotate() relation annotation - looking for attached layer");

                // FIXME REC I think this whole section which meddles around with the selected
                // annotation layer should be moved out of there to the place where we originally
                // set
                // the annotation layer...!

                // Fetch the annotation representing the origin endpoint of the relation
                AnnotationFS originFS = selectAnnotationByAddr(aCas,
                        state.getSelection().getOrigin());
                AnnotationFS targetFS = selectAnnotationByAddr(aCas,
                        state.getSelection().getTarget());

                if (!originFS.getType().equals(targetFS.getType())) {
                    reset(aTarget);
                    throw new IllegalPlacementException(
                            "Cannot create relation between spans on different layers");
                }

                // Fetch the annotation layer for the origin annotation
                AnnotationLayer originLayer = annotationService.findLayer(state.getProject(),
                        originFS);

                AnnotationLayer previousLayer = state.getSelectedAnnotationLayer();

                // If we are creating a relation annotation, we have to set the current layer
                // depending
                // on the type of relation that is permitted between the source/target span. This is
                // necessary because we have no separate UI control to set the relation annotation
                // type.
                // It is possible because currently only a single relation layer is allowed to
                // attach to
                // any given span layer.

                // If we drag an arc in a chain layer, then the arc is of the same layer as the span
                // Chain layers consist of arcs and spans
                if (originLayer.getType().equals(CHAIN_TYPE)) {
                    // one layer both for the span and arc annotation
                    state.setSelectedAnnotationLayer(originLayer);
                }
                // Otherwise, look up the possible relation layer(s) in the database.
                else {
                    state.setSelectedAnnotationLayer(getRelationLayerFor(originLayer)
                            .orElseThrow(() -> new IllegalPlacementException(
                                    "No relation annotation allowed on layer ["
                                            + state.getDefaultAnnotationLayer().getUiName()
                                            + "]")));
                }

                state.setDefaultAnnotationLayer(originLayer);

                // If we switched layers, we need to initialize the feature editors for the new
                // layer
                if (!Objects.equals(previousLayer, state.getSelectedAnnotationLayer())) {
                    LOG.trace("Layer changed from {} to {} - need to reload feature editors",
                            previousLayer, state.getSelectedAnnotationLayer());
                    loadFeatureEditorModels(aTarget);
                }
            }
            else {
                // Re-set the selected layer from the drop-down since it might have changed if we
                // have previously created a relation annotation
                state.setSelectedAnnotationLayer(state.getDefaultAnnotationLayer());
            }

            internalCommitAnnotation(aTarget, aCas);

            internalCompleteAnnotation(aTarget, aCas);

            if (aTarget != null) {
                refresh(aTarget);
                // // After the annotation has been created, we need to re-render the button
                // container
                // e.g.
                // // to make the buttons show up if previously no annotation was selected
                // aTarget.add(buttonContainer);
                // // Also update the features and selected annotation info
                // aTarget.add(selectedAnnotationInfoPanel, featureEditorListPanel,
                // relationListPanel);
            }

<<<<<<< HEAD
            state.clearArmedSlot();
        }
        finally {
            state.setDefaultAnnotationLayer(savedDefaultLayer);
=======
        if (aTarget != null) {
            refresh(aTarget);
>>>>>>> 7afb40af
        }
    }

    private Optional<AnnotationLayer> getRelationLayerFor(AnnotationLayer aSpanLayer)
    {
        for (AnnotationLayer l : annotationService.listAnnotationLayer(aSpanLayer.getProject())) {
            if (!RELATION_TYPE.equals(l.getType())) {
                continue;
            }

            if (aSpanLayer.equals(l.getAttachType())) {
                return Optional.of(l);
            }

            if (l.getAttachFeature() != null
                    && l.getAttachFeature().getType().equals(aSpanLayer.getName())) {
                return Optional.of(l);
            }
        }

        return Optional.empty();
    }

    public TextField<String> getForwardAnnotationTextField()
    {
        return forwardAnnotationTextField;
    }

    @Override
    public void actionCreateForward(AjaxRequestTarget aTarget, CAS aCas)
        throws IOException, AnnotationException
    {
        LOG.trace("actionCreateForward()");

        editorPage.ensureIsEditable();

        AnnotatorState state = getModelObject();

        // Re-set the selected layer from the drop-down since it might have changed if we
        // have previously created a relation annotation
        state.setSelectedAnnotationLayer(state.getDefaultAnnotationLayer());

        internalCommitAnnotation(aTarget, aCas);

        // Forward annotation mode requires that there is exactly a single feature, so we
        // can simply call `get(0)` here.
        FeatureState featureState = getModelObject().getFeatureStates().get(0);

        // If the annotation value was cleared or not filled in by the user, then we
        // remove the entire annotation.
        if (featureState.value == null) {
            TypeAdapter adapter = annotationService.getAdapter(state.getSelectedAnnotationLayer());
            AnnotationFS fs = selectAnnotationByAddr(aCas,
                    state.getSelection().getAnnotation().getId());
            deleteAnnotation(aCas, state, fs, featureState.feature.getLayer(), adapter);
        }

        // Move on to the next token
        Selection selection = state.getSelection();
        AnnotationFS nextToken = getNextToken(aCas, selection.getBegin(), selection.getEnd());
        if (nextToken != null) {
            state.getSelection().selectSpan(aCas, nextToken.getBegin(), nextToken.getEnd());

            // If the new annotation is outside the view window then move forward
            if (state.getWindowEndOffset() <= nextToken.getBegin()) {
                state.moveForward(aCas);
            }

            // Re-set the selected layer from the drop-down since it might have changed if we
            // have previously created a relation annotation
            state.setSelectedAnnotationLayer(state.getDefaultAnnotationLayer());

            // If there is already an annotation on the next token and if stacking mode is
            // disabled, then select that annotation and load the feature value of that annotation
            // into the {@link AnnotationFeatureForm#setSelectedTag(String) selected tag}.
            SpanAdapter adapter = (SpanAdapter) annotationService
                    .getAdapter(state.getDefaultAnnotationLayer());
            Type type = CasUtil.getType(aCas, adapter.getAnnotationTypeName());
            AnnotationFS annotation = selectAt(aCas, type, nextToken.getBegin(), nextToken.getEnd())
                    .stream().findFirst().orElse(null);

            // If there is no existing annotation of if stacking is allowed then we create a new one
            if (adapter.getLayer().isAllowStacking() || annotation == null) {
                internalCommitAnnotation(aTarget, aCas);
            }
            // ... if there is an existing annotation, then select it
            else {
                state.getSelection().selectSpan(annotation);

                // If the existing annotation has a feature value, then load it into the hidden
                // forward annotation text field which we use to cycle through tags
                Serializable featureValue = adapter.getFeatureValue(featureState.feature,
                        annotation);
                if (featureValue != null) {
                    Map<String, String> bindTags = buildKeySequenceToTagMap();
                    String newTag = bindTags.entrySet().stream()
                            .filter(e -> e.getValue().equals(featureValue)).map(Map.Entry::getKey)
                            .findFirst().orElse(null);
                    setForwardAnnotationKeySequence(newTag,
                            "hit existing annotation with feature value");
                }
                else {
                    setForwardAnnotationKeySequence(null,
                            "hit existing annotation without feature value");
                }
            }
        }

        LOG.trace("onAutoForward()");
        onAutoForward(aTarget);

        internalCompleteAnnotation(aTarget, aCas);

        refresh(aTarget);
    }

    /**
     * Persists the potentially modified CAS, remembers feature values, reloads the feature editors
     * using the latest info from the CAS, updates the sentence number and focus unit, performs
     * auto-scrolling.
     */
    protected void internalCompleteAnnotation(AjaxRequestTarget aTarget, CAS aCas)
        throws IOException, AnnotationException
    {
        AnnotatorState state = getModelObject();

        // Update progress information
        LOG.trace("actionAnnotate() updating progress information");
        int sentenceNumber = getSentenceNumber(aCas, state.getSelection().getBegin());
        state.setFocusUnitIndex(sentenceNumber);

        // persist changes
        editorPage.writeEditorCas(aCas);

        // Remember the current feature values independently for spans and relations
        LOG.trace("actionAnnotate() remembering feature editor values");
        state.rememberFeatures();

        // Loading feature editor values from CAS
        loadFeatureEditorModels(aTarget);

        autoScroll(aCas);

        getForwardAnnotationTextField().setModelObject(null);

        // If we created a new annotation, then refresh the available annotation layers in the
        // detail panel.
        if (state.getSelection().getAnnotation().isNotSet()) {
            if (state.getSelectableLayers().isEmpty()) {
                state.setSelectedAnnotationLayer(new AnnotationLayer());
            }
            else if (state.getSelectedAnnotationLayer() == null) {
                if (state.getRememberedSpanLayer() == null) {
                    state.setSelectedAnnotationLayer(state.getSelectableLayers().get(0));
                }
                else {
                    state.setSelectedAnnotationLayer(state.getRememberedSpanLayer());
                }
            }
        }
    }

    /**
     * Creates or updates an annotation using the information from the feature editors.
     */
    protected void internalCommitAnnotation(AjaxRequestTarget aTarget, CAS aCas)
        throws AnnotationException, IOException
    {
        AnnotatorState state = getModelObject();

        if (state.getSelectedAnnotationLayer() == null) {
            error("No layer is selected. First select a layer.");
            aTarget.addChildren(getPage(), IFeedback.class);
            return;
        }

        if (state.getSelectedAnnotationLayer().isReadonly()) {
            error("Layer is not editable.");
            aTarget.addChildren(getPage(), IFeedback.class);
            return;
        }

        LOG.trace("actionAnnotate() selectedLayer: {}",
                state.getSelectedAnnotationLayer().getUiName());
        LOG.trace("actionAnnotate() defaultLayer: {}",
                state.getDefaultAnnotationLayer().getUiName());

        // internalCommitAnnotation is used to update an existing annotation as well as to create
        // a new one. In either case, the selectedAnnotationLayer indicates the layer type! Do not
        // use the defaultAnnotationLayer here as e.g. when creating relation annotations, it would
        // point to the span type to which the relation attaches, not to the relation type!
        TypeAdapter adapter = annotationService.getAdapter(state.getSelectedAnnotationLayer());

        // If no annotation is selected, then we assume this is an annotation creation action,
        // create the annotation
        if (state.getSelection().getAnnotation().isNotSet()) {
            // Load the feature editors with the remembered values (if any)
            loadFeatureEditorModels(aTarget);
            createNewAnnotation(aTarget, adapter, aCas);
        }

        // Update the features of the selected annotation from the values presently in the
        // feature editors
        List<FeatureState> featureStates = state.getFeatureStates();
        commitFeatureStatesToFeatureStructure(aTarget, state.getDocument(),
                state.getUser().getUsername(), aCas, state.getSelection().getAnnotation().getId(),
                adapter, featureStates);
    }

    /**
     * Commits the values from the given feature states into the annotation with the given target FS
     * address in the given target CAS using the provided type adapter.
     */
    private void commitFeatureStatesToFeatureStructure(AjaxRequestTarget aTarget,
            SourceDocument aDocment, String aUsername, CAS aTargetCas, int aTargetFsAddr,
            TypeAdapter aAdapter, List<FeatureState> aFeatureStates)
    {
        // List<AnnotationFeature> features = new ArrayList<>();
        for (FeatureState featureState : aFeatureStates) {
            try {
                // features.add(featureState.feature);

                LOG.trace("Committing feature states to CAS: {} = {}",
                        featureState.feature.getUiName(), featureState.value);
                aAdapter.setFeatureValue(aDocment, aUsername, aTargetCas, aTargetFsAddr,
                        featureState.feature, featureState.value);
            }
            catch (Exception e) {
                error("Cannot set feature [" + featureState.feature.getUiName() + "]: "
                        + e.getMessage());
                aTarget.addChildren(getPage(), IFeedback.class);
            }
        }

        // Save bandwidth by not sending trivial success messages
        // String label = TypeUtil.getUiLabelText(aAdapter, selectFsByAddr(aTargetCas,
        // aTargetFsAddr),
        // features);
        // info(generateMessage(aAdapter.getLayer(), label, false));
    }

    private AttachStatus checkAttachStatus(AjaxRequestTarget aTarget, Project aProject,
            AnnotationFS aFS)
    {
        AnnotationLayer layer = annotationService.findLayer(aProject, aFS);

        AttachStatus attachStatus = new AttachStatus();

        List<AttachedAnnotation> attachedRels = annotationService.getAttachedRels(layer, aFS);
        boolean attachedToReadOnlyRels = attachedRels.stream()
                .anyMatch(rel -> rel.getLayer().isReadonly());
        if (attachedToReadOnlyRels) {
            attachStatus.readOnlyAttached |= true;
        }
        attachStatus.attachCount += attachedRels.size();

        // We do not count these atm since they only exist for built-in layers and are not
        // visible in the UI for the user.
        // Set<AnnotationFS> attachedSpans = getAttachedSpans(aFS, layer);
        // boolean attachedToReadOnlySpans = attachedSpans.stream().anyMatch(relFS -> {
        // AnnotationLayer relLayer = annotationService.getLayer(aProject, relFS);
        // return relLayer.isReadonly();
        // });
        // if (attachedToReadOnlySpans) {
        // attachStatus.readOnlyAttached |= true;
        // }
        // attachStatus.attachCount += attachedSpans.size();

        List<AttachedAnnotation> attachedLinks = annotationService.getAttachedLinks(layer, aFS);
        boolean attachedToReadOnlyLinks = attachedLinks.stream()
                .anyMatch(rel -> rel.getLayer().isReadonly());
        if (attachedToReadOnlyLinks) {
            attachStatus.readOnlyAttached |= true;
        }
        attachStatus.attachCount += attachedLinks.size();

        return attachStatus;
    }

    @Override
    public void actionDelete(AjaxRequestTarget aTarget) throws IOException, AnnotationException
    {
        AnnotatorState state = getModelObject();
        if (state.getSelection().getAnnotation().isNotSet()) {
            error("No annotation selected.");
            aTarget.addChildren(getPage(), IFeedback.class);
            return;
        }

        CAS cas = getEditorCas();

        int addr = state.getSelection().getAnnotation().getId();
        AnnotationFS fs = selectAnnotationByAddr(cas, addr);
        AnnotationLayer layer = annotationService.findLayer(state.getProject(), fs);
        TypeAdapter adapter = annotationService.getAdapter(layer);

        if (layer.isReadonly()) {
            error("Cannot delete an annotation on a read-only layer.");
            aTarget.addChildren(getPage(), IFeedback.class);
            return;
        }

        AttachStatus attachStatus = checkAttachStatus(aTarget, state.getProject(), fs);
        if (attachStatus.readOnlyAttached) {
            error("Cannot delete an annotation to which annotations on read-only layers attach.");
            aTarget.addChildren(getPage(), IFeedback.class);
            return;
        }

        if (adapter instanceof SpanAdapter && attachStatus.attachCount > 0) {
            deleteAnnotationDialog.setContentModel(
                    new StringResourceModel("DeleteDialog.text", this, Model.of(layer))
                            .setParameters(attachStatus.attachCount));
            deleteAnnotationDialog.setConfirmAction(_target -> doDelete(_target, layer, addr));
            deleteAnnotationDialog.show(aTarget);
            return;
        }

        doDelete(aTarget, layer, addr);
    }

    private void doDelete(AjaxRequestTarget aTarget, AnnotationLayer layer, int aAddr)
        throws IOException, AnnotationException
    {
        CAS cas = getEditorCas();
        AnnotatorState state = getModelObject();
        AnnotationFS fs = selectAnnotationByAddr(cas, aAddr);
        TypeAdapter adapter = annotationService.getAdapter(layer);

        deleteAnnotation(cas, state, fs, layer, adapter);

        // Store CAS again
        editorPage.writeEditorCas(cas);

        // Update progress information
        int sentenceNumber = getSentenceNumber(cas, state.getSelection().getBegin());
        state.setFocusUnitIndex(sentenceNumber);

        autoScroll(cas);

        state.rememberFeatures();

        reset(aTarget);
    }

    private void deleteAnnotation(CAS aCas, AnnotatorState state, AnnotationFS fs,
            AnnotationLayer layer, TypeAdapter adapter)
    {
        RequestCycle.get().find(AjaxRequestTarget.class)
                .ifPresent(_target -> _target.addChildren(getPage(), IFeedback.class));

        // == DELETE ATTACHED SPANS ==
        // This case is currently not implemented because WebAnno currently does not allow to
        // create spans that attach to other spans. The only span type for which this is relevant
        // is the Token type which cannot be deleted.
        if (adapter instanceof SpanAdapter) {
            for (AnnotationFeature attachFeature : annotationService
                    .listAttachedSpanFeatures(adapter.getLayer())) {
                // AnnotationFS attachedFs = adapter.getFeatureValue(attachFeature, fs);
                AnnotationFS attachedFs = FSUtil.getFeature(fs, attachFeature.getName(),
                        AnnotationFS.class);
                if (attachedFs == null) {
                    continue;
                }

                TypeAdapter attachedSpanLayerAdapter = annotationService
                        .findAdapter(state.getProject(), attachedFs);

                deleteAnnotation(aCas, state, attachedFs, attachedSpanLayerAdapter.getLayer(),
                        attachedSpanLayerAdapter);
            }
        }

        // == DELETE ATTACHED RELATIONS ==
        // If the deleted FS is a span, we must delete all relations that
        // point to it directly or indirectly via the attachFeature.
        if (adapter instanceof SpanAdapter) {
            for (AttachedAnnotation rel : annotationService.getAttachedRels(layer, fs)) {
                RelationAdapter relationAdapter = (RelationAdapter) annotationService
                        .findAdapter(state.getProject(), rel.getRelation());

                relationAdapter.delete(state.getDocument(), state.getUser().getUsername(), aCas,
                        new VID(rel.getRelation()));

                info(generateMessage(relationAdapter.getLayer(), null, true));
            }
        }

        // == CLEAN UP LINK FEATURES ==
        // If the deleted FS is a span that is the target of a link feature, we must unset that
        // link and delete the slot if it is a multi-valued link. Here, we have to scan all
        // annotations from layers that have link features that could point to the FS
        // to be deleted: the link feature must be the type of the FS or it must be generic.
        if (adapter instanceof SpanAdapter) {
            cleanUpLinkFeatures(aCas, fs, (SpanAdapter) adapter, state);
        }

        // If the deleted FS is a relation, we don't have to do anything. Nothing can point to a
        // relation.
        if (adapter instanceof RelationAdapter) {
            // Do nothing ;)
        }

        // Actually delete annotation
        adapter.delete(state.getDocument(), state.getUser().getUsername(), aCas, new VID(fs));

        info(generateMessage(adapter.getLayer(), null, true));
    }

    private void cleanUpLinkFeatures(CAS aCas, FeatureStructure fs, SpanAdapter adapter,
            AnnotatorState state)
    {
        for (AnnotationFeature linkFeature : annotationService
                .listAttachedLinkFeatures(adapter.getLayer())) {
            Type linkHostType = CasUtil.getType(aCas, linkFeature.getLayer().getName());

            for (FeatureStructure linkHostFS : CasUtil.selectFS(aCas, linkHostType)) {
                List<LinkWithRoleModel> links = adapter.getFeatureValue(linkFeature, linkHostFS);
                Iterator<LinkWithRoleModel> i = links.iterator();
                boolean modified = false;
                while (i.hasNext()) {
                    LinkWithRoleModel link = i.next();
                    if (link.targetAddr == getAddr(fs)) {
                        i.remove();
                        info("Cleared slot [" + link.role + "] in feature ["
                                + linkFeature.getUiName() + "] on ["
                                + linkFeature.getLayer().getUiName() + "]");
                        LOG.debug("Cleared slot [" + link.role + "] in feature ["
                                + linkFeature.getName() + "] on annotation [" + getAddr(linkHostFS)
                                + "]");
                        modified = true;
                    }
                }
                if (modified) {
                    setFeature(linkHostFS, linkFeature, links);

                    // If the currently armed slot is part of this link, then we disarm the slot
                    // to avoid the armed slot no longer pointing at the index which the user
                    // had selected it to point at.
                    FeatureState armedFeature = state.getArmedFeature();
                    if (armedFeature != null
                            && WebAnnoCasUtil.getAddr(linkHostFS) == armedFeature.vid.getId()
                            && armedFeature.feature.equals(linkFeature)) {
                        state.clearArmedSlot();
                    }
                }
            }
        }
    }

    @Override
    public void actionReverse(AjaxRequestTarget aTarget) throws IOException, AnnotationException
    {
        aTarget.addChildren(getPage(), IFeedback.class);

        AnnotatorState state = getModelObject();

        TypeAdapter adapter = annotationService.getAdapter(state.getSelectedAnnotationLayer());
        if (!(adapter instanceof RelationAdapter)) {
            error("chains cannot be reversed");
            return;
        }

        CAS cas = getEditorCas();

        AnnotationFS idFs = selectAnnotationByAddr(cas,
                state.getSelection().getAnnotation().getId());

        cas.removeFsFromIndexes(idFs);

        AnnotationFS originFs = selectAnnotationByAddr(cas, state.getSelection().getOrigin());
        AnnotationFS targetFs = selectAnnotationByAddr(cas, state.getSelection().getTarget());

        List<FeatureState> featureStates = getModelObject().getFeatureStates();

        // If no features, still create arc #256
        AnnotationFS arc = ((RelationAdapter) adapter).add(state.getDocument(),
                state.getUser().getUsername(), targetFs, originFs, cas);
        state.getSelection().setAnnotation(new VID(getAddr(arc)));

        for (FeatureState featureState : featureStates) {
            adapter.setFeatureValue(state.getDocument(), state.getUser().getUsername(), cas,
                    getAddr(arc), featureState.feature, featureState.value);
        }

        // persist changes
        editorPage.writeEditorCas(cas);
        int sentenceNumber = getSentenceNumber(cas, originFs.getBegin());
        state.setFocusUnitIndex(sentenceNumber);

        autoScroll(cas);

        state.rememberFeatures();

        // in case the user re-reverse it
        state.getSelection().reverseArc();
    }

    @Override
    public void actionClear(AjaxRequestTarget aTarget) throws AnnotationException
    {
        reset(aTarget);

        aTarget.addChildren(getPage(), IFeedback.class);
    }

    /**
     * Scroll the window of visible annotations if auto-scrolling is enabled.
     */
    private void autoScroll(CAS aCas)
    {
        AnnotatorState state = getModelObject();
        // Perform auto-scroll if it is enabled
        if (state.getPreferences().isScrollPage()) {
            getModelObject().moveToSelection(aCas);
        }
    }

    /**
     * Loads the feature states either from the CAS (if an annotation is selected) or from the
     * remembered values (if no annotation is selected).
     */
    private void loadFeatureEditorModels(AjaxRequestTarget aTarget)
        throws IOException, AnnotationException
    {
        LOG.trace("loadFeatureEditorModels()");

        CAS aCas = getEditorCas();

        AnnotatorState state = getModelObject();
        Selection selection = state.getSelection();

        List<FeatureState> featureStates = state.getFeatureStates();
        for (FeatureState featureState : featureStates) {
            if (StringUtils.isNotBlank(featureState.feature.getLinkTypeName())) {
                featureState.value = new ArrayList<>();
            }
        }

        try {
            // If we reset the layers while doing a relation, we won't be able to complete the
            // relation - so in this case, we leave the layers alone...
            if (!selection.isArc()) {
                state.refreshSelectableLayers(annotationEditorProperties);
            }

            if (selection.getAnnotation().isSet()) {
                // If an existing annotation was selected, take the feature editor model values from
                // there
                AnnotationFS annoFs = selectAnnotationByAddr(aCas,
                        state.getSelection().getAnnotation().getId());

                // Try obtaining the layer from the feature structure
                AnnotationLayer layer;
                try {
                    layer = annotationService.findLayer(state.getProject(), annoFs);
                    state.setSelectedAnnotationLayer(layer);
                    LOG.trace("loadFeatureEditorModels() selectedLayer set from selection: {}",
                            state.getSelectedAnnotationLayer().getUiName());
                }
                catch (NoResultException e) {
                    reset(aTarget);
                    throw new IllegalStateException(
                            "Unknown layer [" + annoFs.getType().getName() + "]", e);
                }

                // If remember layer is off, then the current layer follows the selected annotations
                // This is only relevant for span annotations because we only have these in the
                // dropdown - relation annotations are automatically determined based on the
                // selected span annotation
                if (!selection.isArc() && !state.getPreferences().isRememberLayer()) {
                    state.setSelectedAnnotationLayer(layer);
                }

                loadFeatureEditorModelsCommon(aTarget, aCas, layer, annoFs, null);
            }
            else {
                // If a new annotation is being created, populate the feature editors from the
                // remembered values (if any)

                if (selection.isArc()) {
                    // Avoid creation of arcs on locked layers
                    if (state.getSelectedAnnotationLayer() != null
                            && state.getSelectedAnnotationLayer().isReadonly()) {
                        state.setSelectedAnnotationLayer(new AnnotationLayer());
                    }
                    else {
                        loadFeatureEditorModelsCommon(aTarget, aCas,
                                state.getSelectedAnnotationLayer(), null,
                                state.getRememberedArcFeatures());
                    }
                }
                else {
                    loadFeatureEditorModelsCommon(aTarget, aCas, state.getSelectedAnnotationLayer(),
                            null, state.getRememberedSpanFeatures());
                }
            }

            updateRememberLayer();
        }
        catch (Exception e) {
            throw new AnnotationException(e);
        }
    }

    private void loadFeatureEditorModelsCommon(AjaxRequestTarget aTarget, CAS aCas,
            AnnotationLayer aLayer, FeatureStructure aFS,
            Map<AnnotationFeature, Serializable> aRemembered)
    {
        getModelObject().getFeatureStates().clear();

        AnnotatorState state = AnnotationDetailEditorPanel.this.getModelObject();

        // Populate from feature structure
        for (AnnotationFeature feature : annotationService.listSupportedFeatures(aLayer)) {
            if (!feature.isEnabled()) {
                continue;
            }

            if (aFS != null && aFS.getType().getFeatureByBaseName(feature.getName()) == null) {
                // If the feature does not exist in the given Feature Structure,
                // then the typesystem might be out of date
                error("The annotation typesystem might be out of date, "
                        + "try re-opening the document!");
                LOG.error(String.format("Unable to find %s in the current cas typesystem",
                        feature.getName()));
                aTarget.addChildren(getPage(), IFeedback.class);
                return;
            }

            Serializable value = null;
            VID vid = null;
            if (aFS != null) {
                value = annotationService.getAdapter(aLayer).getFeatureValue(feature, aFS);
                vid = new VID(aFS);
            }
            else if (aRemembered != null) {
                value = aRemembered.get(feature);
            }

            FeatureState featureState = null;
            if (CHAIN_TYPE.equals(feature.getLayer().getType())) {
                if (state.getSelection().isArc()) {
                    if (feature.getLayer().isLinkedListBehavior()
                            && COREFERENCE_RELATION_FEATURE.equals(feature.getName())) {
                        featureState = new FeatureState(vid, feature, value);
                    }
                }
                else if (COREFERENCE_TYPE_FEATURE.equals(feature.getName())) {
                    featureState = new FeatureState(vid, feature, value);
                }
            }
            else {
                featureState = new FeatureState(vid, feature, value);
            }

            if (featureState != null) {
                state.getFeatureStates().add(featureState);

                // Populate tagsets if necessary
                if (featureState.feature.getTagset() != null) {
                    // verification to check whether constraints exist for this project or NOT
                    if (state.getConstraints() != null
                            && state.getSelection().getAnnotation().isSet()) {
                        // indicator.setRulesExist(true);
                        populateTagsBasedOnRules(aCas, featureState);
                    }
                    else {
                        // indicator.setRulesExist(false);
                        featureState.tagset = annotationService
                                .listTagsReorderable(featureState.feature.getTagset());
                    }
                }
            }
        }
    }

    @Override
    protected void onConfigure()
    {
        super.onConfigure();

        // Only show sidebar if a document is selected
        setVisible(getModelObject() != null && getModelObject().getDocument() != null);

        // Set read only if annotation is finished or the user is viewing other's work
        setEnabled(editorPage.isEditable());
    }

    /**
     * Re-render the sidebar if the selection has changed.
     */
    @OnEvent
    public void onSelectionChangedEvent(SelectionChangedEvent aEvent)
    {
        if (aEvent.getRequestHandler() != null) {
            refresh(aEvent.getRequestHandler());
        }
    }

    @OnEvent
    public void onAnnotationDeletedEvent(BulkAnnotationEvent aEvent)
    {
        AnnotatorState state = getModelObject();
        Selection selection = state.getSelection();
        if (selection.getAnnotation().isNotSet()) {
            return;
        }

        if (!state.getUser().getUsername().equals(aEvent.getUser())) {
            return;
        }

        try {
            int id = selection.getAnnotation().getId();
            boolean annotationStillExists = getEditorCas().select(Annotation.class) //
                    .at(selection.getBegin(), selection.getEnd()) //
                    .anyMatch(ann -> ann._id() == id);
            if (!annotationStillExists) {
                state.getSelection().clear();
                refresh(aEvent.getRequestTarget());

            }
        }
        catch (Exception e) {
            handleException(this, aEvent.getRequestTarget(), e);
        }
    }

    protected void onAutoForward(AjaxRequestTarget aTarget)
    {
        // Overriden in CurationPanel
    }

    @SuppressWarnings("unchecked")
    public IModel<AnnotatorState> getModel()
    {
        return (IModel<AnnotatorState>) getDefaultModel();
    }

    public AnnotatorState getModelObject()
    {
        return (AnnotatorState) getDefaultModelObject();
    }

    /**
     * Adds and sorts tags based on Constraints rules
     */
    private void populateTagsBasedOnRules(CAS aCas, FeatureState aModel)
    {
        AnnotatorState state = getModelObject();

        // Add values from rules
        String restrictionFeaturePath;
        switch (aModel.feature.getLinkMode()) {
        case WITH_ROLE:
            restrictionFeaturePath = aModel.feature.getName() + "."
                    + aModel.feature.getLinkTypeRoleFeatureName();
            break;
        case NONE:
            restrictionFeaturePath = aModel.feature.getName();
            break;
        default:
            throw new IllegalArgumentException(
                    "Unsupported link mode [" + aModel.feature.getLinkMode() + "] on feature ["
                            + aModel.feature.getName() + "]");
        }

        aModel.indicator.reset();

        // Fetch possible values from the constraint rules
        List<PossibleValue> possibleValues;
        try {
            FeatureStructure featureStructure = selectFsByAddr(aCas,
                    state.getSelection().getAnnotation().getId());

            Evaluator evaluator = new ValuesGenerator();
            // Only show indicator if this feature can be affected by Constraint rules!
            aModel.indicator.setAffected(evaluator.isThisAffectedByConstraintRules(featureStructure,
                    restrictionFeaturePath, state.getConstraints()));

            possibleValues = evaluator.generatePossibleValues(featureStructure,
                    restrictionFeaturePath, state.getConstraints());

            LOG.debug("Possible values for [" + featureStructure.getType().getName() + "] ["
                    + restrictionFeaturePath + "]: " + possibleValues);
        }
        catch (Exception e) {
            error("Unable to evaluate constraints: " + ExceptionUtils.getRootCauseMessage(e));
            LOG.error("Unable to evaluate constraints: " + e.getMessage(), e);
            possibleValues = new ArrayList<>();
        }

        // Fetch actual tagset
        List<ReorderableTag> tags = annotationService
                .listTagsReorderable(aModel.feature.getTagset());

        // First add tags which are suggested by rules and exist in tagset
        List<ReorderableTag> tagset = compareSortAndAdd(possibleValues, tags, aModel.indicator);

        // Record the possible values and the (re-ordered) tagset in the feature state
        aModel.possibleValues = possibleValues;
        aModel.tagset = tagset;
    }

    /*
     * Compares existing tagset with possible values resulted from rule evaluation Adds only which
     * exist in tagset and is suggested by rules. The remaining values from tagset are added
     * afterwards.
     */
    private static List<ReorderableTag> compareSortAndAdd(List<PossibleValue> aPossibleValues,
            List<ReorderableTag> aTags, RulesIndicator aRulesIndicator)
    {
        List<ReorderableTag> returnList = new ArrayList<>();

        // if no possible values, means didn't satisfy conditions
        if (aPossibleValues.isEmpty()) {
            aRulesIndicator.didntMatchAnyRule();
            return aTags;
        }

        Map<String, ReorderableTag> tagIndex = new LinkedHashMap<>();
        for (ReorderableTag tag : aTags) {
            tagIndex.put(tag.getName(), tag);
        }

        for (PossibleValue value : aPossibleValues) {
            ReorderableTag tag = tagIndex.get(value.getValue());
            if (tag == null) {
                continue;
            }

            // Matching values found in tagset and shown in dropdown
            aRulesIndicator.rulesApplied();
            // HACK BEGIN
            tag.setReordered(true);
            // HACK END
            returnList.add(tag);
            // Avoid duplicate entries
            tagIndex.remove(value.getValue());
        }

        // If no matching tags found
        if (returnList.isEmpty()) {
            aRulesIndicator.didntMatchAnyTag();
        }

        // Add all remaining non-matching tags to the list
        returnList.addAll(tagIndex.values());

        return returnList;
    }

    /**
     * Clears the selection in the {@link AnnotatorState} and clears the feature editors. Also
     * refreshes the selectable layers dropdown.
     * 
     * @param aTarget
     *            (optional) current AJAX target
     */
    public void reset(AjaxRequestTarget aTarget)
    {
        AnnotatorState state = getModelObject();

        // Clear selection and feature states
        state.getFeatureStates().clear();
        state.getSelection().clear();

        // Refresh the selectable layers dropdown
        state.refreshSelectableLayers(annotationEditorProperties);
        if (aTarget != null) {
            aTarget.add(layerSelectionPanel);
        }
    }

    private static Set<AnnotationFS> getAttachedSpans(AnnotationSchemaService aAS, AnnotationFS aFs,
            AnnotationLayer aLayer)
    {
        CAS cas = aFs.getCAS();
        Set<AnnotationFS> attachedSpans = new HashSet<>();
        TypeAdapter adapter = aAS.getAdapter(aLayer);
        if (adapter instanceof SpanAdapter && aLayer.getAttachType() != null) {
            Type spanType = CasUtil.getType(cas, aLayer.getAttachType().getName());
            Feature attachFeature = spanType
                    .getFeatureByBaseName(aLayer.getAttachFeature().getName());
            final Type type = spanType;

            for (AnnotationFS attachedFs : selectAt(cas, type, aFs.getBegin(), aFs.getEnd())) {
                if (isSame(attachedFs.getFeatureValue(attachFeature), aFs)) {
                    attachedSpans.add(attachedFs);
                }
            }
        }
        return attachedSpans;
    }

    protected static void handleException(Component aComponent, AjaxRequestTarget aTarget,
            Exception aException)
    {
        if (aTarget != null) {
            aTarget.addChildren(aComponent.getPage(), IFeedback.class);
        }

        try {
            throw aException;
        }
        catch (AnnotationException e) {
            aComponent.error("Error: " + e.getMessage());
            LOG.error("Error: " + ExceptionUtils.getRootCauseMessage(e), e);
        }
        catch (UIMAException e) {
            aComponent.error("Error: " + ExceptionUtils.getRootCauseMessage(e));
            LOG.error("Error: " + ExceptionUtils.getRootCauseMessage(e), e);
        }
        catch (Exception e) {
            aComponent.error("Error: " + e.getMessage());
            LOG.error("Error: " + e.getMessage(), e);
        }
    }

    private static String generateMessage(AnnotationLayer aLayer, String aLabel, boolean aDeleted)
    {
        String action = aDeleted ? "deleted" : "created/updated";

        String msg = "The [" + aLayer.getUiName() + "] annotation has been " + action + ".";
        if (StringUtils.isNotBlank(aLabel)) {
            msg += " Label: [" + aLabel + "]";
        }
        return msg;
    }

    private LambdaAjaxLink createClearButton()
    {
        LambdaAjaxLink link = new LambdaAjaxLink("clear", this::actionClear);
        link.setOutputMarkupPlaceholderTag(true);
        link.add(visibleWhen(() -> getModelObject().getSelection().getAnnotation().isSet()
                && editorPage.isEditable()));
        return link;
    }

    private Component createReverseButton()
    {
        LambdaAjaxLink link = new LambdaAjaxLink("reverse", this::actionReverse);
        link.setOutputMarkupPlaceholderTag(true);
        link.add(LambdaBehavior.onConfigure(_this -> {
            AnnotatorState state = getModelObject();

            _this.setVisible(
                    state.getSelection().getAnnotation().isSet() && state.getSelection().isArc()
                            && RELATION_TYPE.equals(state.getSelectedAnnotationLayer().getType())
                            && editorPage.isEditable());

            // Avoid reversing in read-only layers
            _this.setEnabled(state.getSelectedAnnotationLayer() != null
                    && !state.getSelectedAnnotationLayer().isReadonly());
        }));
        return link;
    }

    private LambdaAjaxLink createDeleteButton()
    {
        LambdaAjaxLink link = new LambdaAjaxLink("delete", this::actionDelete);
        link.setOutputMarkupPlaceholderTag(true);
        link.add(visibleWhen(() -> getModelObject().getSelection().getAnnotation().isSet()
                && editorPage.isEditable()));
        // Avoid deleting in read-only layers
        link.add(enabledWhen(() -> getModelObject().getSelectedAnnotationLayer() != null
                && !getModelObject().getSelectedAnnotationLayer().isReadonly()));
        link.add(new InputBehavior(new KeyType[] { Shift, Delete }, click));
        return link;
    }

    private void actionReplace(AjaxRequestTarget aTarget) throws IOException
    {
        AnnotatorState state = getModelObject();

        AnnotationLayer newLayer = state.getDefaultAnnotationLayer();

        CAS cas = getEditorCas();
        AnnotationFS fs = selectAnnotationByAddr(cas, state.getSelection().getAnnotation().getId());
        AnnotationLayer currentLayer = annotationService.findLayer(state.getProject(), fs);

        if (currentLayer.isReadonly()) {
            error("Cannot replace an annotation on a read-only layer.");
            aTarget.addChildren(getPage(), IFeedback.class);
            return;
        }

        AttachStatus attachStatus = checkAttachStatus(aTarget, state.getProject(), fs);
        if (attachStatus.readOnlyAttached) {
            error("Cannot replace an annotation to which annotations on read-only layers attach.");
            aTarget.addChildren(getPage(), IFeedback.class);
            return;
        }

        replaceAnnotationDialog
                .setContentModel(new StringResourceModel("ReplaceDialog.text", this).setParameters(
                        currentLayer.getUiName(), newLayer.getUiName(), attachStatus.attachCount));
        replaceAnnotationDialog.setConfirmAction((_target) -> {
            // The delete action clears the selection, but we need it to create
            // the new annotation - so we save it.
            Selection savedSel = getModelObject().getSelection().copy();

            // Delete current annotation
            actionDelete(_target);

            // Set up the action to create the replacement annotation
            AnnotationLayer layer = state.getDefaultAnnotationLayer();
            state.getSelection().set(savedSel);
            state.getSelection().setAnnotation(VID.NONE_ID);
            state.setSelectedAnnotationLayer(layer);
            state.setDefaultAnnotationLayer(layer);
            loadFeatureEditorModels(_target);

            // Create the replacement annotation
            actionCreateOrUpdate(_target, getEditorCas());
            refresh(_target);
        });
        replaceAnnotationDialog.setCancelAction((_target) -> {
            state.setDefaultAnnotationLayer(state.getSelectedAnnotationLayer());
            refresh(_target);
        });
        replaceAnnotationDialog.show(aTarget);
    }

    private void updateRememberLayer()
    {
        AnnotatorState state = getModelObject();
        if (state.getPreferences().isRememberLayer()) {
            if (state.getDefaultAnnotationLayer() == null) {
                state.setDefaultAnnotationLayer(state.getSelectedAnnotationLayer());
            }
        }
        else if (!state.getSelection().isArc()) {
            state.setDefaultAnnotationLayer(state.getSelectedAnnotationLayer());
        }
    }

    public FeatureEditorListPanel getFeatureEditorListPanel()
    {
        return featureEditorListPanel;
    }

    public void refresh(AjaxRequestTarget aTarget)
    {
        // If the layer selector is de-coupled from the selection, then we leave it in peace
        if (!getModelObject().getPreferences().isRememberLayer()) {
            aTarget.add(layerSelectionPanel);
        }

        // featureEditorListPanel is in a wicket:container, so we cannot refresh it directly. It
        // is in a wicket:container for the no-data-notice to lay out properly
        featureEditorListPanel.stream().forEach(aTarget::add);
        aTarget.add(buttonContainer, navContainer, selectedAnnotationInfoPanel, relationListPanel);
    }

    @OnEvent(stop = true)
    public void onLinkFeatureDeletedEvent(LinkFeatureDeletedEvent aEvent)
    {
        AjaxRequestTarget target = aEvent.getTarget();
        // Auto-commit if working on existing annotation
        if (getModelObject().getSelection().getAnnotation().isSet()) {
            try {
                actionCreateOrUpdate(target, getEditorCas());
            }
            catch (Exception e) {
                handleException(this, target, e);
            }
        }
    }

    @OnEvent
    public void onDefaultLayerChangedEvent(DefaultLayerChangedEvent aEvent)
    {
        AnnotatorState state = getModelObject();

        AjaxRequestTarget target = RequestCycle.get().find(AjaxRequestTarget.class).get();

        // If "remember layer" is set, the we really just update the selected layer...
        // we do not touch the selected annotation nor the annotation detail panel
        if (!state.getPreferences().isRememberLayer()) {

            // If "remember layer" is not set, then changing the layer means that we
            // want to change the type of the currently selected annotation
            if (!Objects.equals(state.getSelectedAnnotationLayer(),
                    state.getDefaultAnnotationLayer())
                    && state.getSelection().getAnnotation().isSet()) {
                try {
                    if (state.getSelection().isArc()) {
                        actionClear(target);
                    }
                    else {
                        actionReplace(target);
                    }
                }
                catch (Exception e) {
                    handleException(this, target, e);
                }
            }
            // If no annotation is selected, then prime the annotation detail panel for the new type
            else {
                state.setSelectedAnnotationLayer(state.getDefaultAnnotationLayer());
                reset(target);
            }
        }
    }

    private static class AttachStatus
    {
        boolean readOnlyAttached;
        int attachCount;
    }
}<|MERGE_RESOLUTION|>--- conflicted
+++ resolved
@@ -773,25 +773,12 @@
 
             if (aTarget != null) {
                 refresh(aTarget);
-                // // After the annotation has been created, we need to re-render the button
-                // container
-                // e.g.
-                // // to make the buttons show up if previously no annotation was selected
-                // aTarget.add(buttonContainer);
-                // // Also update the features and selected annotation info
-                // aTarget.add(selectedAnnotationInfoPanel, featureEditorListPanel,
-                // relationListPanel);
-            }
-
-<<<<<<< HEAD
+            }
+
             state.clearArmedSlot();
         }
         finally {
             state.setDefaultAnnotationLayer(savedDefaultLayer);
-=======
-        if (aTarget != null) {
-            refresh(aTarget);
->>>>>>> 7afb40af
         }
     }
 
