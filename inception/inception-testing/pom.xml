<!--
  Licensed to the Technische Universität Darmstadt under one
  or more contributor license agreements.  See the NOTICE file
  distributed with this work for additional information
  regarding copyright ownership.  The Technische Universität Darmstadt 
  licenses this file to you under the Apache License, Version 2.0 (the
  "License"); you may not use this file except in compliance
  with the License.
   
  http://www.apache.org/licenses/LICENSE-2.0
  
  Unless required by applicable law or agreed to in writing, software
  distributed under the License is distributed on an "AS IS" BASIS,
  WITHOUT WARRANTIES OR CONDITIONS OF ANY KIND, either express or implied.
  See the License for the specific language governing permissions and
  limitations under the License.
-->
<project xmlns="http://maven.apache.org/POM/4.0.0" xmlns:xsi="http://www.w3.org/2001/XMLSchema-instance" xsi:schemaLocation="http://maven.apache.org/POM/4.0.0 http://maven.apache.org/xsd/maven-4.0.0.xsd">
  <modelVersion>4.0.0</modelVersion>
  <parent>
    <groupId>de.tudarmstadt.ukp.inception.app</groupId>
    <artifactId>inception-app</artifactId>
    <version>0.20.0-SNAPSHOT</version>
  </parent>
  <artifactId>inception-testing</artifactId>
  <name>INCEpTION - Test Support library</name>
  <dependencies>

    <dependency>
      <groupId>de.tudarmstadt.ukp.inception.app</groupId>
      <artifactId>inception-api-annotation</artifactId>
    </dependency>
    <dependency>
      <groupId>de.tudarmstadt.ukp.inception.app</groupId>
      <artifactId>inception-api</artifactId>
    </dependency>
    <dependency>
      <groupId>de.tudarmstadt.ukp.inception.app</groupId>
      <artifactId>inception-api-dao</artifactId>
    </dependency>
    <dependency>
      <groupId>de.tudarmstadt.ukp.inception.app</groupId>
      <artifactId>inception-recommendation-api</artifactId>
    </dependency>

    <dependency>
      <groupId>org.apache.commons</groupId>
      <artifactId>commons-lang3</artifactId>
    </dependency>

    <!-- UIMA -->
    <dependency>
      <groupId>org.apache.uima</groupId>
      <artifactId>uimafit-core</artifactId>
    </dependency>
    <dependency>
      <groupId>org.apache.uima</groupId>
      <artifactId>uimaj-core</artifactId>
    </dependency>
<<<<<<< HEAD
=======
    <dependency>
      <groupId>org.apache.wicket</groupId>
      <artifactId>wicket-core</artifactId>
      <scope>test</scope>
    </dependency>
    <dependency>
      <groupId>org.apache.wicket</groupId>
      <artifactId>wicket-util</artifactId>
      <scope>test</scope>
    </dependency>
    <dependency>
      <groupId>org.assertj</groupId>
      <artifactId>assertj-core</artifactId>
      <scope>test</scope>
    </dependency>
    <dependency>
      <groupId>org.springframework</groupId>
      <artifactId>spring-context</artifactId>
      <scope>test</scope>
    </dependency>
    <dependency>
      <groupId>org.junit.jupiter</groupId>
      <artifactId>junit-jupiter-api</artifactId>
      <scope>test</scope>
    </dependency>
    <dependency>
      <groupId>org.springframework.boot</groupId>
      <artifactId>spring-boot-test</artifactId>
      <scope>test</scope>
    </dependency>
    <dependency>
      <groupId>org.apache.wicket</groupId>
      <artifactId>wicket-native-websocket-core</artifactId>
      <scope>test</scope>
    </dependency>
    <dependency>
      <groupId>com.giffing.wicket.spring.boot.starter</groupId>
      <artifactId>wicket-spring-boot-starter</artifactId>
      <scope>test</scope>
    </dependency>
>>>>>>> b08e7abc
  </dependencies>

</project><|MERGE_RESOLUTION|>--- conflicted
+++ resolved
@@ -57,49 +57,6 @@
       <groupId>org.apache.uima</groupId>
       <artifactId>uimaj-core</artifactId>
     </dependency>
-<<<<<<< HEAD
-=======
-    <dependency>
-      <groupId>org.apache.wicket</groupId>
-      <artifactId>wicket-core</artifactId>
-      <scope>test</scope>
-    </dependency>
-    <dependency>
-      <groupId>org.apache.wicket</groupId>
-      <artifactId>wicket-util</artifactId>
-      <scope>test</scope>
-    </dependency>
-    <dependency>
-      <groupId>org.assertj</groupId>
-      <artifactId>assertj-core</artifactId>
-      <scope>test</scope>
-    </dependency>
-    <dependency>
-      <groupId>org.springframework</groupId>
-      <artifactId>spring-context</artifactId>
-      <scope>test</scope>
-    </dependency>
-    <dependency>
-      <groupId>org.junit.jupiter</groupId>
-      <artifactId>junit-jupiter-api</artifactId>
-      <scope>test</scope>
-    </dependency>
-    <dependency>
-      <groupId>org.springframework.boot</groupId>
-      <artifactId>spring-boot-test</artifactId>
-      <scope>test</scope>
-    </dependency>
-    <dependency>
-      <groupId>org.apache.wicket</groupId>
-      <artifactId>wicket-native-websocket-core</artifactId>
-      <scope>test</scope>
-    </dependency>
-    <dependency>
-      <groupId>com.giffing.wicket.spring.boot.starter</groupId>
-      <artifactId>wicket-spring-boot-starter</artifactId>
-      <scope>test</scope>
-    </dependency>
->>>>>>> b08e7abc
   </dependencies>
 
 </project>