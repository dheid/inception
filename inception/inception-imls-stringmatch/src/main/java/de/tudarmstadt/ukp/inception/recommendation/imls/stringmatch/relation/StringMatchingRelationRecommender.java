/*
 * Licensed to the Technische Universität Darmstadt under one
 * or more contributor license agreements.  See the NOTICE file
 * distributed with this work for additional information
 * regarding copyright ownership.  The Technische Universität Darmstadt
 * licenses this file to you under the Apache License, Version 2.0 (the
 * "License"); you may not use this file except in compliance
 * with the License.
 *
 * http://www.apache.org/licenses/LICENSE-2.0
 *
 * Unless required by applicable law or agreed to in writing, software
 * distributed under the License is distributed on an "AS IS" BASIS,
 * WITHOUT WARRANTIES OR CONDITIONS OF ANY KIND, either express or implied.
 * See the License for the specific language governing permissions and
 * limitations under the License.
 */
package de.tudarmstadt.ukp.inception.recommendation.imls.stringmatch.relation;

import static de.tudarmstadt.ukp.clarin.webanno.api.WebAnnoConst.FEAT_REL_SOURCE;
import static de.tudarmstadt.ukp.clarin.webanno.api.WebAnnoConst.FEAT_REL_TARGET;
import static de.tudarmstadt.ukp.clarin.webanno.api.annotation.util.WebAnnoCasUtil.selectOverlapping;
import static de.tudarmstadt.ukp.inception.recommendation.api.evaluation.EvaluationResult.toEvaluationResult;
import static java.util.function.Function.identity;
import static java.util.stream.Collectors.counting;
import static java.util.stream.Collectors.groupingBy;
import static org.apache.commons.lang3.StringUtils.isBlank;
import static org.apache.uima.fit.util.CasUtil.getType;
import static org.apache.uima.fit.util.CasUtil.select;
import static org.apache.uima.fit.util.CasUtil.selectCovered;

import java.util.ArrayList;
import java.util.Collection;
import java.util.List;
import java.util.Map;
import java.util.Objects;

import org.apache.commons.collections4.MultiValuedMap;
import org.apache.commons.collections4.multimap.ArrayListValuedHashMap;
import org.apache.commons.lang3.tuple.Pair;
import org.apache.uima.cas.CAS;
import org.apache.uima.cas.Feature;
import org.apache.uima.cas.Type;
import org.apache.uima.cas.text.AnnotationFS;
import org.slf4j.Logger;
import org.slf4j.LoggerFactory;

import de.tudarmstadt.ukp.clarin.webanno.api.annotation.model.Range;
import de.tudarmstadt.ukp.dkpro.core.api.segmentation.type.Sentence;
import de.tudarmstadt.ukp.inception.recommendation.api.evaluation.DataSplitter;
import de.tudarmstadt.ukp.inception.recommendation.api.evaluation.EvaluationResult;
import de.tudarmstadt.ukp.inception.recommendation.api.evaluation.LabelPair;
import de.tudarmstadt.ukp.inception.recommendation.api.model.Recommender;
import de.tudarmstadt.ukp.inception.recommendation.api.recommender.RecommendationEngine;
import de.tudarmstadt.ukp.inception.recommendation.api.recommender.RecommendationException;
import de.tudarmstadt.ukp.inception.recommendation.api.recommender.RecommenderContext;
import de.tudarmstadt.ukp.inception.recommendation.api.recommender.RecommenderContext.Key;

public class StringMatchingRelationRecommender
    extends RecommendationEngine
{
    public static final Key<MultiValuedMap<Pair<String, String>, String>> KEY_MODEL = new Key<>(
            "model");

    private static final Class<Sentence> SAMPLE_UNIT = Sentence.class;

    private final Logger log = LoggerFactory.getLogger(getClass());

    private final StringMatchingRelationRecommenderTraits traits;

    public StringMatchingRelationRecommender(Recommender aRecommender,
            StringMatchingRelationRecommenderTraits aTraits)
    {
        super(aRecommender);

        traits = aTraits;
    }

    @Override
    public void train(RecommenderContext aContext, List<CAS> aCasses) throws RecommendationException
    {
        aContext.put(KEY_MODEL, trainModel(getTrainingData(aCasses)));
    }

    private MultiValuedMap<Pair<String, String>, String> trainModel(List<Triple> aData)
    {
        MultiValuedMap<Pair<String, String>, String> model = new ArrayListValuedHashMap<>();

        for (Triple t : aData) {
            Pair<String, String> key = Pair.of(t.governor, t.dependent);
            model.put(key, t.label);
        }

        return model;
    }

    @Override
<<<<<<< HEAD
    public void predict(RecommenderContext aContext, CAS aCas, int aBegin, int aEnd)
=======
    public Range predict(RecommenderContext aContext, CAS aCas, int aBegin, int aEnd)
>>>>>>> 8a04d3c6
        throws RecommendationException
    {
        MultiValuedMap<Pair<String, String>, String> model = aContext.get(KEY_MODEL).orElseThrow(
                () -> new RecommendationException("Key [" + KEY_MODEL + "] not found in context"));

        Type sampleUnitType = getType(aCas, SAMPLE_UNIT);

        Type predictedType = getPredictedType(aCas);
        Feature governorFeature = predictedType.getFeatureByBaseName(FEAT_REL_SOURCE);
        Feature dependentFeature = predictedType.getFeatureByBaseName(FEAT_REL_TARGET);
        Feature predictedFeature = getPredictedFeature(aCas);
        Feature isPredictionFeature = getIsPredictionFeature(aCas);
        Type attachType = getAttachType(aCas);
        Feature attachFeature = getAttachFeature(aCas);
        Feature scoreFeature = getScoreFeature(aCas);

<<<<<<< HEAD
        for (AnnotationFS sampleUnit : selectOverlapping(aCas, sampleUnitType, aBegin, aEnd)) {
=======
        // Relations are predicted only within the sample units - thus instead of looking at the
        // whole document for potential relations, we only need to look at those units that overlap
        // with the current prediction request area
        var units = selectOverlapping(aCas, sampleUnitType, aBegin, aEnd);
        for (AnnotationFS sampleUnit : units) {
>>>>>>> 8a04d3c6
            Collection<AnnotationFS> baseAnnotations = selectCovered(attachType, sampleUnit);
            for (AnnotationFS governor : baseAnnotations) {
                for (AnnotationFS dependent : baseAnnotations) {

                    if (governor.equals(dependent)) {
                        continue;
                    }

                    String governorLabel = governor.getStringValue(attachFeature);
                    String dependentLabel = dependent.getStringValue(attachFeature);

                    Pair<String, String> key = Pair.of(governorLabel, dependentLabel);
                    Collection<String> occurrences = model.get(key);
                    Map<String, Long> numberOfOccurrencesPerLabel = occurrences.stream() //
                            .collect(groupingBy(identity(), counting()));

                    double totalNumberOfOccurrences = occurrences.size();

                    for (String relationLabel : occurrences) {
                        double score = numberOfOccurrencesPerLabel.get(relationLabel)
                                / totalNumberOfOccurrences;
                        AnnotationFS prediction = aCas.createAnnotation(predictedType,
                                governor.getBegin(), governor.getEnd());
                        prediction.setFeatureValue(governorFeature, governor);
                        prediction.setFeatureValue(dependentFeature, dependent);
                        prediction.setStringValue(predictedFeature, relationLabel);
                        prediction.setBooleanValue(isPredictionFeature, true);
                        prediction.setDoubleValue(scoreFeature, score);
                        aCas.addFsToIndexes(prediction);
                    }
                }
            }
        }

        return new Range(units);
    }

    @Override
    public int estimateSampleCount(List<CAS> aCasses)
    {
        return getTrainingData(aCasses).size();
    }

    @Override
    public EvaluationResult evaluate(List<CAS> aCasses, DataSplitter aDataSplitter)
        throws RecommendationException
    {
        List<Triple> data = getTrainingData(aCasses);
        List<Triple> trainingData = new ArrayList<>();
        List<Triple> testData = new ArrayList<>();

        for (Triple t : data) {
            switch (aDataSplitter.getTargetSet(t)) {
            case TRAIN:
                trainingData.add(t);
                break;
            case TEST:
                testData.add(t);
                break;
            case IGNORE:
                break;
            }
        }

        int trainingSetSize = trainingData.size();
        int testSetSize = testData.size();
        double overallTrainingSize = data.size() - testSetSize;
        double trainRatio = (overallTrainingSize > 0) ? trainingSetSize / overallTrainingSize : 0.0;

        final int minTrainingSetSize = 1;
        final int minTestSetSize = 1;
        if (trainingData.size() < minTrainingSetSize || testData.size() < minTestSetSize) {
            if ((getRecommender().getThreshold() <= 0.0d)) {
                return new EvaluationResult(layerName, SAMPLE_UNIT.getSimpleName());
            }

            String info = String.format(
                    "Not enough evaluation data: training set size [%d] (min. %d), test set size [%d] (min. %d) of total [%d] (min. %d)",
                    trainingSetSize, minTrainingSetSize, testSetSize, minTestSetSize, data.size(),
                    (minTrainingSetSize + minTestSetSize));
            log.info(info);
            EvaluationResult result = new EvaluationResult(layerName, SAMPLE_UNIT.getSimpleName(),
                    trainingSetSize, testSetSize, trainRatio);
            result.setEvaluationSkipped(true);
            result.setErrorMsg(info);
            return result;
        }

        MultiValuedMap<Pair<String, String>, String> model = trainModel(trainingData);

        // evaluation: collect predicted and gold labels for evaluation
        // The inner map is needed, because we predict a list of things
        return testData.stream()
                .flatMap(t -> model.get(Pair.of(t.governor, t.label)).stream()
                        .map(prediction -> new LabelPair(t.label, prediction)))
                .collect(toEvaluationResult(layerName, SAMPLE_UNIT.getSimpleName(), trainingSetSize,
                        testSetSize, trainRatio));
    }

    private List<Triple> getTrainingData(List<CAS> aCasses)
    {
        List<Triple> data = new ArrayList<>();

        for (CAS cas : aCasses) {
            Type predictedType = getPredictedType(cas);
            Feature governorFeature = predictedType.getFeatureByBaseName(FEAT_REL_SOURCE);
            Feature dependentFeature = predictedType.getFeatureByBaseName(FEAT_REL_TARGET);
            Feature predictedFeature = getPredictedFeature(cas);
            Feature attachFeature = getAttachFeature(cas);

            for (AnnotationFS relation : select(cas, predictedType)) {
                AnnotationFS governor = (AnnotationFS) relation.getFeatureValue(governorFeature);
                AnnotationFS dependent = (AnnotationFS) relation.getFeatureValue(dependentFeature);

                String relationLabel = relation.getStringValue(predictedFeature);
                String governorLabel = governor.getStringValue(attachFeature);
                String dependentLabel = dependent.getStringValue(attachFeature);

                if (isBlank(governorLabel) || isBlank(dependentLabel) || isBlank(relationLabel)) {
                    continue;
                }

                data.add(new Triple(governorLabel, dependentLabel, relationLabel));
            }
        }

        return data;
    }

    private static class Triple
    {
        private final String governor;
        private final String dependent;
        private final String label;

        private Triple(String aGovernor, String aDependent, String aLabel)
        {
            governor = aGovernor;
            dependent = aDependent;
            label = aLabel;
        }
    }

    private Type getAttachType(CAS aCas)
    {
        String adjunctLayerName = recommender.getLayer().getAttachType().getName();
        return getType(aCas, adjunctLayerName);
    }

    private Feature getAttachFeature(CAS aCas)
    {
        Type attachType = getAttachType(aCas);
        return attachType.getFeatureByBaseName(traits.getAdjunctFeature());
    }

    @Override
    public boolean isReadyForPrediction(RecommenderContext aContext)
    {
        return aContext.get(KEY_MODEL).map(Objects::nonNull).orElse(false);
    }
}<|MERGE_RESOLUTION|>--- conflicted
+++ resolved
@@ -95,11 +95,7 @@
     }
 
     @Override
-<<<<<<< HEAD
-    public void predict(RecommenderContext aContext, CAS aCas, int aBegin, int aEnd)
-=======
     public Range predict(RecommenderContext aContext, CAS aCas, int aBegin, int aEnd)
->>>>>>> 8a04d3c6
         throws RecommendationException
     {
         MultiValuedMap<Pair<String, String>, String> model = aContext.get(KEY_MODEL).orElseThrow(
@@ -116,15 +112,11 @@
         Feature attachFeature = getAttachFeature(aCas);
         Feature scoreFeature = getScoreFeature(aCas);
 
-<<<<<<< HEAD
-        for (AnnotationFS sampleUnit : selectOverlapping(aCas, sampleUnitType, aBegin, aEnd)) {
-=======
         // Relations are predicted only within the sample units - thus instead of looking at the
         // whole document for potential relations, we only need to look at those units that overlap
         // with the current prediction request area
         var units = selectOverlapping(aCas, sampleUnitType, aBegin, aEnd);
         for (AnnotationFS sampleUnit : units) {
->>>>>>> 8a04d3c6
             Collection<AnnotationFS> baseAnnotations = selectCovered(attachType, sampleUnit);
             for (AnnotationFS governor : baseAnnotations) {
                 for (AnnotationFS dependent : baseAnnotations) {
