/*
 * Copyright 2012
 * Ubiquitous Knowledge Processing (UKP) Lab and FG Language Technology
 * Technische Universität Darmstadt
 *
 * Licensed under the Apache License, Version 2.0 (the "License");
 * you may not use this file except in compliance with the License.
 * You may obtain a copy of the License at
 *
 *  http://www.apache.org/licenses/LICENSE-2.0
 *
 * Unless required by applicable law or agreed to in writing, software
 * distributed under the License is distributed on an "AS IS" BASIS,
 * WITHOUT WARRANTIES OR CONDITIONS OF ANY KIND, either express or implied.
 * See the License for the specific language governing permissions and
 * limitations under the License.
 */
package de.tudarmstadt.ukp.clarin.webanno.project;

import static de.tudarmstadt.ukp.clarin.webanno.model.SourceDocumentState.ANNOTATION_FINISHED;
import static de.tudarmstadt.ukp.clarin.webanno.model.SourceDocumentState.ANNOTATION_IN_PROGRESS;
import static de.tudarmstadt.ukp.clarin.webanno.model.SourceDocumentState.CURATION_FINISHED;
import static de.tudarmstadt.ukp.clarin.webanno.model.SourceDocumentState.CURATION_IN_PROGRESS;
import static de.tudarmstadt.ukp.clarin.webanno.model.SourceDocumentState.NEW;
import static java.nio.file.Files.newDirectoryStream;
import static java.util.Comparator.comparingInt;
import static org.apache.commons.io.IOUtils.closeQuietly;
import static org.apache.commons.io.IOUtils.copyLarge;
import static org.apache.commons.lang3.time.DurationFormatUtils.formatDurationWords;

import java.io.File;
import java.io.FileInputStream;
import java.io.FileNotFoundException;
import java.io.FileOutputStream;
import java.io.IOException;
import java.io.InputStream;
import java.io.OutputStream;
import java.nio.file.DirectoryStream;
import java.nio.file.Path;
import java.util.ArrayList;
import java.util.Arrays;
import java.util.Collection;
import java.util.Collections;
import java.util.Date;
import java.util.Deque;
import java.util.HashSet;
import java.util.LinkedList;
import java.util.List;
import java.util.Objects;
import java.util.Set;

import javax.persistence.EntityManager;
import javax.persistence.NoResultException;
import javax.persistence.PersistenceContext;
import javax.persistence.Query;

import org.apache.commons.collections4.SetUtils;
import org.apache.commons.io.FileUtils;
import org.apache.commons.io.FilenameUtils;
import org.apache.commons.lang3.ClassUtils;
import org.apache.commons.lang3.StringUtils;
import org.slf4j.Logger;
import org.slf4j.LoggerFactory;
import org.slf4j.MDC;
import org.springframework.beans.factory.annotation.Autowired;
import org.springframework.beans.factory.config.BeanDefinition;
import org.springframework.context.ApplicationEventPublisher;
import org.springframework.context.SmartLifecycle;
import org.springframework.context.annotation.ClassPathScanningCandidateComponentProvider;
import org.springframework.context.annotation.Lazy;
import org.springframework.context.event.ContextRefreshedEvent;
import org.springframework.context.event.EventListener;
import org.springframework.core.annotation.AnnotationAwareOrderComparator;
import org.springframework.core.type.filter.AnnotationTypeFilter;
import org.springframework.stereotype.Component;
import org.springframework.transaction.annotation.Isolation;
import org.springframework.transaction.annotation.Transactional;

import de.tudarmstadt.ukp.clarin.webanno.api.ProjectService;
import de.tudarmstadt.ukp.clarin.webanno.api.ProjectType;
import de.tudarmstadt.ukp.clarin.webanno.api.RepositoryProperties;
import de.tudarmstadt.ukp.clarin.webanno.api.event.AfterProjectCreatedEvent;
import de.tudarmstadt.ukp.clarin.webanno.api.event.BeforeProjectRemovedEvent;
import de.tudarmstadt.ukp.clarin.webanno.api.event.ProjectStateChangedEvent;
import de.tudarmstadt.ukp.clarin.webanno.model.AnnotationDocumentState;
import de.tudarmstadt.ukp.clarin.webanno.model.PermissionLevel;
import de.tudarmstadt.ukp.clarin.webanno.model.Project;
import de.tudarmstadt.ukp.clarin.webanno.model.ProjectPermission;
import de.tudarmstadt.ukp.clarin.webanno.model.ProjectState;
import de.tudarmstadt.ukp.clarin.webanno.model.SourceDocument;
import de.tudarmstadt.ukp.clarin.webanno.project.initializers.ProjectInitializer;
import de.tudarmstadt.ukp.clarin.webanno.security.UserDao;
import de.tudarmstadt.ukp.clarin.webanno.security.model.Authority;
import de.tudarmstadt.ukp.clarin.webanno.security.model.User;
import de.tudarmstadt.ukp.clarin.webanno.support.io.FastIOUtils;
import de.tudarmstadt.ukp.clarin.webanno.support.logging.Logging;

@Component(ProjectService.SERVICE_NAME)
public class ProjectServiceImpl
    implements ProjectService, SmartLifecycle
{
    private final Logger log = LoggerFactory.getLogger(getClass());

    private @PersistenceContext EntityManager entityManager;
    private final UserDao userRepository;
    private final ApplicationEventPublisher applicationEventPublisher;
    private final RepositoryProperties repositoryProperties;
    private final List<ProjectInitializer> initializerProxy;
    private List<ProjectInitializer> initializers;

    private boolean running = false;

    private List<ProjectType> projectTypes;

    @Autowired
    public ProjectServiceImpl(UserDao aUserRepository,
            ApplicationEventPublisher aApplicationEventPublisher,
            RepositoryProperties aRepositoryProperties,
            @Lazy @Autowired(required = false) List<ProjectInitializer> aInitializerProxy)
    {
        userRepository = aUserRepository;
        applicationEventPublisher = aApplicationEventPublisher;
        repositoryProperties = aRepositoryProperties;
        initializerProxy = aInitializerProxy;
    }

    /**
     * This constructor is used for testing to set specific test objects for fields
     */
    public ProjectServiceImpl(UserDao aUserRepository,
            ApplicationEventPublisher aApplicationEventPublisher,
            RepositoryProperties aRepositoryProperties, List<ProjectInitializer> aInitializerProxy,
            EntityManager aEntityManager)
    {
        this(aUserRepository, aApplicationEventPublisher, aRepositoryProperties, aInitializerProxy);
        entityManager = aEntityManager;
    }

    @Override
    @Transactional
    public void createProject(Project aProject) throws IOException
    {
        if (aProject.getId() != null) {
            throw new IllegalArgumentException("Project has already been created before.");
        }

        aProject.setCreated(new Date());
        entityManager.persist(aProject);

        try (MDC.MDCCloseable closable = MDC.putCloseable(Logging.KEY_PROJECT_ID,
                String.valueOf(aProject.getId()))) {
            log.info("Created project [{}]({})", aProject.getName(), aProject.getId());
        }

        String path = repositoryProperties.getPath().getAbsolutePath() + "/" + PROJECT_FOLDER + "/"
                + aProject.getId();
        FileUtils.forceMkdir(new File(path));

        applicationEventPublisher.publishEvent(new AfterProjectCreatedEvent(this, aProject));
    }

    @Override
    @Transactional
    public void updateProject(Project aProject)
    {
        entityManager.merge(aProject);
    }

    @Override
    @Transactional(isolation = Isolation.READ_UNCOMMITTED)
    public void recalculateProjectState(Project aProject)
    {
        Project project;
        try {
            project = getProject(aProject.getId());
        }
        catch (NoResultException e) {
            // This happens when this method is called as part of deleting an entire project.
            // In such a case, the project may no longer be available, so there is no point in
            // updating its state. So then we do nothing here.
            return;
        }

        // This query is better because we do not inject strings into the query string, but it
        // does not work on HSQLDB (on MySQL it seems to work).
        // See: https://github.com/webanno/webanno/issues/1011
        // String query =
        // "SELECT new " + SourceDocumentStateStats.class.getName() + "(" +
        // "COUNT(*) AS num, " +
        // "SUM(CASE WHEN state = :an THEN 1 ELSE 0 END), " +
        // "SUM(CASE WHEN (state = :aip OR state is NULL) THEN 1 ELSE 0 END), " +
        // "SUM(CASE WHEN state = :af THEN 1 ELSE 0 END), " +
        // "SUM(CASE WHEN state = :cip THEN 1 ELSE 0 END), " +
        // "SUM(CASE WHEN state = :cf THEN 1 ELSE 0 END)) " +
        // "FROM SourceDocument " +
        // "WHERE project = :project";
        //
        // SourceDocumentStateStats stats = entityManager.createQuery(
        // query, SourceDocumentStateStats.class)
        // .setParameter("project", aProject)
        // .setParameter("an", SourceDocumentState.NEW)
        // .setParameter("aip", SourceDocumentState.ANNOTATION_IN_PROGRESS)
        // .setParameter("af", SourceDocumentState.ANNOTATION_FINISHED)
        // .setParameter("cip", SourceDocumentState.CURATION_IN_PROGRESS)
        // .setParameter("cf", SourceDocumentState.CURATION_FINISHED)
        // .getSingleResult();

        // @formatter:off
        String query = 
                "SELECT new " + SourceDocumentStateStats.class.getName() + "(" +
                "COUNT(*), " +
                "SUM(CASE WHEN state = '" + NEW.getId() + "'  THEN 1 ELSE 0 END), " +
                "SUM(CASE WHEN (state = '" + ANNOTATION_IN_PROGRESS.getId() + 
                        "' OR state is NULL) THEN 1 ELSE 0 END), " +
                "SUM(CASE WHEN state = '" + ANNOTATION_FINISHED.getId() + 
                        "'  THEN 1 ELSE 0 END), " +
                "SUM(CASE WHEN state = '" + CURATION_IN_PROGRESS.getId() + 
                        "' THEN 1 ELSE 0 END), " +
                "SUM(CASE WHEN state = '" + CURATION_FINISHED.getId() + "'  THEN 1 ELSE 0 END)) " +
                "FROM SourceDocument " + 
                "WHERE project = :project";
        // @formatter:on

        SourceDocumentStateStats stats = entityManager
                .createQuery(query, SourceDocumentStateStats.class)
                .setParameter("project", aProject).getSingleResult();

        ProjectState oldState = project.getState();

        // We had some strange reports about being unable to calculate the project state, so to
        // be better able to debug this, we add some more detailed information to the exception
        // message here.
        try {
            project.setState(stats.getProjectState());
        }
        catch (IllegalStateException e) {
            StringBuilder sb = new StringBuilder();
            sb.append("\nDetailed document states in project [" + aProject.getName() + "]("
                    + aProject.getId() + "):\n");
            String detailQuery = "SELECT id, name, state FROM " + SourceDocument.class.getName()
                    + " WHERE project = :project";
            Query q = entityManager.createQuery(detailQuery).setParameter("project", aProject);
            for (Object res : q.getResultList()) {
                sb.append("- ");
                sb.append(Arrays.toString((Object[]) res));
                sb.append('\n');
            }
            IllegalStateException ne = new IllegalStateException(e.getMessage() + sb, e.getCause());
            ne.setStackTrace(e.getStackTrace());
            throw ne;
        }

        if (!Objects.equals(oldState, project.getState())) {
            applicationEventPublisher
                    .publishEvent(new ProjectStateChangedEvent(this, project, oldState));
        }

        updateProject(project);
    }

    @Override
    @Transactional
    public void createProjectPermission(ProjectPermission aPermission)
    {
        entityManager.persist(aPermission);

        try (MDC.MDCCloseable closable = MDC.putCloseable(Logging.KEY_PROJECT_ID,
                String.valueOf(aPermission.getProject().getId()))) {
            log.info("Created permission [{}] for user [{}] on project [{}]({})",
                    aPermission.getLevel(), aPermission.getUser(),
                    aPermission.getProject().getName(), aPermission.getProject().getId());
        }
    }

    @Override
    @Transactional
    public boolean existsProject(String aName)
    {
        String query = "FROM Project " + "WHERE name = :name";
        try {
            entityManager.createQuery(query, Project.class).setParameter("name", aName)
                    .getSingleResult();
            return true;
        }
        catch (NoResultException ex) {
            return false;
        }
    }

    @Override
    public boolean existsProjectPermission(User aUser, Project aProject)
    {
        String query = "FROM ProjectPermission " + "WHERE user = :user AND project = :project";
        List<ProjectPermission> projectPermissions = entityManager
                .createQuery(query, ProjectPermission.class)
                .setParameter("user", aUser.getUsername()).setParameter("project", aProject)
                .getResultList();

        // if at least one permission level exist
        if (projectPermissions.size() > 0) {
            return true;
        }
        else {
            return false;
        }
    }

    @Override
    @Transactional
    public boolean existsProjectPermissionLevel(User aUser, Project aProject,
            PermissionLevel aLevel)
    {
        String query = "FROM ProjectPermission "
                + "WHERE user = :user AND project = :project AND level = :level";
        try {
            entityManager.createQuery(query, ProjectPermission.class)
                    .setParameter("user", aUser.getUsername()).setParameter("project", aProject)
                    .setParameter("level", aLevel).getSingleResult();
            return true;
        }
        catch (NoResultException ex) {
            return false;
        }
    }

    @Override
    @Transactional
    public boolean existsProjectTimeStamp(Project aProject, String aUsername)
    {
        try {
            if (getProjectTimeStamp(aProject, aUsername) == null) {
                return false;
            }
            return true;
        }
        catch (NoResultException ex) {
            return false;
        }
    }

    @Override
    public boolean existsProjectTimeStamp(Project aProject)
    {
        try {
            if (getProjectTimeStamp(aProject) == null) {
                return false;
            }
            return true;
        }
        catch (NoResultException ex) {
            return false;
        }
    }

<<<<<<< HEAD
=======
    @Override
    public File getProjectFolder(Project aProject)
    {
        return new File(repositoryProperties.getPath().getAbsolutePath() + "/" + PROJECT_FOLDER
                + "/" + aProject.getId());
    }

>>>>>>> a54dca0e
    @Override
    public File getProjectLogFile(Project aProject)
    {
        return new File(repositoryProperties.getPath().getAbsolutePath() + "/" + PROJECT_FOLDER
                + "/" + "project-" + aProject.getId() + ".log");
    }

    @Override
    public File getGuidelinesFolder(Project aProject)
    {
        return new File(repositoryProperties.getPath().getAbsolutePath() + "/" + PROJECT_FOLDER
                + "/" + aProject.getId() + "/" + GUIDELINES_FOLDER + "/");
    }

    @Override
    public File getMetaInfFolder(Project aProject)
    {
        return new File(repositoryProperties.getPath().getAbsolutePath() + "/" + PROJECT_FOLDER
                + "/" + aProject.getId() + "/" + META_INF_FOLDER + "/");
    }

    @Deprecated
    @Override
    @Transactional(noRollbackFor = NoResultException.class)
    public List<Authority> listAuthorities(User aUser)
    {
        return userRepository.listAuthorities(aUser);
    }

    @Override
    public File getGuideline(Project aProject, String aFilename)
    {
        return new File(repositoryProperties.getPath().getAbsolutePath() + "/" + PROJECT_FOLDER
                + "/" + aProject.getId() + "/" + GUIDELINES_FOLDER + "/" + aFilename);
    }

    @Override
    @Transactional(noRollbackFor = NoResultException.class)
    public List<ProjectPermission> listProjectPermissionLevel(User aUser, Project aProject)
    {
        String query = "FROM ProjectPermission " + "WHERE user =:user AND project =:project "
                + "ORDER BY level";
        return entityManager.createQuery(query, ProjectPermission.class)
                .setParameter("user", aUser.getUsername()).setParameter("project", aProject)
                .getResultList();
    }

    @Override
    @Transactional(noRollbackFor = NoResultException.class)
    public List<PermissionLevel> getProjectPermissionLevels(User aUser, Project aProject)
    {
        String query = "SELECT level " + "FROM ProjectPermission " + "WHERE user = :user AND "
                + "project = :project";
        try {
            return entityManager.createQuery(query, PermissionLevel.class)
                    .setParameter("user", aUser.getUsername()).setParameter("project", aProject)
                    .getResultList();
        }
        catch (NoResultException e) {
            return Collections.emptyList();
        }
    }

    @Override
    @Transactional(noRollbackFor = NoResultException.class)
    public void setProjectPermissionLevels(User aUser, Project aProject,
            Collection<PermissionLevel> aLevels)
    {
        Set<PermissionLevel> levelsToBeGranted = new HashSet<>(aLevels);
        List<ProjectPermission> permissions = new ArrayList<>();
        try {
            permissions.addAll(listProjectPermissionLevel(aUser, aProject));
        }
        catch (NoResultException e) {
            // Nothing to do
        }

        // Remove permissions that no longer exist
        for (ProjectPermission permission : permissions) {
            if (!aLevels.contains(permission.getLevel())) {
                removeProjectPermission(permission);
            }
            else {
                levelsToBeGranted.remove(permission.getLevel());
            }
        }

        // Grant new permissions
        for (PermissionLevel level : levelsToBeGranted) {
            createProjectPermission(new ProjectPermission(aProject, aUser.getUsername(), level));
        }
    }

    @Override
    public List<User> listProjectUsersWithPermissions(Project aProject)
    {
        String query = "SELECT DISTINCT u FROM User u, ProjectPermission pp "
                + "WHERE pp.user = u.username " + "AND pp.project = :project "
                + "ORDER BY u.username ASC";
        List<User> users = entityManager.createQuery(query, User.class)
                .setParameter("project", aProject).getResultList();
        return users;
    }

    @Override
    public List<User> listProjectUsersWithPermissions(Project aProject,
            PermissionLevel aPermissionLevel)
    {
        String query = "SELECT DISTINCT u FROM User u, ProjectPermission pp "
                + "WHERE pp.user = u.username " + "AND pp.project = :project AND pp.level = :level "
                + "ORDER BY u.username ASC";
        List<User> users = entityManager.createQuery(query, User.class)
                .setParameter("project", aProject).setParameter("level", aPermissionLevel)
                .getResultList();
        return users;
    }

    @Override
    @Transactional
    public Project getProject(String aName)
    {
        String query = "FROM Project " + "WHERE name = :name";
        return entityManager.createQuery(query, Project.class).setParameter("name", aName)
                .getSingleResult();
    }

    @Override
    public Project getProject(long aId)
    {
        String query = "FROM Project " + "WHERE id = :id";
        return entityManager.createQuery(query, Project.class).setParameter("id", aId)
                .getSingleResult();
    }

    @Override
    public void createGuideline(Project aProject, File aContent, String aFileName)
        throws IOException
    {
        try (InputStream is = new FileInputStream(aContent)) {
            createGuideline(aProject, is, aFileName);
        }
    }

    @Override
    public void createGuideline(Project aProject, InputStream aIS, String aFileName)
        throws IOException
    {
        String guidelinePath = repositoryProperties.getPath().getAbsolutePath() + "/"
                + PROJECT_FOLDER + "/" + aProject.getId() + "/" + GUIDELINES_FOLDER + "/";
        FileUtils.forceMkdir(new File(guidelinePath));
        copyLarge(aIS, new FileOutputStream(new File(guidelinePath + aFileName)));

        try (MDC.MDCCloseable closable = MDC.putCloseable(Logging.KEY_PROJECT_ID,
                String.valueOf(aProject.getId()))) {
            log.info("Created guidelines file [{}] in project [{}]({})", aFileName,
                    aProject.getName(), aProject.getId());
        }
    }

    @Override
    @Transactional(noRollbackFor = NoResultException.class)
    public List<ProjectPermission> getProjectPermissions(Project aProject)
    {
        String query = "FROM ProjectPermission " + "WHERE project = :project";
        return entityManager.createQuery(query, ProjectPermission.class)
                .setParameter("project", aProject).getResultList();
    }

    @Override
    @Transactional
    public Date getProjectTimeStamp(Project aProject, String aUsername)
    {
        String query = "SELECT MAX(ann.timestamp) " + "FROM AnnotationDocument AS ann "
                + "WHERE ann.project = :project AND ann.user = :user";
        return entityManager.createQuery(query, Date.class).setParameter("project", aProject)
                .setParameter("user", aUsername).getSingleResult();
    }

    @Override
    public Date getProjectTimeStamp(Project aProject)
    {
        String query = "SELECT MAX(doc.timestamp) " + "FROM SourceDocument AS doc "
                + "WHERE doc.project = :project";
        return entityManager.createQuery(query, Date.class).setParameter("project", aProject)
                .getSingleResult();
    }

    @Override
    @Transactional(noRollbackFor = NoResultException.class)
    public List<Project> listProjectsWithFinishedAnnos()
    {
        String query = "SELECT DISTINCT ann.project " + "FROM AnnotationDocument AS ann "
                + "WHERE ann.state = :state";
        return entityManager.createQuery(query, Project.class)
                .setParameter("state", AnnotationDocumentState.FINISHED).getResultList();
    }

    @Override
    public List<String> listGuidelines(Project aProject)
    {
        // list all guideline files
        File[] files = getGuidelinesFolder(aProject).listFiles();

        // Name of the guideline files
        List<String> annotationGuidelineFiles = new ArrayList<>();
        if (files != null) {
            for (File file : files) {
                annotationGuidelineFiles.add(file.getName());
            }
        }

        return annotationGuidelineFiles;
    }

    @Override
    public boolean hasGuidelines(Project aProject)
    {
        try (DirectoryStream<Path> d = newDirectoryStream(getGuidelinesFolder(aProject).toPath())) {
            return d.iterator().hasNext();
        }
        catch (IOException e) {
            // This may not be the best way to handle it, but if is a fairly sound assertion and
            // saves the calling code from having to handle the exception.
            return false;
        }
    }

    @Override
    @Transactional
    public List<Project> listProjects()
    {
        String query = "FROM Project " + "ORDER BY name ASC";
        return entityManager.createQuery(query, Project.class).getResultList();
    }

    @Override
    @Transactional
    public void removeProject(Project aProject) throws IOException
    {
        long start = System.currentTimeMillis();

        // remove metadata from DB
        Project project = aProject;
        if (!entityManager.contains(project)) {
            project = entityManager.merge(project);
        }

        applicationEventPublisher.publishEvent(new BeforeProjectRemovedEvent(this, aProject));

        for (ProjectPermission permissions : getProjectPermissions(aProject)) {
            entityManager.remove(permissions);
        }

        entityManager.remove(project);

        // remove the project directory from the file system
        String path = repositoryProperties.getPath().getAbsolutePath() + "/" + PROJECT_FOLDER + "/"
                + aProject.getId();
        try {
            FastIOUtils.delete(new File(path));
        }
        catch (FileNotFoundException e) {
            try (MDC.MDCCloseable closable = MDC.putCloseable(Logging.KEY_PROJECT_ID,
                    String.valueOf(aProject.getId()))) {
                log.info("Project directory to be deleted was not found: [{}]. Ignoring.", path);
            }
        }

        try (MDC.MDCCloseable closable = MDC.putCloseable(Logging.KEY_PROJECT_ID,
                String.valueOf(aProject.getId()))) {
            log.info("Removed project [{}]({}) ({})", aProject.getName(), aProject.getId(),
                    formatDurationWords(System.currentTimeMillis() - start, true, true));
        }
    }

    @Override
    public void removeGuideline(Project aProject, String aFileName) throws IOException
    {
        FileUtils.forceDelete(
                new File(repositoryProperties.getPath().getAbsolutePath() + "/" + PROJECT_FOLDER
                        + "/" + aProject.getId() + "/" + GUIDELINES_FOLDER + "/" + aFileName));

        try (MDC.MDCCloseable closable = MDC.putCloseable(Logging.KEY_PROJECT_ID,
                String.valueOf(aProject.getId()))) {
            log.info("Removed guidelines file [{}] from project [{}]({})", aFileName,
                    aProject.getName(), aProject.getId());
        }
    }

    @Override
    @Transactional
    public void removeProjectPermission(ProjectPermission aPermission)
    {
        entityManager.remove(aPermission);

        try (MDC.MDCCloseable closable = MDC.putCloseable(Logging.KEY_PROJECT_ID,
                String.valueOf(aPermission.getProject().getId()))) {
            log.info("Removed permission [{}] for user [{}] on project [{}]({})",
                    aPermission.getLevel(), aPermission.getUser(),
                    aPermission.getProject().getName(), aPermission.getProject().getId());
        }
    }

    @Override
    public void savePropertiesFile(Project aProject, InputStream aIs, String aFileName)
        throws IOException
    {
        String path = repositoryProperties.getPath().getAbsolutePath() + "/" + PROJECT_FOLDER + "/"
                + aProject.getId() + "/" + FilenameUtils.getFullPath(aFileName);
        FileUtils.forceMkdir(new File(path));

        File newTcfFile = new File(path, FilenameUtils.getName(aFileName));
        OutputStream os = null;
        try {
            os = new FileOutputStream(newTcfFile);
            copyLarge(aIs, os);
        }
        finally {
            closeQuietly(os);
            closeQuietly(aIs);
        }
    }

    @Override
    public List<Project> listAccessibleProjects(User user)
    {
        List<Project> allowedProject = new ArrayList<>();
        List<Project> allProjects = listProjects();

        // if global admin, list all projects
        if (userRepository.isAdministrator(user)) {
            return allProjects;
        }

        // else only list projects where she is admin / user / curator
        for (Project project : allProjects) {
            if (this.isManager(project, user) || this.isAnnotator(project, user)
                    || this.isCurator(project, user)) {
                allowedProject.add(project);
            }
        }
        return allowedProject;
    }

    @Override
    public List<Project> listManageableProjects(User user)
    {
        List<Project> allowedProject = new ArrayList<>();
        List<Project> allProjects = listProjects();

        // if global admin, show all projects
        if (userRepository.isAdministrator(user)) {
            return allProjects;
        }

        // else only projects she is admin of
        for (Project project : allProjects) {
            if (this.isManager(project, user)) {
                allowedProject.add(project);
            }
        }
        return allowedProject;
    }

    @Override
    public boolean isRunning()
    {
        return running;
    }

    @Override
    public void start()
    {
        running = true;
        scanProjectTypes();
    }

    @Override
    public void stop()
    {
        running = false;
    }

    @Override
    public int getPhase()
    {
        return Integer.MAX_VALUE;
    }

    @Override
    public boolean isAutoStartup()
    {
        return true;
    }

    @Override
    public void stop(Runnable aCallback)
    {
        stop();
        aCallback.run();
    }

    private void scanProjectTypes()
    {
        projectTypes = new ArrayList<>();

        // Scan for project type annotations
<<<<<<< HEAD
        ClassPathScanningCandidateComponentProvider scanner = new ClassPathScanningCandidateComponentProvider(
                false);
=======
        ClassPathScanningCandidateComponentProvider scanner = //
                new ClassPathScanningCandidateComponentProvider(false);
>>>>>>> a54dca0e
        scanner.addIncludeFilter(new AnnotationTypeFilter(ProjectType.class));

        for (BeanDefinition bd : scanner.findCandidateComponents("de.tudarmstadt.ukp")) {
            try {
                Class<?> clazz = Class.forName(bd.getBeanClassName());
                ProjectType pt = clazz.getAnnotation(ProjectType.class);

                if (projectTypes.stream().anyMatch(t -> t.id().equals(pt.id()))) {
                    log.debug("Ignoring duplicate project type: {} ({})", pt.id(), pt.prio());
                }
                else {
                    log.debug("Found project type: {} ({})", pt.id(), pt.prio());
                    projectTypes.add(pt);
                }
            }
            catch (ClassNotFoundException e) {
                log.error("Class [{}] not found", bd.getBeanClassName(), e);
            }
        }
        projectTypes.sort(comparingInt(ProjectType::prio));
    }

    @Override
    public List<ProjectType> listProjectTypes()
    {
        return Collections.unmodifiableList(projectTypes);
    }

    @Override
    public boolean managesAnyProject(User user)
    {
        if (userRepository.isAdministrator(user)) {
            return true;
        }

        if (userRepository.isProjectCreator(user)) {
            return true;
        }

        for (Project project : listProjects()) {
            if (isManager(project, user)) {
                return true;
            }
        }

        return false;
    }

    @Override
    public boolean isManager(Project aProject, User aUser)
    {
        boolean projectAdmin = false;
        try {
            List<ProjectPermission> permissionLevels = listProjectPermissionLevel(aUser, aProject);
            for (ProjectPermission permissionLevel : permissionLevels) {
                if (StringUtils.equalsIgnoreCase(permissionLevel.getLevel().getName(),
                        PermissionLevel.MANAGER.getName())) {
                    projectAdmin = true;
                    break;
                }
            }
        }
        catch (NoResultException ex) {
            log.info("No permision is given to this user " + ex);
        }

        return projectAdmin;
    }

    @Override
    @Deprecated
    public boolean isAdmin(Project aProject, User aUser)
    {
        return isManager(aProject, aUser);
    }

    @Override
    public boolean isCurator(Project aProject, User aUser)
    {
        boolean curator = false;
        try {
            List<ProjectPermission> permissionLevels = listProjectPermissionLevel(aUser, aProject);
            for (ProjectPermission permissionLevel : permissionLevels) {
                if (StringUtils.equalsIgnoreCase(permissionLevel.getLevel().getName(),
                        PermissionLevel.CURATOR.getName())) {
                    curator = true;
                    break;
                }
            }
        }
        catch (NoResultException ex) {
            log.info("No permision is given to this user " + ex);
        }

        return curator;
    }

    @Override
    public boolean isAnnotator(Project aProject, User aUser)
    {
        boolean user = false;
        try {
            List<ProjectPermission> permissionLevels = listProjectPermissionLevel(aUser, aProject);
            for (ProjectPermission permissionLevel : permissionLevels) {
                if (StringUtils.equalsIgnoreCase(permissionLevel.getLevel().getName(),
                        PermissionLevel.ANNOTATOR.getName())) {
                    user = true;
                    break;
                }
            }
        }

        catch (NoResultException ex) {
            log.info("No permision is given to this user " + ex);
        }

        return user;
    }

    @EventListener
    public void onContextRefreshedEvent(ContextRefreshedEvent aEvent)
    {
        init();
    }

    /* package private */ void init()
    {
        List<ProjectInitializer> inits = new ArrayList<>();

        if (initializerProxy != null) {
            inits.addAll(initializerProxy);
            AnnotationAwareOrderComparator.sort(inits);

            Set<Class<? extends ProjectInitializer>> initializerClasses = new HashSet<>();
            for (ProjectInitializer init : inits) {
                if (initializerClasses.add(init.getClass())) {
                    log.info("Found project initializer: {}",
                            ClassUtils.getAbbreviatedName(init.getClass(), 20));
                }
                else {
                    throw new IllegalStateException("There cannot be more than once instance "
                            + "of each project initializer class! Duplicate instance of class: "
                            + init.getClass());
                }
            }
        }

        initializers = Collections.unmodifiableList(inits);
    }

    @Override
    @Transactional
    public void initializeProject(Project aProject) throws IOException
    {
        Deque<ProjectInitializer> deque = new LinkedList<>(initializers);
        Set<Class<? extends ProjectInitializer>> initsSeen = new HashSet<>();
        Set<ProjectInitializer> initsDeferred = SetUtils.newIdentityHashSet();

        Set<Class<? extends ProjectInitializer>> allInits = new HashSet<>();

        for (ProjectInitializer initializer : deque) {
            allInits.add(initializer.getClass());
        }

        while (!deque.isEmpty()) {
            ProjectInitializer initializer = deque.pop();

            if (!allInits.containsAll(initializer.getDependencies())) {
                throw new IllegalStateException(
                        "Missing dependencies of " + initializer + " initializer from " + deque);
            }

            if (initsDeferred.contains(initializer)) {
                throw new IllegalStateException("Circular initializer dependencies in "
                        + initsDeferred + " via " + initializer);
            }

            if (initsSeen.containsAll(initializer.getDependencies())) {
                log.debug("Applying project initializer: {}", initializer);
                initializer.configure(aProject);
                initsSeen.add(initializer.getClass());
                initsDeferred.clear();
            }
            else {
                log.debug(
                        "Deferring project initializer as dependencies are not yet fulfilled: [{}]",
                        initializer);
                deque.add(initializer);
                initsDeferred.add(initializer);
            }
        }
    }

    @Override
    public List<Project> listProjectsForAgreement()
    {
        String query = "SELECT DISTINCT p FROM Project p, ProjectPermission pp "
                + "WHERE pp.project = p.id " + "AND pp.level = :annotator "
                + "GROUP BY p.id HAVING count(*) > 1 " + "ORDER BY p.name ASC";
        List<Project> projects = entityManager.createQuery(query, Project.class)
                .setParameter("annotator", PermissionLevel.ANNOTATOR).getResultList();
        return projects;
    }

    @Override
    public List<Project> listManageableCuratableProjects(User aUser)
    {
        String query = "SELECT DISTINCT p FROM Project p, ProjectPermission pp "
                + "WHERE pp.project = p.id "
                + "AND pp.user = :username AND (pp.level = :curator OR pp.level = :manager)"
                + "ORDER BY p.name ASC";
        List<Project> projects = entityManager.createQuery(query, Project.class)
                .setParameter("username", aUser.getUsername())
                .setParameter("curator", PermissionLevel.CURATOR)
                .setParameter("manager", PermissionLevel.MANAGER).getResultList();
        return projects;
    }
}<|MERGE_RESOLUTION|>--- conflicted
+++ resolved
@@ -352,8 +352,6 @@
         }
     }
 
-<<<<<<< HEAD
-=======
     @Override
     public File getProjectFolder(Project aProject)
     {
@@ -361,7 +359,6 @@
                 + "/" + aProject.getId());
     }
 
->>>>>>> a54dca0e
     @Override
     public File getProjectLogFile(Project aProject)
     {
@@ -769,13 +766,8 @@
         projectTypes = new ArrayList<>();
 
         // Scan for project type annotations
-<<<<<<< HEAD
-        ClassPathScanningCandidateComponentProvider scanner = new ClassPathScanningCandidateComponentProvider(
-                false);
-=======
         ClassPathScanningCandidateComponentProvider scanner = //
                 new ClassPathScanningCandidateComponentProvider(false);
->>>>>>> a54dca0e
         scanner.addIncludeFilter(new AnnotationTypeFilter(ProjectType.class));
 
         for (BeanDefinition bd : scanner.findCandidateComponents("de.tudarmstadt.ukp")) {
